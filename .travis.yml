<<<<<<< HEAD
# Add dependencies whitelisted by Travis and setup a loopback hostname for testing.
addons:
  chrome: stable
  apt:
    packages:
      - nginx
      - realpath
  hosts:
    - vanilla.test

# Steps to prepare for build script execution.
before_script:
  # PHP
  - phpenv config-rm xdebug.ini
  - composer self-update
  - composer install --optimize-autoloader
  - tests/travis/setup.sh
  # Node
  - yarn install --pure-lockfile

# Cache Composer package files.
cache:
  directories:
    - $HOME/.composer/cache/files
    - $TRAVIS_BUILD_DIR/node_modules
    - $TRAVIS_BUILD_DIR/plugins/rich-editor/node_modules
  yarn: true
=======
# Configure the build.
jobs:
  fast_finish: true
  include:
    # PHP 7.2 Job. This should always run.
    - name: PHP 7.2
      language: php
      php: 7.2
      addons:
        apt:
          packages:
            - nginx
            - realpath
        hosts:
          - vanilla.test
      before_script:
        - phpenv config-rm xdebug.ini # Remove xdebug for better performance.
        - composer self-update
        - composer install --optimize-autoloader
        - tests/travis/setup.sh
      cache:
        directories:
          - $HOME/.composer/cache/files
      script:
        - tests/travis/main.sh
        - ls -lah ./conf
        - cat /tmp/error.log
        - cat /tmp/access.log
    # PHP 7.1 Job. This only runs in the daily cron jobs.
    - name: PHP 7.1
      language: php
      php: 7.1
      if: type = cron
      addons:
        apt:
          packages:
            - nginx
            - realpath
        hosts:
          - vanilla.test
      before_script:
        - phpenv config-rm xdebug.ini # Remove xdebug for better performance.
        - composer self-update
        - composer install --optimize-autoloader
        - tests/travis/setup.sh
      cache:
        directories:
          - $HOME/.composer/cache/files
      script:
        - tests/travis/main.sh
        - ls -lah ./conf
        - cat /tmp/error.log
        - cat /tmp/access.log
    # PHP 7.1 Job. This only runs in the daily cron jobs.
    - name: PHP 7.0
      language: php
      php: 7.0
      if: type = cron
      addons:
        apt:
          packages:
            - nginx
            - realpath
        hosts:
          - vanilla.test
      before_script:
        - phpenv config-rm xdebug.ini # Remove xdebug for better performance.
        - composer self-update
        - composer install --optimize-autoloader
        - tests/travis/setup.sh
      cache:
        directories:
          - $HOME/.composer/cache/files
      script:
        - tests/travis/main.sh
        - ls -lah ./conf
        - cat /tmp/error.log
        - cat /tmp/access.log
    # Frontend JS Job
    - name: JS Build / Test
      language: node_js
      node_js: lts/*
      addons:
        chrome: stable
      before_script:
        - curl -o- -L https://yarnpkg.com/install.sh | bash -s -- --version 1.9.4 # Ensure a consistent yarn version
        - export PATH=$HOME/.yarn/bin:$PATH
        - yarn install --pure-lockfile
        - cd plugins/rich-editor
        - yarn install
        - cd ../..
      cache:
        directories:
          - $TRAVIS_BUILD_DIR/node_modules
          - $TRAVIS_BUILD_DIR/plugins/rich-editor/node_modules
        yarn: true
      script:
        - yarn run test
        - yarn run lint:ts
>>>>>>> 00912da7

# No additional system dependencies to install. Skip the install step.
install: true

# Send status update notifications to a HipChat room.
notifications:
  hipchat:
    format: html
    on_success: change
    rooms:
      - secure: "SsKmSAZFynBz4ZKm5NPyuXvNjIMyxpNMXsgfXVImG8xjQHdXjEpZAiyckK8E2lXBBypv59Oex6wsS0RvyxpI/mwQ9dTQ9ayurQxwH3V5Q/+pRbtXJOkP+DSIsHhRb9D4xa5nPbh4N48+QZvUFiH2ety9/gev4mtMkLv3lC0vgpc="
    template:
      - '%{repository_slug} build <a href="%{build_url}">#%{build_number}</a> (%{branch} - <a href="%{compare_url}">%{commit}</a> by %{author}): %{message}'

<<<<<<< HEAD
# The versions of PHP to test the project under.
php:
  - 7.0
  - 7.1
  - 7.2

# Steps of the build script.
script:
  - tests/travis/main.sh
  - yarn build
  - yarn run test
  - ls -lah ./conf
  - cat /tmp/error.log
  - cat /tmp/access.log

=======
>>>>>>> 00912da7
# Run build in a Docker container. Reduces time between commit and start of build.
sudo: false<|MERGE_RESOLUTION|>--- conflicted
+++ resolved
@@ -1,32 +1,3 @@
-<<<<<<< HEAD
-# Add dependencies whitelisted by Travis and setup a loopback hostname for testing.
-addons:
-  chrome: stable
-  apt:
-    packages:
-      - nginx
-      - realpath
-  hosts:
-    - vanilla.test
-
-# Steps to prepare for build script execution.
-before_script:
-  # PHP
-  - phpenv config-rm xdebug.ini
-  - composer self-update
-  - composer install --optimize-autoloader
-  - tests/travis/setup.sh
-  # Node
-  - yarn install --pure-lockfile
-
-# Cache Composer package files.
-cache:
-  directories:
-    - $HOME/.composer/cache/files
-    - $TRAVIS_BUILD_DIR/node_modules
-    - $TRAVIS_BUILD_DIR/plugins/rich-editor/node_modules
-  yarn: true
-=======
 # Configure the build.
 jobs:
   fast_finish: true
@@ -115,21 +86,20 @@
         - curl -o- -L https://yarnpkg.com/install.sh | bash -s -- --version 1.9.4 # Ensure a consistent yarn version
         - export PATH=$HOME/.yarn/bin:$PATH
         - yarn install --pure-lockfile
-        - cd plugins/rich-editor
-        - yarn install
-        - cd ../..
       cache:
         directories:
           - $TRAVIS_BUILD_DIR/node_modules
           - $TRAVIS_BUILD_DIR/plugins/rich-editor/node_modules
         yarn: true
       script:
-        - yarn run test
-        - yarn run lint:ts
->>>>>>> 00912da7
+        - yarn build
+        - yarn test
 
 # No additional system dependencies to install. Skip the install step.
 install: true
+
+env:
+  - VANILLA_BUILD_DISABLE_AUTO_BUILD=true
 
 # Send status update notifications to a HipChat room.
 notifications:
@@ -141,23 +111,5 @@
     template:
       - '%{repository_slug} build <a href="%{build_url}">#%{build_number}</a> (%{branch} - <a href="%{compare_url}">%{commit}</a> by %{author}): %{message}'
 
-<<<<<<< HEAD
-# The versions of PHP to test the project under.
-php:
-  - 7.0
-  - 7.1
-  - 7.2
-
-# Steps of the build script.
-script:
-  - tests/travis/main.sh
-  - yarn build
-  - yarn run test
-  - ls -lah ./conf
-  - cat /tmp/error.log
-  - cat /tmp/access.log
-
-=======
->>>>>>> 00912da7
 # Run build in a Docker container. Reduces time between commit and start of build.
 sudo: false