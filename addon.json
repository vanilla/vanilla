--- conflicted
+++ resolved
@@ -9,11 +9,8 @@
         },
         "exports": {
             "*": [
-<<<<<<< HEAD
-                "./src/scripts/events",
-=======
+                "./src/scripts/ajax",
                 "./src/scripts/application",
->>>>>>> f6c48da7
                 "./src/scripts/gdn",
                 "./src/scripts/permissions",
                 "./src/scripts/utility",
@@ -23,21 +20,16 @@
                 "axios",
                 "classnames",
                 "moment",
+                "prop-types",
                 "react",
                 "react-dom",
-<<<<<<< HEAD
-                "prop-types"
+                "react-redux",
+                "react-router-dom",
+                "redux",
+                "sprintf-js"
             ],
             "app": [],
             "admin": []
-=======
-                "react-redux",
-                "react-router-dom",
-                "redux",
-                "prop-types",
-                "sprintf-js"
-            ]
->>>>>>> f6c48da7
         }
     }
 }