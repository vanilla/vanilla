--- conflicted
+++ resolved
@@ -1,18 +1,4 @@
-<<<<<<< HEAD
-<?php if (!defined('APPLICATION')) {
-    exit();
-      }
-/*
-Copyright 2008, 2009 Vanilla Forums Inc.
-This file is part of Garden.
-Garden is free software: you can redistribute it and/or modify it under the terms of the GNU General Public License as published by the Free Software Foundation, either version 3 of the License, or (at your option) any later version.
-Garden is distributed in the hope that it will be useful, but WITHOUT ANY WARRANTY; without even the implied warranty of MERCHANTABILITY or FITNESS FOR A PARTICULAR PURPOSE. See the GNU General Public License for more details.
-You should have received a copy of the GNU General Public License along with Garden.  If not, see <http://www.gnu.org/licenses/>.
-Contact Vanilla Forums Inc. at support [at] vanillaforums [dot] com
-*/
-=======
 <?php
->>>>>>> 0aed7e80
 /**
  * Conversations controller.
  *
@@ -26,13 +12,12 @@
  * Master controller for Conversations for others to extend.
  */
 class ConversationsController extends Gdn_Controller {
-<<<<<<< HEAD
    /**
     * Returns an array of pages that contain settings information for this application.
     *
     * @return array
     */
-    public function GetSettingsPages(&$Menu) {
+    public function getSettingsPages(&$Menu) {
        // There are no configuration pages for Conversations
     }
 
@@ -41,27 +26,10 @@
     *
     * @access public
     */
-=======
-    /**
-     * Returns an array of pages that contain settings information for this application.
-     *
-     * @return array
-     */
-    public function getSettingsPages(&$Menu) {
-        // There are no configuration pages for Conversations
-    }
-
-    /**
-     * Do-nothing construct to let children constructs bubble up.
-     *
-     * @access public
-     */
->>>>>>> 0aed7e80
     public function __construct() {
         parent::__construct();
     }
 
-<<<<<<< HEAD
    /**
     * Include JS, CSS, and modules used by all methods.
     *
@@ -70,40 +38,8 @@
     * @since 2.0.0
     * @access public
     */
-    public function Initialize() {
+    public function initialize() {
        // You've got to be signed in to send private messages.
-        if (!Gdn::Session()->IsValid()) {
-            Redirect('/entry/signin?Target='.urlencode($this->SelfUrl));
-        }
-
-        if ($this->DeliveryType() == DELIVERY_TYPE_ALL) {
-            $this->Head = new HeadModule($this);
-            $this->AddJsFile('jquery.js');
-            $this->AddJsFile('jquery.livequery.js');
-            $this->AddJsFile('jquery.form.js');
-            $this->AddJsFile('jquery.popup.js');
-            $this->AddJsFile('jquery.gardenhandleajaxform.js');
-            $this->AddJsFile('jquery.autosize.min.js');
-            $this->AddJsFile('jquery.tokeninput.js');
-            $this->AddJsFile('global.js');
-            $this->AddJsFile('conversations.js');
-        }
-
-        $this->AddCssFile('style.css');
-        $this->AddCssFile('conversations.css');
-        $this->AddCssFile('vanillicon.css', 'static');
-        parent::Initialize();
-=======
-    /**
-     * Include JS, CSS, and modules used by all methods.
-     *
-     * Always called by dispatcher before controller's requested method.
-     *
-     * @since 2.0.0
-     * @access public
-     */
-    public function initialize() {
-        // You've got to be signed in to send private messages.
         if (!Gdn::session()->isValid()) {
             redirect('/entry/signin?Target='.urlencode($this->SelfUrl));
         }
@@ -124,6 +60,5 @@
         $this->addCssFile('style.css');
         $this->addCssFile('vanillicon.css', 'static');
         parent::initialize();
->>>>>>> 0aed7e80
     }
 }