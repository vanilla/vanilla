--- conflicted
+++ resolved
@@ -1,18 +1,4 @@
-<<<<<<< HEAD
-<?php if (!defined('APPLICATION')) {
-    exit();
-      }
-/*
-Copyright 2008, 2009 Vanilla Forums Inc.
-This file is part of Garden.
-Garden is free software: you can redistribute it and/or modify it under the terms of the GNU General Public License as published by the Free Software Foundation, either version 3 of the License, or (at your option) any later version.
-Garden is distributed in the hope that it will be useful, but WITHOUT ANY WARRANTY; without even the implied warranty of MERCHANTABILITY or FITNESS FOR A PARTICULAR PURPOSE. See the GNU General Public License for more details.
-You should have received a copy of the GNU General Public License along with Garden.  If not, see <http://www.gnu.org/licenses/>.
-Contact Vanilla Forums Inc. at support [at] vanillaforums [dot] com
-*/
-=======
 <?php
->>>>>>> 0aed7e80
 /**
  * Messages controller.
  *
@@ -26,86 +12,6 @@
  * MessagesController handles displaying lists of conversations and conversation messages.
  */
 class MessagesController extends ConversationsController {
-<<<<<<< HEAD
-   /**
-    * Models to include.
-    *
-    * @since 2.0.0
-    * @access public
-    * @var array
-    */
-    public $Uses = array('Form', 'ConversationModel', 'ConversationMessageModel');
-
-
-   /**
-    * @var ConversationModel
-    */
-    public $ConversationModel;
-
-   /**
-    * A dataset of users taking part in this discussion. Used by $this->Index.
-    *
-    * @since 2.0.0
-    * @access public
-    * @var object
-    */
-    public $RecipientData;
-
-   /**
-    * The current offset of the paged data set. Defined and used by $this->Index and $this->All.
-    *
-    * @since 2.0.0
-    * @access public
-    * @var int
-    */
-    public $Offset;
-
-   /**
-    * Highlight route and include JS, CSS, and modules used by all methods.
-    *
-    * Always called by dispatcher before controller's requested method.
-    *
-    * @since 2.0.0
-    * @access public
-    */
-    public function Initialize() {
-        parent::Initialize();
-        $this->Menu->HighlightRoute('/messages/inbox');
-        $this->SetData('Breadcrumbs', array(array('Name' => T('Inbox'), 'Url' => '/messages/inbox')));
- //      $this->AddModule('MeModule');
-        $this->AddModule('SignedInModule');
-
-        if (CheckPermission('Conversations.Conversations.Add')) {
-            $this->AddModule('NewConversationModule');
-        }
-    }
-
-   /**
-    * Start a new conversation.
-    *
-    * @since 2.0.0
-    * @access public
-    *
-    * @param string $Recipient Username of the recipient.
-    */
-    public function Add($Recipient = '') {
-        $this->Permission('Conversations.Conversations.Add');
-        $this->Form->SetModel($this->ConversationModel);
-
-       // Set recipient limit
-        if (!CheckPermission('Garden.Moderation.Manage') && C('Conversations.MaxRecipients')) {
-            $this->AddDefinition('MaxRecipients', C('Conversations.MaxRecipients'));
-            $this->SetData('MaxRecipients', C('Conversations.MaxRecipients'));
-        }
-
-        if ($this->Form->AuthenticatedPostBack()) {
-            $RecipientUserIDs = array();
-            $To = explode(',', $this->Form->GetFormValue('To', ''));
-            $UserModel = new UserModel();
-            foreach ($To as $Name) {
-                if (trim($Name) != '') {
-                    $User = $UserModel->GetByUsername(trim($Name));
-=======
 
     /** @var array Models to include. */
     public $Uses = array('Form', 'ConversationModel', 'ConversationMessageModel');
@@ -119,14 +25,14 @@
     /** @var int The current offset of the paged data set. Defined and used by $this->Index and $this->All. */
     public $Offset;
 
-    /**
-     * Highlight route and include JS, CSS, and modules used by all methods.
-     *
-     * Always called by dispatcher before controller's requested method.
-     *
-     * @since 2.0.0
-     * @access public
-     */
+   /**
+    * Highlight route and include JS, CSS, and modules used by all methods.
+    *
+    * Always called by dispatcher before controller's requested method.
+    *
+    * @since 2.0.0
+    * @access public
+    */
     public function initialize() {
         parent::initialize();
         $this->Menu->highlightRoute('/messages/inbox');
@@ -139,19 +45,19 @@
         }
     }
 
-    /**
-     * Start a new conversation.
-     *
-     * @since 2.0.0
-     * @access public
-     *
-     * @param string $Recipient Username of the recipient.
-     */
+   /**
+    * Start a new conversation.
+    *
+    * @since 2.0.0
+    * @access public
+    *
+    * @param string $Recipient Username of the recipient.
+    */
     public function add($Recipient = '') {
         $this->permission('Conversations.Conversations.Add');
         $this->Form->setModel($this->ConversationModel);
 
-        // Set recipient limit
+       // Set recipient limit
         if (!checkPermission('Garden.Moderation.Manage') && c('Conversations.MaxRecipients')) {
             $this->addDefinition('MaxRecipients', c('Conversations.MaxRecipients'));
             $this->setData('MaxRecipients', c('Conversations.MaxRecipients'));
@@ -164,224 +70,15 @@
             foreach ($To as $Name) {
                 if (trim($Name) != '') {
                     $User = $UserModel->getByUsername(trim($Name));
->>>>>>> 0aed7e80
                     if (is_object($User)) {
                         $RecipientUserIDs[] = $User->UserID;
                     }
                 }
             }
 
-<<<<<<< HEAD
            // Enforce MaxRecipients
-            if (!$this->ConversationModel->AddUserAllowed(0, count($RecipientUserIDs))) {
+            if (!$this->ConversationModel->addUserAllowed(0, count($RecipientUserIDs))) {
                // Reuse the Info message now as an error.
-                $this->Form->AddError(sprintf(
-                    Plural(
-                        $this->Data('MaxRecipients'),
-                        "You are limited to %s recipient.",
-                        "You are limited to %s recipients."
-                    ),
-                    C('Conversations.MaxRecipients')
-                ));
-            }
-
-            $this->EventArguments['Recipients'] = $RecipientUserIDs;
-            $this->FireEvent('BeforeAddConversation');
-
-            $this->Form->SetFormValue('RecipientUserID', $RecipientUserIDs);
-            $ConversationID = $this->Form->Save($this->ConversationMessageModel);
-            if ($ConversationID !== false) {
-                $Target = $this->Form->GetFormValue('Target', 'messages/'.$ConversationID);
-                $this->RedirectUrl = Url($Target);
-
-                $Conversation = $this->ConversationModel->GetID($ConversationID, Gdn::Session()->UserID);
-                $NewMessageID = val('FirstMessageID', $Conversation);
-                $this->EventArguments['MessageID'] = $NewMessageID;
-                $this->FireEvent('AfterConversationSave');
-            }
-        } else {
-            if ($Recipient != '') {
-                $this->Form->SetValue('To', $Recipient);
-            }
-        }
-        if ($Target = Gdn::Request()->Get('Target')) {
-            $this->Form->AddHidden('Target', $Target);
-        }
-
-        Gdn_Theme::Section('PostConversation');
-        $this->Title(T('New Conversation'));
-        $this->SetData('Breadcrumbs', array(array('Name' => T('Inbox'), 'Url' => '/messages/inbox'), array('Name' => $this->Data('Title'), 'Url' => 'messages/add')));
-        $this->Render();
-    }
-
-   /**
-    * Add a message to a conversation.
-    *
-    * @since 2.0.0
-    * @access public
-    *
-    * @param int $ConversationID Unique ID of the conversation.
-    */
-    public function AddMessage($ConversationID = '') {
-        $this->Form->SetModel($this->ConversationMessageModel);
-        if (is_numeric($ConversationID) && $ConversationID > 0) {
-            $this->Form->AddHidden('ConversationID', $ConversationID);
-        }
-
-        if ($this->Form->AuthenticatedPostBack()) {
-            $ConversationID = $this->Form->GetFormValue('ConversationID', '');
-
-           // Make sure the user posting to the conversation is actually
-           // a member of it, or is allowed, like an admin.
-            if (!CheckPermission('Garden.Moderation.Manage')) {
-                $UserID = Gdn::Session()->UserID;
-                $ValidConversationMember = $this->ConversationModel->ValidConversationMember($ConversationID, $UserID);
-                if (!$ValidConversationMember) {
-                    throw PermissionException();
-                }
-            }
-
-            $Conversation = $this->ConversationModel->GetID($ConversationID, Gdn::Session()->UserID);
-
-            $this->EventArguments['Conversation'] = $Conversation;
-            $this->EventArguments['ConversationID'] = $ConversationID;
-            $this->FireEvent('BeforeAddMessage');
-
-            $NewMessageID = $this->Form->Save();
-
-            if ($NewMessageID) {
-                if ($this->DeliveryType() == DELIVERY_TYPE_ALL) {
-                    Redirect('messages/'.$ConversationID.'/#'.$NewMessageID, 302);
-                }
-
-                $this->SetJson('MessageID', $NewMessageID);
-
-                $this->EventArguments['MessageID'] = $NewMessageID;
-                $this->FireEvent('AfterMessageSave');
-
-               // If this was not a full-page delivery type, return the partial response
-               // Load all new messages that the user hasn't seen yet (including theirs)
-                $LastMessageID = $this->Form->GetFormValue('LastMessageID');
-                if (!is_numeric($LastMessageID)) {
-                    $LastMessageID = $NewMessageID - 1;
-                }
-
-                $Session = Gdn::Session();
-                $MessageData = $this->ConversationMessageModel->GetNew($ConversationID, $LastMessageID);
-                $this->Conversation = $Conversation;
-                $this->MessageData = $MessageData;
-                $this->SetData('Messages', $MessageData);
-
-                $this->View = 'messages';
-            } else {
-               // Handle ajax based errors...
-                if ($this->DeliveryType() != DELIVERY_TYPE_ALL) {
-                    $this->ErrorMessage($this->Form->Errors());
-                }
-            }
-        }
-        $this->Render();
-    }
-
-   /**
-    * Show all conversations for the currently authenticated user.
-    *
-    * @since 2.0.0
-    * @access public
-    *
-    * @param string $Page
-    */
-    public function All($Page = '') {
-        $Session = Gdn::Session();
-        $this->Title(T('Inbox'));
-        Gdn_Theme::Section('ConversationList');
-
-        list($Offset, $Limit) = OffsetLimit($Page, C('Conversations.Conversations.PerPage', 50));
-
-       // Calculate offset
-        $this->Offset = $Offset;
-
-        $UserID = $this->Request->Get('userid', Gdn::Session()->UserID);
-        if ($UserID != Gdn::Session()->UserID) {
-            if (!C('Conversations.Moderation.Allow', false)) {
-                throw PermissionException();
-            }
-            $this->Permission('Conversations.Moderation.Manage');
-        }
-
-        $Conversations = $this->ConversationModel->Get2($UserID, $Offset, $Limit);
-        $this->SetData('Conversations', $Conversations->ResultArray());
-
-       // Get Conversations Count
-       //$CountConversations = $this->ConversationModel->GetCount($UserID);
-       //$this->SetData('CountConversations', $CountConversations);
-
-       // Build the pager
-        if (!$this->Data('_PagerUrl')) {
-            $this->SetData('_PagerUrl', 'messages/all/{Page}');
-        }
-        $this->SetData('_Page', $Page);
-        $this->SetData('_Limit', $Limit);
-        $this->SetData('_CurrentRecords', count($Conversations->ResultArray()));
-
-       // Deliver json data if necessary
-        if ($this->_DeliveryType != DELIVERY_TYPE_ALL && $this->_DeliveryMethod == DELIVERY_METHOD_XHTML) {
-            $this->SetJson('LessRow', $this->Pager->ToString('less'));
-            $this->SetJson('MoreRow', $this->Pager->ToString('more'));
-            $this->View = 'conversations';
-        }
-
-       // Build and display page.
-        $this->Render();
-    }
-
-   /**
-    * Clear the message history for a specific conversation & user.
-    *
-    * @since 2.0.0
-    * @access public
-    *
-    * @param int $ConversationID Unique ID of conversation to clear.
-    */
-    public function Clear($ConversationID = false, $TransientKey = '') {
-        $Session = Gdn::Session();
-
-       // Yes/No response
-        $this->_DeliveryType = DELIVERY_TYPE_BOOL;
-
-        $ValidID = (is_numeric($ConversationID) && $ConversationID > 0);
-        $ValidSession = ($Session->UserID > 0 && $Session->ValidateTransientKey($TransientKey));
-
-        if ($ValidID && $ValidSession) {
-           // Clear it
-            $this->ConversationModel->Clear($ConversationID, $Session->UserID);
-            $this->InformMessage(T('The conversation has been cleared.'));
-            $this->RedirectUrl = Url('/messages/all');
-        }
-
-        $this->Render();
-    }
-
-   /**
-    * Shows all uncleared messages within a conversation for the viewing user
-    *
-    * @since 2.0.0
-    * @access public
-    *
-    * @param int $ConversationID Unique ID of conversation to view.
-    * @param int $Offset Number to skip.
-    * @param int $Limit Number to show.
-    */
-    public function Index($ConversationID = false, $Offset = -1, $Limit = '') {
-        $this->Offset = $Offset;
-        $Session = Gdn::Session();
-        Gdn_Theme::Section('Conversation');
-
-       // Figure out Conversation ID
-=======
-            // Enforce MaxRecipients
-            if (!$this->ConversationModel->addUserAllowed(0, count($RecipientUserIDs))) {
-                // Reuse the Info message now as an error.
                 $this->Form->addError(sprintf(
                     plural(
                         $this->data('MaxRecipients'),
@@ -424,14 +121,14 @@
         $this->render();
     }
 
-    /**
-     * Add a message to a conversation.
-     *
-     * @since 2.0.0
-     * @access public
-     *
-     * @param int $ConversationID Unique ID of the conversation.
-     */
+   /**
+    * Add a message to a conversation.
+    *
+    * @since 2.0.0
+    * @access public
+    *
+    * @param int $ConversationID Unique ID of the conversation.
+    */
     public function addMessage($ConversationID = '') {
         $this->Form->setModel($this->ConversationMessageModel);
         if (is_numeric($ConversationID) && $ConversationID > 0) {
@@ -441,8 +138,8 @@
         if ($this->Form->authenticatedPostBack()) {
             $ConversationID = $this->Form->getFormValue('ConversationID', '');
 
-            // Make sure the user posting to the conversation is actually
-            // a member of it, or is allowed, like an admin.
+           // Make sure the user posting to the conversation is actually
+           // a member of it, or is allowed, like an admin.
             if (!checkPermission('Garden.Moderation.Manage')) {
                 $UserID = Gdn::session()->UserID;
                 $ValidConversationMember = $this->ConversationModel->validConversationMember($ConversationID, $UserID);
@@ -469,8 +166,8 @@
                 $this->EventArguments['MessageID'] = $NewMessageID;
                 $this->fireEvent('AfterMessageSave');
 
-                // If this was not a full-page delivery type, return the partial response
-                // Load all new messages that the user hasn't seen yet (including theirs)
+               // If this was not a full-page delivery type, return the partial response
+               // Load all new messages that the user hasn't seen yet (including theirs)
                 $LastMessageID = $this->Form->getFormValue('LastMessageID');
                 if (!is_numeric($LastMessageID)) {
                     $LastMessageID = $NewMessageID - 1;
@@ -484,7 +181,7 @@
 
                 $this->View = 'messages';
             } else {
-                // Handle ajax based errors...
+               // Handle ajax based errors...
                 if ($this->deliveryType() != DELIVERY_TYPE_ALL) {
                     $this->errorMessage($this->Form->errors());
                 }
@@ -493,14 +190,14 @@
         $this->render();
     }
 
-    /**
-     * Show all conversations for the currently authenticated user.
-     *
-     * @since 2.0.0
-     * @access public
-     *
-     * @param string $Page
-     */
+   /**
+    * Show all conversations for the currently authenticated user.
+    *
+    * @since 2.0.0
+    * @access public
+    *
+    * @param string $Page
+    */
     public function all($Page = '') {
         $Session = Gdn::session();
         $this->title(t('Inbox'));
@@ -508,7 +205,7 @@
 
         list($Offset, $Limit) = offsetLimit($Page, c('Conversations.Conversations.PerPage', 50));
 
-        // Calculate offset
+       // Calculate offset
         $this->Offset = $Offset;
 
         $UserID = $this->Request->get('userid', Gdn::session()->UserID);
@@ -526,11 +223,11 @@
 
         $this->setData('Conversations', $conversations);
 
-        // Get Conversations Count
+       // Get Conversations Count
         //$CountConversations = $this->ConversationModel->getCount($UserID);
         //$this->setData('CountConversations', $CountConversations);
 
-        // Build the pager
+       // Build the pager
         if (!$this->data('_PagerUrl')) {
             $this->setData('_PagerUrl', 'messages/all/{Page}');
         }
@@ -538,36 +235,36 @@
         $this->setData('_Limit', $Limit);
         $this->setData('_CurrentRecords', count($conversations));
 
-        // Deliver json data if necessary
+       // Deliver json data if necessary
         if ($this->_DeliveryType != DELIVERY_TYPE_ALL && $this->_DeliveryMethod == DELIVERY_METHOD_XHTML) {
             $this->setJson('LessRow', $this->Pager->toString('less'));
             $this->setJson('MoreRow', $this->Pager->toString('more'));
             $this->View = 'conversations';
         }
 
-        // Build and display page.
+       // Build and display page.
         $this->render();
     }
 
-    /**
-     * Clear the message history for a specific conversation & user.
-     *
-     * @since 2.0.0
-     * @access public
-     *
-     * @param int $ConversationID Unique ID of conversation to clear.
-     */
+   /**
+    * Clear the message history for a specific conversation & user.
+    *
+    * @since 2.0.0
+    * @access public
+    *
+    * @param int $ConversationID Unique ID of conversation to clear.
+    */
     public function clear($ConversationID = false, $TransientKey = '') {
         $Session = Gdn::session();
 
-        // Yes/No response
+       // Yes/No response
         $this->_DeliveryType = DELIVERY_TYPE_BOOL;
 
         $ValidID = (is_numeric($ConversationID) && $ConversationID > 0);
         $ValidSession = ($Session->UserID > 0 && $Session->validateTransientKey($TransientKey));
 
         if ($ValidID && $ValidSession) {
-            // Clear it
+           // Clear it
             $this->ConversationModel->clear($ConversationID, $Session->UserID);
             $this->informMessage(t('The conversation has been cleared.'));
             $this->RedirectUrl = url('/messages/all');
@@ -576,94 +273,58 @@
         $this->render();
     }
 
-    /**
-     * Shows all uncleared messages within a conversation for the viewing user
-     *
-     * @since 2.0.0
-     * @access public
-     *
-     * @param int $ConversationID Unique ID of conversation to view.
-     * @param int $Offset Number to skip.
-     * @param int $Limit Number to show.
-     */
+   /**
+    * Shows all uncleared messages within a conversation for the viewing user
+    *
+    * @since 2.0.0
+    * @access public
+    *
+    * @param int $ConversationID Unique ID of conversation to view.
+    * @param int $Offset Number to skip.
+    * @param int $Limit Number to show.
+    */
     public function index($ConversationID = false, $Offset = -1, $Limit = '') {
         $this->Offset = $Offset;
         $Session = Gdn::session();
         Gdn_Theme::section('Conversation');
 
-        // Figure out Conversation ID
->>>>>>> 0aed7e80
+       // Figure out Conversation ID
         if (!is_numeric($ConversationID) || $ConversationID < 0) {
             $ConversationID = 0;
         }
 
-<<<<<<< HEAD
        // Form setup for adding comments
-        $this->Form->SetModel($this->ConversationMessageModel);
-        $this->Form->AddHidden('ConversationID', $ConversationID);
+        $this->Form->setModel($this->ConversationMessageModel);
+        $this->Form->addHidden('ConversationID', $ConversationID);
 
        // Check permissions on the recipients.
-        $InConversation = $this->ConversationModel->InConversation($ConversationID, Gdn::Session()->UserID);
+        $InConversation = $this->ConversationModel->inConversation($ConversationID, Gdn::session()->UserID);
 
         if (!$InConversation) {
            // Conversation moderation must be enabled and they must have permission
-            if (!C('Conversations.Moderation.Allow', false)) {
-                throw PermissionException();
-            }
-            $this->Permission('Conversations.Moderation.Manage');
-        }
-
-        $this->Conversation = $this->ConversationModel->GetID($ConversationID);
-        $this->Conversation->Participants = $this->ConversationModel->GetRecipients($ConversationID);
-        $this->SetData('Conversation', $this->Conversation);
+            if (!c('Conversations.Moderation.Allow', false)) {
+                throw permissionException();
+            }
+            $this->permission('Conversations.Moderation.Manage');
+        }
+
+        $this->Conversation = $this->ConversationModel->getID($ConversationID);
+        $this->Conversation->Participants = $this->ConversationModel->getRecipients($ConversationID);
+        $this->setData('Conversation', $this->Conversation);
 
        // Bad conversation? Redirect
         if ($this->Conversation === false) {
-            throw NotFoundException('Conversation');
+            throw notFoundException('Conversation');
         }
 
        // Get limit
         if ($Limit == '' || !is_numeric($Limit) || $Limit < 0) {
-            $Limit = Gdn::Config('Conversations.Messages.PerPage', 50);
+            $Limit = Gdn::config('Conversations.Messages.PerPage', 50);
         }
 
        // Calculate counts
         if (!is_numeric($this->Offset) || $this->Offset < 0) {
            // Round down to the appropriate offset based on the user's read messages & messages per page
-=======
-        // Form setup for adding comments
-        $this->Form->setModel($this->ConversationMessageModel);
-        $this->Form->addHidden('ConversationID', $ConversationID);
-
-        // Check permissions on the recipients.
-        $InConversation = $this->ConversationModel->inConversation($ConversationID, Gdn::session()->UserID);
-
-        if (!$InConversation) {
-            // Conversation moderation must be enabled and they must have permission
-            if (!c('Conversations.Moderation.Allow', false)) {
-                throw permissionException();
-            }
-            $this->permission('Conversations.Moderation.Manage');
-        }
-
-        $this->Conversation = $this->ConversationModel->getID($ConversationID);
-        $this->Conversation->Participants = $this->ConversationModel->getRecipients($ConversationID);
-        $this->setData('Conversation', $this->Conversation);
-
-        // Bad conversation? Redirect
-        if ($this->Conversation === false) {
-            throw notFoundException('Conversation');
-        }
-
-        // Get limit
-        if ($Limit == '' || !is_numeric($Limit) || $Limit < 0) {
-            $Limit = Gdn::config('Conversations.Messages.PerPage', 50);
-        }
-
-        // Calculate counts
-        if (!is_numeric($this->Offset) || $this->Offset < 0) {
-            // Round down to the appropriate offset based on the user's read messages & messages per page
->>>>>>> 0aed7e80
             $CountReadMessages = $this->Conversation->CountMessages - $this->Conversation->CountNewMessages;
             if ($CountReadMessages < 0) {
                 $CountReadMessages = 0;
@@ -673,59 +334,26 @@
                 $CountReadMessages = $this->Conversation->CountMessages;
             }
 
-<<<<<<< HEAD
            // (((67 comments / 10 perpage) = 6.7) rounded down = 6) * 10 perpage = offset 60;
             $this->Offset = floor($CountReadMessages / $Limit) * $Limit;
 
            // Send the hash link in.
             if ($CountReadMessages > 1) {
-                $this->AddDefinition('LocationHash', '#Item_'.$CountReadMessages);
+                $this->addDefinition('LocationHash', '#Item_'.$CountReadMessages);
             }
         }
 
        // Fetch message data
-        $this->MessageData = $this->ConversationMessageModel->Get(
-=======
-            // (((67 comments / 10 perpage) = 6.7) rounded down = 6) * 10 perpage = offset 60;
-            $this->Offset = floor($CountReadMessages / $Limit) * $Limit;
-
-            // Send the hash link in.
-            if ($CountReadMessages > 1) {
-                $this->addDefinition('LocationHash', '#Item_'.$CountReadMessages);
-            }
-        }
-
-        // Fetch message data
         $this->MessageData = $this->ConversationMessageModel->get(
->>>>>>> 0aed7e80
             $ConversationID,
             $Session->UserID,
             $this->Offset,
             $Limit
         );
 
-<<<<<<< HEAD
-        $this->SetData('Messages', $this->MessageData);
+        $this->setData('Messages', $this->MessageData);
 
        // Figure out who's participating.
-        $ParticipantTitle = ConversationModel::ParticipantTitle($this->Conversation, true);
-        $this->Participants = $ParticipantTitle;
-
-        $this->Title(strip_tags($this->Participants));
-
-       // $CountMessages = $this->ConversationMessageModel->GetCount($ConversationID, $Session->UserID);
-
-       // Build a pager
-        $PagerFactory = new Gdn_PagerFactory();
-        $this->Pager = $PagerFactory->GetPager('MorePager', $this);
-        $this->Pager->MoreCode = 'Newer Messages';
-        $this->Pager->LessCode = 'Older Messages';
-        $this->Pager->ClientID = 'Pager';
-        $this->Pager->Configure(
-=======
-        $this->setData('Messages', $this->MessageData);
-
-        // Figure out who's participating.
         $ParticipantTitle = ConversationModel::participantTitle($this->Conversation, true);
         $this->Participants = $ParticipantTitle;
 
@@ -733,78 +361,30 @@
 
         // $CountMessages = $this->ConversationMessageModel->getCount($ConversationID, $Session->UserID);
 
-        // Build a pager
+       // Build a pager
         $PagerFactory = new Gdn_PagerFactory();
         $this->Pager = $PagerFactory->getPager('MorePager', $this);
         $this->Pager->MoreCode = 'Newer Messages';
         $this->Pager->LessCode = 'Older Messages';
         $this->Pager->ClientID = 'Pager';
         $this->Pager->configure(
->>>>>>> 0aed7e80
             $this->Offset,
             $Limit,
             $this->Conversation->CountMessages,
             'messages/'.$ConversationID.'/%1$s/%2$s/'
         );
 
-<<<<<<< HEAD
        // Mark the conversation as ready by this user.
-        $this->ConversationModel->MarkRead($ConversationID, $Session->UserID);
+        $this->ConversationModel->markRead($ConversationID, $Session->UserID);
 
        // Deliver json data if necessary
-        if ($this->_DeliveryType != DELIVERY_TYPE_ALL) {
-            $this->SetJson('LessRow', $this->Pager->ToString('less'));
-            $this->SetJson('MoreRow', $this->Pager->ToString('more'));
-            $this->View = 'messages';
-        }
-
-       // Add modules.
-        $ClearHistoryModule = new ClearHistoryModule($this);
-        $ClearHistoryModule->ConversationID($ConversationID);
-        $this->AddModule($ClearHistoryModule);
-
-        $InThisConversationModule = new InThisConversationModule($this);
-        $InThisConversationModule->SetData($this->Conversation->Participants);
-        $this->AddModule($InThisConversationModule);
-
-       // Doesn't make sense for people who can't even start conversations to be adding people
-        if (CheckPermission('Conversations.Conversations.Add')) {
-            $this->AddModule('AddPeopleModule');
-        }
-
-        $Subject = $this->Data('Conversation.Subject');
-        if (!$Subject) {
-            $Subject = T('Message');
-        }
-
-        $this->Data['Breadcrumbs'][] = array(
-          'Name' => $Subject,
-          'Url' => Url('', '//'));
-
-       // Render view
-        $this->Render();
-    }
-
-    public function GetNew($ConversationID, $LastMessageID = null) {
-        $this->RecipientData = $this->ConversationModel->GetRecipients($ConversationID);
-        $this->SetData('Recipients', $this->RecipientData);
-
-       // Check permissions on the recipients.
-        $InConversation = false;
-        foreach ($this->RecipientData->Result() as $Recipient) {
-            if ($Recipient->UserID == Gdn::Session()->UserID) {
-=======
-        // Mark the conversation as ready by this user.
-        $this->ConversationModel->markRead($ConversationID, $Session->UserID);
-
-        // Deliver json data if necessary
         if ($this->_DeliveryType != DELIVERY_TYPE_ALL) {
             $this->setJson('LessRow', $this->Pager->toString('less'));
             $this->setJson('MoreRow', $this->Pager->toString('more'));
             $this->View = 'messages';
         }
 
-        // Add modules.
+       // Add modules.
         $ClearHistoryModule = new ClearHistoryModule($this);
         $ClearHistoryModule->conversationID($ConversationID);
         $this->addModule($ClearHistoryModule);
@@ -813,7 +393,7 @@
         $InThisConversationModule->setData($this->Conversation->Participants);
         $this->addModule($InThisConversationModule);
 
-        // Doesn't make sense for people who can't even start conversations to be adding people
+       // Doesn't make sense for people who can't even start conversations to be adding people
         if (checkPermission('Conversations.Conversations.Add')) {
             $this->addModule('AddPeopleModule');
         }
@@ -824,10 +404,10 @@
         }
 
         $this->Data['Breadcrumbs'][] = array(
-            'Name' => $Subject,
+          'Name' => $Subject,
             'Url' => url('', '//'));
 
-        // Render view
+       // Render view
         $this->render();
     }
 
@@ -842,46 +422,29 @@
         $this->RecipientData = $this->ConversationModel->getRecipients($ConversationID);
         $this->setData('Recipients', $this->RecipientData);
 
-        // Check permissions on the recipients.
+       // Check permissions on the recipients.
         $InConversation = false;
         foreach ($this->RecipientData->result() as $Recipient) {
             if ($Recipient->UserID == Gdn::session()->UserID) {
->>>>>>> 0aed7e80
                 $InConversation = true;
                 break;
             }
         }
 
         if (!$InConversation) {
-<<<<<<< HEAD
            // Conversation moderation must be enabled and they must have permission
-            if (!C('Conversations.Moderation.Allow', false)) {
-                throw PermissionException();
-            }
-            $this->Permission('Conversations.Moderation.Manage');
-        }
-
-        $this->Conversation = $this->ConversationModel->GetID($ConversationID);
-        $this->SetData('Conversation', $this->Conversation);
+            if (!c('Conversations.Moderation.Allow', false)) {
+                throw permissionException();
+            }
+            $this->permission('Conversations.Moderation.Manage');
+        }
+
+        $this->Conversation = $this->ConversationModel->getID($ConversationID);
+        $this->setData('Conversation', $this->Conversation);
 
        // Bad conversation? Redirect
         if ($this->Conversation === false) {
-            throw NotFoundException('Conversation');
-=======
-            // Conversation moderation must be enabled and they must have permission
-            if (!c('Conversations.Moderation.Allow', false)) {
-                throw permissionException();
-            }
-            $this->permission('Conversations.Moderation.Manage');
-        }
-
-        $this->Conversation = $this->ConversationModel->getID($ConversationID);
-        $this->setData('Conversation', $this->Conversation);
-
-        // Bad conversation? Redirect
-        if ($this->Conversation === false) {
             throw notFoundException('Conversation');
->>>>>>> 0aed7e80
         }
 
         $Where = array();
@@ -893,21 +456,12 @@
             $Where['MessageID >='] = $LastMessageID;
         }
 
-<<<<<<< HEAD
        // Fetch message data
-        $this->SetData(
-            'MessageData',
-            $this->ConversationMessageModel->Get(
-                $ConversationID,
-                Gdn::Session()->UserID,
-=======
-        // Fetch message data
         $this->setData(
             'MessageData',
             $this->ConversationMessageModel->get(
                 $ConversationID,
                 Gdn::session()->UserID,
->>>>>>> 0aed7e80
                 0,
                 50,
                 $Where
@@ -915,77 +469,6 @@
             true
         );
 
-<<<<<<< HEAD
-        $this->Render('Messages');
-    }
-
-    public function Popin() {
-        $this->Permission('Garden.SignIn.Allow');
-
-       // Fetch from model
-        $Conversations = $this->ConversationModel->Get2(
-            Gdn::Session()->UserID,
-            0,
-            5
-        )->ResultArray();
-
-       // Last message user data
-        Gdn::UserModel()->JoinUsers($Conversations, array('LastInsertUserID'));
-
-       // Join in the participants.
-        $this->SetData('Conversations', $Conversations);
-        $this->Render();
-    }
-
-   /**
-    * Allows users to bookmark conversations.
-    *
-    * @since 2.0.0
-    * @access public
-    *
-    * @param int $ConversationID Unique ID of conversation to view.
-    * @param string $TransientKey Single-use hash to prove intent.
-    */
-    public function Bookmark($ConversationID = '', $TransientKey = '') {
-        $Session = Gdn::Session();
-        $Success = false;
-        $Star = false;
-
-       // Validate & do bookmarking
-        if (is_numeric($ConversationID)
-         && $ConversationID > 0
-         && $Session->UserID > 0
-         && $Session->ValidateTransientKey($TransientKey)
-        ) {
-            $Bookmark = $this->ConversationModel->Bookmark($ConversationID, $Session->UserID);
-        }
-
-       // Report success or error
-        if ($Bookmark === false) {
-            $this->Form->AddError('ErrorBool');
-        } else {
-            $this->SetJson('Bookmark', $Bookmark);
-        }
-
-       // Redirect back where the user came from if necessary
-        if ($this->_DeliveryType == DELIVERY_TYPE_ALL) {
-            Redirect($_SERVER['HTTP_REFERER']);
-        } else {
-            $this->Render();
-        }
-    }
-
-   /**
-    * Show bookmarked conversations for the current user.
-    *
-    * @since 2.0.0
-    * @access public
-    *
-    * @param int $Offset Number to skip.
-    * @param string $Limit Number to show.
-    */
-//   public function Bookmarked($Offset = 0, $Limit = '') {
-=======
         $this->render('Messages');
     }
 
@@ -995,55 +478,55 @@
     public function popin() {
         $this->permission('Garden.SignIn.Allow');
 
-        // Fetch from model
+       // Fetch from model
         $Conversations = $this->ConversationModel->get2(
             Gdn::session()->UserID,
             0,
             5
         )->resultArray();
 
-        // Last message user data
+       // Last message user data
         Gdn::userModel()->joinUsers($Conversations, array('LastInsertUserID'));
 
         $this->EventArguments['Conversations'] = &$Conversations;
         $this->fireEvent('beforeMessagesPopin');
 
-        // Join in the participants.
+       // Join in the participants.
         $this->setData('Conversations', $Conversations);
         $this->render();
     }
 
-    /**
-     * Allows users to bookmark conversations.
-     *
-     * @since 2.0.0
-     * @access public
-     *
-     * @param int $ConversationID Unique ID of conversation to view.
-     * @param string $TransientKey Single-use hash to prove intent.
-     */
+   /**
+    * Allows users to bookmark conversations.
+    *
+    * @since 2.0.0
+    * @access public
+    *
+    * @param int $ConversationID Unique ID of conversation to view.
+    * @param string $TransientKey Single-use hash to prove intent.
+    */
     public function bookmark($ConversationID = '', $TransientKey = '') {
         $Session = Gdn::session();
         $Success = false;
         $Star = false;
 
-        // Validate & do bookmarking
+       // Validate & do bookmarking
         if (is_numeric($ConversationID)
-            && $ConversationID > 0
-            && $Session->UserID > 0
+         && $ConversationID > 0
+         && $Session->UserID > 0
             && $Session->validateTransientKey($TransientKey)
         ) {
             $Bookmark = $this->ConversationModel->bookmark($ConversationID, $Session->UserID);
         }
 
-        // Report success or error
+       // Report success or error
         if ($Bookmark === false) {
             $this->Form->addError('ErrorBool');
         } else {
             $this->setJson('Bookmark', $Bookmark);
         }
 
-        // Redirect back where the user came from if necessary
+       // Redirect back where the user came from if necessary
         if ($this->_DeliveryType == DELIVERY_TYPE_ALL) {
             redirect($_SERVER['HTTP_REFERER']);
         } else {
@@ -1051,22 +534,20 @@
         }
     }
 
-    /**
-     * Show bookmarked conversations for the current user.
-     *
-     * @since 2.0.0
-     * @access public
-     *
-     * @param int $Offset Number to skip.
-     * @param string $Limit Number to show.
-     */
+   /**
+    * Show bookmarked conversations for the current user.
+    *
+    * @since 2.0.0
+    * @access public
+    *
+    * @param int $Offset Number to skip.
+    * @param string $Limit Number to show.
+    */
 //   public function bookmarked($Offset = 0, $Limit = '') {
->>>>>>> 0aed7e80
 //      $this->View = 'All';
 //      $this->All($Offset, $Limit, true);
 //   }
 
-<<<<<<< HEAD
    /**
     * Show bookmarked conversations for the current user.
     *
@@ -1076,22 +557,8 @@
     * @param int $Offset Number to skip.
     * @param string $Limit Number to show.
     */
-    public function Inbox($Page = '') {
-        $this->View = 'All';
-        $this->All($Page);
-=======
-    /**
-     * Show bookmarked conversations for the current user.
-     *
-     * @since 2.0.0
-     * @access public
-     *
-     * @param int $Offset Number to skip.
-     * @param string $Limit Number to show.
-     */
     public function inbox($Page = '') {
         $this->View = 'All';
         $this->all($Page);
->>>>>>> 0aed7e80
     }
 }