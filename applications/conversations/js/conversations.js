--- conflicted
+++ resolved
@@ -6,16 +6,6 @@
       followConfirm: false
    });
 
-<<<<<<< HEAD
-   // Since there are no dynamically loaded textareas on the "Conversations"
-   // page, we can attach autogrow as soon as the document is ready and not
-   // worry about having to attach it again later on.
-   if ($.fn.autogrow) {
-      $('textarea.MessageBox, textarea.TextBox').autogrow();
-   }
-
-=======
->>>>>>> 5dc0cf5d
    // Hijack "add message" clicks and handle via ajax...
    $.fn.handleMessageForm = function() {
       this.click(function() {
@@ -136,15 +126,12 @@
    // Enable multicomplete on selected inputs
    $('.MultiComplete').userTokenInput();
 
-<<<<<<< HEAD
-=======
    // Hack: When tokenLimit is reached, hintText will not go away after input is clicked
    // Force it to go away when we click the Body textarea
    $('#Form_Body').click(function() {
       $('.token-input-dropdown').css('display', 'none');
    });
 
->>>>>>> 5dc0cf5d
    $('#Form_AddPeople :submit').click(function() {
       var btn = this;
       $(btn).hide();
