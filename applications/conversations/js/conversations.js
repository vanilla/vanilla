// This file contains javascript that is specific to the dashboard/profile controller.
jQuery(document).ready(function($) {

   $('a.ClearConversation').popup({
      confirm: true,
      followConfirm: false
   });

   // Hijack "add message" clicks and handle via ajax...
   $.fn.handleMessageForm = function() {
      this.click(function() {
         var button = this;
         $(button).attr('disabled', 'disabled');
         var frm = $(button).parents('form').get(0);
         var textbox = $(frm).find('textarea');
         // Post the form, and append the results to #Discussion, and erase the textbox
         var postValues = $(frm).serialize();
         postValues += '&DeliveryType=VIEW&DeliveryMethod=JSON'; // DELIVERY_TYPE_VIEW
         postValues += '&'+button.name+'='+button.value;
         var prefix = textbox.attr('name').replace('Message', '');
         // Get the last message id on the page
         var messages = $('ul.Conversation li');
         var lastMessage = $(messages).get(messages.length - 1);
         var lastMessageID = $(lastMessage).attr('id');
         postValues += '&' + prefix + 'LastMessageID=' + lastMessageID;
         $(button).before('<span class="TinyProgress">&#160;</span>');
         $.ajax({
            type: "POST",
            url: $(frm).attr('action'),
            data: postValues,
            dataType: 'json',
            error: function(xhr) {
               gdn.informError(xhr);
            },
            success: function(json) {
               json = $.postParseJson(json);

               // Remove any old errors from the form
               $(frm).find('div.Errors').remove();

               if (json.ErrorMessages) {
                  $(frm).prepend(json.ErrorMessages);
                  json.ErrorMessages = null;
               }

               if (json.FormSaved) {
                  // Clean up the form
                  clearMessageForm();

                  // And show the new comments
                  $('ul.Conversation').append(json.Data);

                  // Remove any "More" pager links
                  $('#PagerMore').remove();

                  // And scroll to them
                  var target = $('#' + json.MessageID);
                  if (target.offset()) {
                     $('html,body').animate({scrollTop: target.offset().top}, 'fast');
                  }

                  // Let listeners know that the message was added.
                  $(document).trigger('MessageAdded');
                  $(frm).triggerHandler('complete');

                  gdn.inform(json);
               }
            },
            complete: function(XMLHttpRequest, textStatus) {
               // Remove any spinners, and re-enable buttons.
               $('span.TinyProgress').remove();
               $(frm).find(':submit').removeAttr("disabled");
            }
         });
         return false;

      });
   }
   $('#Form_ConversationMessage :submit').handleMessageForm();

   // Utility function to clear out the message form
   function clearMessageForm() {
      $('div.Popup').remove();
      var frm = $('#Form_ConversationMessage');
      frm.find('textarea').val('');
      frm.trigger('clearCommentForm');
      frm.find('div.Errors').remove();
      $('div.Information').fadeOut('fast', function() { $(this).remove(); });
   }

   $.fn.userTokenInput = function() {
      $(this).each(function() {
         /// Author tag token input.
           var $author = $(this);

           var author = $author.val();
           if (author && author.length) {
               author = author.split(",");
               for (i = 0; i < author.length; i++) {
                   author[i] = { id: i, name: author[i] };
               }
           } else {
               author = [];
           }

           // gdn.definition can't return null default because that'd be too easy
           var maxRecipients = gdn.definition('MaxRecipients', null);
           if (maxRecipients == 'MaxRecipients') {
               maxRecipients = null;
           }

           $author.tokenInput(gdn.url('/user/tagsearch'), {
               hintText: gdn.definition("TagHint", "Start to type..."),
               tokenValue: 'name',
               tokenLimit: maxRecipients,
               searchingText: '', // search text gives flickery ux, don't like
               searchDelay: 300,
               minChars: 1,
               zindex: 9999,
               prePopulate: author,
               animateDropdown: false
           });
      });
   };

   // Enable multicomplete on selected inputs
   $('.MultiComplete').userTokenInput();

<<<<<<< HEAD
   // Hack: When tokenLimit is reached, hintText will not go away after input is clicked
   // Force it to go away when we click the Body textarea
   $('#Form_Body').click(function() {
      $('.token-input-dropdown').css('display', 'none');
   });
   
=======
>>>>>>> 294cdb8a
   $('#Form_AddPeople :submit').click(function() {
      var btn = this;
      $(btn).hide();
      $(btn).before('<span class="TinyProgress">&#160;</span>');

      var frm = $(btn).parents('form');
      var textbox = $(frm).find('textarea');

      // Post the form, show the status and then redirect.
      $.ajax({
         type: "POST",
         url: $(frm).attr('action'),
         data: $(frm).serialize() + '&DeliveryType=VIEW&DeliveryMethod=JSON',
         dataType: 'json',
         error: function(XMLHttpRequest, textStatus, errorThrown) {
            $('span.Progress').remove();
            $(btn).show();
            $.popup({}, XMLHttpRequest.responseText);
         },
         success: function(json) {
            gdn.inform(json);
            if (json.RedirectUrl)
              setTimeout(function() { window.location.replace(json.RedirectUrl); }, 300);
         }
      });
      return false;
   });

   gdn.refreshConversation = function() {
       // Get the last ID.
       var conversationID = $('#Form_ConversationID').val();
       var lastID = $('.DataList.Conversation > li:last-child').attr('id');

       $.ajax({
           type: 'GET',
           url: gdn.url('/messages/getnew'),
           data: { conversationid: conversationID, lastmessageid: lastID, DeliveryType: 'VIEW' },
           success: function(html) {
               var $list = $('.DataList.Conversation');
               var $html = $('<ul>'+html+'</ul>');

               $('li.Item', $html).each(function(index) {
                   var id = $(this).attr('id');

                   if ($('#'+id).length == 0) {
                   $(this).appendTo($list);
                   }
               });
           }
       });
   }

   if (Vanilla.parent)
       Vanilla.parent.refreshConversation = gdn.refreshConversation;
});<|MERGE_RESOLUTION|>--- conflicted
+++ resolved
@@ -126,15 +126,12 @@
    // Enable multicomplete on selected inputs
    $('.MultiComplete').userTokenInput();
 
-<<<<<<< HEAD
    // Hack: When tokenLimit is reached, hintText will not go away after input is clicked
    // Force it to go away when we click the Body textarea
    $('#Form_Body').click(function() {
       $('.token-input-dropdown').css('display', 'none');
    });
-   
-=======
->>>>>>> 294cdb8a
+
    $('#Form_AddPeople :submit').click(function() {
       var btn = this;
       $(btn).hide();
