--- conflicted
+++ resolved
@@ -61,7 +61,7 @@
     }
 
     /**
-     * Get all the members of a conversation from the $conversationID.
+     * Get all the members (deleted or no) of a conversation from the $conversationID.
      *
      * @param int $conversationID The conversation ID.
      * @param bool $idsOnly The returns only the userIDs or everything from UserConversation.
@@ -75,14 +75,8 @@
 
         $userConversation = new Gdn_Model('UserConversation');
         $userMembers = $userConversation->getWhere([
-<<<<<<< HEAD
             'ConversationID' => $conversationID
         ], 'UserID', 'asc', $limit, $offset)->resultArray();
-=======
-            'ConversationID' => $conversationID,
-            'Deleted' => false,
-        ])->resultArray();
->>>>>>> 53c6bb3e
 
         if (is_array($userMembers) && count($userMembers)) {
             if ($idsOnly) {
