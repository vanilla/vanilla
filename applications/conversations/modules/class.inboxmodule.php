--- conflicted
+++ resolved
@@ -1,8 +1,3 @@
-<<<<<<< HEAD
-<?php if (!defined('APPLICATION')) {
-    exit();
-      }
-=======
 <?php
 /**
  * Inbox module.
@@ -12,84 +7,48 @@
  * @package Conversations
  * @since 2.0
  */
->>>>>>> 0aed7e80
 
 /**
  * Handles displaying the inbox.
  */
 class InboxModule extends Gdn_Module {
-<<<<<<< HEAD
-    public $Limit = 10;
-    public $UserID = null;
-   
-    public function __construct() {
-        parent::__construct();
-        $this->_ApplicationFolder = 'conversations';
-        $this->UserID = Gdn::Session()->UserID;
-    }
-   
-    public function GetData() {
-       // Fetch from model.
-        $Model = new ConversationModel();
-        $Result = $Model->Get(
-=======
 
     /** @var int */
     public $Limit = 10;
 
     /** @var int */
     public $UserID = null;
-
+   
     public function __construct() {
         parent::__construct();
         $this->_ApplicationFolder = 'conversations';
         $this->UserID = Gdn::session()->UserID;
     }
-
+   
     public function getData() {
-        // Fetch from model.
+       // Fetch from model.
         $Model = new ConversationModel();
         $Result = $Model->get(
->>>>>>> 0aed7e80
             $this->UserID,
             0,
             $this->Limit,
             array()
         );
-<<<<<<< HEAD
       
        // Join in the participants.
-        $Model->JoinParticipants($Result);
-        $this->SetData('Conversations', $Result);
-    }
-   
-    public function ToString() {
-        if (!Gdn::Session()->IsValid()) {
-            return '';
-        }
-      
-        if (!$this->Data('Conversations')) {
-            $this->GetData();
-        }
-      
-        return parent::ToString();
-=======
-
-        // Join in the participants.
         $Model->joinParticipants($Result);
         $this->setData('Conversations', $Result);
     }
-
+   
     public function toString() {
         if (!Gdn::session()->isValid()) {
             return '';
         }
-
+      
         if (!$this->data('Conversations')) {
             $this->getData();
         }
-
+      
         return parent::toString();
->>>>>>> 0aed7e80
     }
 }