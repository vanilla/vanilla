<<<<<<< HEAD
<?php if (!defined('APPLICATION')) {
    exit();
      }
/*
Copyright 2008, 2009 Vanilla Forums Inc.
This file is part of Garden.
Garden is free software: you can redistribute it and/or modify it under the terms of the GNU General Public License as published by the Free Software Foundation, either version 3 of the License, or (at your option) any later version.
Garden is distributed in the hope that it will be useful, but WITHOUT ANY WARRANTY; without even the implied warranty of MERCHANTABILITY or FITNESS FOR A PARTICULAR PURPOSE. See the GNU General Public License for more details.
You should have received a copy of the GNU General Public License along with Garden.  If not, see <http://www.gnu.org/licenses/>.
Contact Vanilla Forums Inc. at support [at] vanillaforums [dot] com
=======
<?php if (!defined('APPLICATION')) { exit(); }
/**
 * Conversations database structure.
 *
 * @copyright 2009-2015 Vanilla Forums Inc.
 * @license http://www.opensource.org/licenses/gpl-2.0.php GNU GPL v2
 * @package Conversations
 * @since 2.0
>>>>>>> 0aed7e80
 */

if (!isset($Drop)) {
    $Drop = false;
}

if (!isset($Explicit)) {
    $Explicit = true;
}

$SQL = $Database->sql();
$Construct = $Database->structure();
$Px = $Database->DatabasePrefix;

// Contains all conversations. A conversation takes place between X number of
// ppl. This table keeps track of the unique id of the conversation, the person
// who started the conversation (and when), and the last person to contribute to
// the conversation (and when).
// Column($Name, $Type, $Length = '', $Null = FALSE, $Default = null, $KeyType = FALSE, $AutoIncrement = FALSE)
$Construct->table('Conversation');

$UpdateCountMessages = $Construct->tableExists() && !$Construct->columnExists('CountMessages');
$UpdateLastMessageID = $Construct->tableExists() && !$Construct->columnExists('LastMessageID');
$CountParticipantsExists = $Construct->columnExists('CountParticipants');


$Construct
<<<<<<< HEAD
   ->PrimaryKey('ConversationID')
   ->Column('Type', 'varchar(10)', true, 'index')
   ->Column('ForeignID', 'varchar(40)', true)
   ->Column('Subject', 'varchar(255)', null)
   ->Column('Contributors', 'varchar(255)')
   ->Column('FirstMessageID', 'int', true, 'key')
   ->Column('InsertUserID', 'int', false, 'key')
   ->Column('DateInserted', 'datetime', null, 'key')
   ->Column('InsertIPAddress', 'varchar(15)', true)
   ->Column('UpdateUserID', 'int', false, 'key')
   ->Column('DateUpdated', 'datetime')
   ->Column('UpdateIPAddress', 'varchar(15)', true)
   ->Column('CountMessages', 'int', 0)
   ->Column('CountParticipants', 'int', 0)
   ->Column('LastMessageID', 'int', null)
   ->Column('RegardingID', 'int(11)', true, 'index')
   ->Set($Explicit, $Drop);
=======
    ->primaryKey('ConversationID')
    ->column('Type', 'varchar(10)', true, 'index')
    ->column('ForeignID', 'varchar(40)', true)
    ->column('Subject', 'varchar(255)', null)
    ->column('Contributors', 'varchar(255)')
    ->column('FirstMessageID', 'int', true, 'key')
    ->column('InsertUserID', 'int', false, 'key')
    ->column('DateInserted', 'datetime', null, 'key')
    ->column('InsertIPAddress', 'varchar(15)', true)
    ->column('UpdateUserID', 'int', false, 'key')
    ->column('DateUpdated', 'datetime')
    ->column('UpdateIPAddress', 'varchar(15)', true)
    ->column('CountMessages', 'int', 0)
    ->column('CountParticipants', 'int', 0)
    ->column('LastMessageID', 'int', null)
    ->column('RegardingID', 'int(11)', true, 'index')
    ->set($Explicit, $Drop);
>>>>>>> 0aed7e80

// Contains the user/conversation relationship. Keeps track of all users who are
// taking part in the conversation. It also keeps DateCleared, which is a
// per-user date relating to when each users last cleared the conversation history.
$Construct->table('UserConversation');

$UserConversationExists = $Construct->tableExists();
$UpdateCountReadMessages = $Construct->tableExists() && !$Construct->columnExists('CountReadMessages');
$DateConversationUpdatedExists = $Construct->columnExists('DateConversationUpdated');

$Construct
<<<<<<< HEAD
   ->Column('UserID', 'int', false, array('primary', 'index.Inbox'))
   ->Column('ConversationID', 'int', false, array('primary', 'key'))
   ->Column('CountReadMessages', 'int', 0) // # of read messages
   ->Column('LastMessageID', 'int', true) // The last message posted by a user other than this one, unless this user is the only person who has added a message
   ->Column('DateLastViewed', 'datetime', true)
   ->Column('DateCleared', 'datetime', true)
   ->Column('Bookmarked', 'tinyint(1)', '0')
   ->Column('Deleted', 'tinyint(1)', '0', 'index.Inbox') // User deleted this conversation
   ->Column('DateConversationUpdated', 'datetime', true, 'index.Inbox') // For speeding up queries.
   ->Set($Explicit, $Drop);

if (!$DateConversationUpdatedExists) {
    $SQL->Update('UserConversation uc')
      ->Join('Conversation c', 'uc.ConversationID = c.ConversationID')
      ->Set('DateConversationUpdated', 'c.DateUpdated', false)
      ->Put();
}

if (!$CountParticipantsExists && $UserConversationExists) {
    $SQL->Update('Conversation c')
       ->Set('c.CountParticipants', '(select count(uc.ConversationID) from GDN_UserConversation uc where uc.ConversationID = c.ConversationID and uc.Deleted = 0)', false, false)
       ->Put();
}

// Contains messages for each conversation, as well as who inserted the message
// and when it was inserted. Users cannot edit or delete their messages once
// they have been sent.
$Construct->Table('ConversationMessage')
   ->PrimaryKey('MessageID')
   ->Column('ConversationID', 'int', false, 'key')
   ->Column('Body', 'text')
   ->Column('Format', 'varchar(20)', null)
   ->Column('InsertUserID', 'int', null, 'key')
   ->Column('DateInserted', 'datetime', false)
   ->Column('InsertIPAddress', 'varchar(15)', true)
   ->Set($Explicit, $Drop);

if ($UpdateCountMessages) {
   // Calculate the count column.
=======
    ->column('UserID', 'int', false, array('primary', 'index.Inbox'))
    ->column('ConversationID', 'int', false, array('primary', 'key'))
    ->column('CountReadMessages', 'int', 0)// # of read messages
    ->column('LastMessageID', 'int', true) // The last message posted by a user other than this one, unless this user is the only person who has added a message
    ->column('DateLastViewed', 'datetime', true)
    ->column('DateCleared', 'datetime', true)
    ->column('Bookmarked', 'tinyint(1)', '0')
    ->column('Deleted', 'tinyint(1)', '0', 'index.Inbox') // User deleted this conversation
    ->column('DateConversationUpdated', 'datetime', true, 'index.Inbox') // For speeding up queries.
    ->set($Explicit, $Drop);

if (!$DateConversationUpdatedExists) {
    $SQL->update('UserConversation uc')
        ->join('Conversation c', 'uc.ConversationID = c.ConversationID')
        ->set('DateConversationUpdated', 'c.DateUpdated', false)
        ->put();
}

if (!$CountParticipantsExists && $UserConversationExists) {
    $SQL->update('Conversation c')
        ->set('c.CountParticipants', '(select count(uc.ConversationID) from GDN_UserConversation uc where uc.ConversationID = c.ConversationID and uc.Deleted = 0)', false, false)
        ->put();
}

// Contains messages for each conversation, as well as who inserted the message
// and when it was inserted. Users cannot edit or delete their messages once they have been sent.
$Construct->table('ConversationMessage')
    ->primaryKey('MessageID')
    ->column('ConversationID', 'int', false, 'key')
    ->column('Body', 'text')
    ->column('Format', 'varchar(20)', null)
    ->column('InsertUserID', 'int', null, 'key')
    ->column('DateInserted', 'datetime', false)
    ->column('InsertIPAddress', 'varchar(15)', true)
    ->set($Explicit, $Drop);

if ($UpdateCountMessages) {
    // Calculate the count column.
>>>>>>> 0aed7e80
    $UpSql = "update {$Px}Conversation c
set CountMessages = (
   select count(MessageID)
   from {$Px}ConversationMessage m
   where c.ConversationID = m.ConversationID)";
<<<<<<< HEAD
    $Construct->Query($UpSql);
}
if ($UpdateLastMessageID) {
   // Calculate the count column.
=======
    $Construct->query($UpSql);
}
if ($UpdateLastMessageID) {
    // Calculate the count column.
>>>>>>> 0aed7e80
    $UpSql = "update {$Px}Conversation c
set LastMessageID = (
   select max(MessageID)
   from {$Px}ConversationMessage m
   where c.ConversationID = m.ConversationID)";
<<<<<<< HEAD
    $Construct->Query($UpSql);
=======
    $Construct->query($UpSql);
>>>>>>> 0aed7e80
}

if ($UpdateCountReadMessages) {
    $UpSql = "update {$Px}UserConversation uc
set CountReadMessages = (
  select count(cm.MessageID)
  from {$Px}ConversationMessage cm
  where cm.ConversationID = uc.ConversationID
    and cm.MessageID <= uc.LastMessageID)";

<<<<<<< HEAD
    $Construct->Query($UpSql);
}

// Add extra columns to user table for tracking discussions, comments & replies
$Construct->Table('User')
   ->Column('CountUnreadConversations', 'int', null)
   ->Set(false, false);
=======
    $Construct->query($UpSql);
}

// Add extra columns to user table for tracking discussions, comments & replies
$Construct->table('User')
    ->column('CountUnreadConversations', 'int', null)
    ->set(false, false);
>>>>>>> 0aed7e80

// Insert some activity types
///  %1 = ActivityName
///  %2 = ActivityName Possessive
///  %3 = RegardingName
///  %4 = RegardingName Possessive
///  %5 = Link to RegardingName's Wall
///  %6 = his/her
///  %7 = he/she
///  %8 = RouteCode & Route (will be changed to <a href="route">routecode</a>)

// X sent you a message
<<<<<<< HEAD
if ($SQL->GetWhere('ActivityType', array('Name' => 'ConversationMessage'))->NumRows() == 0) {
    $SQL->Insert('ActivityType', array('AllowComments' => '0', 'Name' => 'ConversationMessage', 'FullHeadline' => '%1$s sent you a %8$s.', 'ProfileHeadline' => '%1$s sent you a %8$s.', 'RouteCode' => 'message', 'Notify' => '1', 'Public' => '0'));
}

// X added Y to a conversation
if ($SQL->GetWhere('ActivityType', array('Name' => 'AddedToConversation'))->NumRows() == 0) {
    $SQL->Insert('ActivityType', array('AllowComments' => '0', 'Name' => 'AddedToConversation', 'FullHeadline' => '%1$s added %3$s to a %8$s.', 'ProfileHeadline' => '%1$s added %3$s to a %8$s.', 'RouteCode' => 'conversation', 'Notify' => '1', 'Public' => '0'));
=======
if ($SQL->getWhere('ActivityType', array('Name' => 'ConversationMessage'))->numRows() == 0) {
    $SQL->insert('ActivityType', array(
        'AllowComments' => '0',
        'Name' => 'ConversationMessage',
        'FullHeadline' => '%1$s sent you a %8$s.',
        'ProfileHeadline' => '%1$s sent you a %8$s.',
        'RouteCode' => 'message',
        'Notify' => '1',
        'Public' => '0'
    ));
}

// X added Y to a conversation
if ($SQL->getWhere('ActivityType', array('Name' => 'AddedToConversation'))->numRows() == 0) {
    $SQL->insert('ActivityType', array(
        'AllowComments' => '0',
        'Name' => 'AddedToConversation',
        'FullHeadline' => '%1$s added %3$s to a %8$s.',
        'ProfileHeadline' => '%1$s added %3$s to a %8$s.',
        'RouteCode' => 'conversation',
        'Notify' => '1',
        'Public' => '0'
    ));
>>>>>>> 0aed7e80
}

$PermissionModel = Gdn::permissionModel();
$PermissionModel->define(array(
    'Conversations.Moderation.Manage' => 0,
    'Conversations.Conversations.Add' => 'Garden.Profiles.Edit',
));<|MERGE_RESOLUTION|>--- conflicted
+++ resolved
@@ -1,15 +1,3 @@
-<<<<<<< HEAD
-<?php if (!defined('APPLICATION')) {
-    exit();
-      }
-/*
-Copyright 2008, 2009 Vanilla Forums Inc.
-This file is part of Garden.
-Garden is free software: you can redistribute it and/or modify it under the terms of the GNU General Public License as published by the Free Software Foundation, either version 3 of the License, or (at your option) any later version.
-Garden is distributed in the hope that it will be useful, but WITHOUT ANY WARRANTY; without even the implied warranty of MERCHANTABILITY or FITNESS FOR A PARTICULAR PURPOSE. See the GNU General Public License for more details.
-You should have received a copy of the GNU General Public License along with Garden.  If not, see <http://www.gnu.org/licenses/>.
-Contact Vanilla Forums Inc. at support [at] vanillaforums [dot] com
-=======
 <?php if (!defined('APPLICATION')) { exit(); }
 /**
  * Conversations database structure.
@@ -18,7 +6,6 @@
  * @license http://www.opensource.org/licenses/gpl-2.0.php GNU GPL v2
  * @package Conversations
  * @since 2.0
->>>>>>> 0aed7e80
  */
 
 if (!isset($Drop)) {
@@ -46,25 +33,6 @@
 
 
 $Construct
-<<<<<<< HEAD
-   ->PrimaryKey('ConversationID')
-   ->Column('Type', 'varchar(10)', true, 'index')
-   ->Column('ForeignID', 'varchar(40)', true)
-   ->Column('Subject', 'varchar(255)', null)
-   ->Column('Contributors', 'varchar(255)')
-   ->Column('FirstMessageID', 'int', true, 'key')
-   ->Column('InsertUserID', 'int', false, 'key')
-   ->Column('DateInserted', 'datetime', null, 'key')
-   ->Column('InsertIPAddress', 'varchar(15)', true)
-   ->Column('UpdateUserID', 'int', false, 'key')
-   ->Column('DateUpdated', 'datetime')
-   ->Column('UpdateIPAddress', 'varchar(15)', true)
-   ->Column('CountMessages', 'int', 0)
-   ->Column('CountParticipants', 'int', 0)
-   ->Column('LastMessageID', 'int', null)
-   ->Column('RegardingID', 'int(11)', true, 'index')
-   ->Set($Explicit, $Drop);
-=======
     ->primaryKey('ConversationID')
     ->column('Type', 'varchar(10)', true, 'index')
     ->column('ForeignID', 'varchar(40)', true)
@@ -82,7 +50,6 @@
     ->column('LastMessageID', 'int', null)
     ->column('RegardingID', 'int(11)', true, 'index')
     ->set($Explicit, $Drop);
->>>>>>> 0aed7e80
 
 // Contains the user/conversation relationship. Keeps track of all users who are
 // taking part in the conversation. It also keeps DateCleared, which is a
@@ -94,47 +61,6 @@
 $DateConversationUpdatedExists = $Construct->columnExists('DateConversationUpdated');
 
 $Construct
-<<<<<<< HEAD
-   ->Column('UserID', 'int', false, array('primary', 'index.Inbox'))
-   ->Column('ConversationID', 'int', false, array('primary', 'key'))
-   ->Column('CountReadMessages', 'int', 0) // # of read messages
-   ->Column('LastMessageID', 'int', true) // The last message posted by a user other than this one, unless this user is the only person who has added a message
-   ->Column('DateLastViewed', 'datetime', true)
-   ->Column('DateCleared', 'datetime', true)
-   ->Column('Bookmarked', 'tinyint(1)', '0')
-   ->Column('Deleted', 'tinyint(1)', '0', 'index.Inbox') // User deleted this conversation
-   ->Column('DateConversationUpdated', 'datetime', true, 'index.Inbox') // For speeding up queries.
-   ->Set($Explicit, $Drop);
-
-if (!$DateConversationUpdatedExists) {
-    $SQL->Update('UserConversation uc')
-      ->Join('Conversation c', 'uc.ConversationID = c.ConversationID')
-      ->Set('DateConversationUpdated', 'c.DateUpdated', false)
-      ->Put();
-}
-
-if (!$CountParticipantsExists && $UserConversationExists) {
-    $SQL->Update('Conversation c')
-       ->Set('c.CountParticipants', '(select count(uc.ConversationID) from GDN_UserConversation uc where uc.ConversationID = c.ConversationID and uc.Deleted = 0)', false, false)
-       ->Put();
-}
-
-// Contains messages for each conversation, as well as who inserted the message
-// and when it was inserted. Users cannot edit or delete their messages once
-// they have been sent.
-$Construct->Table('ConversationMessage')
-   ->PrimaryKey('MessageID')
-   ->Column('ConversationID', 'int', false, 'key')
-   ->Column('Body', 'text')
-   ->Column('Format', 'varchar(20)', null)
-   ->Column('InsertUserID', 'int', null, 'key')
-   ->Column('DateInserted', 'datetime', false)
-   ->Column('InsertIPAddress', 'varchar(15)', true)
-   ->Set($Explicit, $Drop);
-
-if ($UpdateCountMessages) {
-   // Calculate the count column.
-=======
     ->column('UserID', 'int', false, array('primary', 'index.Inbox'))
     ->column('ConversationID', 'int', false, array('primary', 'key'))
     ->column('CountReadMessages', 'int', 0)// # of read messages
@@ -172,34 +98,22 @@
     ->set($Explicit, $Drop);
 
 if ($UpdateCountMessages) {
-    // Calculate the count column.
->>>>>>> 0aed7e80
+   // Calculate the count column.
     $UpSql = "update {$Px}Conversation c
 set CountMessages = (
    select count(MessageID)
    from {$Px}ConversationMessage m
    where c.ConversationID = m.ConversationID)";
-<<<<<<< HEAD
-    $Construct->Query($UpSql);
+    $Construct->query($UpSql);
 }
 if ($UpdateLastMessageID) {
    // Calculate the count column.
-=======
-    $Construct->query($UpSql);
-}
-if ($UpdateLastMessageID) {
-    // Calculate the count column.
->>>>>>> 0aed7e80
     $UpSql = "update {$Px}Conversation c
 set LastMessageID = (
    select max(MessageID)
    from {$Px}ConversationMessage m
    where c.ConversationID = m.ConversationID)";
-<<<<<<< HEAD
-    $Construct->Query($UpSql);
-=======
     $Construct->query($UpSql);
->>>>>>> 0aed7e80
 }
 
 if ($UpdateCountReadMessages) {
@@ -210,15 +124,6 @@
   where cm.ConversationID = uc.ConversationID
     and cm.MessageID <= uc.LastMessageID)";
 
-<<<<<<< HEAD
-    $Construct->Query($UpSql);
-}
-
-// Add extra columns to user table for tracking discussions, comments & replies
-$Construct->Table('User')
-   ->Column('CountUnreadConversations', 'int', null)
-   ->Set(false, false);
-=======
     $Construct->query($UpSql);
 }
 
@@ -226,7 +131,6 @@
 $Construct->table('User')
     ->column('CountUnreadConversations', 'int', null)
     ->set(false, false);
->>>>>>> 0aed7e80
 
 // Insert some activity types
 ///  %1 = ActivityName
@@ -239,15 +143,6 @@
 ///  %8 = RouteCode & Route (will be changed to <a href="route">routecode</a>)
 
 // X sent you a message
-<<<<<<< HEAD
-if ($SQL->GetWhere('ActivityType', array('Name' => 'ConversationMessage'))->NumRows() == 0) {
-    $SQL->Insert('ActivityType', array('AllowComments' => '0', 'Name' => 'ConversationMessage', 'FullHeadline' => '%1$s sent you a %8$s.', 'ProfileHeadline' => '%1$s sent you a %8$s.', 'RouteCode' => 'message', 'Notify' => '1', 'Public' => '0'));
-}
-
-// X added Y to a conversation
-if ($SQL->GetWhere('ActivityType', array('Name' => 'AddedToConversation'))->NumRows() == 0) {
-    $SQL->Insert('ActivityType', array('AllowComments' => '0', 'Name' => 'AddedToConversation', 'FullHeadline' => '%1$s added %3$s to a %8$s.', 'ProfileHeadline' => '%1$s added %3$s to a %8$s.', 'RouteCode' => 'conversation', 'Notify' => '1', 'Public' => '0'));
-=======
 if ($SQL->getWhere('ActivityType', array('Name' => 'ConversationMessage'))->numRows() == 0) {
     $SQL->insert('ActivityType', array(
         'AllowComments' => '0',
@@ -271,11 +166,10 @@
         'Notify' => '1',
         'Public' => '0'
     ));
->>>>>>> 0aed7e80
 }
 
 $PermissionModel = Gdn::permissionModel();
 $PermissionModel->define(array(
-    'Conversations.Moderation.Manage' => 0,
-    'Conversations.Conversations.Add' => 'Garden.Profiles.Edit',
+   'Conversations.Moderation.Manage' => 0,
+   'Conversations.Conversations.Add' => 'Garden.Profiles.Edit',
 ));