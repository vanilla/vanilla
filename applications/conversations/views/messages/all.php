<?php if (!defined('APPLICATION')) exit();
?>
<<<<<<< HEAD
<h1><?php echo $this->Data('Title'); ?></h1>
<?php
if (count($this->Data('Conversations'))) {
?>
<ul class="Condensed DataList Conversations">
   <?php
   $ViewLocation = $this->FetchViewLocation('conversations');
   include($ViewLocation);
   ?>
</ul>
<?php

PagerModule::Write();
} else {
=======
<h1 class="H"><?php echo $this->Data('Title'); ?></h1>
<?php

// Pager setup
$PagerOptions = array('CurrentRecords' => $this->Data('Conversations')->NumRows());
if ($this->Data('_PagerUrl'))
   $PagerOptions['Url'] = $this->Data('_PagerUrl');

// Pre Pager
PagerModule::Write($PagerOptions);

if ($this->Data('Conversations')->NumRows() > 0): ?>
   <ul class="Condensed DataList Conversations">
      <?php
      $ViewLocation = $this->FetchViewLocation('conversations');
      include($ViewLocation);
      ?>
   </ul>
<?php

else:
   
>>>>>>> 8f2363d8
   echo '<div class="Empty">'.T('You do not have any conversations.').'</div>';

endif;

// Post Pager
PagerModule::Write($PagerOptions);<|MERGE_RESOLUTION|>--- conflicted
+++ resolved
@@ -1,7 +1,6 @@
 <?php if (!defined('APPLICATION')) exit();
 ?>
-<<<<<<< HEAD
-<h1><?php echo $this->Data('Title'); ?></h1>
+<h1 class="H"><?php echo $this->Data('Title'); ?></h1>
 <?php
 if (count($this->Data('Conversations'))) {
 ?>
@@ -15,33 +14,5 @@
 
 PagerModule::Write();
 } else {
-=======
-<h1 class="H"><?php echo $this->Data('Title'); ?></h1>
-<?php
-
-// Pager setup
-$PagerOptions = array('CurrentRecords' => $this->Data('Conversations')->NumRows());
-if ($this->Data('_PagerUrl'))
-   $PagerOptions['Url'] = $this->Data('_PagerUrl');
-
-// Pre Pager
-PagerModule::Write($PagerOptions);
-
-if ($this->Data('Conversations')->NumRows() > 0): ?>
-   <ul class="Condensed DataList Conversations">
-      <?php
-      $ViewLocation = $this->FetchViewLocation('conversations');
-      include($ViewLocation);
-      ?>
-   </ul>
-<?php
-
-else:
-   
->>>>>>> 8f2363d8
    echo '<div class="Empty">'.T('You do not have any conversations.').'</div>';
-
-endif;
-
-// Post Pager
-PagerModule::Write($PagerOptions);+}