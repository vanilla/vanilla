--- conflicted
+++ resolved
@@ -3,9 +3,9 @@
 <h1 class="H">
    <?php
    echo $this->Participants;
-   
+
    if ($this->Data('Conversation.Subject')) {
-      echo 
+      echo
          Bullet(' ').
          '<span class="Gloss">' .htmlspecialchars($this->Data('Conversation.Subject')).'</span>';
    }
@@ -17,10 +17,7 @@
    $this->FireEvent('Conversation'.str_replace('_', '', $this->Data('Conversation.Type')));
 }
 
-<<<<<<< HEAD
 
-=======
->>>>>>> 5b9534bf
 if ($this->Data('_HasDeletedUsers')) {
    echo '<div class="Info">', T('One or more users have left this conversation.', 'One or more users have left this conversation. They won\'t receive any more messages unless you add them back in to the conversation.'), '</div>';
 }
@@ -34,6 +31,6 @@
    ?>
 </ul>
 </div>
-<?php 
+<?php
 echo $this->Pager->ToString();
 echo Gdn::Controller()->FetchView('addmessage');