<?php
/**
 * @copyright 2009-2018 Vanilla Forums Inc.
 * @license http://www.opensource.org/licenses/gpl-2.0.php GNU GPL v2
 */

use Garden\Schema\Schema;
use Garden\Schema\ValidationField;
use Garden\Web\Exception\ClientException;
use Garden\Web\Exception\NotFoundException;
use Garden\Web\Exception\ServerException;
use Garden\Web\RequestInterface;
use Vanilla\Authenticator\SSOAuthenticator;
use Vanilla\Exception\PermissionException;
use Vanilla\Models\SSOModel;
use Vanilla\Models\AuthenticatorModel;
use Vanilla\ApiUtils;

/**
 * API Controller for the `/authenticate` resource.
 */
class AuthenticateApiController extends AbstractApiController {

    const SESSION_ID_EXPIRATION = 1200; // 20 minutes

    /** @var AuthenticatorModel */
    private $authenticatorModel;

    /** @var Gdn_Configuration */
    private $config;

    /** @var RequestInterface */
    private $request;

    /** @var SessionModel */
    private $sessionModel;

    /** @var SSOModel */
    private $ssoModel;

    /** @var UserModel */
    private $userModel;

    /**
     * AuthenticationController constructor.
     *
     * @param Gdn_Configuration $config
     * @param RequestInterface $request
     * @param SessionModel $sessionModel
     * @param SSOModel $ssoModel
     * @param UserModel $userModel
     */
    public function __construct(
        AuthenticatorModel $authenticatorModel,
        Gdn_Configuration $config,
        RequestInterface $request,
        SessionModel $sessionModel,
        SSOModel $ssoModel,
        UserModel $userModel
    ) {
        $this->authenticatorModel = $authenticatorModel;
        $this->config = $config;
        $this->request = $request;
        $this->sessionModel = $sessionModel;
        $this->ssoModel = $ssoModel;
        $this->userModel = $userModel;
    }

    /**
     * Store the data and return the associated SessionID to retrieve it.
     *
     * @param array $data The data to store.
     * @return string SessionID
     */
    private function createSession($data) {
        $sessionID = betterRandomString(32, 'aA0');

        $this->sessionModel->insert([
            'SessionID' => $sessionID,
            'UserID' => $this->getSession()->UserID,
            'DateExpires' => date(MYSQL_DATE_FORMAT, time() + self::SESSION_ID_EXPIRATION),
            'Attributes' => $data,
        ]);

        return $sessionID;
    }

    /**
     * Unlink a user from the specified authenticator.
     * If no user is specified it will unlink the current user.
     *
     * @param string $authenticator
     * @param string $authenticatorID
     * @param array $query The query string as an array.
     * @throws Exception
     */
    public function delete($authenticator, $authenticatorID = '', array $query) {
        $this->permission();

        $this->schema([
            'authenticator:s' => 'The authenticator that will be used.',
            'authenticatorID:s?' => 'Authenticator instance\'s identifier.',
        ]);
        $in = $this->schema([
            'userID:i?' => 'UserID to unlink authenticator from.',
        ], 'in')->setDescription('Delete the link between an authenticator and a user.');
        $this->schema([], 'out');

        $in->validate($query);

        if (isset($query['userID']) && $this->getSession()->UserID !== $query['userID']) {
            $this->permission('Garden.Users.Edit');
            $userID = $query['userID'];
        } else {
            $this->permission('Garden.SignIn.Allow');
            $userID = $this->getSession()->UserID;
        }

        $authenticatorInstance = $this->authenticatorModel->getAuthenticator($authenticator, $authenticatorID);

        $data = [];
        $this->userModel->getDelete(
            'UserAuthentication',
            ['UserID' => $userID, 'ProviderKey' => $authenticatorInstance->getID()],
            $data
        );
    }

    /**
     * Delete a session.
     *
     * @param string $authSessionID
     */
    public function delete_session($authSessionID) {
        $this->permission();

        $this->schema([
            'authSessionID:s' => 'Identifier of the authentication session.',
        ], 'in')->setDescription('Delete an authentication session.');
        $this->schema([], 'out');

        $this->sessionModel->deleteID($authSessionID);
    }

    /**
     * Tell if a user is linked to an authenticator or not.
     *
     * @param string $authenticator
     * @param string $authenticatorID
     * @param array $query
     * @return bool
     */
    public function get($authenticator, $authenticatorID = '', array $query) {
        $this->permission();

        $this->schema([
            'authenticator:s' => 'The authenticator that will be used.',
            'authenticatorID:s?' => 'Authenticator instance\'s identifier.',
        ], 'in');
        $in = $this->schema([
            'userID:i?' => 'UserID of the user to check against the authenticator. Defaults to the current user.',
        ])->setDescription('Tells whether the user is linked to the authenticator or not.');
        $out = $this->schema(['linked:b' => 'Whether the user is linked to the authenticator or not.'], 'out');

        $in->validate($query);

        if (isset($query['UserID'])) {
            $this->permission('Garden.Users.Edit');
            $userID = $query['UserID'];
        } else {
            $this->permission('Garden.SignIn.Allow');
            $userID = $this->getSession()->UserID;
        }

        $authenticatorInstance = $this->authenticatorModel->getAuthenticator($authenticator, $authenticatorID);

        return $out->validate([
            'linked' => (bool)$this->userModel->getAuthenticationByUser($userID, $authenticatorInstance->getID())
        ]);
    }

    /**
     * Get a session.
     *
     * @param string $authSessionID
     * @param array $query
     * @return array
     * @throws Exception
     */
    public function get_session($authSessionID, array $query) {
        $this->permission();

        $this->schema([
            'authSessionID:s' => 'Identifier of the authentication session.',
        ], 'in');
        $in = $this->schema([
            'expand:b?' => 'Expand associated records.',
        ], 'in')->setDescription('Get the content of an authentication session.');
        $out = $this->schema([
            'authSessionID:s' => 'Identifier of the authentication session.',
            'dateInserted:dt' => 'When the session was created.',
            'dateExpires:dt' => 'When the session expires.',
            'attributes' => Schema::parse([
                'ssoData:o' => $this->ssoDataSchema(), // This should do a sparse validation
                'linkUser:o?' => Schema::parse([
                    'existingUsers:a' => Schema::parse([
                        'userID:i' => 'The userID of the participant.',
                        'user:o?' => $this->getUserFragmentSchema(),
                    ])->setDescription('User that matches the SSOData and can be used to connect the user.'),
                ])->setDescription('Information needed for the "linkUser" step.'),
            ]),
        ], 'out');

        $query = $in->validate($query);

        $sessionData = $this->sessionModel->getID($authSessionID, DATASET_TYPE_ARRAY);
        if ($this->sessionModel->isExpired($sessionData)) {
            throw new ClientException('The session has expired.');
        }

        if (!empty($query['expand']) && isset($sessionData['Attributes']['linkUser']['existingUsers'])) {
            $this->userModel->expandUsers($sessionData['Attributes']['linkUser']['existingUsers'], ['UserID']);
        }

        $sessionData['authSessionID'] = $sessionData['SessionID'];

        $cleanedSessionData = $out->validate($sessionData);

        // We need to add back the ssoData since it was cleaned and we want to preserve any extra information.
        if (isset($cleanedSessionData['attributes']['ssoData'])) {
            $ssoData = ApiUtils::convertOutputKeys($sessionData['Attributes']['ssoData']);
            $cleanedSessionData['attributes']['ssoData'] = $ssoData;
        }

        return $cleanedSessionData;
    }

    /**
     * Authenticate a user using the specified authenticator.
     *
     * @param array $body
     * @throws Exception If the authentication process fails
     * @throws NotFoundException If the $authenticatorType is not found.
     * @return array
     */
    public function post(array $body) {
        $this->permission();

        $in = $this->schema([
            'authenticator:s' => 'The authenticator that will be used.',
            'authenticatorID:s?' => 'Authenticator instance\'s identifier.',
            'setCookie:b' => [
                'default' => true,
                'description' => 'Set session cookie on success.',
            ],
            'persist:b' => [
                'default' => false,
                'description' => 'Set the persist option on the cookie when it is set.'
            ],
        ])->setDescription('Authenticate a user using a specific authenticator.');
        $out = $this->schema(Schema::parse([
            'authenticationStep:s' => [
                'description' => 'Tells whether the user is now authenticated or if additional step(s) are required.',
                'enum' => ['authenticated', 'linkUser'],
            ],
            'userID:i?' => 'Identifier of the authenticated user.',
            'authSessionID:s?' => 'Identifier of the authentication session. Returned if more steps are required to complete the authentication.',
        ]), 'out');

        $body = $in->validate($body);

        $authenticator = $body['authenticator'];
        $authenticatorID = isset($body['authenticatorID']) ? $body['authenticatorID'] : null;

        if ($this->getSession()->isValid()) {
            throw new ClientException('Cannot authenticate while already logged in.', 403);
        }

        $authenticatorInstance = $this->authenticatorModel->getAuthenticator($authenticator, $authenticatorID);

        if (is_a($authenticatorInstance, SSOAuthenticator::class)) {

            /** @var SSOAuthenticator $authenticatorInstance */
            $ssoData = $authenticatorInstance->validateAuthentication($this->request);

            if (!$ssoData) {
                throw new ServerException("Unknown error while authenticating with $authenticatorType.", 500);
            }

<<<<<<< HEAD
            $user = $this->ssoModel->sso($ssoData);
=======
            $user = $this->ssoModel->sso($ssoData, [
                'setCookie' => $body['setCookie'],
                'persist' => $body['persist'],
            ]);
>>>>>>> d75351e3
        } else {
            throw new ServerException(get_class($authenticatorInstance).' is not a supported authenticator yet.', 500);
        }

        // Allows registration without an email address.
        $noEmail = $this->config->get('Garden.Registration.NoEmail', false);

        // Specifies whether Emails are unique or not.
        $emailUnique = !$noEmail && $this->config->get('Garden.Registration.EmailUnique', true);

        // Specifies whether Names are unique or not.
        $nameUnique = $this->config->get('Garden.Registration.NameUnique', true);

        // Allows SSO connections to link a VanillaUser to a ForeignUser.
        $allowConnect = $this->config->get('Garden.Registration.AllowConnect', true);

        $sessionData = [
            'ssoData' => $ssoData,
        ];

        if ($user) {
            $response = array_merge(['authenticationStep' => 'authenticated'], ApiUtils::convertOutputKeys($user));
        // We could not authenticate or autoconnect so they will need to do a manual connect.
        } else {
            if ($allowConnect) {
                $existingUserIDs = $this->ssoModel->findMatchingUserIDs($ssoData, $emailUnique, $nameUnique);
                if (!empty($existingUserIDs)) {
                    $sessionData['linkUser'] = [
                        'existingUsers' => $existingUserIDs,
                    ];
                }
            }
            $response = [
                'authenticationStep' => 'linkUser',
            ];
        }

        if ($response['authenticationStep'] === 'linkUser') {
            // Store all the information needed for the next authentication step.
            $response['authSessionID'] = $this->createSession($sessionData);
        }

        return $out->validate($response);
    }

    /**
     * Link a user to an authenticator using an authSessionID.
     *
     * @throws ClientException
     * @throws Exception
     *
     * @param array $body
     * @return array
     */
    public function post_linkUser(array $body) {
        $this->permission();

        if (!$this->config->get('Garden.Registration.AllowConnect', true)) {
            throw new PermissionException('Garden.Registration.AllowConnect');
        }

        // Custom validator
        $validator = function ($data, ValidationField $field) {
            $hasPassword = !empty($data['password']);

            if ($hasPassword) {
                $valid = !empty($data['userID']);
            }
            if (!$valid && $hasPassword) {
                $valid = !empty($data['name']) && !empty($data['email']);
            }

            if (!$valid) {
                $field->addError('missingField', [
                    'messageCode' => 'You must specify either userID + password or name + email + password.',
                    'required' => true,
                ]);
            }

            return $valid;
        };

        $in = $this->schema([
                'authSessionID:s' => 'Identifier of the authentication session.',
                'password:s' => 'Password of the user.',
                'userID:i?' => 'Identifier of the user.',
                'name:s?' => 'User name.',
                'email:s?' => 'User email.',
            ], 'in')
            ->addValidator('', $validator)
            ->setDescription('Link a user to an authenticator using the authSessionID and some other information. Required: userID + password or name + email + password.');
        $out = $this->schema($this->getUserFragmentSchema(), 'out');

        $in->validate($body);

        $sessionData = $this->sessionModel->getID($body['authSessionID'], DATASET_TYPE_ARRAY);
        if ($this->sessionModel->isExpired($sessionData)) {
            throw new Exception('The session has expired.');
        }

        if (!empty($body['userID'])) {
            $userID = $body['userID'];
        } else {
            $this->userModel->SQL->select('UserID');
            $userResults = $this->userModel->getWhere([
                'Name' => $body['name'],
                'Email' => $body['email'],
            ])->resultArray();

            if (count($userResults) > 1) {
                throw new ClientException('More than one user has the same Email and Name combination.');
            } else if (count($userResults) === 0) {
                throw new ClientException('No user was found with the supplied information.');
            }

            $userID = $userResults[0]['UserID'];
        }

        $tmp = ['UserID' => $userID];
        $this->userModel->expandUsers($tmp, ['UserID']);
        $user = $tmp['User'];

        $passwordHash = new Gdn_PasswordHash();
        $linkValid = $passwordHash->checkPassword($body['password'], $user['Password'], $user['HashMethod']);
        if (!$linkValid) {
            throw new ClientException('The password verification failed.');
        }

        $this->userModel->saveAuthentication([
            'UserID' => $user['UserID'],
            'Provider' => $sessionData['Attributes']['ssoData']['authenticatorID'],
            'UniqueID' => $sessionData['Attributes']['ssoData']['uniqueID'],
        ]);
        // Clean the session.
        $this->sessionModel->deleteID($sessionData['SessionID']);

        return $out->validate($user);
    }

    /**
     * Get the SSOData schema.
     *
     * @return Schema
     */
    public function ssoDataSchema() {
        static $ssoDataSchema;

        if ($ssoDataSchema === null) {
            $ssoDataSchema = $this->schema([
                'authenticatorName:s' => 'Name of the authenticator that was used to create this object.',
                'authenticatorID:s' => 'ID of the authenticator instance that was used to create this object.',
                'uniqueID:s' => 'Unique ID of the user supplied by the provider.',
                'user:o' => [
                    'email:s?' => 'Email of the user.',
                    'name:s?' => 'Name of the user.',
                    'photo:s?' => 'Photo of the user.',
                    'roles:a?' => [
                        'description' => 'One or more role name.',
                        'items' => ['type' => 'string'],
                        'style' => 'form',
                    ],
                ],
                'extra:o' => 'Any other information.',
            ], 'SSOData')->setDescription('SSOAuthenticator\'s supplied information.');
        }

        return $ssoDataSchema;
    }
}<|MERGE_RESOLUTION|>--- conflicted
+++ resolved
@@ -255,7 +255,7 @@
             ],
             'persist:b' => [
                 'default' => false,
-                'description' => 'Set the persist option on the cookie when it is set.'
+                'description' => 'Set the persist option on the cookie when it is set.',
             ],
         ])->setDescription('Authenticate a user using a specific authenticator.');
         $out = $this->schema(Schema::parse([
@@ -287,14 +287,10 @@
                 throw new ServerException("Unknown error while authenticating with $authenticatorType.", 500);
             }
 
-<<<<<<< HEAD
-            $user = $this->ssoModel->sso($ssoData);
-=======
             $user = $this->ssoModel->sso($ssoData, [
                 'setCookie' => $body['setCookie'],
                 'persist' => $body['persist'],
             ]);
->>>>>>> d75351e3
         } else {
             throw new ServerException(get_class($authenticatorInstance).' is not a supported authenticator yet.', 500);
         }
