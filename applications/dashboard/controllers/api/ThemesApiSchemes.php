--- conflicted
+++ resolved
@@ -148,13 +148,8 @@
                 'revisionID:i?' => [
                     'description' => 'Theme revision ID.',
                 ],
-<<<<<<< HEAD
-                'dateInserted:dt?' => [
-                    'description' => 'Theme revision date inserted.',
-=======
                 'revisionName:s?' => [
                     'description' => 'Theme revision name.',
->>>>>>> 05c079aa
                 ],
                 'assets?' => Schema::parse([
                     "header?" => $this->assetsPutArraySchema(),
