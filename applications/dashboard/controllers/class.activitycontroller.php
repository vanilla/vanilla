<?php if (!defined('APPLICATION')) exit();
/*
Copyright 2008, 2009 Vanilla Forums Inc.
This file is part of Garden.
Garden is free software: you can redistribute it and/or modify it under the terms of the GNU General Public License as published by the Free Software Foundation, either version 3 of the License, or (at your option) any later version.
Garden is distributed in the hope that it will be useful, but WITHOUT ANY WARRANTY; without even the implied warranty of MERCHANTABILITY or FITNESS FOR A PARTICULAR PURPOSE. See the GNU General Public License for more details.
You should have received a copy of the GNU General Public License along with Garden.  If not, see <http://www.gnu.org/licenses/>.
Contact Vanilla Forums Inc. at support [at] vanillaforums [dot] com
*/
/**
 * Activity Controller
 *
 * @package Dashboard
 */
 
/**
 * Manages the activity stream.
 *
 * @since 2.0.0
 * @package Dashboard
 */
class ActivityController extends Gdn_Controller {
   /**
    * Models to include.
    * 
    * @since 2.0.0
    * @access public
    * @var array
    */
   public $Uses = array('Database', 'Form', 'ActivityModel');
   
   /**
    * @var ActivityModel
    */
   public $ActivityModel;
   
   public function __get($Name) {
      switch ($Name) {
         case 'CommentData':
            Deprecated('ActivityController->CommentData', "ActivityController->Data('Activities')");
            $Result = new Gdn_DataSet(array(), DATASET_TYPE_OBJECT);
            return $Result;
         case 'ActivityData':
            Deprecated('ActivityController->ActivityData', "ActivityController->Data('Activities')");
            $Result = new Gdn_DataSet($this->Data('Activities'), DATASET_TYPE_ARRAY);
            $Result->DatasetType(DATASET_TYPE_OBJECT);
            return $Result;
      }
   }
   
   /**
    * Include JS, CSS, and modules used by all methods.
    *
    * Always called by dispatcher before controller's requested method.
    * 
    * @since 2.0.0
    * @access public
    */
   public function Initialize() {
      $this->Head = new HeadModule($this);
      $this->AddJsFile('jquery.js');
      $this->AddJsFile('jquery.livequery.js');
      $this->AddJsFile('jquery.form.js');
      $this->AddJsFile('jquery.popup.js');
      $this->AddJsFile('jquery.gardenhandleajaxform.js');
      $this->AddJsFile('global.js');
      
      $this->AddCssFile('style.css');
      
      // Add Modules
      $this->AddModule('GuestModule');
      $this->AddModule('SignedInModule');
      
      parent::Initialize();
      
      $this->SetData('Breadcrumbs', array(array('Name' => T('Activity'), 'Url' => '/activity')));
   }
   
   /**
    * Display a single activity item & comments.
    * 
    * Email notifications regarding activities link to this method.
    * 
    * @since 2.0.0
    * @access public
    * 
    * @param int $ActivityID Unique ID of activity item to display.
    */
   public function Item($ActivityID = 0) {
      $this->AddJsFile('activity.js');
      $this->Title(T('Activity Item'));

      if (!is_numeric($ActivityID) || $ActivityID < 0)
         $ActivityID = 0;
         
      $this->ActivityData = $this->ActivityModel->GetWhere(array('ActivityID' => $ActivityID));
      $this->SetData('Comments', $this->ActivityModel->GetComments(array($ActivityID)));
      $this->SetData('ActivityData', $this->ActivityData);
      
      $this->Render();
   }
   
   /**
    * Default activity stream.
    * 
    * @since 2.0.0
    * @access public
    * @todo Validate comment length rather than truncating.
    * 
    * @param int $Offset Number of activity items to skip.
    */
   public function Index($Filter = FALSE, $Page = FALSE) {
      switch (strtolower($Filter)) {
         case 'mods':
            $this->Title(T('Recent Moderator Activity'));
            $this->Permission('Garden.Moderation.Manage');
            $NotifyUserID = ActivityModel::NOTIFY_MODS;
            break;
         case 'admins':
            $this->Title(T('Recent Admin Activity'));
            $this->Permission('Garden.Settings.Manage');
            $NotifyUserID = ActivityModel::NOTIFY_ADMINS;
            break;
         default:
            $Filter = 'public';
            $this->Title(T('Recent Activity'));
            $this->Permission('Garden.Activity.View');
            $NotifyUserID = ActivityModel::NOTIFY_PUBLIC;
            break;
      }
         
      // Which page to load
      list($Offset, $Limit) = OffsetLimit($Page, 30);
      $Offset = is_numeric($Offset) ? $Offset : 0;
      if ($Offset < 0)
         $Offset = 0;
      
      // Page meta.
      $this->AddJsFile('activity.js');
      
      // Comment submission 
      $Session = Gdn::Session();
      $Comment = $this->Form->GetFormValue('Comment');
      $Activities = $this->ActivityModel->GetWhere(array('NotifyUserID' => $NotifyUserID), $Offset, $Limit)->ResultArray();
      $this->ActivityModel->JoinComments($Activities);
      
      $this->SetData('Filter', strtolower($Filter));
      $this->SetData('Activities', $Activities);
      
      $this->View = 'all';
      $this->Render();
   }
   
   public function DeleteComment($ID, $TK, $Target = '') {
      $Session = Gdn::Session();
      
      if (!$Session->ValidateTransientKey($TK))
         throw PermissionException();
      
      $Comment = $this->ActivityModel->GetComment($ID);
      if (!$ID)
         throw NotFoundException();
      
      if ($Session->CheckPermission('Garden.Activity.Delete') || $Comment['InsertUserID'] = $Session->UserID) {
         $this->ActivityModel->DeleteComment($ID);
      } else {
         throw PermissionException();
      }
      
      if ($this->DeliveryType() === DELIVERY_TYPE_ALL)
         Redirect($Target);
      
      $this->Render('Blank', 'Utility', 'Dashboard');
   }
   
   /**
    * Delete an activity item.
    * 
    * @since 2.0.0
    * @access public
    * 
    * @param int $ActivityID Unique ID of item to delete.
    * @param string $TransientKey Verify intent.
    */
   public function Delete($ActivityID = '', $TransientKey = '') {
      $Session = Gdn::Session();
      if (!$Session->ValidateTransientKey($TransientKey))
         throw PermissionException();
      
      if (!is_numeric($ActivityID))
         throw Gdn_UserException('Invalid activity ID');
      
      
      $HasPermission = $Session->CheckPermission('Garden.Activity.Delete');
      if (!$HasPermission) {
         $Activity = $this->ActivityModel->GetID($ActivityID);
         if (!$Activity)
            throw NotFoundException('Activity');
         $HasPermission = $Activity['InsertUserID'] == $Session->UserID;
      }
      if (!$HasPermission)
         throw PermissionException();

      $this->ActivityModel->Delete($ActivityID);
      
      if ($this->_DeliveryType === DELIVERY_TYPE_ALL)
         Redirect(GetIncomingValue('Target', $this->SelfUrl));
      
      // Still here? Getting a 404.
      $this->ControllerName = 'Home';
      $this->View = 'FileNotFound';
      $this->Render();
   }
   
   /**
    * Comment on an activity item.
    * 
    * @since 2.0.0
    * @access public
    */
   public function Comment() {
      $this->Permission('Garden.Profiles.Edit');
      
      $Session = Gdn::Session();
      $this->Form->SetModel($this->ActivityModel);
      $NewActivityID = 0;
      
      // Form submitted
      if ($this->Form->AuthenticatedPostBack()) {
         $Body = $this->Form->GetValue('Body', '');
         $ActivityID = $this->Form->GetValue('ActivityID', '');
         if (is_numeric($ActivityID) && $ActivityID > 0) {
            $ActivityComment = array(
                'ActivityID' => $ActivityID,
                'Body' => $Body,
                'Format' => 'Text');
            
            $ID = $this->ActivityModel->Comment($ActivityComment);
            
            if ($ID == SPAM) {
               $this->StatusMessage = T('Your post has been flagged for moderation.');
               $this->Render('Blank', 'Utility');
               return;
            }
            
            $this->Form->SetValidationResults($this->ActivityModel->ValidationResults());
            if ($this->Form->ErrorCount() > 0)
               $this->ErrorMessage($this->Form->Errors());
         }
      }
      
      // Redirect back to the sending location if this isn't an ajax request
      if ($this->_DeliveryType === DELIVERY_TYPE_ALL) {
         $Target = $this->Form->GetValue('Return');
         if (!$Target)
            $Target = '/activity';
         Redirect($Target);
      } else {
         // Load the newly added comment.
         $this->SetData('Comment', $this->ActivityModel->GetComment($ID));
         
         // Set it in the appropriate view.
         $this->View = 'comment';
      }

      // And render
      $this->Render();
   }
   
   public function Post($Notify = FALSE, $UserID = FALSE) {
      if (is_numeric($Notify)) {
         $UserID = $Notify;
         $Notify = FALSE;
      }
      
      switch ($Notify) {
         case 'mods':
            $this->Permission('Garden.Moderation.Manage');
            $NotifyUserID = ActivityModel::NOTIFY_MODS;
            break;
         case 'admins':
            $this->Permission('Garden.Settings.Manage');
            $NotifyUserID = ActivityModel::NOTIFY_ADMINS;
            break;
         default:
            $this->Permission('Garden.Profiles.Edit');
            $NotifyUserID = ActivityModel::NOTIFY_PUBLIC;
            break;
      }
      
      $Activities = array();
      
      if ($this->Form->IsPostBack()) {
         $Data = $this->Form->FormValues();
<<<<<<< HEAD
         
=======
>>>>>>> 395c3899
         if ($UserID && $UserID != Gdn::Session()->UserID) {
            // This is a wall post.
            $Activity = array(
                'ActivityType' => 'WallPost',
                'ActivityUserID' => $UserID,
                'RegardingUserID' => Gdn::Session()->UserID,
                'HeadlineFormat' => T('HeadlineFormat.WallPost', '{RegardingUserID,you} &rarr; {ActivityUserID,you}'),
                'Story' => $Data['Comment']
            );
         } else {
            // This is a status update.
            $Activity = array(
                'ActivityType' => 'Status',
                'HeadlineFormat' => T('HeadlineFormat.Status', '{ActivityUserID,user}'),
                'Story' => $Data['Comment'],
                'NotifyUserID' => $NotifyUserID
            );
            $this->SetJson('StatusMessage', Gdn_Format::Display($Data['Comment']));
         }
         
         $Activity = $this->ActivityModel->Save($Activity, FALSE, array('CheckSpam' => TRUE));
         if ($Activity == SPAM) {
            $this->StatusMessage = T('Your post has been flagged for moderation.');
            $this->Render('Blank', 'Utility');
            return;
         }
         
         if ($Activity) {
            if (!$UserID && $NotifyUserID == ActivityModel::NOTIFY_PUBLIC)
               Gdn::UserModel()->SetField(Gdn::Session()->UserID, 'About', $Activity['Story']);
            
            $Activities = array($Activity);
            $this->ActivityModel->CalculateData($Activities);
            ActivityModel::JoinUsers($Activities);
         }
      }

      if ($this->DeliveryType() == DELIVERY_TYPE_ALL) {
         Redirect($this->Request->Get('Target', '/activity'));
      }
      
      $this->SetData('Activities', $Activities);
      $this->Render('Activities');
   }
}<|MERGE_RESOLUTION|>--- conflicted
+++ resolved
@@ -292,10 +292,6 @@
       
       if ($this->Form->IsPostBack()) {
          $Data = $this->Form->FormValues();
-<<<<<<< HEAD
-         
-=======
->>>>>>> 395c3899
          if ($UserID && $UserID != Gdn::Session()->UserID) {
             // This is a wall post.
             $Activity = array(
