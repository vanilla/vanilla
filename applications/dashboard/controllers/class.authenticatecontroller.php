<?php
/**
 * @author Alexandre (DaazKu) Chouinard <alexandre.c@vanillaforums.com>
 * @copyright 2009-2018 Vanilla Forums Inc.
 * @license http://www.opensource.org/licenses/gpl-2.0.php GNU GPL v2
 */

use Garden\Web\RequestInterface;
use Vanilla\Models\SSOModel;
use Vanilla\Models\SSOData;

/**
 * Create /authenticate endpoint.
 */
class AuthenticateController extends Gdn_Controller {

    /**
     * @var AuthenticateApiController
     */
    private $authenticateApiController;

    /**
     * @var Gdn_Form
     */
    private $form;

    /**
     * @var RequestInterface
     */
    private $request;

    /**
     * @var SessionModel
     */
    private $sessionModel;

    /**
     * @var SSOModel
     */
    private $ssoModel;

    /**
     * @var UserModel
     */
    private $userModel;

    /**
     * AuthenticateController constructor.
     *
     * @param AuthenticateApiController $authenticateApiController
     * @param RequestInterface $request
     * @param SessionModel $sessionModel
     * @param SSOModel $ssoModel
     * @param UserModel $userModel
     */
    public function __construct(
        AuthenticateApiController $authenticateApiController,
        RequestInterface $request,
        SessionModel $sessionModel,
        SSOModel $ssoModel,
        UserModel $userModel
    ) {
        parent::__construct();

        $this->authenticateApiController = $authenticateApiController;
        $this->form = new Gdn_Form();
        $this->request = $request;
        $this->sessionModel = $sessionModel;
        $this->ssoModel = $ssoModel;
        $this->userModel = $userModel;
    }

    /**
     * Get the controller's form.
     *
     * @return Gdn_Form
     */
    public function getForm() {
        return $this->form;
    }

    /**
     * {@inheritdoc}
     */
    public function initialize() {
<<<<<<< HEAD
        Gdn::session()->ensureTransientKey();
=======
        gdn::session()->ensureTransientKey();
>>>>>>> 5391e904

        // Set up head
        $this->Head = new HeadModule($this);

        $this->addJsFile('jquery.js');
        $this->addJsFile('jquery.form.js');
        $this->addJsFile('jquery.popup.js');
        $this->addJsFile('jquery.popin.js');
        $this->addJsFile('jquery.gardenhandleajaxform.js');
        $this->addJsFile('jquery.atwho.js');
        $this->addJsFile('global.js');

        $this->addJsFile('authenticate.js');

        $this->addCssFile('style.css');
        $this->addCssFile('vanillicon.css', 'static');
        $this->addCssFile('authenticate.css');

        parent::initialize();
    }

    /**
     * Do an authentication using the specified authenticator.
     *
     * @param string $authenticatorType The authenticator's type.
     * @param string $authenticatorID The authenticator's instance ID.
     * @throws Exception
     */
    public function index($authenticatorType = '', $authenticatorID = '') {
        $persist = $this->request->getBody()['persist'] ?? ($this->request->getQuery()['persist'] ?? false);

        $response = $this->authenticateApiController->post([
            'authenticate' => [
                'authenticatorType' => $authenticatorType,
                'authenticatorID' => $authenticatorID,
            ],
            'persist' => $persist,
        ]);

        if ($response['authenticationStep'] === 'authenticated') {
            $redirectURL = (val('target', $this->request->getQuery(), '/'));
        } else {
            throw new Gdn_ErrorException('Connect user feature is not implemented.');
//            $target = val('target', $this->request->getQuery());
//            if ($target) {
//                $target = '&target='.$target;
//            }
//            $redirectURL = "/authenticate/connectuser?authSessionID={$response['authSessionID']}{$target}";
        }

        if ($this->deliveryMethod() === DELIVERY_METHOD_JSON) {
            $this->setRedirectTo($redirectURL);
        } else {
            redirectTo($redirectURL);
        }
    }

    /**
     *
     */
    public function recoverpassword() {
        $this->renderReact();
    }

    /**
     * Sign In Page
     */
    public function password() {
        $this->renderReact();
    }

//    /**
//     * Create a connection between a provider and a vanilla user.
//     *
//     * @param $authSessionID The authentication session ID.
//     * @throws Gdn_UserException
//     */
//    public function connectUser($authSessionID) {
//        $session = $this->authenticateApiController->get_session($authSessionID, ['expand' => true]);
//        if (!isset($session['attributes']['linkUser'])) {
//            throw new Gdn_UserException('Invalid session.');
//        }
//
//        if (isset($session['attributes']['linkUser']['existingUsers'])) {
//            $this->setData('existingUsers', $session['attributes']['linkUser']['existingUsers']);
//        }
//
//        $ssoData = SSOData::fromArray($session['attributes']['ssoData']);
//        $this->setData('ssoData', $ssoData);
//
//        $connectSuccess = false;
//        if ($this->form->isPostBack()) {
//            $connectUserID = false;
//            $this->form->validateRule('connectOption', 'ValidateRequired');
//
//            if ($this->form->errorCount() === 0) {
//                $connectOption = $this->form->getFormValue('connectOption');
//                if ($connectOption === 'linkuser') {
//                    $connectUserID = $this->linkUser($authSessionID);
//                } else if ($connectOption === 'createuser') {
//                    $connectUserID = $this->createUser($ssoData, $authSessionID);
//                } else {
//                    $this->form->addError(t('Invalid connectOption.'));
//                }
//
//                // Set connect option so that the SSOModel knows how to properly sync the user's roles.
//                $ssoData->setExtraValue('connectOption', $connectOption);
//
//                if ($connectUserID) {
//                    // This will effectively sync the user info / roles if there is a need for it.
//                    $connectSuccess = (bool)$this->ssoModel->sso($ssoData);
//                } else {
//                    $this->form->addError(t('Unable to connect user.'));
//                }
//            }
//
//        } else {
//            $this->form->setValue('createUserName', $ssoData->getUserValue('name'));
//            $this->form->setValue('createUserEmail', $ssoData->getUserValue('email'));
//        }
//
//        if ($connectSuccess) {
//            redirectTo(val('Target', $this->request->getQuery(), '/'));
//        }
//
//        $this->render();
//    }
//
//    /**
//     * Validate "linkuser" connect form fields.
//     *
//     * @param string $authSessionID
//     * @return int|false
//     */
//    private function linkUser($authSessionID) {
//        $this->form->validateRule('linkUserID', 'ValidateRequired');
//        $this->form->validateRule('linkUserID', 'ValidateInteger');
//        $this->form->validateRule('linkUserPassword', 'ValidateRequired', t('Password is required'));
//
//        $userID = false;
//
//        $body = [
//            'authSessionID' => $authSessionID,
//        ];
//        if ($this->form->errorCount() === 0) {
//            $body['password'] = $this->form->getFormValue('linkUserPassword');
//
//            $linkUserID = $this->form->getFormValue('linkUserID');
//
//            if ($linkUserID === '-1') {
//                $this->form->validateRule('linkUserName', 'ValidateRequired', t('Username is required.'));
//                $this->form->validateRule('linkUserEmail', 'ValidateRequired', t('Email is required'));
//
//                if ($this->form->errorCount() === 0) {
//                    $body['name'] = $this->form->getFormValue('linkUserName');
//                    $body['email'] = $this->form->getFormValue('linkUserEmail');
//                }
//            } else {
//                $body['userID'] = $this->form->getFormValue('linkUserID');
//            }
//        }
//
//        if (!empty($body)) {
//            try {
//                $userFragment = $this->authenticateApiController->post_linkUser($body);
//                $userID = $userFragment['userID'];
//            } catch(Exception $e) {
//                $this->form->addError($e->getMessage());
//            }
//        }
//
//        return $userID;
//    }
//
//    /**
//     * Create a new user using the "createuser" connect form fields.
//     *
//     * @param SSOData $ssoData
//     * @param string $authSessionID
//     * @return int|false
//     */
//    private function createUser(SSOData $ssoData, $authSessionID) {
//        $userID = false;
//
//        $this->form->validateRule('createUserName', 'ValidateRequired', t('Username is required.'));
//        $this->form->validateRule('createUserName', 'ValidateUsername'); // Default message is perfect.
//        $this->form->validateRule('createUserEmail', 'ValidateRequired', t('Email is required'));
//        $this->form->validateRule('createUserEmail', 'ValidateEmail', t('Email is invalid.'));
//
//        if ($this->form->errorCount() === 0) {
//            $ssoData->setUserValue('name', $this->form->getFormValue('createUserName'));
//            $ssoData->setUserValue('email', $this->form->getFormValue('createUserEmail'));
//            $user = $this->ssoModel->createUser($ssoData);
//
//            if ($user) {
//                $userID = $user['UserID'];
//
//                $this->userModel->saveAuthentication([
//                    'UserID' => $userID,
//                    'Provider' => $ssoData->getAuthenticatorID(),
//                    'UniqueID' => $ssoData->getUniqueID(),
//                ]);
//                // Clean the session.
//                $this->sessionModel->deleteID($authSessionID);
//            } else {
//                $this->form->setValidationResults($this->ssoModel->getValidationResults());
//            }
//        }
//
//        return $userID;
//    }
}<|MERGE_RESOLUTION|>--- conflicted
+++ resolved
@@ -83,11 +83,7 @@
      * {@inheritdoc}
      */
     public function initialize() {
-<<<<<<< HEAD
-        Gdn::session()->ensureTransientKey();
-=======
         gdn::session()->ensureTransientKey();
->>>>>>> 5391e904
 
         // Set up head
         $this->Head = new HeadModule($this);
