--- conflicted
+++ resolved
@@ -139,160 +139,6 @@
         }
     }
 
-<<<<<<< HEAD
-    /**
-     * Create a connection between a provider and a vanilla user.
-     *
-     * @param $authSessionID The authentication session ID.
-     * @throws Gdn_UserException
-     */
-    public function connectUser($authSessionID) {
-        $session = $this->authenticateApiController->get_session($authSessionID, ['expand' => true]);
-        if (!isset($session['attributes']['linkUser'])) {
-            throw new Gdn_UserException('Invalid session.');
-        }
-
-        if (isset($session['attributes']['linkUser']['existingUsers'])) {
-            $this->setData('existingUsers', $session['attributes']['linkUser']['existingUsers']);
-        }
-
-        $ssoData = SSOData::fromArray($session['attributes']['ssoData']);
-        $this->setData('ssoData', $ssoData);
-
-        $connectSuccess = false;
-        if ($this->form->isPostBack()) {
-            $connectUserID = false;
-            $this->form->validateRule('connectOption', 'ValidateRequired');
-
-            if ($this->form->errorCount() === 0) {
-                $connectOption = $this->form->getFormValue('connectOption');
-                if ($connectOption === 'linkuser') {
-                    $connectUserID = $this->linkUser($authSessionID);
-                } else if ($connectOption === 'createuser') {
-                    $connectUserID = $this->createUser($ssoData, $authSessionID);
-                } else {
-                    $this->form->addError(t('Invalid connectOption.'));
-                }
-
-                // Set connect option so that the SSOModel knows how to properly sync the user's roles.
-                $ssoData->setExtraValue('connectOption', $connectOption);
-
-                if ($connectUserID) {
-                    // This will effectively sync the user info / roles if there is a need for it.
-                    $connectSuccess = (bool)$this->ssoModel->sso($ssoData);
-                } else {
-                    $this->form->addError(t('Unable to connect user.'));
-                }
-            }
-
-        } else {
-            $this->form->setValue('createUserName', $ssoData->getUserValue('name'));
-            $this->form->setValue('createUserEmail', $ssoData->getUserValue('email'));
-        }
-
-        if ($connectSuccess) {
-            redirectTo(val('Target', $this->request->getQuery(), '/'));
-        }
-
-        $this->render();
-    }
-
-    /**
-     * Validate "linkuser" connect form fields.
-     *
-     * @param string $authSessionID
-     * @return int|false
-     */
-    private function linkUser($authSessionID) {
-        $this->form->validateRule('linkUserID', 'ValidateRequired');
-        $this->form->validateRule('linkUserID', 'ValidateInteger');
-        $this->form->validateRule('linkUserPassword', 'ValidateRequired', t('Password is required'));
-
-        $userID = false;
-
-        $body = [
-            'authSessionID' => $authSessionID,
-        ];
-        if ($this->form->errorCount() === 0) {
-            $body['password'] = $this->form->getFormValue('linkUserPassword');
-
-            $linkUserID = $this->form->getFormValue('linkUserID');
-
-            if ($linkUserID === '-1') {
-                $this->form->validateRule('linkUserName', 'ValidateRequired', t('Username is required.'));
-                $this->form->validateRule('linkUserEmail', 'ValidateRequired', t('Email is required'));
-
-                if ($this->form->errorCount() === 0) {
-                    $body['name'] = $this->form->getFormValue('linkUserName');
-                    $body['email'] = $this->form->getFormValue('linkUserEmail');
-                }
-            } else {
-                $body['userID'] = $this->form->getFormValue('linkUserID');
-            }
-        }
-
-        if (!empty($body)) {
-            try {
-                $userFragment = $this->authenticateApiController->post_linkUser($body);
-                $userID = $userFragment['userID'];
-            } catch(Exception $e) {
-                $this->form->addError($e->getMessage());
-            }
-        }
-
-        return $userID;
-    }
-
-    public function password() {
-        $this->renderReact();
-    }
-
-    public function requestPassword() {
-        $this->renderReact();
-    }
-
-    public function signin() {
-        $this->renderReact();
-    }
-
-    /**
-     * Create a new user using the "createuser" connect form fields.
-     *
-     * @param SSOData $ssoData
-     * @param string $authSessionID
-     * @return int|false
-     */
-    private function createUser(SSOData $ssoData, $authSessionID) {
-        $userID = false;
-
-        $this->form->validateRule('createUserName', 'ValidateRequired', t('Username is required.'));
-        $this->form->validateRule('createUserName', 'ValidateUsername'); // Default message is perfect.
-        $this->form->validateRule('createUserEmail', 'ValidateRequired', t('Email is required'));
-        $this->form->validateRule('createUserEmail', 'ValidateEmail', t('Email is invalid.'));
-
-        if ($this->form->errorCount() === 0) {
-            $ssoData->setUserValue('name', $this->form->getFormValue('createUserName'));
-            $ssoData->setUserValue('email', $this->form->getFormValue('createUserEmail'));
-            $user = $this->ssoModel->createUser($ssoData);
-
-            if ($user) {
-                $userID = $user['UserID'];
-
-                $this->userModel->saveAuthentication([
-                    'UserID' => $userID,
-                    'Provider' => $ssoData->getAuthenticatorID(),
-                    'UniqueID' => $ssoData->getUniqueID(),
-                ]);
-                // Clean the session.
-                $this->sessionModel->deleteID($authSessionID);
-            } else {
-                $this->form->setValidationResults($this->ssoModel->getValidationResults());
-            }
-        }
-
-        return $userID;
-    }
-=======
 //    /**
 //     * Create a connection between a provider and a vanilla user.
 //     *
@@ -433,5 +279,4 @@
 //
 //        return $userID;
 //    }
->>>>>>> fc38d016
 }