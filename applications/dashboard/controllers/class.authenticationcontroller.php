<<<<<<< HEAD
<?php if (!defined('APPLICATION')) {
    exit();
      }
 
/**
 * Manages user authentication in Dashboard.
 *
 * @copyright 2003 Vanilla Forums, Inc
 * @license http://www.opensource.org/licenses/gpl-2.0.php GPL
 * @package Garden
=======
<?php
/**
 * Manages user authentication in Dashboard.
 *
 * @copyright 2009-2015 Vanilla Forums Inc.
 * @license http://www.opensource.org/licenses/gpl-2.0.php GNU GPL v2
 * @package Dashboard
>>>>>>> 0aed7e80
 * @since 2.0.3
 */

/**
 * Authentication manager.
 */
class AuthenticationController extends DashboardController {
<<<<<<< HEAD
   /**
    * Models to include.
    *
    * @since 2.0.3
    * @access public
    * @var array
    */
    public $Uses = array('Form', 'Database');
   
   /**
    * @see /library/core/class.controller.php
    */
    public $ModuleSortContainer = 'Dashboard';

   /**
    * Garden's form object.
    *
    * @since 2.0.3
    * @access public
    * @var Gdn_Form
    */
    public $Form;
   
   /**
    * Highlight route and do authenticator setup.
    *
    * Always called by dispatcher before controller's requested method.
    *
    * @since 2.0.3
    * @access public
    */
    public function Initialize() {
        parent::Initialize();
        Gdn_Theme::Section('Dashboard');
        if ($this->Menu) {
            $this->Menu->HighlightRoute('/dashboard/authentication');
        }
         
        $this->EnableSlicing($this);
      
        $Authenticators = Gdn::Authenticator()->GetAvailable();
=======
    /**
     * Models to include.
     *
     * @since 2.0.3
     * @access public
     * @var array
     */
    public $Uses = array('Form', 'Database');

    /**
     * @see /library/core/class.controller.php
     */
    public $ModuleSortContainer = 'Dashboard';

    /**
     * Garden's form object.
     *
     * @since 2.0.3
     * @access public
     * @var Gdn_Form
     */
    public $Form;

    /**
     * Highlight route and do authenticator setup.
     *
     * Always called by dispatcher before controller's requested method.
     *
     * @since 2.0.3
     * @access public
     */
    public function initialize() {
        parent::initialize();
        Gdn_Theme::section('Dashboard');
        if ($this->Menu) {
            $this->Menu->highlightRoute('/dashboard/authentication');
        }

        $this->enableSlicing($this);

        $Authenticators = Gdn::authenticator()->GetAvailable();
>>>>>>> 0aed7e80
        $this->ChooserList = array();
        $this->ConfigureList = array();
        foreach ($Authenticators as $AuthAlias => $AuthConfig) {
            $this->ChooserList[$AuthAlias] = $AuthConfig['Name'];
<<<<<<< HEAD
            $Authenticator = Gdn::Authenticator()->AuthenticateWith($AuthAlias);
            $ConfigURL = (is_a($Authenticator, "Gdn_Authenticator") && method_exists($Authenticator, 'AuthenticatorConfiguration')) ? $Authenticator->AuthenticatorConfiguration($this) : false;
            $this->ConfigureList[$AuthAlias] = $ConfigURL;
        }
        $this->CurrentAuthenticationAlias = Gdn::Authenticator()->AuthenticateWith('default')->GetAuthenticationSchemeAlias();
    }

   /**
    * Default method ('Choose' alias).
    *
    * @since 2.0.3
    * @access public
    *
    * @param string $AuthenticationSchemeAlias
    */
    public function Index($AuthenticationSchemeAlias = null) {
        $this->View = 'choose';
        $this->Choose($AuthenticationSchemeAlias);
    }
   
   /**
    * Select Authentication method.
    *
    * @since 2.0.3
    * @access public
    *
    * @param string $AuthenticationSchemeAlias
    */
    public function Choose($AuthenticationSchemeAlias = null) {
        $this->Permission('Garden.Settings.Manage');
        $this->AddSideMenu('dashboard/authentication');
        $this->Title(T('Authentication'));
        $this->AddCssFile('authentication.css');
      
=======
            $Authenticator = Gdn::authenticator()->authenticateWith($AuthAlias);
            $ConfigURL = (is_a($Authenticator, "Gdn_Authenticator") && method_exists($Authenticator, 'AuthenticatorConfiguration')) ? $Authenticator->AuthenticatorConfiguration($this) : false;
            $this->ConfigureList[$AuthAlias] = $ConfigURL;
        }
        $this->CurrentAuthenticationAlias = Gdn::authenticator()->authenticateWith('default')->getAuthenticationSchemeAlias();
    }

    /**
     * Default method ('Choose' alias).
     *
     * @since 2.0.3
     * @access public
     *
     * @param string $AuthenticationSchemeAlias
     */
    public function index($AuthenticationSchemeAlias = null) {
        $this->View = 'choose';
        $this->choose($AuthenticationSchemeAlias);
    }

    /**
     * Select Authentication method.
     *
     * @since 2.0.3
     * @access public
     *
     * @param string $AuthenticationSchemeAlias
     */
    public function choose($AuthenticationSchemeAlias = null) {
        $this->permission('Garden.Settings.Manage');
        $this->addSideMenu('dashboard/authentication');
        $this->title(t('Authentication'));
        $this->addCssFile('authentication.css');

>>>>>>> 0aed7e80
        $PreFocusAuthenticationScheme = null;
        if (!is_null($AuthenticationSchemeAlias)) {
            $PreFocusAuthenticationScheme = $AuthenticationSchemeAlias;
        }
<<<<<<< HEAD
      
        if ($this->Form->AuthenticatedPostback()) {
            $NewAuthSchemeAlias = $this->Form->GetValue('Garden.Authentication.Chooser');
            $AuthenticatorInfo = Gdn::Authenticator()->GetAuthenticatorInfo($NewAuthSchemeAlias);
            if ($AuthenticatorInfo !== false) {
                $CurrentAuthenticatorAlias = Gdn::Authenticator()->AuthenticateWith('default')->GetAuthenticationSchemeAlias();
            
               // Disable current
                $AuthenticatorDisableEvent = "DisableAuthenticator".ucfirst($CurrentAuthenticatorAlias);
                $this->FireEvent($AuthenticatorDisableEvent);
            
               // Enable new
                $AuthenticatorEnableEvent = "EnableAuthenticator".ucfirst($NewAuthSchemeAlias);
                $this->FireEvent($AuthenticatorEnableEvent);
            
                $PreFocusAuthenticationScheme = $NewAuthSchemeAlias;
                $this->CurrentAuthenticationAlias = Gdn::Authenticator()->AuthenticateWith('default')->GetAuthenticationSchemeAlias();
            }
        }
      
        $this->SetData('AuthenticationConfigureList', $this->ConfigureList);
        $this->SetData('PreFocusAuthenticationScheme', $PreFocusAuthenticationScheme);
        $this->Render();
    }
   
   /**
    * Configure authentication method.
    *
    * @since 2.0.3
    * @access public
    *
    * @param string $AuthenticationSchemeAlias
    */
    public function Configure($AuthenticationSchemeAlias = null) {
        $Message = T("Please choose an authenticator to configure.");
        if (!is_null($AuthenticationSchemeAlias)) {
            $AuthenticatorInfo = Gdn::Authenticator()->GetAuthenticatorInfo($AuthenticationSchemeAlias);
            if ($AuthenticatorInfo !== false) {
                $this->AuthenticatorChoice = $AuthenticationSchemeAlias;
                if (array_key_exists($AuthenticationSchemeAlias, $this->ConfigureList) && $this->ConfigureList[$AuthenticationSchemeAlias] !== false) {
                    echo Gdn::Slice($this->ConfigureList[$AuthenticationSchemeAlias]);
                    return;
                } else {
                    $Message = sprintf(T("The %s Authenticator does not have any custom configuration options."), $AuthenticatorInfo['Name']);
                }
            }
        }
      
        $this->SetData('ConfigureMessage', $Message);
        $this->Render();
=======

        if ($this->Form->authenticatedPostback()) {
            $NewAuthSchemeAlias = $this->Form->getValue('Garden.Authentication.Chooser');
            $AuthenticatorInfo = Gdn::authenticator()->getAuthenticatorInfo($NewAuthSchemeAlias);
            if ($AuthenticatorInfo !== false) {
                $CurrentAuthenticatorAlias = Gdn::authenticator()->AuthenticateWith('default')->getAuthenticationSchemeAlias();

                // Disable current
                $AuthenticatorDisableEvent = "DisableAuthenticator".ucfirst($CurrentAuthenticatorAlias);
                $this->fireEvent($AuthenticatorDisableEvent);

                // Enable new
                $AuthenticatorEnableEvent = "EnableAuthenticator".ucfirst($NewAuthSchemeAlias);
                $this->fireEvent($AuthenticatorEnableEvent);

                $PreFocusAuthenticationScheme = $NewAuthSchemeAlias;
                $this->CurrentAuthenticationAlias = Gdn::authenticator()->authenticateWith('default')->getAuthenticationSchemeAlias();
            }
        }

        $this->setData('AuthenticationConfigureList', $this->ConfigureList);
        $this->setData('PreFocusAuthenticationScheme', $PreFocusAuthenticationScheme);
        $this->render();
    }

    /**
     * Configure authentication method.
     *
     * @since 2.0.3
     * @access public
     *
     * @param string $AuthenticationSchemeAlias
     */
    public function configure($AuthenticationSchemeAlias = null) {
        $Message = t("Please choose an authenticator to configure.");
        if (!is_null($AuthenticationSchemeAlias)) {
            $AuthenticatorInfo = Gdn::authenticator()->getAuthenticatorInfo($AuthenticationSchemeAlias);
            if ($AuthenticatorInfo !== false) {
                $this->AuthenticatorChoice = $AuthenticationSchemeAlias;
                if (array_key_exists($AuthenticationSchemeAlias, $this->ConfigureList) && $this->ConfigureList[$AuthenticationSchemeAlias] !== false) {
                    echo Gdn::slice($this->ConfigureList[$AuthenticationSchemeAlias]);
                    return;
                } else {
                    $Message = sprintf(t("The %s Authenticator does not have any custom configuration options."), $AuthenticatorInfo['Name']);
                }
            }
        }

        $this->setData('ConfigureMessage', $Message);
        $this->render();
>>>>>>> 0aed7e80
    }
}<|MERGE_RESOLUTION|>--- conflicted
+++ resolved
@@ -1,15 +1,3 @@
-<<<<<<< HEAD
-<?php if (!defined('APPLICATION')) {
-    exit();
-      }
- 
-/**
- * Manages user authentication in Dashboard.
- *
- * @copyright 2003 Vanilla Forums, Inc
- * @license http://www.opensource.org/licenses/gpl-2.0.php GPL
- * @package Garden
-=======
 <?php
 /**
  * Manages user authentication in Dashboard.
@@ -17,7 +5,6 @@
  * @copyright 2009-2015 Vanilla Forums Inc.
  * @license http://www.opensource.org/licenses/gpl-2.0.php GNU GPL v2
  * @package Dashboard
->>>>>>> 0aed7e80
  * @since 2.0.3
  */
 
@@ -25,7 +12,6 @@
  * Authentication manager.
  */
 class AuthenticationController extends DashboardController {
-<<<<<<< HEAD
    /**
     * Models to include.
     *
@@ -57,69 +43,25 @@
     * @since 2.0.3
     * @access public
     */
-    public function Initialize() {
-        parent::Initialize();
-        Gdn_Theme::Section('Dashboard');
-        if ($this->Menu) {
-            $this->Menu->HighlightRoute('/dashboard/authentication');
-        }
-         
-        $this->EnableSlicing($this);
-      
-        $Authenticators = Gdn::Authenticator()->GetAvailable();
-=======
-    /**
-     * Models to include.
-     *
-     * @since 2.0.3
-     * @access public
-     * @var array
-     */
-    public $Uses = array('Form', 'Database');
-
-    /**
-     * @see /library/core/class.controller.php
-     */
-    public $ModuleSortContainer = 'Dashboard';
-
-    /**
-     * Garden's form object.
-     *
-     * @since 2.0.3
-     * @access public
-     * @var Gdn_Form
-     */
-    public $Form;
-
-    /**
-     * Highlight route and do authenticator setup.
-     *
-     * Always called by dispatcher before controller's requested method.
-     *
-     * @since 2.0.3
-     * @access public
-     */
     public function initialize() {
         parent::initialize();
         Gdn_Theme::section('Dashboard');
         if ($this->Menu) {
             $this->Menu->highlightRoute('/dashboard/authentication');
         }
-
+         
         $this->enableSlicing($this);
-
+      
         $Authenticators = Gdn::authenticator()->GetAvailable();
->>>>>>> 0aed7e80
         $this->ChooserList = array();
         $this->ConfigureList = array();
         foreach ($Authenticators as $AuthAlias => $AuthConfig) {
             $this->ChooserList[$AuthAlias] = $AuthConfig['Name'];
-<<<<<<< HEAD
-            $Authenticator = Gdn::Authenticator()->AuthenticateWith($AuthAlias);
+            $Authenticator = Gdn::authenticator()->authenticateWith($AuthAlias);
             $ConfigURL = (is_a($Authenticator, "Gdn_Authenticator") && method_exists($Authenticator, 'AuthenticatorConfiguration')) ? $Authenticator->AuthenticatorConfiguration($this) : false;
             $this->ConfigureList[$AuthAlias] = $ConfigURL;
         }
-        $this->CurrentAuthenticationAlias = Gdn::Authenticator()->AuthenticateWith('default')->GetAuthenticationSchemeAlias();
+        $this->CurrentAuthenticationAlias = Gdn::authenticator()->authenticateWith('default')->getAuthenticationSchemeAlias();
     }
 
    /**
@@ -130,9 +72,9 @@
     *
     * @param string $AuthenticationSchemeAlias
     */
-    public function Index($AuthenticationSchemeAlias = null) {
+    public function index($AuthenticationSchemeAlias = null) {
         $this->View = 'choose';
-        $this->Choose($AuthenticationSchemeAlias);
+        $this->choose($AuthenticationSchemeAlias);
     }
    
    /**
@@ -143,76 +85,39 @@
     *
     * @param string $AuthenticationSchemeAlias
     */
-    public function Choose($AuthenticationSchemeAlias = null) {
-        $this->Permission('Garden.Settings.Manage');
-        $this->AddSideMenu('dashboard/authentication');
-        $this->Title(T('Authentication'));
-        $this->AddCssFile('authentication.css');
-      
-=======
-            $Authenticator = Gdn::authenticator()->authenticateWith($AuthAlias);
-            $ConfigURL = (is_a($Authenticator, "Gdn_Authenticator") && method_exists($Authenticator, 'AuthenticatorConfiguration')) ? $Authenticator->AuthenticatorConfiguration($this) : false;
-            $this->ConfigureList[$AuthAlias] = $ConfigURL;
-        }
-        $this->CurrentAuthenticationAlias = Gdn::authenticator()->authenticateWith('default')->getAuthenticationSchemeAlias();
-    }
-
-    /**
-     * Default method ('Choose' alias).
-     *
-     * @since 2.0.3
-     * @access public
-     *
-     * @param string $AuthenticationSchemeAlias
-     */
-    public function index($AuthenticationSchemeAlias = null) {
-        $this->View = 'choose';
-        $this->choose($AuthenticationSchemeAlias);
-    }
-
-    /**
-     * Select Authentication method.
-     *
-     * @since 2.0.3
-     * @access public
-     *
-     * @param string $AuthenticationSchemeAlias
-     */
     public function choose($AuthenticationSchemeAlias = null) {
         $this->permission('Garden.Settings.Manage');
         $this->addSideMenu('dashboard/authentication');
         $this->title(t('Authentication'));
         $this->addCssFile('authentication.css');
-
->>>>>>> 0aed7e80
+      
         $PreFocusAuthenticationScheme = null;
         if (!is_null($AuthenticationSchemeAlias)) {
             $PreFocusAuthenticationScheme = $AuthenticationSchemeAlias;
         }
-<<<<<<< HEAD
       
-        if ($this->Form->AuthenticatedPostback()) {
-            $NewAuthSchemeAlias = $this->Form->GetValue('Garden.Authentication.Chooser');
-            $AuthenticatorInfo = Gdn::Authenticator()->GetAuthenticatorInfo($NewAuthSchemeAlias);
+        if ($this->Form->authenticatedPostback()) {
+            $NewAuthSchemeAlias = $this->Form->getValue('Garden.Authentication.Chooser');
+            $AuthenticatorInfo = Gdn::authenticator()->getAuthenticatorInfo($NewAuthSchemeAlias);
             if ($AuthenticatorInfo !== false) {
-                $CurrentAuthenticatorAlias = Gdn::Authenticator()->AuthenticateWith('default')->GetAuthenticationSchemeAlias();
+                $CurrentAuthenticatorAlias = Gdn::authenticator()->AuthenticateWith('default')->getAuthenticationSchemeAlias();
             
                // Disable current
                 $AuthenticatorDisableEvent = "DisableAuthenticator".ucfirst($CurrentAuthenticatorAlias);
-                $this->FireEvent($AuthenticatorDisableEvent);
+                $this->fireEvent($AuthenticatorDisableEvent);
             
                // Enable new
                 $AuthenticatorEnableEvent = "EnableAuthenticator".ucfirst($NewAuthSchemeAlias);
-                $this->FireEvent($AuthenticatorEnableEvent);
+                $this->fireEvent($AuthenticatorEnableEvent);
             
                 $PreFocusAuthenticationScheme = $NewAuthSchemeAlias;
-                $this->CurrentAuthenticationAlias = Gdn::Authenticator()->AuthenticateWith('default')->GetAuthenticationSchemeAlias();
+                $this->CurrentAuthenticationAlias = Gdn::authenticator()->authenticateWith('default')->getAuthenticationSchemeAlias();
             }
         }
       
-        $this->SetData('AuthenticationConfigureList', $this->ConfigureList);
-        $this->SetData('PreFocusAuthenticationScheme', $PreFocusAuthenticationScheme);
-        $this->Render();
+        $this->setData('AuthenticationConfigureList', $this->ConfigureList);
+        $this->setData('PreFocusAuthenticationScheme', $PreFocusAuthenticationScheme);
+        $this->render();
     }
    
    /**
@@ -223,57 +128,6 @@
     *
     * @param string $AuthenticationSchemeAlias
     */
-    public function Configure($AuthenticationSchemeAlias = null) {
-        $Message = T("Please choose an authenticator to configure.");
-        if (!is_null($AuthenticationSchemeAlias)) {
-            $AuthenticatorInfo = Gdn::Authenticator()->GetAuthenticatorInfo($AuthenticationSchemeAlias);
-            if ($AuthenticatorInfo !== false) {
-                $this->AuthenticatorChoice = $AuthenticationSchemeAlias;
-                if (array_key_exists($AuthenticationSchemeAlias, $this->ConfigureList) && $this->ConfigureList[$AuthenticationSchemeAlias] !== false) {
-                    echo Gdn::Slice($this->ConfigureList[$AuthenticationSchemeAlias]);
-                    return;
-                } else {
-                    $Message = sprintf(T("The %s Authenticator does not have any custom configuration options."), $AuthenticatorInfo['Name']);
-                }
-            }
-        }
-      
-        $this->SetData('ConfigureMessage', $Message);
-        $this->Render();
-=======
-
-        if ($this->Form->authenticatedPostback()) {
-            $NewAuthSchemeAlias = $this->Form->getValue('Garden.Authentication.Chooser');
-            $AuthenticatorInfo = Gdn::authenticator()->getAuthenticatorInfo($NewAuthSchemeAlias);
-            if ($AuthenticatorInfo !== false) {
-                $CurrentAuthenticatorAlias = Gdn::authenticator()->AuthenticateWith('default')->getAuthenticationSchemeAlias();
-
-                // Disable current
-                $AuthenticatorDisableEvent = "DisableAuthenticator".ucfirst($CurrentAuthenticatorAlias);
-                $this->fireEvent($AuthenticatorDisableEvent);
-
-                // Enable new
-                $AuthenticatorEnableEvent = "EnableAuthenticator".ucfirst($NewAuthSchemeAlias);
-                $this->fireEvent($AuthenticatorEnableEvent);
-
-                $PreFocusAuthenticationScheme = $NewAuthSchemeAlias;
-                $this->CurrentAuthenticationAlias = Gdn::authenticator()->authenticateWith('default')->getAuthenticationSchemeAlias();
-            }
-        }
-
-        $this->setData('AuthenticationConfigureList', $this->ConfigureList);
-        $this->setData('PreFocusAuthenticationScheme', $PreFocusAuthenticationScheme);
-        $this->render();
-    }
-
-    /**
-     * Configure authentication method.
-     *
-     * @since 2.0.3
-     * @access public
-     *
-     * @param string $AuthenticationSchemeAlias
-     */
     public function configure($AuthenticationSchemeAlias = null) {
         $Message = t("Please choose an authenticator to configure.");
         if (!is_null($AuthenticationSchemeAlias)) {
@@ -288,9 +142,8 @@
                 }
             }
         }
-
+      
         $this->setData('ConfigureMessage', $Message);
         $this->render();
->>>>>>> 0aed7e80
     }
 }