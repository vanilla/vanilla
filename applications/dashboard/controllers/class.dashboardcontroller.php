<?php
/**
 * Master application controller for Dashboard, extended by most others.
 *
 * @copyright 2009-2016 Vanilla Forums Inc.
 * @license http://www.opensource.org/licenses/gpl-2.0.php GNU GPL v2
 * @package Dashboard
 * @since 2.0
 */

/**
 * Root class for the Dashboard's controllers.
 */
class DashboardController extends Gdn_Controller {
    /**
     * Set PageName.
     *
     * @since 2.0.0
     * @access public
     */
    public function __construct() {
        parent::__construct();
        $this->PageName = 'dashboard';
    }

    /**
     * Include JS, CSS, and modules used by all methods.
     *
     * Always called by dispatcher before controller's requested method.
     *
     * @since 2.0.0
     * @access public
     */
    public function initialize() {
        $this->Head = new HeadModule($this);
        $this->addJsFile('jquery.js');
        $this->addJsFile('jquery.form.js');
        $this->addJsFile('jquery.popup.js');
        $this->addJsFile('jquery.gardenhandleajaxform.js');
        $this->addJsFile('magnific-popup.min.js');
        $this->addJsFile('jquery.autosize.min.js');
        $this->addJsFile('global.js');

        if (in_array($this->ControllerName, array('profilecontroller', 'activitycontroller'))) {
            $this->addCssFile('style.css');
            $this->addCssFile('vanillicon.css', 'static');
        } else {
            if (!c('Garden.Cdns.Disable', false)) {
                $this->addCssFile('https://fonts.googleapis.com/css?family=Rokkitt');
            }
            $this->addCssFile('admin.css');
            $this->addCssFile('magnific-popup.css');
        }

        $this->MasterView = 'admin';
        parent::initialize();
    }

    /**
     * Build and add the Dashboard's side navigation menu.
     *
     * @since 2.0.0
     * @access public
     *
     */
    public function addSideMenu() {
        // Only add to the assets if this is not a view-only request
        if ($this->_DeliveryType == DELIVERY_TYPE_ALL) {
<<<<<<< HEAD
	    // Configure SideMenu module.
	    // The SideMenuModule is deprecated, the addToNavModule ports the data from the SideMenuModule to the NavModule.
	    $sideMenu = new SideMenuModule($this);

	    $nav = new NavModule();
            $nav->setView('nav-dashboard');

            $this->EventArguments['Nav'] = $nav;
	    $this->EventArguments['SideMenu'] = $sideMenu;

	    $this->fireEvent('GetAppSettingsMenuItems');
	    $sideMenu->Sort = c('Garden.DashboardMenu.Sort');

            // Add the module
	    $sideMenu->addToNavModule($nav);
=======
            // Configure SideMenu module.
            // The SideMenuModule is deprecated, the addToNavModule ports the data from the SideMenuModule to the NavModule.
            $sideMenu = new SideMenuModule($this);

            $nav = new NavModule();
            $nav->setView('nav-dashboard');

            $this->EventArguments['Nav'] = $nav;
            $this->EventArguments['SideMenu'] = $sideMenu;

            $this->fireEvent('GetAppSettingsMenuItems');
            $sideMenu->Sort = c('Garden.DashboardMenu.Sort');

            // Add the module
            $sideMenu->addToNavModule($nav);
>>>>>>> 8c5be8b7
            $this->addModule($nav, 'Panel');
        }
    }
}<|MERGE_RESOLUTION|>--- conflicted
+++ resolved
@@ -66,23 +66,6 @@
     public function addSideMenu() {
         // Only add to the assets if this is not a view-only request
         if ($this->_DeliveryType == DELIVERY_TYPE_ALL) {
-<<<<<<< HEAD
-	    // Configure SideMenu module.
-	    // The SideMenuModule is deprecated, the addToNavModule ports the data from the SideMenuModule to the NavModule.
-	    $sideMenu = new SideMenuModule($this);
-
-	    $nav = new NavModule();
-            $nav->setView('nav-dashboard');
-
-            $this->EventArguments['Nav'] = $nav;
-	    $this->EventArguments['SideMenu'] = $sideMenu;
-
-	    $this->fireEvent('GetAppSettingsMenuItems');
-	    $sideMenu->Sort = c('Garden.DashboardMenu.Sort');
-
-            // Add the module
-	    $sideMenu->addToNavModule($nav);
-=======
             // Configure SideMenu module.
             // The SideMenuModule is deprecated, the addToNavModule ports the data from the SideMenuModule to the NavModule.
             $sideMenu = new SideMenuModule($this);
@@ -98,7 +81,6 @@
 
             // Add the module
             $sideMenu->addToNavModule($nav);
->>>>>>> 8c5be8b7
             $this->addModule($nav, 'Panel');
         }
     }
