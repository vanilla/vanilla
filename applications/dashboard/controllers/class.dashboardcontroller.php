--- conflicted
+++ resolved
@@ -65,38 +65,13 @@
      * @since 2.0.0
      * @access public
      *
-<<<<<<< HEAD
-=======
-     * @param string|bool $CurrentUrl Path to current location; used to highlight correct item in menu.
->>>>>>> 2556634d
      */
     public function addSideMenu() {
         // Only add to the assets if this is not a view-only request
         if ($this->_DeliveryType == DELIVERY_TYPE_ALL) {
-<<<<<<< HEAD
             $nav = new DashboardNavModule();
             $navAdapter = new NestedCollectionAdapter($nav);
             $this->EventArguments['SideMenu'] = $navAdapter;
-=======
-            $SideMenu = new SideMenuModule($this);
-
-            // Add the heading here so that they sort properly.
-            $SideMenu->addItem('Dashboard', t('Dashboard'), false, array('class' => 'Dashboard'));
-            $SideMenu->addItem('Appearance', t('Appearance'), false, array('class' => 'Appearance'));
-            $SideMenu->addItem('Users', t('Users'), false, array('class' => 'Users'));
-            $SideMenu->addItem('Moderation', t('Moderation'), false, array('class' => 'Moderation'));
-
-            // Hook for initial setup. Do NOT use this for addons.
-            $this->EventArguments['SideMenu'] = $SideMenu;
-            $this->fireEvent('earlyAppSettingsMenuItems');
-
-            // Module setup.
-            $SideMenu->HtmlId = '';
-            $SideMenu->highlightRoute($CurrentUrl);
-            $SideMenu->Sort = c('Garden.DashboardMenu.Sort');
-
-            // Hook for adding to menu.
->>>>>>> 2556634d
             $this->fireEvent('GetAppSettingsMenuItems');
 
             // Add the module
