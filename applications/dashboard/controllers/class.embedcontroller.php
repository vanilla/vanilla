--- conflicted
+++ resolved
@@ -1,15 +1,3 @@
-<<<<<<< HEAD
-<?php if (!defined('APPLICATION')) {
-    exit();
-      }
- 
-/**
- * Manages the embedding of a forum on a foreign page.
- *
- * @copyright 2003 Vanilla Forums, Inc
- * @license http://www.opensource.org/licenses/gpl-2.0.php GPL
- * @package Garden
-=======
 <?php
 /**
  * Manages the embedding of a forum on a foreign page.
@@ -17,31 +5,30 @@
  * @copyright 2009-2015 Vanilla Forums Inc.
  * @license http://www.opensource.org/licenses/gpl-2.0.php GNU GPL v2
  * @package Dashboard
->>>>>>> 0aed7e80
  * @since 2.0.18
  */
 
-/**
+   /**
  * Handles /embed endpoint.
- */
+    */
 class EmbedController extends DashboardController {
-<<<<<<< HEAD
-   /**
-    * Models to include.
-    *
-    * @since 2.0.18
-    * @access public
-    * @var array
-    */
+
+    /** @var array Models to include. */
     public $Uses = array('Database', 'Form');
    
-    public function Index() {
-        Redirect('embed/comments');
+    /**
+     * Default method.
+     */
+    public function index() {
+        redirect('embed/comments');
     }
    
-    public function Initialize() {
-        parent::Initialize();
-        Gdn_Theme::Section('Dashboard');
+    /**
+     * Run before
+     */
+    public function initialize() {
+        parent::initialize();
+        Gdn_Theme::section('Dashboard');
     }
    
    /**
@@ -50,96 +37,9 @@
     * @since 2.0.18
     * @access public
     */
-    public function Comments($Toggle = '', $TransientKey = '') {
-        $this->Permission('Garden.Settings.Manage');
-      
-        try {
-            if ($this->Toggle($Toggle, $TransientKey)) {
-                Redirect('embed/comments');
-            }
-        } catch (Gdn_UserException $Ex) {
-            $this->Form->AddError($Ex);
-        }
-
-        $this->AddSideMenu('dashboard/embed/comments');
-        $this->Form = new Gdn_Form();
-        $Validation = new Gdn_Validation();
-        $ConfigurationModel = new Gdn_ConfigurationModel($Validation);
-        $ConfigurationModel->SetField(array('Garden.Embed.CommentsPerPage', 'Garden.Embed.SortComments', 'Garden.Embed.PageToForum'));
-      
-        $this->Form->SetModel($ConfigurationModel);
-        if ($this->Form->AuthenticatedPostBack() === false) {
-           // Apply the config settings to the form.
-            $this->Form->SetData($ConfigurationModel->Data);
-        } else {
-            if ($this->Form->Save() !== false) {
-                $this->InformMessage(T("Your settings have been saved."));
-            }
-        }
-      
-        $this->Title(T('Blog Comments'));
-        $this->Render();
-    }
-   
-    public function Forum($Toggle = '', $TransientKey = '') {
-        $this->Permission('Garden.Settings.Manage');
-      
-        try {
-            if ($this->Toggle($Toggle, $TransientKey)) {
-                Redirect('embed/forum');
-            }
-        } catch (Gdn_UserException $Ex) {
-            $this->Form->AddError($Ex);
-        }
-
-        $this->AddSideMenu('dashboard/embed/forum');
-        $this->Title('Embed Forum');
-        $this->Render();
-    }
-   
-    public function Advanced($Toggle = '', $TransientKey = '') {
-        $this->Permission('Garden.Settings.Manage');
-      
-        try {
-            if ($this->Toggle($Toggle, $TransientKey)) {
-                Redirect('embed/advanced');
-            }
-        } catch (Gdn_UserException $Ex) {
-            $this->Form->AddError($Ex);
-        }
-      
-        $this->Title('Advanced Embed Settings');
-
-        $this->AddSideMenu('dashboard/embed/advanced');
-=======
-
-    /** @var array Models to include. */
-    public $Uses = array('Database', 'Form');
-
-    /**
-     * Default method.
-     */
-    public function index() {
-        redirect('embed/comments');
-    }
-
-    /**
-     * Run before
-     */
-    public function initialize() {
-        parent::initialize();
-        Gdn_Theme::section('Dashboard');
-    }
-
-    /**
-     * Display the embedded forum.
-     *
-     * @since 2.0.18
-     * @access public
-     */
     public function comments($Toggle = '', $TransientKey = '') {
         $this->permission('Garden.Settings.Manage');
-
+      
         try {
             if ($this->toggle($Toggle, $TransientKey)) {
                 redirect('embed/comments');
@@ -153,21 +53,21 @@
         $Validation = new Gdn_Validation();
         $ConfigurationModel = new Gdn_ConfigurationModel($Validation);
         $ConfigurationModel->setField(array('Garden.Embed.CommentsPerPage', 'Garden.Embed.SortComments', 'Garden.Embed.PageToForum'));
-
+      
         $this->Form->setModel($ConfigurationModel);
         if ($this->Form->authenticatedPostBack() === false) {
-            // Apply the config settings to the form.
+           // Apply the config settings to the form.
             $this->Form->setData($ConfigurationModel->Data);
         } else {
             if ($this->Form->save() !== false) {
                 $this->informMessage(t("Your settings have been saved."));
             }
         }
-
+      
         $this->title(t('Blog Comments'));
         $this->render();
     }
-
+   
     /**
      * Embed the entire forum.
      *
@@ -176,7 +76,7 @@
      */
     public function forum($Toggle = '', $TransientKey = '') {
         $this->permission('Garden.Settings.Manage');
-
+      
         try {
             if ($this->toggle($Toggle, $TransientKey)) {
                 redirect('embed/forum');
@@ -189,7 +89,7 @@
         $this->title('Embed Forum');
         $this->render();
     }
-
+   
     /**
      * Options page.
      *
@@ -198,7 +98,7 @@
      */
     public function advanced($Toggle = '', $TransientKey = '') {
         $this->permission('Garden.Settings.Manage');
-
+      
         try {
             if ($this->toggle($Toggle, $TransientKey)) {
                 redirect('embed/advanced');
@@ -206,22 +106,20 @@
         } catch (Gdn_UserException $Ex) {
             $this->Form->addError($Ex);
         }
-
+      
         $this->title('Advanced Embed Settings');
 
         $this->addSideMenu('dashboard/embed/advanced');
->>>>>>> 0aed7e80
         $this->Form = new Gdn_Form();
 
         $Validation = new Gdn_Validation();
         $ConfigurationModel = new Gdn_ConfigurationModel($Validation);
-<<<<<<< HEAD
-        $ConfigurationModel->SetField(array('Garden.TrustedDomains', 'Garden.Embed.RemoteUrl', 'Garden.Embed.ForceDashboard', 'Garden.Embed.ForceForum', 'Garden.SignIn.Popup'));
+        $ConfigurationModel->setField(array('Garden.TrustedDomains', 'Garden.Embed.RemoteUrl', 'Garden.Embed.ForceDashboard', 'Garden.Embed.ForceForum', 'Garden.SignIn.Popup'));
       
-        $this->Form->SetModel($ConfigurationModel);
-        if ($this->Form->AuthenticatedPostBack() === false) {
+        $this->Form->setModel($ConfigurationModel);
+        if ($this->Form->authenticatedPostBack() === false) {
            // Format trusted domains as a string
-            $TrustedDomains = GetValue('Garden.TrustedDomains', $ConfigurationModel->Data);
+            $TrustedDomains = val('Garden.TrustedDomains', $ConfigurationModel->Data);
             if (is_array($TrustedDomains)) {
                 $TrustedDomains = implode("\n", $TrustedDomains);
             }
@@ -229,56 +127,9 @@
             $ConfigurationModel->Data['Garden.TrustedDomains'] = $TrustedDomains;
 
            // Apply the config settings to the form.
-            $this->Form->SetData($ConfigurationModel->Data);
+            $this->Form->setData($ConfigurationModel->Data);
         } else {
            // Format the trusted domains as an array based on newlines & spaces
-            $TrustedDomains = $this->Form->GetValue('Garden.TrustedDomains');
-            $TrustedDomains = explode(' ', str_replace("\n", ' ', $TrustedDomains));
-            $TrustedDomains = array_unique(array_map('trim', $TrustedDomains));
-            $this->Form->SetFormValue('Garden.TrustedDomains', $TrustedDomains);
-            if ($this->Form->Save() !== false) {
-                $this->InformMessage(T("Your settings have been saved."));
-            }
-         
-           // Reformat array as string so it displays properly in the form
-            $this->Form->SetFormValue('Garden.TrustedDomains', implode("\n", $TrustedDomains));
-        }
-      
-        $this->Permission('Garden.Settings.Manage');
-        $this->Render();
-    }
-   
-   /**
-    * Handle toggling this version of embedding on and off. Take care of disabling the other version of embed (the old plugin).
-    * @param type $Toggle
-    * @param type $TransientKey
-    * @return boolean
-    */
-    private function Toggle($Toggle = '', $TransientKey = '') {
-        if (in_array($Toggle, array('enable', 'disable')) && Gdn::Session()->ValidateTransientKey($TransientKey)) {
-            if ($Toggle == 'enable' && array_key_exists('embedvanilla', Gdn::PluginManager()->EnabledPlugins())) {
-                throw new Gdn_UserException('You must disable the "Embed Vanilla" plugin before continuing.');
-            }
-
-           // Do the toggle
-            SaveToConfig('Garden.Embed.Allow', $Toggle == 'enable' ? true : false);
-=======
-        $ConfigurationModel->setField(array('Garden.TrustedDomains', 'Garden.Embed.RemoteUrl', 'Garden.Embed.ForceDashboard', 'Garden.Embed.ForceForum', 'Garden.SignIn.Popup'));
-
-        $this->Form->setModel($ConfigurationModel);
-        if ($this->Form->authenticatedPostBack() === false) {
-            // Format trusted domains as a string
-            $TrustedDomains = val('Garden.TrustedDomains', $ConfigurationModel->Data);
-            if (is_array($TrustedDomains)) {
-                $TrustedDomains = implode("\n", $TrustedDomains);
-            }
-
-            $ConfigurationModel->Data['Garden.TrustedDomains'] = $TrustedDomains;
-
-            // Apply the config settings to the form.
-            $this->Form->setData($ConfigurationModel->Data);
-        } else {
-            // Format the trusted domains as an array based on newlines & spaces
             $TrustedDomains = $this->Form->getValue('Garden.TrustedDomains');
             $TrustedDomains = explode("\n", $TrustedDomains);
             $TrustedDomains = array_unique(array_filter(array_map('trim', $TrustedDomains)));
@@ -287,38 +138,35 @@
             if ($this->Form->save() !== false) {
                 $this->informMessage(t("Your settings have been saved."));
             }
-
-            // Reformat array as string so it displays properly in the form
+         
+           // Reformat array as string so it displays properly in the form
             $this->Form->setFormValue('Garden.TrustedDomains', $TrustedDomains);
         }
-
+      
         $this->permission('Garden.Settings.Manage');
         $this->render();
     }
-
-    /**
-     * Handle toggling this version of embedding on and off. Take care of disabling the other version of embed (the old plugin).
+   
+   /**
+    * Handle toggling this version of embedding on and off. Take care of disabling the other version of embed (the old plugin).
      *
      * @param string $Toggle
      * @param string $TransientKey
-     * @return boolean
+    * @return boolean
      * @throws Gdn_UserException
-     */
+    */
     private function toggle($Toggle = '', $TransientKey = '') {
         if (in_array($Toggle, array('enable', 'disable')) && Gdn::session()->validateTransientKey($TransientKey)) {
             if ($Toggle == 'enable' && array_key_exists('embedvanilla', Gdn::pluginManager()->enabledPlugins())) {
                 throw new Gdn_UserException('You must disable the "Embed Vanilla" plugin before continuing.');
             }
 
-            // Do the toggle
+           // Do the toggle
             saveToConfig('Garden.Embed.Allow', $Toggle == 'enable' ? true : false);
->>>>>>> 0aed7e80
             return true;
         }
         return false;
     }
-<<<<<<< HEAD
-   
    
    /**
     * Allow for a custom embed theme.
@@ -326,18 +174,7 @@
     * @since 2.0.18
     * @access public
     */
-    public function Theme() {
+    public function theme() {
        // Do nothing by default
-=======
-
-    /**
-     * Allow for a custom embed theme.
-     *
-     * @since 2.0.18
-     * @access public
-     */
-    public function theme() {
-        // Do nothing by default
->>>>>>> 0aed7e80
     }
 }