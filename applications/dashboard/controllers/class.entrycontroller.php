<?php if (!defined('APPLICATION')) exit();
/*
Copyright 2008, 2009 Vanilla Forums Inc.
This file is part of Garden.
Garden is free software: you can redistribute it and/or modify it under the terms of the GNU General Public License as published by the Free Software Foundation, either version 3 of the License, or (at your option) any later version.
Garden is distributed in the hope that it will be useful, but WITHOUT ANY WARRANTY; without even the implied warranty of MERCHANTABILITY or FITNESS FOR A PARTICULAR PURPOSE. See the GNU General Public License for more details.
You should have received a copy of the GNU General Public License along with Garden.  If not, see <http://www.gnu.org/licenses/>.
Contact Vanilla Forums Inc. at support [at] vanillaforums [dot] com
*/

class EntryController extends Gdn_Controller {
   
   // Make sure the database class is loaded (class.controller.php takes care of this).
   public $Uses = array('Database', 'Form', 'UserModel');
	const UsernameError = 'Username can only contain letters, numbers, underscores, and must be between 3 and 20 characters long.';

   /**
    * @var Gdn_Form The current form.
    */
   public $Form;

   public function  __construct() {
      parent::__construct();

      switch (isset($_GET['display'])) {
         case 'popup':
            $this->MasterView = 'empty';
            break;
      }
   }
   
   public function Auth($AuthenticationSchemeAlias = 'default') {
      $this->EventArguments['AuthenticationSchemeAlias'] = $AuthenticationSchemeAlias;
      $this->FireEvent('BeforeAuth');
      
      // Allow hijacking auth type
      $AuthenticationSchemeAlias = $this->EventArguments['AuthenticationSchemeAlias'];
      
      try {
         $Authenticator = Gdn::Authenticator()->AuthenticateWith($AuthenticationSchemeAlias);
      } catch (Exception $e) {
         $Authenticator = Gdn::Authenticator()->AuthenticateWith('default');
      }
      
      // Set up controller
      $this->View = 'auth/'.$Authenticator->GetAuthenticationSchemeAlias();
      $this->Form->SetModel($this->UserModel);
      $this->Form->AddHidden('ClientHour', date('G', time())); // Use the server's current hour as a default
      $this->Form->AddHidden('Target', GetIncomingValue('Target', ''));

      // Import authenticator data source
      switch ($Authenticator->DataSourceType()) {
         case Gdn_Authenticator::DATA_FORM:
            $Authenticator->FetchData($this->Form);
         break;
         
         case Gdn_Authenticator::DATA_REQUEST:
         case Gdn_Authenticator::DATA_COOKIE:
            $Authenticator->FetchData(Gdn::Request());
         break;
      }
      
      // By default, just render the view
      $Reaction = Gdn_Authenticator::REACT_RENDER;
      
      // Where are we in the process? Still need to gather (render view) or are we validating?
      $AuthenticationStep = $Authenticator->CurrentStep();
      
      switch ($AuthenticationStep) {
      
         // User is already logged in
         case Gdn_Authenticator::MODE_REPEAT:
            $Reaction = $Authenticator->RepeatResponse();
         break;
            
         // Not enough information to perform authentication, render input form
         case Gdn_Authenticator::MODE_GATHER:
            $this->AddJsFile('entry.js');
            $Reaction = $Authenticator->LoginResponse();
				if ($this->Form->IsPostBack())
					$this->Form->AddError('ErrorCredentials');
         break;
         
         // All information is present, authenticate
         case Gdn_Authenticator::MODE_VALIDATE:
            
            // Attempt to authenticate.
            try {
               $AuthenticationResponse = $Authenticator->Authenticate();
               Gdn::Authenticator()->Trigger($AuthenticationResponse);
               switch ($AuthenticationResponse) {
                  case Gdn_Authenticator::AUTH_PERMISSION:
                     $this->Form->AddError('ErrorPermission');
                     $Reaction = $Authenticator->FailedResponse();
                  break;

                  case Gdn_Authenticator::AUTH_DENIED:
                     $this->Form->AddError('ErrorCredentials');
                     $Reaction = $Authenticator->FailedResponse();
                  break;

                  case Gdn_Authenticator::AUTH_INSUFFICIENT:
                     // Unable to comply with auth request, more information is needed from user.
                     $this->Form->AddError('ErrorInsufficient');
                     $Reaction = $Authenticator->FailedResponse();
                  break;

                  case Gdn_Authenticator::AUTH_PARTIAL:
                     // Partial auth completed.
                     $Reaction = $Authenticator->PartialResponse();
                  break;

                  case Gdn_Authenticator::AUTH_SUCCESS:
                  default: 
                     // Full auth completed.
                     $UserID = $AuthenticationResponse;
                     $Reaction = $Authenticator->SuccessResponse();
               }
            } catch (Exception $Ex) {
               $this->Form->AddError($Ex);
            }
         break;
         
         case Gdn_Authenticator::MODE_NOAUTH:
            $Reaction = Gdn_Authenticator::REACT_REDIRECT;
         break;
      }
      
      // AddActivity($AuthenticatedUserID, 'SignIn');
      switch ($Reaction) {
      
         case Gdn_Authenticator::REACT_RENDER:
            // Do nothing (render the view)
         break;
      
         case Gdn_Authenticator::REACT_EXIT:
            exit();
         break;
      
         case Gdn_Authenticator::REACT_REMOTE:
            // Let the authenticator handle generating output, using a blank slate
            $this->_DeliveryType= DELIVERY_TYPE_VIEW;
            
            exit;
         break;
         
         case Gdn_Authenticator::REACT_REDIRECT:
         default:
         
            if (is_string($Reaction))
               $Route = $Reaction;
            else
               $Route = $this->RedirectTo();
            
            if ($this->_DeliveryType != DELIVERY_TYPE_ALL) {
               $this->RedirectUrl = Url($Route);
            } else {
               
               if ($Route !== FALSE) {
                  Redirect($Route);
               } else {
                  Redirect(Gdn::Router()->GetDestination('DefaultController'));
               }
            }
         break;
      }
      
      $this->SetData('SendWhere', "/entry/auth/{$AuthenticationSchemeAlias}");
      $this->Render();
   }

   /**
    * Connect the user with an external source.
    * This controller method is meant to be used with plugins that set its data array to work.
    */
   public function Connect($Method) {
      $this->View = 'connect';
      $IsPostBack = $this->Form->IsPostBack();

      if (!$IsPostBack) {
         // Here are the initial data array values. that can be set by a plugin.
         $Data = array('Provider' => '', 'ProviderName' => '', 'UniqueID' => '', 'FullName' => '', 'Name' => '', 'Email' => '', 'Photo' => '', 'Target' => GetIncomingValue('Target', '/'));
         $this->Form->FormValues($Data);
         $this->Form->AddHidden('Target');
      }

      // The different providers can check to see if they are being used and modify the data array accordingly.
      $this->EventArguments = array($Method);
      try {
         $this->FireEvent('ConnectData');
      } catch (Exception $Ex) {
         if (defined('DEBUG'))
            $this->Form->AddError($Ex);
         else
            $this->Form->AddError('There was an error fetching the connection data.');
         return $this->Render();
      }

      $FormData = $this->Form->FormValues(); // debug

      // Make sure the minimum required data has been provided to the connect.
      if (!$this->Form->GetFormValue('Provider'))
         $this->Form->AddError('ValidateRequired', T('Provider'));
      if (!$this->Form->GetFormValue('UniqueID'))
         $this->Form->AddError('ValidateRequired', T('UniqueID'));
      
      if (!$this->Data('Verified')) {
         // Whatever event handler catches this must Set the data 'Verified' to true to prevent a random site from connecting without credentials.
         // This must be done EVERY postback and is VERY important.
         $this->Form->AddError('The connection data has not been verified.');
      }
      
      if ($this->Form->ErrorCount() > 0)
         return $this->Render();

      $UserModel = new UserModel();

      // Check to see if there is an existing user associated with the information above.
      $UserID = $UserModel->GetAuthentication($this->Form->GetFormValue('UniqueID'), $this->Form->GetFormValue('Provider'))->Value('UserID');

      if ($UserID) {
         // The user is already connected.
         $this->Form->SetFormValue('UserID', $UserID);
         // Synchronize the user's data.
         $UserModel->Save($this->Data);

         // Sign the user in.
         Gdn::Session()->Start($UserID);
         $this->_SetRedirect(TRUE);
      } elseif ($this->Form->GetFormValue('Name') || $this->Form->GetFormValue('Email')) {
         // Get the existing users that match the name or email of the connection.
         $Where = array();
         if ($this->Form->GetFormValue('Name'))
            $Where['Name'] = $this->Form->GetFormValue('Name');
         if ($this->Form->GetFormValue('Email'))
            $Where['Email'] = $this->Form->GetFormValue('Email');

         $ExistingUsers = $UserModel->GetWhere($Where, 'Name')->ResultArray();

         $EmailUnique = C('Garden.Registration.EmailUnique', TRUE);
         $CurrentUserID = Gdn::Session()->UserID;

         // Massage the existing users.
         foreach ($ExistingUsers as $Index => $UserRow) {
            if ($EmailUnique && $UserRow['Email'] == $this->Form->GetFormValue('Email')) {
               $EmailFound = $UserRow;
               break;
            }

            if ($CurrentUserID > 0 && $UserRow['UserID'] == $CurrentUserID) {
               unset($ExistingUsers[$Index]);
               $CurrentUserFound = TRUE;
            }
         }

         if (isset($EmailFound)) {
            // The email address was found and can be the only user option.
            $ExistingUsers = array($UserRow);
            $this->SetData('NoConnectName', TRUE);
         } elseif (isset($CurrentUserFound)) {
            $ExistingUsers = array_merge(
               array('UserID' => 'current', 'Name' => sprintf(T('%s (Current)'), Gdn::Session()->User->Name)),
               $ExistingUsers);
         }

         $this->SetData('ExistingUsers', $ExistingUsers);

         if ($this->Form->GetFormValue('Name') && (!is_array($ExistingUsers) || count($ExistingUsers) == 0)) {
            // There is no existing user with the suggested name so we can just create the user.
            $User = $this->Form->FormValues();
            $User['Password'] = RandomString(50); // some password is required
            $User['HashMethod'] = 'Random';

            $UserID = $UserModel->InsertForBasic($User);
            $User['UserID'] = $UserID;
            $this->Form->SetValidationResults($UserModel->ValidationResults());

            if ($UserID) {
               $UserModel->SaveAuthentication(array(
                      'UserID' => $UserID,
                      'Provider' => $this->Form->GetFormValue('Provider'),
                      'UniqueID' => $this->Form->GetFormValue('UniqueID')));
               $this->Form->SetFormValue('UserID', $UserID);

               Gdn::Session()->Start($UserID);
               $this->_SetRedirect(TRUE);
            }
         }
      }

      // Save the user's choice.
      if ($IsPostBack) {
         // The user has made their decision.
         $PasswordHash = new Gdn_PasswordHash();

         $UserSelect = $this->Form->GetFormValue('UserSelect');

         if (!$UserSelect || $UserSelect == 'other') {
            // The user entered a username.
            $ConnectNameEntered = TRUE;

            if ($this->Form->ValidateRule('ConnectName', 'ValidateRequired')) {
               $ConnectName = $this->Form->GetFormValue('ConnectName');

               // Check to see if there is already a user with the given name.
               $User = $UserModel->GetWhere(array('Name' => $ConnectName))->FirstRow(DATASET_TYPE_ARRAY);

               if (!$User) {
                  $this->Form->ValidateRule('ConnectName', 'ValidateUsername');
               }
            }
         } else {
            // The user selected an existing user.

            if ($UserSelect == 'current') {
               if (Gdn::Session()->UserID == 0) {
                  // This shouldn't happen, but a use could sign out in another browser and click submit on this form.
                  $this->Form->AddError('@You were uexpectidly signed out.');
               } else {
                  $UserSelect = Gdn::Session()->UserID;
               }
            }
            $User = $UserModel->GetID($UserSelect, DATASET_TYPE_ARRAY);
         }

         if (isset($User) && $User) {
            // Make sure the user authenticates.
            if (!$User['UserID'] == Gdn::Session()->UserID) {

               if ($this->Form->ValidateRule('ConnectPassword', 'ValidateRequired', sprintf(T('ValidateRequired'), T('Password')))
                  && !$PasswordHash->CheckPassword($this->Form->GetFormValue('ConnectPassword'), $User['Password'], $User['HashMethod'])) {

                  if ($ConnectNameEntered) {
                     $this->Form->AddError('The username you entered has already been taken.');
                  } else {
                     $this->Form->AddError('The password you entered is incorrect.');
                  }
               }
            }
         } elseif ($this->Form->ErrorCount() == 0) {
            // The user doesn't exist so we need to add another user.
            $User = $this->Form->FormValues();
            $User['Name'] = $User['ConnectName'];
            $User['Password'] = RandomString(50); // some password is required
            $User['HashMethod'] = 'Random';

            $UserID = $UserModel->InsertForBasic($User);
            $User['UserID'] = $UserID;
            $this->Form->SetValidationResults($UserModel->ValidationResults());

            if ($UserID) {
               // Add the user to the default roles.
               $UserModel->SaveRoles($UserID, C('Garden.Registration.DefaultRoles'));
            }
         }

         if ($this->Form->ErrorCount() == 0) {
            // Save the authentication.
            if (isset($User) && GetValue('UserID', $User)) {
               $UserModel->SaveAuthentication(array(
                   'UserID' => $User['UserID'],
                   'Provider' => $this->Form->GetFormValue('Provider'),
                   'UniqueID' => $this->Form->GetFormValue('UniqueID')));
               $this->Form->SetFormValue('UserID', $User['UserID']);
            }

            // Sign the appropriate user in.
            Gdn::Session()->Start($this->Form->GetFormValue('UserID'));
            $this->_SetRedirect(TRUE);
         }
      }

      $this->Render();
   }

   protected function _SetRedirect($CheckPopup = FALSE) {
      $Url = Url($this->RedirectTo(), TRUE);

      $this->RedirectUrl = Url($Url);
      $this->MasterView = 'empty';
      $this->View = 'redirect';

      if ($this->DeliveryType() != DELIVERY_TYPE_ALL) {
         $this->DeliveryMethod(DELIVERY_METHOD_JSON);
         $this->SetHeader('Content-Type', 'application/json');
      } elseif ($CheckPopup) {
         $this->AddDefinition('CheckPopup', $CheckPopup);
      } else {
         Redirect(Url($this->RedirectUrl));
      }
   }
      
   public function Index() {
      $this->SignIn();
   }
   
   public function Password() {
      $this->Auth('password');
   }
   
   public function SignIn2() {
      $this->FireEvent("SignIn");
      $this->Auth('default');
   }

<<<<<<< HEAD
=======
   public function SignOut($TransientKey = "") {
      $SessionAuthenticator = Gdn::Session()->GetPreference('Authenticator');
      $AuthenticationScheme = ($SessionAuthenticator) ? $SessionAuthenticator : 'default';

      try {
         $Authenticator = Gdn::Authenticator()->GetAuthenticator($AuthenticationScheme);
      } catch (Exception $e) {
         $Authenticator = Gdn::Authenticator()->GetAuthenticator();
      }
   
      $this->FireEvent("SignOut");
      $this->Leave($AuthenticationScheme, $TransientKey);
   }
  
>>>>>>> b65ed55d
   /** A version of signin that supports multiple authentication methods.
    *  This method should replace EntryController::SignIn() eventually.
    *
    * @param string $Method
    */
   public function SignIn($Method = FALSE, $Arg1 = FALSE) {
      $this->AddJsFile('entry.js');

      // Additional signin methods are set up with plugins.
      $Methods = array();

      if (in_array($Method, array('connect', 'password')))
         $this->SetData('MainFormMethod', array($this, ucfirst($Method)));
      else
         $this->SetData('MainFormMethod', array($this, 'Password'));

      $this->SetData('MainFormArgs', array($Arg1));
      $this->SetData('Methods', $Methods);
      $this->SetData('FormUrl', Url('entry/signin'));

      $this->FireEvent('SignIn');

      // Figure out the current method.
      $DeliveryType = $this->DeliveryType();
      $this->DeliveryType(DELIVERY_TYPE_VIEW);

      $DeliveryMethod = $this->DeliveryMethod();
      $this->DeliveryMethod(DELIVERY_METHOD_XHTML);

      // Capture the appropriate method.
      ob_start();
      call_user_func_array($this->Data('MainFormMethod'), $this->Data('MainFormArgs', array()));
      $View = ob_get_clean();

      $this->SetData('MainForm', $View);

      $this->DeliveryType($DeliveryType);
      $this->DeliveryMethod($DeliveryMethod);


      return $this->Render('signin2');
   }

   public function SignOut() {
      $this->FireEvent("SignOut");
      $this->Leave('default');
   }
   
   public function Handshake($AuthenticationSchemeAlias = 'default') {
      
      try {
         // Don't show anything if handshaking not turned on by an authenticator
   		if (!Gdn::Authenticator()->CanHandshake())
   			throw new Exception();
         
         // Try to load the authenticator
         $Authenticator = Gdn::Authenticator()->AuthenticateWith($AuthenticationSchemeAlias);
         
         // Try to grab the authenticator data
         $Payload = $Authenticator->GetHandshake();
         if ($Payload === FALSE) {
            Gdn::Request()->WithURI('dashboard/entry/auth/password');
            return Gdn::Dispatcher()->Dispatch();
         }
      } catch (Exception $e) {
         Gdn::Request()->WithURI('/entry/signin');
         return Gdn::Dispatcher()->Dispatch();
      }
      
      $UserInfo = array(
         'UserKey'      => $Authenticator->GetUserKeyFromHandshake($Payload),
         'ConsumerKey'  => $Authenticator->GetProviderKeyFromHandshake($Payload),
         'TokenKey'     => $Authenticator->GetTokenKeyFromHandshake($Payload),
         'UserName'     => $Authenticator->GetUserNameFromHandshake($Payload),
         'UserEmail'    => $Authenticator->GetUserEmailFromHandshake($Payload)
      );
      
      // Manual user sync is disabled. No hand holding will occur for users.
      $SyncScreen = C('Garden.Authenticator.SyncScreen', 'on');
      switch ($SyncScreen) {
         case 'on':
         
            $this->SyncScreen($Authenticator, $UserInfo, $Payload);
            
         break;
         
         case 'off':
         case 'smart':
            $UserID = $this->UserModel->Synchronize($UserInfo['UserKey'], array(
               'Name'   => $UserInfo['UserName'],
               'Email'  => $UserInfo['UserEmail']
            ));
            
            if ($UserID > 0) {
               // Account created successfully.
               
               // Finalize the link between the forum user and the foreign userkey
               $Authenticator->Finalize($UserInfo['UserKey'], $UserID, $UserInfo['ConsumerKey'], $UserInfo['TokenKey'], $Payload);
               
               /// ... and redirect them appropriately
               $Route = $this->RedirectTo();
               if ($Route !== FALSE)
                  Redirect($Route);
               else
                  Redirect('/');
                  
            } else {
               // Account not created.
               if ($SyncScreen == 'smart') {
               
                  $this->StatusMessage = T('There is already an account in this forum using your email address. Please create a new account, or enter the credentials for the existing account.');
                  $this->SyncScreen($Authenticator, $UserInfo, $Payload);
                  
               } else {
                  
                  // Set the memory cookie to allow signinloopback to shortcircuit remote query.
                  $CookiePayload = array(
                     'Sync'   => 'Failed'
                  );
                  $SerializedCookiePayload = Gdn_Format::Serialize($CookiePayload);
                  $Authenticator->Remember($UserInfo['ConsumerKey'], $SerializedCookiePayload);
                  
                  // This resets vanilla's internal "where am I" to the homepage. Needed.
                  Gdn::Request()->WithRoute('DefaultController');
                  $this->SelfUrl = Gdn::Request()->Path();
                  
                  $this->View = 'syncfailed';
                  $this->ProviderSite = $Authenticator->GetProviderUrl();
                  $this->Render();
               }
               
            }
         break;
      
      }
   }
   
   public function SyncScreen($Authenticator, $UserInfo, $Payload) {
      $this->AddJsFile('entry.js');
      $this->View = 'handshake';
      $this->HandshakeScheme = $Authenticator->GetAuthenticationSchemeAlias();
      $this->Form->SetModel($this->UserModel);
      $this->Form->AddHidden('ClientHour', date('G', time())); // Use the server's current hour as a default
      $this->Form->AddHidden('Target', GetIncomingValue('Target', '/'));
      
      $PreservedKeys = array(
         'UserKey', 'Token', 'Consumer', 'Email', 'Name', 'Gender', 'HourOffset'
      );
      $UserID = 0;
      $Target = GetIncomingValue('Target', '/');
   
      if ($this->Form->IsPostBack() === TRUE) {
            
         $FormValues = $this->Form->FormValues();
         if (ArrayValue('StopLinking', $FormValues)) {
         
            $Authenticator->DeleteCookie();
            Gdn::Request()->WithRoute('DefaultController');
            return Gdn::Dispatcher()->Dispatch();
            
         } elseif (ArrayValue('NewAccount', $FormValues)) {
         
            // Try and synchronize the user with the new username/email.
            $FormValues['Name'] = $FormValues['NewName'];
            $FormValues['Email'] = $FormValues['NewEmail'];
            $UserID = $this->UserModel->Synchronize($UserInfo['UserKey'], $FormValues);
            $this->Form->SetValidationResults($this->UserModel->ValidationResults());
            
         } else {
   
            // Try and sign the user in.
            $PasswordAuthenticator = Gdn::Authenticator()->AuthenticateWith('password');
            $PasswordAuthenticator->HookDataField('Email', 'SignInEmail');
            $PasswordAuthenticator->HookDataField('Password', 'SignInPassword');
            $PasswordAuthenticator->FetchData($this->Form);
            
            $UserID = $PasswordAuthenticator->Authenticate();
            
            if ($UserID < 0) {
               $this->Form->AddError('ErrorPermission');
            } else if ($UserID == 0) {
               $this->Form->AddError('ErrorCredentials');
            }
            
            if ($UserID > 0) {
               $Data = $FormValues;
               $Data['UserID'] = $UserID;
               $Data['Email'] = ArrayValue('SignInEmail', $FormValues, '');
               $UserID = $this->UserModel->Synchronize($UserInfo['UserKey'], $Data);
            }
         }
         
         if ($UserID > 0) {
            // The user has been created successfully, so sign in now
            
            // Finalize the link between the forum user and the foreign userkey
            $Authenticator->Finalize($UserInfo['UserKey'], $UserID, $UserInfo['ConsumerKey'], $UserInfo['TokenKey'], $Payload);
            
            /// ... and redirect them appropriately
            $Route = $this->RedirectTo();
            if ($Route !== FALSE)
               Redirect($Route);
         } else {
            // Add the hidden inputs back into the form.
            foreach($FormValues as $Key => $Value) {
               if (in_array($Key, $PreservedKeys))
                  $this->Form->AddHidden($Key, $Value);
            }
         }
      } else {
         $Id = Gdn::Authenticator()->GetIdentity(TRUE);
         if ($Id > 0) {
            // The user is signed in so we can just go back to the homepage.
            Redirect($Target);
         }
         
         $Name = $UserInfo['UserName'];
         $Email = $UserInfo['UserEmail'];
         
         // Set the defaults for a new user.
         $this->Form->SetFormValue('NewName', $Name);
         $this->Form->SetFormValue('NewEmail', $Email);
         
         // Set the default for the login.
         $this->Form->SetFormValue('SignInEmail', $Email);
         $this->Form->SetFormValue('Handshake', 'NEW');
         
         // Add the handshake data as hidden fields.
         $this->Form->AddHidden('Name',       $Name);
         $this->Form->AddHidden('Email',      $Email);
         $this->Form->AddHidden('UserKey',    $UserInfo['UserKey']);
         $this->Form->AddHidden('Token',      $UserInfo['TokenKey']);
         $this->Form->AddHidden('Consumer',   $UserInfo['ConsumerKey']);
         
      }
      
      $this->SetData('Name', ArrayValue('Name', $this->Form->HiddenInputs));
      $this->SetData('Email', ArrayValue('Email', $this->Form->HiddenInputs));
      
      $this->Render();
   }
   
   /**
    * Calls the appropriate registration method based on the configuration setting.
    */
   public function Register($InvitationCode = '') {
      $this->Form->SetModel($this->UserModel);

      // Define gender dropdown options
      $this->GenderOptions = array(
         'm' => T('Male'),
         'f' => T('Female')
      );

      // Make sure that the hour offset for new users gets defined when their account is created
      $this->AddJsFile('entry.js');
         
      $this->Form->AddHidden('ClientHour', date('G', time())); // Use the server's current hour as a default
      $this->Form->AddHidden('Target', GetIncomingValue('Target', ''));

      $RegistrationMethod = $this->_RegistrationView();
      $this->View = $RegistrationMethod;
      $this->$RegistrationMethod($InvitationCode);
   }
   
   protected function _RegistrationView() {
      $RegistrationMethod = Gdn::Config('Garden.Registration.Method');
      if (!in_array($RegistrationMethod, array('Closed', 'Basic','Captcha','Approval','Invitation')))
         $RegistrationMethod = 'Basic';
         
      return 'Register'.$RegistrationMethod;
   }
   
   private function RegisterApproval() {
      // If the form has been posted back...
      if ($this->Form->IsPostBack()) {
         // Add validation rules that are not enforced by the model
         $this->UserModel->DefineSchema();
         $this->UserModel->Validation->ApplyRule('Name', 'Username', self::UsernameError);
         $this->UserModel->Validation->ApplyRule('TermsOfService', 'Required', 'You must agree to the terms of service.');
         $this->UserModel->Validation->ApplyRule('Password', 'Required');
         $this->UserModel->Validation->ApplyRule('Password', 'Match');
         $this->UserModel->Validation->ApplyRule('DiscoveryText', 'Required', 'Tell us why you want to join!');
         // $this->UserModel->Validation->ApplyRule('DateOfBirth', 'MinimumAge');
         
         if (!$this->UserModel->InsertForApproval($this->Form->FormValues()))
            $this->Form->SetValidationResults($this->UserModel->ValidationResults());
         else
            $this->View = "RegisterThanks"; // Tell the user their application will be reviewed by an administrator.
      }
      $this->Render();
   }
   
   private function RegisterBasic() {
      if ($this->Form->IsPostBack() === TRUE) {
         // Add validation rules that are not enforced by the model
         $this->UserModel->DefineSchema();
         $this->UserModel->Validation->ApplyRule('Name', 'Username', self::UsernameError);
         $this->UserModel->Validation->ApplyRule('TermsOfService', 'Required', 'You must agree to the terms of service.');
         $this->UserModel->Validation->ApplyRule('Password', 'Required');
         $this->UserModel->Validation->ApplyRule('Password', 'Match');
         // $this->UserModel->Validation->ApplyRule('DateOfBirth', 'MinimumAge');
         
         if (!$this->UserModel->InsertForBasic($this->Form->FormValues())) {
            $this->Form->SetValidationResults($this->UserModel->ValidationResults());
         } else {
            // The user has been created successfully, so sign in now
            $Authenticator = Gdn::Authenticator()->AuthenticateWith('password');
            $Authenticator->FetchData($this->Form);
            $AuthUserID = $Authenticator->Authenticate();
            
            // ... and redirect them appropriately
            $Route = $this->RedirectTo();
            if ($this->_DeliveryType != DELIVERY_TYPE_ALL) {
               $this->RedirectUrl = Url($Route);
            } else {
               if ($Route !== FALSE)
                  Redirect($Route);
            }
         }
      }
      $this->Render();
   }
   
   private function RegisterCaptcha() {
      include(CombinePaths(array(PATH_LIBRARY, 'vendors/recaptcha', 'functions.recaptchalib.php')));
      if ($this->Form->IsPostBack() === TRUE) {
         // Add validation rules that are not enforced by the model
         $this->UserModel->DefineSchema();
         $this->UserModel->Validation->ApplyRule('Name', 'Username', self::UsernameError);
         $this->UserModel->Validation->ApplyRule('TermsOfService', 'Required', 'You must agree to the terms of service.');
         $this->UserModel->Validation->ApplyRule('Password', 'Required');
         $this->UserModel->Validation->ApplyRule('Password', 'Match');
         // $this->UserModel->Validation->ApplyRule('DateOfBirth', 'MinimumAge');
         
         if (!$this->UserModel->InsertForBasic($this->Form->FormValues())) {
            $this->Form->SetValidationResults($this->UserModel->ValidationResults());
            if($this->_DeliveryType != DELIVERY_TYPE_ALL) {
               $this->_DeliveryType = DELIVERY_TYPE_MESSAGE;
            }
         } else {
            // The user has been created successfully, so sign in now
            $Authenticator = Gdn::Authenticator()->AuthenticateWith('password');
            $Authenticator->FetchData($this->Form);
            $AuthUserID = $Authenticator->Authenticate();
            
            // ... and redirect them appropriately
            $Route = $this->RedirectTo();
            if ($this->_DeliveryType != DELIVERY_TYPE_ALL) {
               $this->RedirectUrl = Url($Route);
            } else {
               if ($Route !== FALSE)
                  Redirect($Route);
            }
         }
      }
      $this->Render();
   }
   
   private function RegisterClosed() {
      $this->Render();
   }
   
   private function RegisterInvitation($InvitationCode) {
      if ($this->Form->IsPostBack() === TRUE) {
         $this->InvitationCode = $this->Form->GetValue('InvitationCode');
         // Add validation rules that are not enforced by the model
         $this->UserModel->DefineSchema();
         $this->UserModel->Validation->ApplyRule('Name', 'Username', self::UsernameError);
         $this->UserModel->Validation->ApplyRule('TermsOfService', 'Required', 'You must agree to the terms of service.');
         $this->UserModel->Validation->ApplyRule('Password', 'Required');
         $this->UserModel->Validation->ApplyRule('Password', 'Match');
         // $this->UserModel->Validation->ApplyRule('DateOfBirth', 'MinimumAge');
         
         if (!$this->UserModel->InsertForInvite($this->Form->FormValues())) {
            $this->Form->SetValidationResults($this->UserModel->ValidationResults());
         } else {
            // The user has been created successfully, so sign in now
            $Authenticator = Gdn::Authenticator()->AuthenticateWith('password');
            $Authenticator->FetchData($this->Form);
            $AuthUserID = $Authenticator->Authenticate();
            
            // ... and redirect them appropriately
            $Route = $this->RedirectTo();
            if ($this->_DeliveryType != DELIVERY_TYPE_ALL) {
               $this->RedirectUrl = Url($Route);
            } else {
               if ($Route !== FALSE)
                  Redirect($Route);
            }
         }
      } else {
         $this->InvitationCode = $InvitationCode;
      }
      $this->Render();      
   }
   
   public function PasswordRequest() {
      $this->Form->SetModel($this->UserModel);
      if ($this->Form->IsPostBack() === TRUE) {

         if ($this->Form->ValidateModel() == 0) {
            try {
               if (!$this->UserModel->PasswordRequest($this->Form->GetFormValue('Email', ''))) {
                  $this->Form->AddError("Couldn't find an account associated with that email address.");
               }
            } catch (Exception $ex) {
               $this->Form->AddError($ex->getMessage());
            }
            if ($this->Form->ErrorCount() == 0) {
               $this->Form->AddError('Success!');
               $this->View = 'passwordrequestsent';
            }
         } else {
            if ($this->Form->ErrorCount() == 0)
               $this->Form->AddError('That email address was not found.');
         }
      }
      $this->Render();
   }

   public function PasswordReset($UserID = '', $PasswordResetKey = '') {
      if (!is_numeric($UserID)
          || $PasswordResetKey == ''
          || $this->UserModel->GetAttribute($UserID, 'PasswordResetKey', '') != $PasswordResetKey
         ) $this->Form->AddError('Failed to authenticate your password reset request. Try using the reset request form again.');
      
      if ($this->Form->ErrorCount() == 0
         && $this->Form->IsPostBack() === TRUE
      ) {
         $Password = $this->Form->GetFormValue('Password', '');
         $Confirm = $this->Form->GetFormValue('Confirm', '');
         if ($Password == '')
            $this->Form->AddError('Your new password is invalid');
         else if ($Password != $Confirm)
            $this->Form->AddError('Your passwords did not match.');

         if ($this->Form->ErrorCount() == 0) {
            $User = $this->UserModel->PasswordReset($UserID, $Password);
            $Authenticator = Gdn::Authenticator()->AuthenticateWith('password');
            $Authenticator->FetchData($Authenticator, array('Email' => $User->Email, 'Password' => $Password, 'RememberMe' => FALSE));
            $AuthUserID = $Authenticator->Authenticate();
				Redirect('/');
         }
      }
      $this->Render();
   }

   public function EmailConfirm($UserID = '', $EmailKey = '') {
      if (!is_numeric($UserID) || $EmailKey != $this->UserModel->GetAttribute($UserID, 'EmailKey', '')) {
         $this->Form->AddError(T('Couldn\'t confirm email.',
            'We couldn\'t confirm your email. Check the link in the email we sent you or try sending another confirmation email.'));
      }

      if ($this->Form->ErrorCount() == 0) {
         

      }
      $this->Render();
   }

   public function Leave($AuthenticationSchemeAlias = 'default', $TransientKey = '') {
      $this->EventArguments['AuthenticationSchemeAlias'] = $AuthenticationSchemeAlias;
      $this->FireEvent('BeforeLeave');
      
      // Allow hijacking deauth type
      $AuthenticationSchemeAlias = $this->EventArguments['AuthenticationSchemeAlias'];
      
      try {
         $Authenticator = Gdn::Authenticator()->AuthenticateWith($AuthenticationSchemeAlias);
      } catch (Exception $e) {
         $Authenticator = Gdn::Authenticator()->AuthenticateWith('default');
      }
      
      // Only sign the user out if this is an authenticated postback! Start off pessimistic
      $this->Leaving = FALSE;
      $Result = Gdn_Authenticator::REACT_RENDER;
      
      // Build these before doing anything desctructive as they are supposed to have user context
      $LogoutResponse = $Authenticator->LogoutResponse();
      $LoginResponse = $Authenticator->LoginResponse();
      
      $AuthenticatedPostbackRequired = $Authenticator->RequireLogoutTransientKey();
      if (!$AuthenticatedPostbackRequired || Gdn::Session()->ValidateTransientKey($TransientKey)) {
         $Result = $Authenticator->DeAuthenticate();
         $this->Leaving = TRUE;
      }
      
      if ($Result == Gdn_Authenticator::AUTH_SUCCESS) {
         $this->View = 'leave';
         $Reaction = $LogoutResponse;
      } else {
         $this->View = 'auth/'.$Authenticator->GetAuthenticationSchemeAlias();
         $Reaction = $LoginResponse;
      }
      
      switch ($Reaction) {
         case Gdn_Authenticator::REACT_RENDER:
            
         break;

         case Gdn_Authenticator::REACT_EXIT:
            exit();
         break;

         case Gdn_Authenticator::REACT_REMOTE:
            // Render the view, but set the delivery type to VIEW
            $this->_DeliveryType= DELIVERY_TYPE_VIEW;
         break;

         case Gdn_Authenticator::REACT_REDIRECT:
         default:
            // If we're just told to redirect, but not where... try to figure out somewhere that makes sense.
            if ($Reaction == Gdn_Authenticator::REACT_REDIRECT) {
               $Route = '/';
               $Target = GetIncomingValue('Target', NULL);
               if (!is_null($Target)) 
                  $Route = $Target;
            } else {
               $Route = $Reaction;
            }
            
            if ($this->_DeliveryType != DELIVERY_TYPE_ALL) {
               $this->RedirectUrl = Url($Route);
            } else {
               if ($Route !== FALSE) {
                  Redirect($Route);
               } else {
                  Redirect(Gdn::Router()->GetDestination('DefaultController'));
               }
            }
         break;
      }
      
      $this->Render();
   }
   
   public function RedirectTo() {
      $IncomingTarget = $this->Form->GetValue('Target', '');
      return $IncomingTarget == '' ? Gdn::Router()->GetDestination('DefaultController') : $IncomingTarget;
   }
   
   public function Initialize() {
      $this->Head = new HeadModule($this);
      $this->AddJsFile('jquery.js');
      $this->AddJsFile('jquery.livequery.js');
      $this->AddJsFile('jquery.form.js');
      $this->AddJsFile('jquery.popup.js');
      $this->AddJsFile('jquery.gardenhandleajaxform.js');
      $this->AddJsFile('global.js');
      
      $this->AddCssFile('style.css');
      parent::Initialize();
   }

}<|MERGE_RESOLUTION|>--- conflicted
+++ resolved
@@ -403,8 +403,6 @@
       $this->Auth('default');
    }
 
-<<<<<<< HEAD
-=======
    public function SignOut($TransientKey = "") {
       $SessionAuthenticator = Gdn::Session()->GetPreference('Authenticator');
       $AuthenticationScheme = ($SessionAuthenticator) ? $SessionAuthenticator : 'default';
@@ -419,7 +417,6 @@
       $this->Leave($AuthenticationScheme, $TransientKey);
    }
   
->>>>>>> b65ed55d
    /** A version of signin that supports multiple authentication methods.
     *  This method should replace EntryController::SignIn() eventually.
     *
