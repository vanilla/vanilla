<?php if (!defined('APPLICATION')) exit();
 
/**
 * Manages users manually authenticating (signing in).
 * 
 * @copyright 2003 Vanilla Forums, Inc
 * @license http://www.opensource.org/licenses/gpl-2.0.php GPL
 * @package Garden
 * @since 2.0
 */

class EntryController extends Gdn_Controller {
   /**
    * Models to include.
    * 
    * @since 2.0.0
    * @access public
    * @var array
    */
   public $Uses = array('Database', 'Form', 'UserModel');


   /**
    * @var Gdn_Form
    */
   public $Form;

   /**
    *
    * @var UserModel
    */
   public $UserModel;
   
   /**
    * Resuable username requirement error message.
    * 
    * @since 2.0.17
    * @access public
    * @var string
    */
	public $UsernameError = ''; 
   
   /**
    * Place to store DeliveryType.
    * 
    * @since 2.0.0
    * @access protected
    * @var string
    */
   protected $_RealDeliveryType;
   
   /**
    * Setup error message & override MasterView for popups.
    * 
    * @since 2.0.0
    * @access public
    */
   public function  __construct() {
      parent::__construct();
      
      // Set error message here so it can run thru T()
      $this->UsernameError = T('UsernameError', 'Username can only contain letters, numbers, underscores, and must be between 3 and 20 characters long.');

      switch (isset($_GET['display'])) {
         case 'popup':
            $this->MasterView = 'popup';
            break;
      }
   }
   
   /**
    * Include JS and CSS used by all methods.
    *
    * Always called by dispatcher before controller's requested method.
    * 
    * @since 2.0.0
    * @access public
    */
   public function Initialize() {
      $this->Head = new HeadModule($this);
      $this->Head->AddTag('meta', array('name' => 'robots', 'content' => 'noindex'));
      
      $this->AddJsFile('jquery.js');
      $this->AddJsFile('jquery.livequery.js');
      $this->AddJsFile('jquery.form.js');
      $this->AddJsFile('jquery.popup.js');
      $this->AddJsFile('jquery.gardenhandleajaxform.js');
      $this->AddJsFile('global.js');
      
      $this->AddCssFile('style.css');
      parent::Initialize();
      Gdn_Theme::Section('Entry');
   }
   
   /**
    * Authenticate the user attempting to sign in.
    *
    * Events: BeforeAuth
    * 
    * @since 2.0.0
    * @access public
    *
    * @param string $AuthenticationSchemeAlias Type of authentication we're attempting.
    */
   public function Auth($AuthenticationSchemeAlias = 'default') {
      Gdn::Session()->EnsureTransientKey();
      
      $this->EventArguments['AuthenticationSchemeAlias'] = $AuthenticationSchemeAlias;
      $this->FireEvent('BeforeAuth');
      
      // Allow hijacking auth type
      $AuthenticationSchemeAlias = $this->EventArguments['AuthenticationSchemeAlias'];
      
      // Attempt to set Authenticator with requested method or fallback to default
      try {
         $Authenticator = Gdn::Authenticator()->AuthenticateWith($AuthenticationSchemeAlias);
      } catch (Exception $e) {
         $Authenticator = Gdn::Authenticator()->AuthenticateWith('default');
      }
      
      // Set up controller
      $this->View = 'auth/'.$Authenticator->GetAuthenticationSchemeAlias();
      $this->Form->SetModel($this->UserModel);
      $this->Form->AddHidden('ClientHour', date('Y-m-d H:00')); // Use the server's current hour as a default.

      $Target = $this->Target();

      $this->Form->AddHidden('Target', $Target);
      
      // Import authenticator data source
      switch ($Authenticator->DataSourceType()) {
         case Gdn_Authenticator::DATA_FORM:
            $Authenticator->FetchData($this->Form);
         break;
         
         case Gdn_Authenticator::DATA_REQUEST:
         case Gdn_Authenticator::DATA_COOKIE:
            $Authenticator->FetchData(Gdn::Request());
         break;
      }
      
      // By default, just render the view
      $Reaction = Gdn_Authenticator::REACT_RENDER;
      
      // Where are we in the process? Still need to gather (render view) or are we validating?
      $AuthenticationStep = $Authenticator->CurrentStep();
      
      switch ($AuthenticationStep) {
      
         // User is already logged in
         case Gdn_Authenticator::MODE_REPEAT:
            $Reaction = $Authenticator->RepeatResponse();
         break;
            
         // Not enough information to perform authentication, render input form
         case Gdn_Authenticator::MODE_GATHER:
            $this->AddJsFile('entry.js');
            $Reaction = $Authenticator->LoginResponse();
				if ($this->Form->IsPostBack())
					$this->Form->AddError('ErrorCredentials');
         break;
         
         // All information is present, authenticate
         case Gdn_Authenticator::MODE_VALIDATE:
            
            // Attempt to authenticate.
            try {
               if (!$this->Request->IsAuthenticatedPostBack()) {
                  $this->Form->AddError('Please try again.');
                  $Reaction = $Authenticator->FailedResponse();
               } else {
                  $AuthenticationResponse = $Authenticator->Authenticate();

                  $UserInfo = array();
                  $UserEventData = array_merge(array(
                     'UserID'    => Gdn::Session()->UserID,
                     'Payload'   => GetValue('HandshakeResponse', $Authenticator, FALSE)
                  ),$UserInfo);

                  Gdn::Authenticator()->Trigger($AuthenticationResponse, $UserEventData);
                  switch ($AuthenticationResponse) {
                     case Gdn_Authenticator::AUTH_PERMISSION:
                        $this->Form->AddError('ErrorPermission');
                        $Reaction = $Authenticator->FailedResponse();
                     break;

                     case Gdn_Authenticator::AUTH_DENIED:
                        $this->Form->AddError('ErrorCredentials');
                        $Reaction = $Authenticator->FailedResponse();
                     break;

                     case Gdn_Authenticator::AUTH_INSUFFICIENT:
                        // Unable to comply with auth request, more information is needed from user.
                        $this->Form->AddError('ErrorInsufficient');
                        $Reaction = $Authenticator->FailedResponse();
                     break;

                     case Gdn_Authenticator::AUTH_PARTIAL:
                        // Partial auth completed.
                        $Reaction = $Authenticator->PartialResponse();
                     break;

                     case Gdn_Authenticator::AUTH_SUCCESS:
                     default: 
                        // Full auth completed.
                        if ($AuthenticationResponse == Gdn_Authenticator::AUTH_SUCCESS)
                           $UserID = Gdn::Session()->UserID;
                        else
                           $UserID = $AuthenticationResponse;

                        header("X-Vanilla-Authenticated: yes");
                        header("X-Vanilla-TransientKey: ".Gdn::Session()->TransientKey());
                        $Reaction = $Authenticator->SuccessResponse();
                  }
               }
            } catch (Exception $Ex) {
               $this->Form->AddError($Ex);
            }
         break;
         
         case Gdn_Authenticator::MODE_NOAUTH:
            $Reaction = Gdn_Authenticator::REACT_REDIRECT;
         break;
      }
      
      switch ($Reaction) {
      
         case Gdn_Authenticator::REACT_RENDER:
            // Do nothing (render the view)
         break;
      
         case Gdn_Authenticator::REACT_EXIT:
            exit();
         break;
      
         case Gdn_Authenticator::REACT_REMOTE:
            // Let the authenticator handle generating output, using a blank slate
            $this->_DeliveryType= DELIVERY_TYPE_VIEW;
            
            exit;
         break;
         
         case Gdn_Authenticator::REACT_REDIRECT:
         default:
         
            if (is_string($Reaction))
               $Route = $Reaction;
            else
               $Route = $this->RedirectTo();
            
            if ($this->_RealDeliveryType != DELIVERY_TYPE_ALL && $this->_DeliveryType != DELIVERY_TYPE_ALL) {
               $this->RedirectUrl = Url($Route);
            } else {
               
               if ($Route !== FALSE) {
                  Redirect($Route);
               } else {
                  Redirect(Gdn::Router()->GetDestination('DefaultController'));
               }
            }
         break;
      }
      
      $this->SetData('SendWhere', "/entry/auth/{$AuthenticationSchemeAlias}");
      $this->Render();
   }

   /**
    * Connect the user with an external source.
    *
    * This controller method is meant to be used with plugins that set its data array to work.
    * Events: ConnectData
    * 
    * @since 2.0.0
    * @access public
    *
    * @param string $Method Used to register multiple providers on ConnectData event.
    */
   public function Connect($Method) {
      $this->AddJsFile('entry.js');
      $this->View = 'connect';
      $IsPostBack = $this->Form->IsPostBack() && $this->Form->GetFormValue('Connect', NULL) !== NULL;

      if (!$IsPostBack) {
         // Here are the initial data array values. that can be set by a plugin.
         $Data = array('Provider' => '', 'ProviderName' => '', 'UniqueID' => '', 'FullName' => '', 'Name' => '', 'Email' => '', 'Photo' => '', 'Target' => $this->Target());
         $this->Form->SetData($Data);
         $this->Form->AddHidden('Target', $this->Request->Get('Target', '/'));
      }

      // The different providers can check to see if they are being used and modify the data array accordingly.
      $this->EventArguments = array($Method);
      
      // Fire ConnectData event & error handling.
      $CurrentData = $this->Form->FormValues();
      try {
         $this->FireEvent('ConnectData');
      } catch (Gdn_UserException $Ex) {
         $this->Form->AddError($Ex);
         return $this->Render('ConnectError');
      } catch (Exception $Ex) {
         if (Debug())
            $this->Form->AddError($Ex);
         else
            $this->Form->AddError('There was an error fetching the connection data.');
         return $this->Render('ConnectError');
      }
      
      if (!UserModel::NoEmail()) {
         if (!$this->Form->GetFormValue('Email') || $this->Form->GetFormValue('EmailVisible')) {
            $this->Form->SetFormValue('EmailVisible', TRUE);
            $this->Form->AddHidden('EmailVisible', TRUE);

            if ($IsPostBack) {
               $this->Form->SetFormValue('Email', GetValue('Email', $CurrentData));
            }
         }
      }

      $FormData = $this->Form->FormValues(); // debug

      // Make sure the minimum required data has been provided to the connect.
      if (!$this->Form->GetFormValue('Provider'))
         $this->Form->AddError('ValidateRequired', T('Provider'));
      if (!$this->Form->GetFormValue('UniqueID'))
         $this->Form->AddError('ValidateRequired', T('UniqueID'));
      
      if (!$this->Data('Verified')) {
         // Whatever event handler catches this must Set the data 'Verified' to true to prevent a random site from connecting without credentials.
         // This must be done EVERY postback and is VERY important.
         $this->Form->AddError('The connection data has not been verified.');
      }
      
      if ($this->Form->ErrorCount() > 0)
         return $this->Render();

      $UserModel = Gdn::UserModel();

      // Check to see if there is an existing user associated with the information above.
      $Auth = $UserModel->GetAuthentication($this->Form->GetFormValue('UniqueID'), $this->Form->GetFormValue('Provider'));
      $UserID = GetValue('UserID', $Auth);
      
      // Check to synchronise roles upon connecting.
      if (($this->Data('Trusted') || C('Garden.SSO.SynchRoles')) && $this->Form->GetFormValue('Roles', NULL) !== NULL) {
         $SaveRoles = TRUE;
         
         // Translate the role names to IDs.
         $Roles = $this->Form->GetFormValue('Roles', NULL);
         $Roles = RoleModel::GetByName($Roles);
         $RoleIDs = array_keys($Roles);
         
         if (empty($RoleIDs)) {
            // The user must have at least one role. This protects that.
            $RoleIDs = $this->UserModel->NewUserRoleIDs();
         }
         
         $this->Form->SetFormValue('RoleID', $RoleIDs);
      } else {
         $SaveRoles = FALSE;
      }

      if ($UserID) {
         // The user is already connected.
         $this->Form->SetFormValue('UserID', $UserID);
         
         if (C('Garden.Registration.ConnectSynchronize', TRUE)) {
            $User = Gdn::UserModel()->GetID($UserID, DATASET_TYPE_ARRAY);
            $Data = $this->Form->FormValues();

            // Don't overwrite the user photo if the user uploaded a new one.
            $Photo = GetValue('Photo', $User);
            if (!GetValue('Photo', $Data) || ($Photo && !StringBeginsWith($Photo, 'http'))) {
               unset($Data['Photo']);
            }

            // Synchronize the user's data.
            $UserModel->Save($Data, array('NoConfirmEmail' => TRUE, 'FixUnique' => TRUE, 'SaveRoles' => $SaveRoles));
         }
         
         // Always save the attributes because they may contain authorization information.
         if ($Attributes = $this->Form->GetFormValue('Attributes')) {
            $UserModel->SaveAttribute($UserID, $Attributes);
         }

         // Sign the user in.
         Gdn::Session()->Start($UserID, TRUE, TRUE);
         Gdn::UserModel()->FireEvent('AfterSignIn');
//         $this->_SetRedirect(TRUE);
         $this->_SetRedirect($this->Request->Get('display') == 'popup');
      } elseif ($this->Form->GetFormValue('Name') || $this->Form->GetFormValue('Email')) {
         $NameUnique = C('Garden.Registration.NameUnique', TRUE);
         $EmailUnique = C('Garden.Registration.EmailUnique', TRUE);
         $AutoConnect = C('Garden.Registration.AutoConnect');
         
         // Get the existing users that match the name or email of the connection.
         $Search = FALSE;
         if ($this->Form->GetFormValue('Name') && $NameUnique) {
            $UserModel->SQL->OrWhere('Name', $this->Form->GetFormValue('Name'));
            $Search = TRUE;
         }
         if ($this->Form->GetFormValue('Email') && ($EmailUnique || $AutoConnect)) {
            $UserModel->SQL->OrWhere('Email', $this->Form->GetFormValue('Email'));
            $Search = TRUE;
         }

         if ($Search)
            $ExistingUsers = $UserModel->GetWhere()->ResultArray();
         else
            $ExistingUsers = array();
         
         // Check to automatically link the user.
         if ($AutoConnect && count($ExistingUsers) > 0) {
            foreach ($ExistingUsers as $Row) {
               if ($this->Form->GetFormValue('Email') == $Row['Email']) {
                  $UserID = $Row['UserID'];
                  $this->Form->SetFormValue('UserID', $UserID);
                  $Data = $this->Form->FormValues();
                  
                  if (C('Garden.Registration.ConnectSynchronize', TRUE)) {
                     // Don't overwrite a photo if the user has already uploaded one.
                     $Photo = GetValue('Photo', $Row);
                     if (!GetValue('Photo', $Data) || ($Photo && !StringBeginsWith($Photo, 'http'))) {
                        unset($Data['Photo']);
                     }
                     $UserModel->Save($Data, array('NoConfirmEmail' => TRUE, 'FixUnique' => TRUE, 'SaveRoles' => $SaveRoles));
                  }
                  
                  if ($Attributes = $this->Form->GetFormValue('Attributes')) {
                     $UserModel->SaveAttribute($UserID, $Attributes);
                  }
                  
                  // Save the userauthentication link.
                  $UserModel->SaveAuthentication(array(
                      'UserID' => $UserID,
                      'Provider' => $this->Form->GetFormValue('Provider'),
                      'UniqueID' => $this->Form->GetFormValue('UniqueID')));
                  
                  // Sign the user in.
                  Gdn::Session()->Start($UserID, TRUE, TRUE);
                  Gdn::UserModel()->FireEvent('AfterSignIn');
         //         $this->_SetRedirect(TRUE);
                  $this->_SetRedirect($this->Request->Get('display') == 'popup');
                  $this->Render();
                  return;
               }
            }
         }
         
         $CurrentUserID = Gdn::Session()->UserID;

         // Massage the existing users.
         foreach ($ExistingUsers as $Index => $UserRow) {
            if ($EmailUnique && $UserRow['Email'] == $this->Form->GetFormValue('Email')) {
               $EmailFound = $UserRow;
               break;
            }
            
            if ($UserRow['Name'] == $this->Form->GetFormValue('Name')) {
               $NameFound = $UserRow;
            }

            if ($CurrentUserID > 0 && $UserRow['UserID'] == $CurrentUserID) {
               unset($ExistingUsers[$Index]);
               $CurrentUserFound = TRUE;
            }
         }

         if (isset($EmailFound)) {
            // The email address was found and can be the only user option.
            $ExistingUsers = array($UserRow);
            $this->SetData('NoConnectName', TRUE);
         } elseif (isset($CurrentUserFound)) {
            $ExistingUsers = array_merge(
               array('UserID' => 'current', 'Name' => sprintf(T('%s (Current)'), Gdn::Session()->User->Name)),
               $ExistingUsers);
         }
         
         if (!isset($NameFound) && !$IsPostBack) {
            $this->Form->SetFormValue('ConnectName', $this->Form->GetFormValue('Name'));
         }

         $this->SetData('ExistingUsers', $ExistingUsers);
         
         if (UserModel::NoEmail())
            $EmailValid = TRUE;
         else
            $EmailValid = ValidateRequired($this->Form->GetFormValue('Email'));

         if ($this->Form->GetFormValue('Name') && $EmailValid && (!is_array($ExistingUsers) || count($ExistingUsers) == 0)) {
            // There is no existing user with the suggested name so we can just create the user.
            $User = $this->Form->FormValues();
            $User['Password'] = RandomString(50); // some password is required
            $User['HashMethod'] = 'Random';
            $User['Source'] = $this->Form->GetFormValue('Provider');
            $User['SourceID'] = $this->Form->GetFormValue('UniqueID');
            $User['Attributes'] = $this->Form->GetFormValue('Attributes', NULL);
            $User['Email'] = $this->Form->GetFormValue('ConnectEmail', $this->Form->GetFormValue('Email', NULL));

//            $UserID = $UserModel->InsertForBasic($User, FALSE, array('ValidateEmail' => FALSE, 'NoConfirmEmail' => TRUE, 'SaveRoles' => $SaveRoles));
            $UserID = $UserModel->Register($User, array('CheckCaptcha' => FALSE, 'ValidateEmail' => FALSE, 'NoConfirmEmail' => TRUE, 'SaveRoles' => $SaveRoles));
            
            $User['UserID'] = $UserID;
            $this->Form->SetValidationResults($UserModel->ValidationResults());

            if ($UserID) {
               $UserModel->SaveAuthentication(array(
                      'UserID' => $UserID,
                      'Provider' => $this->Form->GetFormValue('Provider'),
                      'UniqueID' => $this->Form->GetFormValue('UniqueID')));
               
               $this->Form->SetFormValue('UserID', $UserID);

               Gdn::Session()->Start($UserID, TRUE, TRUE);
               Gdn::UserModel()->FireEvent('AfterSignIn');

               // Send the welcome email.
               if (C('Garden.Registration.SendConnectEmail', TRUE)) {
                  try {
                     $UserModel->SendWelcomeEmail($UserID, '', 'Connect', array('ProviderName' => $this->Form->GetFormValue('ProviderName', $this->Form->GetFormValue('Provider', 'Unknown'))));
                  } catch (Exception $Ex) {
                     // Do nothing if emailing doesn't work.
                  }
               }

               $this->_SetRedirect(TRUE);
            }
         }
      }

      // Save the user's choice.
      if ($IsPostBack) {
         // The user has made their decision.
         $PasswordHash = new Gdn_PasswordHash();

         $UserSelect = $this->Form->GetFormValue('UserSelect');

         if (!$UserSelect || $UserSelect == 'other') {
            // The user entered a username.
            $ConnectNameEntered = TRUE;

            if ($this->Form->ValidateRule('ConnectName', 'ValidateRequired')) {
               $ConnectName = $this->Form->GetFormValue('ConnectName');

               $User = FALSE;
               if (C('Garden.Registration.NameUnique')) {
                  // Check to see if there is already a user with the given name.
                  $User = $UserModel->GetWhere(array('Name' => $ConnectName))->FirstRow(DATASET_TYPE_ARRAY);
               }

               if (!$User) {
                  $this->Form->ValidateRule('ConnectName', 'ValidateUsername');
               }
            }
         } else {
            // The user selected an existing user.
            $ConnectNameEntered = FALSE;
            
            if ($UserSelect == 'current') {
               if (Gdn::Session()->UserID == 0) {
                  // This shouldn't happen, but a use could sign out in another browser and click submit on this form.
                  $this->Form->AddError('@You were uexpectidly signed out.');
               } else {
                  $UserSelect = Gdn::Session()->UserID;
               }
            }
            $User = $UserModel->GetID($UserSelect, DATASET_TYPE_ARRAY);
         }

         if (isset($User) && $User) {
            // Make sure the user authenticates.
            if (!$User['UserID'] == Gdn::Session()->UserID) {
               if ($this->Form->ValidateRule('ConnectPassword', 'ValidateRequired', sprintf(T('ValidateRequired'), T('Password')))) {
                  try {
                     if (!$PasswordHash->CheckPassword($this->Form->GetFormValue('ConnectPassword'), $User['Password'], $User['HashMethod'], $this->Form->GetFormValue('ConnectName'))) {
                        if ($ConnectNameEntered) {
                           $this->Form->AddError('The username you entered has already been taken.');
                        } else {
                           $this->Form->AddError('The password you entered is incorrect.');
                        }
                     }
                  } catch (Gdn_UserException $Ex) {
                     $this->Form->AddError($Ex);
                  }
               }
            }
         } elseif ($this->Form->ErrorCount() == 0) {
            // The user doesn't exist so we need to add another user.
            $User = $this->Form->FormValues();
            $User['Name'] = $User['ConnectName'];
            $User['Password'] = RandomString(50); // some password is required
            $User['HashMethod'] = 'Random';
            $UserID = $UserModel->Register($User, array('CheckCaptcha' => FALSE, 'NoConfirmEmail' => TRUE, 'SaveRoles' => $SaveRoles));
            $User['UserID'] = $UserID;
            $this->Form->SetValidationResults($UserModel->ValidationResults());

            if ($UserID) {
//               // Add the user to the default roles.
//               $UserModel->SaveRoles($UserID, C('Garden.Registration.DefaultRoles'));

               // Send the welcome email.
               $UserModel->SendWelcomeEmail($UserID, '', 'Connect', array('ProviderName' => $this->Form->GetFormValue('ProviderName', $this->Form->GetFormValue('Provider', 'Unknown'))));
            }
         }

         if ($this->Form->ErrorCount() == 0) {
            // Save the authentication.
            if (isset($User) && GetValue('UserID', $User)) {
               $UserModel->SaveAuthentication(array(
                   'UserID' => $User['UserID'],
                   'Provider' => $this->Form->GetFormValue('Provider'),
                   'UniqueID' => $this->Form->GetFormValue('UniqueID')));
               $this->Form->SetFormValue('UserID', $User['UserID']);
            }

            // Sign the appropriate user in.
            Gdn::Session()->Start($this->Form->GetFormValue('UserID', TRUE, TRUE));
            Gdn::UserModel()->FireEvent('AfterSignIn');
            $this->_SetRedirect(TRUE);
         }
      }

      $this->Render();
   }
   
   /**
    * After sign in, send them along.
    *
    * @since 2.0.0
    * @access protected
    *
    * @param bool $CheckPopup 
    */
   protected function _SetRedirect($CheckPopup = FALSE) {
      $Url = Url($this->RedirectTo(), TRUE);

      $this->RedirectUrl = $Url;
      $this->MasterView = 'popup';
      $this->View = 'redirect';

      if ($this->_RealDeliveryType != DELIVERY_TYPE_ALL && $this->DeliveryType() != DELIVERY_TYPE_ALL) {
         $this->DeliveryMethod(DELIVERY_METHOD_JSON);
         $this->SetHeader('Content-Type', 'application/json');
      } elseif ($CheckPopup) {
         $this->AddDefinition('CheckPopup', $CheckPopup);
      } else {
         Redirect(Url($this->RedirectUrl));
      }
   }
      
   /**
    * Default to SignIn().
    * 
    * @access public
    * @since 2.0.0
    */
   public function Index() {
      $this->View = 'SignIn';
      $this->SignIn();
   }
   
   /**
    * Auth via password.
    * 
    * @access public
    * @since 2.0.0
    */
   public function Password() {
      $this->Auth('password');
   }
   
   /**
    * Auth via default method. Simpler, old version of SignIn().
    *
    * Events: SignIn
    * 
    * @access public
    * @return void
    */
   public function SignIn2() {
      $this->FireEvent("SignIn");
      $this->Auth('default');
   }

   /**
    * Good afternoon, good evening, and goodnight.
    * 
    * Events: SignOut
    *
    * @access public
    * @since 2.0.0
    *
    * @param string $TransientKey (default: "")
    */
   public function SignOut($TransientKey = "") {
      if (Gdn::Session()->ValidateTransientKey($TransientKey) || $this->Form->IsPostBack()) {
         $User = Gdn::Session()->User;
         
         $this->EventArguments['SignoutUser'] = $User;
         $this->FireEvent("BeforeSignOut");
         
         // Sign the user right out.
         Gdn::Session()->End();
         $this->SetData('SignedOut', TRUE);
         
         $this->EventArguments['SignoutUser'] = $User;
         $this->FireEvent("SignOut");
         
         $this->_SetRedirect();
      } elseif (!Gdn::Session()->IsValid())
         $this->_SetRedirect();
      
      $this->SetData('Target', $this->Target());
      $this->Leaving = FALSE;
      $this->Render();
   }
  
   /**
    * Signin process that multiple authentication methods.
    *
    * @access public
    * @since 2.0.0
    * @author Tim Gunter
    * 
    * @param string $Method
    * @param array $Arg1
    * @return string Rendered XHTML template.
    */
   public function SignIn($Method = FALSE, $Arg1 = FALSE) {
      Gdn::Session()->EnsureTransientKey();
      
      $this->AddJsFile('entry.js');
      $this->SetData('Title', T('Sign In'));
		$this->Form->AddHidden('Target', $this->Target());
      $this->Form->AddHidden('ClientHour', date('Y-m-d H:00')); // Use the server's current hour as a default.

      // Additional signin methods are set up with plugins.
      $Methods = array();

      $this->SetData('Methods', $Methods);
      $this->SetData('FormUrl', Url('entry/signin'));
      
      $this->FireEvent('SignIn');

      if ($this->Form->IsPostBack()) {
         $this->Form->ValidateRule('Email', 'ValidateRequired', sprintf(T('%s is required.'), T(UserModel::SigninLabelCode())));
         $this->Form->ValidateRule('Password', 'ValidateRequired');
         
         if (!$this->Request->IsAuthenticatedPostBack()) {
            $this->Form->AddError('Please try again.');
         }

         // Check the user.
         if ($this->Form->ErrorCount() == 0) {
            $Email = $this->Form->GetFormValue('Email');
            $User = Gdn::UserModel()->GetByEmail($Email);
            if (!$User)
               $User = Gdn::UserModel()->GetByUsername($Email);

            if (!$User) {
               $this->Form->AddError('@'.sprintf(T('User not found.'), strtolower(T(UserModel::SigninLabelCode()))));
            } else {
               // Check the password.
               $PasswordHash = new Gdn_PasswordHash();
               $Password = $this->Form->GetFormValue('Password');
               try {
                  $PasswordChecked = $PasswordHash->CheckPassword($Password, GetValue('Password', $User), GetValue('HashMethod', $User));
                  
                  // Rate limiting
                  Gdn::UserModel()->RateLimit($User, $PasswordChecked);
                  
                  if ($PasswordChecked) {
                     // Update weak passwords
                     $HashMethod = GetValue('HashMethod', $User);
                     if ($PasswordHash->Weak || ($HashMethod && strcasecmp($HashMethod, 'Vanilla') != 0)) {
                        $Pw = $PasswordHash->HashPassword($Password);
                        Gdn::UserModel()->SetField(GetValue('UserID', $User), array('Password' => $Pw, 'HashMethod' => 'Vanilla'));
<<<<<<< HEAD
                     }

                     Gdn::Session()->Start(GetValue('UserID', $User), TRUE, (bool)$this->Form->GetFormValue('RememberMe'));
                     if (!Gdn::Session()->CheckPermission('Garden.SignIn.Allow')) {
                        $this->Form->AddError('ErrorPermission');
                        Gdn::Session()->End();
                     } else {
                        if ($HourOffset != Gdn::Session()->User->HourOffset) {
                           Gdn::UserModel()->SetProperty(Gdn::Session()->UserID, 'HourOffset', $HourOffset);
                        }

=======
                     }

                     Gdn::Session()->Start(GetValue('UserID', $User), TRUE, (bool)$this->Form->GetFormValue('RememberMe'));
                     if (!Gdn::Session()->CheckPermission('Garden.SignIn.Allow')) {
                        $this->Form->AddError('ErrorPermission');
                        Gdn::Session()->End();
                     } else {
                     $ClientHour = $this->Form->GetFormValue('ClientHour');
                     $HourOffset = Gdn::Session()->User->HourOffset;
                     if (is_numeric($ClientHour) && $ClientHour >= 0 && $ClientHour < 24) {
                        $HourOffset = $ClientHour - date('G', time());
                     }
                     
                        if ($HourOffset != Gdn::Session()->User->HourOffset) {
                           Gdn::UserModel()->SetProperty(Gdn::Session()->UserID, 'HourOffset', $HourOffset);
                        }

>>>>>>> 57fa343c
                        Gdn::UserModel()->FireEvent('AfterSignIn');

                        $this->_SetRedirect();
                     }
                  } else {
                     $this->Form->AddError('Invalid password.');
                  }
               } catch (Gdn_UserException $Ex) {                  
                  $this->Form->AddError($Ex);
               }
            }
         }

      } else {
         if ($Target = $this->Request->Get('Target'))
            $this->Form->AddHidden('Target', $Target);
         $this->Form->SetValue('RememberMe', TRUE);
      }

      return $this->Render();
   }
   
   /**
    * Create secure handshake with remote authenticator.
    * 
    * @access public
    * @since 2.0.?
    * @author Tim Gunter
    *
    * @param string $AuthenticationSchemeAlias (default: 'default')
    */
   public function Handshake($AuthenticationSchemeAlias = 'default') {
      
      try {
         // Don't show anything if handshaking not turned on by an authenticator
   		if (!Gdn::Authenticator()->CanHandshake())
   			throw new Exception();
         
         // Try to load the authenticator
         $Authenticator = Gdn::Authenticator()->AuthenticateWith($AuthenticationSchemeAlias);
         
         // Try to grab the authenticator data
         $Payload = $Authenticator->GetHandshake();
         if ($Payload === FALSE) {
            Gdn::Request()->WithURI('dashboard/entry/auth/password');
            return Gdn::Dispatcher()->Dispatch();
         }
      } catch (Exception $e) {
         Gdn::Request()->WithURI('/entry/signin');
         return Gdn::Dispatcher()->Dispatch();
      }
      
      $UserInfo = array(
         'UserKey'      => $Authenticator->GetUserKeyFromHandshake($Payload),
         'ConsumerKey'  => $Authenticator->GetProviderKeyFromHandshake($Payload),
         'TokenKey'     => $Authenticator->GetTokenKeyFromHandshake($Payload),
         'UserName'     => $Authenticator->GetUserNameFromHandshake($Payload),
         'UserEmail'    => $Authenticator->GetUserEmailFromHandshake($Payload)
      );

      if (method_exists($Authenticator, 'GetRolesFromHandshake')) {
         $RemoteRoles = $Authenticator->GetRolesFromHandshake($Payload);
         if (!empty($RemoteRoles))
            $UserInfo['Roles'] = $RemoteRoles;
      }
      
      // Manual user sync is disabled. No hand holding will occur for users.
      $SyncScreen = C('Garden.Authenticator.SyncScreen', 'on');
      switch ($SyncScreen) {
         case 'on':
         
            // Authenticator events fired inside
            $this->SyncScreen($Authenticator, $UserInfo, $Payload);
            
         break;
         
         case 'off':
         case 'smart':
            $UserID = $this->UserModel->Synchronize($UserInfo['UserKey'], array(
               'Name'   => $UserInfo['UserName'],
               'Email'  => $UserInfo['UserEmail'],
               'Roles'  => GetValue('Roles', $UserInfo)
            ));
            
            if ($UserID > 0) {
               // Account created successfully.
               
               // Finalize the link between the forum user and the foreign userkey
               $Authenticator->Finalize($UserInfo['UserKey'], $UserID, $UserInfo['ConsumerKey'], $UserInfo['TokenKey'], $Payload);
               
               $UserEventData = array_merge(array(
                  'UserID'       => $UserID,
                  'Payload'      => $Payload
               ),$UserInfo);
               Gdn::Authenticator()->Trigger(Gdn_Authenticator::AUTH_CREATED, $UserEventData);
               
               /// ... and redirect them appropriately
               $Route = $this->RedirectTo();
               if ($Route !== FALSE)
                  Redirect($Route);
               else
                  Redirect('/');
                  
            } else {
               // Account not created.
               if ($SyncScreen == 'smart') {
               
                  $this->InformMessage(T('There is already an account in this forum using your email address. Please create a new account, or enter the credentials for the existing account.'));
                  $this->SyncScreen($Authenticator, $UserInfo, $Payload);
                  
               } else {
                  
                  // Set the memory cookie to allow signinloopback to shortcircuit remote query.
                  $CookiePayload = array(
                     'Sync'   => 'Failed'
                  );
                  $SerializedCookiePayload = Gdn_Format::Serialize($CookiePayload);
                  $Authenticator->Remember($UserInfo['ConsumerKey'], $SerializedCookiePayload);
                  
                  // This resets vanilla's internal "where am I" to the homepage. Needed.
                  Gdn::Request()->WithRoute('DefaultController');
                  $this->SelfUrl = Url('');//Gdn::Request()->Path();
                  
                  $this->View = 'syncfailed';
                  $this->ProviderSite = $Authenticator->GetProviderUrl();
                  $this->Render();
               }
               
            }
         break;
      
      }
   }
   
   /**
    * Attempt to syncronize user data from remote system into Dashboard.
    * 
    * @access public
    * @since 2.0.?
    * @author Tim Gunter
    *
    * @param object $Authenticator
    * @param array $UserInfo
    * @param array $Payload
    */
   public function SyncScreen($Authenticator, $UserInfo, $Payload) {
      $this->AddJsFile('entry.js');
      $this->View = 'handshake';
      $this->HandshakeScheme = $Authenticator->GetAuthenticationSchemeAlias();
      $this->Form->SetModel($this->UserModel);
      $this->Form->AddHidden('ClientHour', date('Y-m-d H:00')); // Use the server's current hour as a default
      $this->Form->AddHidden('Target', $this->Target());
      
      $PreservedKeys = array(
         'UserKey', 'Token', 'Consumer', 'Email', 'Name', 'Gender', 'HourOffset'
      );
      $UserID = 0;
      $Target = $this->Target();
   
      if ($this->Form->IsPostBack() === TRUE) {
            
         $FormValues = $this->Form->FormValues();
         if (ArrayValue('StopLinking', $FormValues)) {
            $AuthResponse = Gdn_Authenticator::AUTH_ABORTED;
            
            $UserEventData = array_merge(array(
               'UserID'       => $UserID,
               'Payload'      => $Payload
            ),$UserInfo);
            Gdn::Authenticator()->Trigger($AuthResponse, $UserEventData);
            
            $Authenticator->DeleteCookie();
            Gdn::Request()->WithRoute('DefaultController');
            return Gdn::Dispatcher()->Dispatch();
            
         } elseif (ArrayValue('NewAccount', $FormValues)) {
            $AuthResponse = Gdn_Authenticator::AUTH_CREATED;
         
            // Try and synchronize the user with the new username/email.
            $FormValues['Name'] = $FormValues['NewName'];
            $FormValues['Email'] = $FormValues['NewEmail'];
            $UserID = $this->UserModel->Synchronize($UserInfo['UserKey'], $FormValues);
            $this->Form->SetValidationResults($this->UserModel->ValidationResults());
            
         } else {
            $AuthResponse = Gdn_Authenticator::AUTH_SUCCESS;
   
            // Try and sign the user in.
            $PasswordAuthenticator = Gdn::Authenticator()->AuthenticateWith('password');
            $PasswordAuthenticator->HookDataField('Email', 'SignInEmail');
            $PasswordAuthenticator->HookDataField('Password', 'SignInPassword');
            $PasswordAuthenticator->FetchData($this->Form);
            
            $UserID = $PasswordAuthenticator->Authenticate();
            
            if ($UserID < 0) {
               $this->Form->AddError('ErrorPermission');
            } else if ($UserID == 0) {
               $this->Form->AddError('ErrorCredentials');
            }
            
            if ($UserID > 0) {
               $Data = $FormValues;
               $Data['UserID'] = $UserID;
               $Data['Email'] = ArrayValue('SignInEmail', $FormValues, '');
               $UserID = $this->UserModel->Synchronize($UserInfo['UserKey'], $Data);
            }
         }
         
         if ($UserID > 0) {
            // The user has been created successfully, so sign in now
            
            // Finalize the link between the forum user and the foreign userkey
            $Authenticator->Finalize($UserInfo['UserKey'], $UserID, $UserInfo['ConsumerKey'], $UserInfo['TokenKey'], $Payload);
            
            $UserEventData = array_merge(array(
               'UserID'       => $UserID,
               'Payload'      => $Payload
            ),$UserInfo);
            Gdn::Authenticator()->Trigger($AuthResponse, $UserEventData);
            
            /// ... and redirect them appropriately
            $Route = $this->RedirectTo();
            if ($Route !== FALSE)
               Redirect($Route);
         } else {
            // Add the hidden inputs back into the form.
            foreach($FormValues as $Key => $Value) {
               if (in_array($Key, $PreservedKeys))
                  $this->Form->AddHidden($Key, $Value);
            }
         }
      } else {
         $Id = Gdn::Authenticator()->GetIdentity(TRUE);
         if ($Id > 0) {
            // The user is signed in so we can just go back to the homepage.
            Redirect($Target);
         }
         
         $Name = $UserInfo['UserName'];
         $Email = $UserInfo['UserEmail'];
         
         // Set the defaults for a new user.
         $this->Form->SetFormValue('NewName', $Name);
         $this->Form->SetFormValue('NewEmail', $Email);
         
         // Set the default for the login.
         $this->Form->SetFormValue('SignInEmail', $Email);
         $this->Form->SetFormValue('Handshake', 'NEW');
         
         // Add the handshake data as hidden fields.
         $this->Form->AddHidden('Name',       $Name);
         $this->Form->AddHidden('Email',      $Email);
         $this->Form->AddHidden('UserKey',    $UserInfo['UserKey']);
         $this->Form->AddHidden('Token',      $UserInfo['TokenKey']);
         $this->Form->AddHidden('Consumer',   $UserInfo['ConsumerKey']);
         
/*
         $this->Form->AddHidden('Payload',    serialize($Payload));
         $this->Form->AddHidden('UserInfo',   serialize($UserInfo));
*/
         
      }
      
      $this->SetData('Name', ArrayValue('Name', $this->Form->HiddenInputs));
      $this->SetData('Email', ArrayValue('Email', $this->Form->HiddenInputs));
      
      $this->Render();
   }
   
   /**
    * Calls the appropriate registration method based on the configuration setting.
    *
    * Events: Register
    *
    * @access public
    * @since 2.0.0
    *
    * @param string $InvitationCode Unique code given to invited user.
    */
   public function Register($InvitationCode = '') {
      $this->FireEvent("Register");
      
      $this->Form->SetModel($this->UserModel);

      // Define gender dropdown options
      $this->GenderOptions = array(
         'u' => T('Unspecified'),
         'm' => T('Male'),
         'f' => T('Female')
      );

      // Make sure that the hour offset for new users gets defined when their account is created
      $this->AddJsFile('entry.js');
         
      $this->Form->AddHidden('ClientHour', date('Y-m-d H:00')); // Use the server's current hour as a default
      $this->Form->AddHidden('Target', $this->Target());
      
      $this->SetData('NoEmail', UserModel::NoEmail());
      
      $RegistrationMethod = $this->_RegistrationView();
      $this->View = $RegistrationMethod;
      $this->$RegistrationMethod($InvitationCode);
   }
   
   /**
    * Select view/method to be used for registration (from config).
    * 
    * @access protected
    * @since 2.0.0
    *
    * @return string Method name.
    */
   protected function _RegistrationView() {
      $RegistrationMethod = Gdn::Config('Garden.Registration.Method');
      if (!in_array($RegistrationMethod, array('Closed', 'Basic','Captcha','Approval','Invitation','Connect')))
         $RegistrationMethod = 'Basic';
         
      return 'Register'.$RegistrationMethod;
   }
   
   /**
    * Registration that requires approval.
    *
    * Events: RegistrationPending
    * 
    * @access private
    * @since 2.0.0
    */
   private function RegisterApproval() {
      $this->AddJsFile('password.js');
      
      // If the form has been posted back...
      if ($this->Form->IsPostBack()) {
         
         // Add validation rules that are not enforced by the model
         $this->UserModel->DefineSchema();
         $this->UserModel->Validation->ApplyRule('Name', 'Username', $this->UsernameError);
         $this->UserModel->Validation->ApplyRule('TermsOfService', 'Required', T('You must agree to the terms of service.'));
         $this->UserModel->Validation->ApplyRule('Password', 'Required');
         $this->UserModel->Validation->ApplyRule('Password', 'Strength');
         $this->UserModel->Validation->ApplyRule('Password', 'Match');
         $this->UserModel->Validation->ApplyRule('DiscoveryText', 'Required', 'Tell us why you want to join!');
         // $this->UserModel->Validation->ApplyRule('DateOfBirth', 'MinimumAge');
         
         $this->FireEvent('RegisterValidation');
         
         try {
            $Values = $this->Form->FormValues();
            unset($Values['Roles']);
            $AuthUserID = $this->UserModel->Register($Values);
            if (!$AuthUserID) {
               $this->Form->SetValidationResults($this->UserModel->ValidationResults());
            } else {
               // The user has been created successfully, so sign in now.
               Gdn::Session()->Start($AuthUserID);

               if ($this->Form->GetFormValue('RememberMe'))
                  Gdn::Authenticator()->SetIdentity($AuthUserID, TRUE);
               
               // Notification text
               $Label = T('NewApplicantEmail', 'New applicant:');
               $Story = Anchor(Gdn_Format::Text($Label.' '.$Values['Name']), ExternalUrl('dashboard/user/applicants'));

               $this->EventArguments['AuthUserID'] = $AuthUserID;
               $this->EventArguments['Story'] = &$Story;
               $this->FireEvent('RegistrationPending');
               $this->View = "RegisterThanks"; // Tell the user their application will be reviewed by an administrator.
               
               // Grab all of the users that need to be notified.
               $Data = Gdn::Database()->SQL()->GetWhere('UserMeta', array('Name' => 'Preferences.Email.Applicant'))->ResultArray();
               $ActivityModel = new ActivityModel();
               foreach ($Data as $Row) {
                  $ActivityModel->Add($AuthUserID, 'Applicant', $Story, $Row['UserID'], '', '/dashboard/user/applicants', 'Only');
               }
            }
         } catch (Exception $Ex) {
            $this->Form->AddError($Ex);
         }
      }
      $this->Render();
   }
   
   /**
    * Basic/simple registration. Allows immediate access.
    *
    * Events: RegistrationSuccessful
    * 
    * @access private
    * @since 2.0.0
    */
   private function RegisterBasic() {
      $this->AddJsFile('password.js');
      
      if ($this->Form->IsPostBack() === TRUE) {
         // Add validation rules that are not enforced by the model
         $this->UserModel->DefineSchema();
         $this->UserModel->Validation->ApplyRule('Name', 'Username', $this->UsernameError);
         $this->UserModel->Validation->ApplyRule('TermsOfService', 'Required', T('You must agree to the terms of service.'));
         $this->UserModel->Validation->ApplyRule('Password', 'Required');
         $this->UserModel->Validation->ApplyRule('Password', 'Strength');
         $this->UserModel->Validation->ApplyRule('Password', 'Match');
         // $this->UserModel->Validation->ApplyRule('DateOfBirth', 'MinimumAge');
         
         $this->FireEvent('RegisterValidation');
         
         try {
            $Values = $this->Form->FormValues();
            unset($Values['Roles']);
            $AuthUserID = $this->UserModel->Register($Values);
            if ($AuthUserID == UserModel::REDIRECT_APPROVE) {
               $this->Form->SetFormValue('Target', '/entry/registerthanks');
               $this->_SetRedirect();
               return;
            } elseif (!$AuthUserID) {
               $this->Form->SetValidationResults($this->UserModel->ValidationResults());
            } else {
               // The user has been created successfully, so sign in now.
               Gdn::Session()->Start($AuthUserID);

               if ($this->Form->GetFormValue('RememberMe'))
                  Gdn::Authenticator()->SetIdentity($AuthUserID, TRUE);

               try {
                  $this->UserModel->SendWelcomeEmail($AuthUserID, '', 'Register');
               } catch (Exception $Ex) {
               }

               $this->FireEvent('RegistrationSuccessful');

               // ... and redirect them appropriately
               $Route = $this->RedirectTo();
               if ($this->_DeliveryType != DELIVERY_TYPE_ALL) {
                  $this->RedirectUrl = Url($Route);
               } else {
                  if ($Route !== FALSE)
                     Redirect($Route);
               }
            }
         } catch (Exception $Ex) {
            $this->Form->AddError($Ex);
         }
      }
      $this->Render();
   }

   /**
    * Deprecated since 2.0.18.
    */
   private function RegisterConnect() {
      throw NotFoundException();
   }
   
   /**
    * Captcha-authenticated registration. Used by default.
    *
    * Events: RegistrationSuccessful
    * 
    * @access private
    * @since 2.0.0
    */
   private function RegisterCaptcha() {
      $this->AddJsFile('password.js');
      
      include(CombinePaths(array(PATH_LIBRARY, 'vendors/recaptcha', 'functions.recaptchalib.php')));
      if ($this->Form->IsPostBack() === TRUE) {
         // Add validation rules that are not enforced by the model
         $this->UserModel->DefineSchema();
         $this->UserModel->Validation->ApplyRule('Name', 'Username', $this->UsernameError);
         $this->UserModel->Validation->ApplyRule('TermsOfService', 'Required', T('You must agree to the terms of service.'));
         $this->UserModel->Validation->ApplyRule('Password', 'Required');
         $this->UserModel->Validation->ApplyRule('Password', 'Strength');
         $this->UserModel->Validation->ApplyRule('Password', 'Match');
         // $this->UserModel->Validation->ApplyRule('DateOfBirth', 'MinimumAge');
         
         $this->FireEvent('RegisterValidation');
         
         try {
            $Values = $this->Form->FormValues();
            unset($Values['Roles']);
            $AuthUserID = $this->UserModel->Register($Values);
            if ($AuthUserID == UserModel::REDIRECT_APPROVE) {
               $this->Form->SetFormValue('Target', '/entry/registerthanks');
               $this->_SetRedirect();
               return;
            } elseif (!$AuthUserID) {
               $this->Form->SetValidationResults($this->UserModel->ValidationResults());
               if ($this->_DeliveryType != DELIVERY_TYPE_ALL)
                  $this->_DeliveryType = DELIVERY_TYPE_MESSAGE;

            } else {
               // The user has been created successfully, so sign in now.
					if (!Gdn::Session()->IsValid())
						Gdn::Session()->Start($AuthUserID, TRUE, (bool)$this->Form->GetFormValue('RememberMe'));

               try {
                  $this->UserModel->SendWelcomeEmail($AuthUserID, '', 'Register');
               } catch (Exception $Ex) {
               }

               $this->FireEvent('RegistrationSuccessful');

               // ... and redirect them appropriately
               $Route = $this->RedirectTo();
               if ($this->_DeliveryType != DELIVERY_TYPE_ALL) {
                  $this->RedirectUrl = Url($Route);
               } else {
                  if ($Route !== FALSE)
                     Redirect($Route);
               }
            }
         } catch (Exception $Ex) {
            $this->Form->AddError($Ex);
         }
      }
      $this->Render();
   }
   
   /**
    * Registration not allowed.
    * 
    * @access private
    * @since 2.0.0
    */
   private function RegisterClosed() {
      $this->Render();
   }
   
   /**
    * Invitation-only registration. Requires code.
    *
    * Events: RegistrationSuccessful
    * 
    * @access private
    * @since 2.0.0
    */
   private function RegisterInvitation($InvitationCode) {
      $this->AddJsFile('password.js');
      
      if ($this->Form->IsPostBack() === TRUE) {
         $this->InvitationCode = $this->Form->GetValue('InvitationCode');
         // Add validation rules that are not enforced by the model
         $this->UserModel->DefineSchema();
         $this->UserModel->Validation->ApplyRule('Name', 'Username', $this->UsernameError);
         $this->UserModel->Validation->ApplyRule('TermsOfService', 'Required', T('You must agree to the terms of service.'));
         $this->UserModel->Validation->ApplyRule('Password', 'Required');
         $this->UserModel->Validation->ApplyRule('Password', 'Strength');
         $this->UserModel->Validation->ApplyRule('Password', 'Match');
         // $this->UserModel->Validation->ApplyRule('DateOfBirth', 'MinimumAge');
         
         $this->FireEvent('RegisterValidation');
         
         try {
            $Values = $this->Form->FormValues();
            unset($Values['Roles']);
            $AuthUserID = $this->UserModel->Register($Values);

            if (!$AuthUserID) {
               $this->Form->SetValidationResults($this->UserModel->ValidationResults());
            } else {
               // The user has been created successfully, so sign in now.
               Gdn::Session()->Start($AuthUserID);
               if ($this->Form->GetFormValue('RememberMe'))
                  Gdn::Authenticator()->SetIdentity($AuthUserID, TRUE);

               $this->FireEvent('RegistrationSuccessful');

               // ... and redirect them appropriately
               $Route = $this->RedirectTo();
               if ($this->_DeliveryType != DELIVERY_TYPE_ALL) {
                  $this->RedirectUrl = Url($Route);
               } else {
                  if ($Route !== FALSE)
                     Redirect($Route);
               }
            }
         } catch (Exception $Ex) {
            $this->Form->AddError($Ex);
         }
      } else {
         $this->InvitationCode = $InvitationCode;
      }
      $this->Render();      
   }
   
   /**
    * @since 2.1
    */
   public function RegisterThanks() {
      $this->CssClass = 'SplashMessage NoPanel';
      $this->SetData('_NoMessages', TRUE);
      $this->SetData('Title', T('Thank You!'));
      $this->Render();
   }
   
   /**
    * Request password reset.
    *
    * @access public
    * @since 2.0.0
    */
   public function PasswordRequest() {
      Gdn::Locale()->SetTranslation('Email', T(UserModel::SigninLabelCode()));
      if ($this->Form->IsPostBack() === TRUE) {
         $this->Form->ValidateRule('Email', 'ValidateRequired');

         if ($this->Form->ErrorCount() == 0) {
            try {
               $Email = $this->Form->GetFormValue('Email');
               if (!$this->UserModel->PasswordRequest($Email)) {
                  $this->Form->SetValidationResults($this->UserModel->ValidationResults());
               }
            } catch (Exception $ex) {
               $this->Form->AddError($ex->getMessage());
            }
            if ($this->Form->ErrorCount() == 0) {
               $this->Form->AddError('Success!');
               $this->View = 'passwordrequestsent';
            }
         } else {
            if ($this->Form->ErrorCount() == 0)
               $this->Form->AddError("Couldn't find an account associated with that email/username.");
         }
      }
      $this->Render();
   }
   
   /**
    * Do password reset.
    *
    * @access public
    * @since 2.0.0
    *
    * @param int $UserID Unique.
    * @param string $PasswordResetKey Authenticate with unique, 1-time code sent via email.
    */
   public function PasswordReset($UserID = '', $PasswordResetKey = '') {
      if (!is_numeric($UserID)
          || $PasswordResetKey == ''
          || $this->UserModel->GetAttribute($UserID, 'PasswordResetKey', '') != $PasswordResetKey
         ) $this->Form->AddError('Failed to authenticate your password reset request. Try using the reset request form again.');

      if ($this->Form->ErrorCount() == 0) {
         $User = $this->UserModel->GetID($UserID, DATASET_TYPE_ARRAY);
         if ($User) {
            $User = ArrayTranslate($User, array('UserID', 'Name', 'Email'));
            $this->SetData('User', $User);
         }
      }
      
      if ($this->Form->ErrorCount() == 0
         && $this->Form->IsPostBack() === TRUE
      ) {
         $Password = $this->Form->GetFormValue('Password', '');
         $Confirm = $this->Form->GetFormValue('Confirm', '');
         if ($Password == '')
            $this->Form->AddError('Your new password is invalid');
         else if ($Password != $Confirm)
            $this->Form->AddError('Your passwords did not match.');

         if ($this->Form->ErrorCount() == 0) {
            $User = $this->UserModel->PasswordReset($UserID, $Password);
            Gdn::Session()->Start($User->UserID, TRUE);
//            $Authenticator = Gdn::Authenticator()->AuthenticateWith('password');
//            $Authenticator->FetchData($Authenticator, array('Email' => $User->Email, 'Password' => $Password, 'RememberMe' => FALSE));
//            $AuthUserID = $Authenticator->Authenticate();
				Redirect('/');
         }
      }
      $this->Render();
   }
   
   /**
    * Confirm email address is valid via sent code.
    *
    * @access public
    * @since 2.0.0
    *
    * @param int $UserID
    * @param string $EmailKey Authenticate with unique, 1-time code sent via email.
    */
   public function EmailConfirm($UserID, $EmailKey = '') {
      $User = $this->UserModel->GetID($UserID);
      
      if (!$User)
         throw NotFoundException('User');

      $EmailConfirmed = $this->UserModel->ConfirmEmail($User, $EmailKey);
      $this->Form->SetValidationResults($this->UserModel->ValidationResults());

      if ($EmailConfirmed) {
         $UserID = GetValue('UserID', $User);
         Gdn::Session()->Start($UserID);
      }

      $this->SetData('EmailConfirmed', $EmailConfirmed);
      $this->SetData('Email', $User->Email);
      $this->Render();
   }
   
   /**
    * Send email confirmation message to user.
    *
    * @access public
    * @since 2.0.?
    *
    * @param int $UserID
    */
   public function EmailConfirmRequest($UserID = '') {
      if ($UserID && !Gdn::Session()->CheckPermission('Garden.Users.Edit'))
         $UserID = '';
      
      try {
         $this->UserModel->SendEmailConfirmationEmail($UserID);
      } catch (Exception $Ex) {}
      $this->Form->SetValidationResults($this->UserModel->ValidationResults());
      
      $this->Render();
   }
   
   /**
    * Does actual de-authentication of a user. Used by SignOut().
    *
    * @access public
    * @since 2.0.0
    *
    * @param string $AuthenticationSchemeAlias 
    * @param string $TransientKey Unique value to prove intent.
    */
   public function Leave($AuthenticationSchemeAlias = 'default', $TransientKey = '') {
      Deprecated(__FUNCTION__);
      $this->EventArguments['AuthenticationSchemeAlias'] = $AuthenticationSchemeAlias;
      $this->FireEvent('BeforeLeave');
      
      // Allow hijacking deauth type
      $AuthenticationSchemeAlias = $this->EventArguments['AuthenticationSchemeAlias'];
      
      try {
         $Authenticator = Gdn::Authenticator()->AuthenticateWith($AuthenticationSchemeAlias);
      } catch (Exception $e) {
         $Authenticator = Gdn::Authenticator()->AuthenticateWith('default');
      }
      
      // Only sign the user out if this is an authenticated postback! Start off pessimistic
      $this->Leaving = FALSE;
      $Result = Gdn_Authenticator::REACT_RENDER;
      
      // Build these before doing anything desctructive as they are supposed to have user context
      $LogoutResponse = $Authenticator->LogoutResponse();
      $LoginResponse = $Authenticator->LoginResponse();
      
      $AuthenticatedPostbackRequired = $Authenticator->RequireLogoutTransientKey();
      if (!$AuthenticatedPostbackRequired || Gdn::Session()->ValidateTransientKey($TransientKey)) {
         $Result = $Authenticator->DeAuthenticate();
         $this->Leaving = TRUE;
      }
      
      if ($Result == Gdn_Authenticator::AUTH_SUCCESS) {
         $this->View = 'leave';
         $Reaction = $LogoutResponse;
      } else {
         $this->View = 'auth/'.$Authenticator->GetAuthenticationSchemeAlias();
         $Reaction = $LoginResponse;
      }
      
      switch ($Reaction) {
         case Gdn_Authenticator::REACT_RENDER:
            
         break;

         case Gdn_Authenticator::REACT_EXIT:
            exit();
         break;

         case Gdn_Authenticator::REACT_REMOTE:
            // Render the view, but set the delivery type to VIEW
            $this->_DeliveryType= DELIVERY_TYPE_VIEW;
         break;

         case Gdn_Authenticator::REACT_REDIRECT:
         default:
            // If we're just told to redirect, but not where... try to figure out somewhere that makes sense.
            if ($Reaction == Gdn_Authenticator::REACT_REDIRECT) {
               $Route = '/';
               $Target = $this->Target();
               if (!is_null($Target)) 
                  $Route = $Target;
            } else {
               $Route = $Reaction;
            }
            
            if ($this->_DeliveryType != DELIVERY_TYPE_ALL) {
               $this->RedirectUrl = Url($Route);
            } else {
               if ($Route !== FALSE) {
                  Redirect($Route);
               } else {
                  Redirect(Gdn::Router()->GetDestination('DefaultController'));
               }
            }
         break;
      }
      $this->Render();
   }
   
   /**
    * Go to requested Target() or the default controller if none was set.
    *
    * @access public
    * @since 2.0.0
    *
    * @return string URL.
    */
   public function RedirectTo() {
      $Target = $this->Target();
		return $Target == '' ? Gdn::Router()->GetDestination('DefaultController') : $Target;
   }
      
   /**
    * Set where to go after signin.
    *
    * @access public
    * @since 2.0.0
    *
    * @param string $Target Where we're requested to go to.
    * @return string URL to actually go to (validated & safe).
    */
   public function Target($Target = FALSE) {
      if ($Target === FALSE) {
         $Target = $this->Form->GetFormValue('Target', FALSE);
         if (!$Target)
            $Target = $this->Request->Get('Target', '/');
      }
      
      // Make sure that the target is a valid url.
      if (!preg_match('`(^https?://)`', $Target)) {
         $Target = '/'.ltrim($Target, '/');
      } else {
         $MyHostname = parse_url(Gdn::Request()->Domain(),PHP_URL_HOST);
         $TargetHostname = parse_url($Target, PHP_URL_HOST);
         
         // Only allow external redirects to trusted domains.
         $TrustedDomains = C('Garden.TrustedDomains', TRUE);
         
         if (is_array($TrustedDomains)) {
            // Add this domain to the trusted hosts.
            $TrustedDomains[] = $MyHostname;
            $Sender->EventArguments['TrustedDomains'] = &$TrustedDomains;
            $this->FireEvent('BeforeTargetReturn');
         }
			
         if ($TrustedDomains === TRUE) {
            return $Target;
			} elseif (count($TrustedDomains) == 0) {
				// Only allow http redirects if they are to the same host name.
				if ($MyHostname != $TargetHostname)
					$Target = '';
			} else {
				// Loop the trusted domains looking for a match
				$Match = FALSE;
				foreach ($TrustedDomains as $TrustedDomain) {
					if (StringEndsWith($TargetHostname, $TrustedDomain, TRUE))
						$Match = TRUE;
				}
				if (!$Match)
					$Target = '';
			}
      }
      return $Target;
   }

}<|MERGE_RESOLUTION|>--- conflicted
+++ resolved
@@ -774,19 +774,6 @@
                      if ($PasswordHash->Weak || ($HashMethod && strcasecmp($HashMethod, 'Vanilla') != 0)) {
                         $Pw = $PasswordHash->HashPassword($Password);
                         Gdn::UserModel()->SetField(GetValue('UserID', $User), array('Password' => $Pw, 'HashMethod' => 'Vanilla'));
-<<<<<<< HEAD
-                     }
-
-                     Gdn::Session()->Start(GetValue('UserID', $User), TRUE, (bool)$this->Form->GetFormValue('RememberMe'));
-                     if (!Gdn::Session()->CheckPermission('Garden.SignIn.Allow')) {
-                        $this->Form->AddError('ErrorPermission');
-                        Gdn::Session()->End();
-                     } else {
-                        if ($HourOffset != Gdn::Session()->User->HourOffset) {
-                           Gdn::UserModel()->SetProperty(Gdn::Session()->UserID, 'HourOffset', $HourOffset);
-                        }
-
-=======
                      }
 
                      Gdn::Session()->Start(GetValue('UserID', $User), TRUE, (bool)$this->Form->GetFormValue('RememberMe'));
@@ -804,7 +791,6 @@
                            Gdn::UserModel()->SetProperty(Gdn::Session()->UserID, 'HourOffset', $HourOffset);
                         }
 
->>>>>>> 57fa343c
                         Gdn::UserModel()->FireEvent('AfterSignIn');
 
                         $this->_SetRedirect();
