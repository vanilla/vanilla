--- conflicted
+++ resolved
@@ -928,11 +928,7 @@
       if ($this->Form->IsPostBack()) {
          // Add validation rules that are not enforced by the model
          $this->UserModel->DefineSchema();
-<<<<<<< HEAD
-         $this->UserModel->Validation->ApplyRule('Name', 'Username', self::UsernameError);
-=======
          $this->UserModel->Validation->ApplyRule('Name', 'Username', $this->UsernameError);
->>>>>>> e0f4bed5
          $this->UserModel->Validation->ApplyRule('TermsOfService', 'Required', T('You must agree to the terms of service.'));
          $this->UserModel->Validation->ApplyRule('Password', 'Required');
          $this->UserModel->Validation->ApplyRule('Password', 'Match');
@@ -974,11 +970,7 @@
       if ($this->Form->IsPostBack() === TRUE) {
          // Add validation rules that are not enforced by the model
          $this->UserModel->DefineSchema();
-<<<<<<< HEAD
-         $this->UserModel->Validation->ApplyRule('Name', 'Username', self::UsernameError);
-=======
          $this->UserModel->Validation->ApplyRule('Name', 'Username', $this->UsernameError);
->>>>>>> e0f4bed5
          $this->UserModel->Validation->ApplyRule('TermsOfService', 'Required', T('You must agree to the terms of service.'));
          $this->UserModel->Validation->ApplyRule('Password', 'Required');
          $this->UserModel->Validation->ApplyRule('Password', 'Match');
@@ -1034,11 +1026,7 @@
       if ($this->Form->IsPostBack() === TRUE) {
          // Add validation rules that are not enforced by the model
          $this->UserModel->DefineSchema();
-<<<<<<< HEAD
-         $this->UserModel->Validation->ApplyRule('Name', 'Username', self::UsernameError);
-=======
          $this->UserModel->Validation->ApplyRule('Name', 'Username', $this->UsernameError);
->>>>>>> e0f4bed5
          $this->UserModel->Validation->ApplyRule('TermsOfService', 'Required', T('You must agree to the terms of service.'));
          $this->UserModel->Validation->ApplyRule('Password', 'Required');
          $this->UserModel->Validation->ApplyRule('Password', 'Match');
@@ -1106,11 +1094,7 @@
          $this->InvitationCode = $this->Form->GetValue('InvitationCode');
          // Add validation rules that are not enforced by the model
          $this->UserModel->DefineSchema();
-<<<<<<< HEAD
-         $this->UserModel->Validation->ApplyRule('Name', 'Username', self::UsernameError);
-=======
          $this->UserModel->Validation->ApplyRule('Name', 'Username', $this->UsernameError);
->>>>>>> e0f4bed5
          $this->UserModel->Validation->ApplyRule('TermsOfService', 'Required', T('You must agree to the terms of service.'));
          $this->UserModel->Validation->ApplyRule('Password', 'Required');
          $this->UserModel->Validation->ApplyRule('Password', 'Match');
