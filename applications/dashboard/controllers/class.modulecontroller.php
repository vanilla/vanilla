<<<<<<< HEAD
<?php if (!defined('APPLICATION')) {
    exit();
      }

/**
 * Provides a way to widgetize modules.
 *
 * @copyright 2003 Vanilla Forums, Inc
 * @license http://www.opensource.org/licenses/gpl-2.0.php GPL
 * @package Garden
=======
<?php
/**
 * Provides a way to widgetize modules.
 *
 * @copyright 2009-2015 Vanilla Forums Inc.
 * @license http://www.opensource.org/licenses/gpl-2.0.php GNU GPL v2
 * @package Dashboard
>>>>>>> 0aed7e80
 * @since 2.0
 */

/**
 * Handles /module endpoint.
 */
class ModuleController extends Gdn_Controller {
<<<<<<< HEAD
   /**
    * Creates and renders an instance of a module.
    */
    public function Index($Module, $AppFolder = '', $DeliveryType = '') {
        if (!$DeliveryType) {
            $this->DeliveryType(DELIVERY_TYPE_VIEW);
        }
      
        $ModuleClassExists = class_exists($Module);

        if ($ModuleClassExists) {
           // Make sure that the class implements Gdn_IModule
            $ReflectionClass = new ReflectionClass($Module);
            if ($ReflectionClass->implementsInterface("Gdn_IModule")) {
               // Set the proper application folder on this controller so that things render properly.
                if ($AppFolder) {
                    $this->ApplicationFolder = $AppFolder;
                } else {
                    $Filename = str_replace('\\', '/', substr($ReflectionClass->getFileName(), strlen(PATH_ROOT)));
                   // Figure our the application folder for the module.
                    $Parts = explode('/', trim($Filename, '/'));
                    if ($Parts[0] == 'applications') {
                        $this->ApplicationFolder = $Parts[1];
                    }
                }
=======
>>>>>>> 0aed7e80

    /**
     * Creates and renders an instance of a module.
     *
     * @param string $Module
     * @param string $AppFolder
     * @param string $DeliveryType
     * @throws NotFoundException
     */
    public function index($Module, $AppFolder = '', $DeliveryType = '') {
        if (!$DeliveryType) {
            $this->deliveryType(DELIVERY_TYPE_VIEW);
        }

        $ModuleClassExists = class_exists($Module);

        if ($ModuleClassExists) {
            // Make sure that the class implements Gdn_IModule
            $ReflectionClass = new ReflectionClass($Module);
            if ($ReflectionClass->implementsInterface("Gdn_IModule")) {
                // Set the proper application folder on this controller so that things render properly.
                if ($AppFolder) {
                    $this->ApplicationFolder = $AppFolder;
                } else {
                    $Filename = str_replace('\\', '/', substr($ReflectionClass->getFileName(), strlen(PATH_ROOT)));
                    // Figure our the application folder for the module.
                    $Parts = explode('/', trim($Filename, '/'));
                    if ($Parts[0] == 'applications') {
                        $this->ApplicationFolder = $Parts[1];
                    }
                }


                $ModuleInstance = new $Module($this);
                $ModuleInstance->Visible = true;

                $WhiteList = array('Limit', 'Help');
                foreach ($this->Request->get() as $Key => $Value) {
                    if (in_array($Key, $WhiteList)) {
                        $ModuleInstance->$Key = $Value;
                    }
                }

<<<<<<< HEAD
                $ModuleInstance = new $Module($this);
                $ModuleInstance->Visible = true;
            
                $WhiteList = array('Limit', 'Help');
                foreach ($this->Request->Get() as $Key => $Value) {
                    if (in_array($Key, $WhiteList)) {
                        $ModuleInstance->$Key = $Value;
                    }
                }
            
                $this->SetData('_Module', $ModuleInstance);
                $this->Render('Index', false, 'dashboard');
                return;
            }
        }
        throw NotFoundException($Module);
=======
                $this->setData('_Module', $ModuleInstance);
                $this->render('Index', false, 'dashboard');
                return;
            }
        }
        throw notFoundException($Module);
>>>>>>> 0aed7e80
    }
}<|MERGE_RESOLUTION|>--- conflicted
+++ resolved
@@ -1,15 +1,3 @@
-<<<<<<< HEAD
-<?php if (!defined('APPLICATION')) {
-    exit();
-      }
-
-/**
- * Provides a way to widgetize modules.
- *
- * @copyright 2003 Vanilla Forums, Inc
- * @license http://www.opensource.org/licenses/gpl-2.0.php GPL
- * @package Garden
-=======
 <?php
 /**
  * Provides a way to widgetize modules.
@@ -17,7 +5,6 @@
  * @copyright 2009-2015 Vanilla Forums Inc.
  * @license http://www.opensource.org/licenses/gpl-2.0.php GNU GPL v2
  * @package Dashboard
->>>>>>> 0aed7e80
  * @since 2.0
  */
 
@@ -25,13 +12,18 @@
  * Handles /module endpoint.
  */
 class ModuleController extends Gdn_Controller {
-<<<<<<< HEAD
+
    /**
     * Creates and renders an instance of a module.
+     *
+     * @param string $Module
+     * @param string $AppFolder
+     * @param string $DeliveryType
+     * @throws NotFoundException
     */
-    public function Index($Module, $AppFolder = '', $DeliveryType = '') {
+    public function index($Module, $AppFolder = '', $DeliveryType = '') {
         if (!$DeliveryType) {
-            $this->DeliveryType(DELIVERY_TYPE_VIEW);
+            $this->deliveryType(DELIVERY_TYPE_VIEW);
         }
       
         $ModuleClassExists = class_exists($Module);
@@ -51,75 +43,23 @@
                         $this->ApplicationFolder = $Parts[1];
                     }
                 }
-=======
->>>>>>> 0aed7e80
-
-    /**
-     * Creates and renders an instance of a module.
-     *
-     * @param string $Module
-     * @param string $AppFolder
-     * @param string $DeliveryType
-     * @throws NotFoundException
-     */
-    public function index($Module, $AppFolder = '', $DeliveryType = '') {
-        if (!$DeliveryType) {
-            $this->deliveryType(DELIVERY_TYPE_VIEW);
-        }
-
-        $ModuleClassExists = class_exists($Module);
-
-        if ($ModuleClassExists) {
-            // Make sure that the class implements Gdn_IModule
-            $ReflectionClass = new ReflectionClass($Module);
-            if ($ReflectionClass->implementsInterface("Gdn_IModule")) {
-                // Set the proper application folder on this controller so that things render properly.
-                if ($AppFolder) {
-                    $this->ApplicationFolder = $AppFolder;
-                } else {
-                    $Filename = str_replace('\\', '/', substr($ReflectionClass->getFileName(), strlen(PATH_ROOT)));
-                    // Figure our the application folder for the module.
-                    $Parts = explode('/', trim($Filename, '/'));
-                    if ($Parts[0] == 'applications') {
-                        $this->ApplicationFolder = $Parts[1];
-                    }
-                }
 
 
                 $ModuleInstance = new $Module($this);
                 $ModuleInstance->Visible = true;
-
+            
                 $WhiteList = array('Limit', 'Help');
                 foreach ($this->Request->get() as $Key => $Value) {
                     if (in_array($Key, $WhiteList)) {
                         $ModuleInstance->$Key = $Value;
                     }
                 }
-
-<<<<<<< HEAD
-                $ModuleInstance = new $Module($this);
-                $ModuleInstance->Visible = true;
             
-                $WhiteList = array('Limit', 'Help');
-                foreach ($this->Request->Get() as $Key => $Value) {
-                    if (in_array($Key, $WhiteList)) {
-                        $ModuleInstance->$Key = $Value;
-                    }
-                }
-            
-                $this->SetData('_Module', $ModuleInstance);
-                $this->Render('Index', false, 'dashboard');
-                return;
-            }
-        }
-        throw NotFoundException($Module);
-=======
                 $this->setData('_Module', $ModuleInstance);
                 $this->render('Index', false, 'dashboard');
                 return;
             }
         }
         throw notFoundException($Module);
->>>>>>> 0aed7e80
     }
 }