--- conflicted
+++ resolved
@@ -71,11 +71,7 @@
 
       $Activities = $ActivityModel->GetWhere($Where, 0, 5)->ResultArray();
 
-<<<<<<< HEAD
       $ActivityIDs = array_column($Activities, 'ActivityID');
-=======
-      $ActivityIDs = ConsolidateArrayValuesByKey($Activities, 'ActivityID');
->>>>>>> 65abe0be
       $ActivityModel->SetNotified($ActivityIDs);
 
       $Sender->EventArguments['Activities'] = &$Activities;
