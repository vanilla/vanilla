<?php if (!defined('APPLICATION')) exit();
/*
Copyright 2008, 2009 Vanilla Forums Inc.
This file is part of Garden.
Garden is free software: you can redistribute it and/or modify it under the terms of the GNU General Public License as published by the Free Software Foundation, either version 3 of the License, or (at your option) any later version.
Garden is distributed in the hope that it will be useful, but WITHOUT ANY WARRANTY; without even the implied warranty of MERCHANTABILITY or FITNESS FOR A PARTICULAR PURPOSE. See the GNU General Public License for more details.
You should have received a copy of the GNU General Public License along with Garden.  If not, see <http://www.gnu.org/licenses/>.
Contact Vanilla Forums Inc. at support [at] vanillaforums [dot] com
*/
/**
 * Profile Controller
 *
 * @package Dashboard
 */
 
/**
 * Manages individual user profiles.
 *
 * @since 2.0.0
 * @package Dashboard
 */
class ProfileController extends Gdn_Controller {
   /** @var array Models to automatically instantiate. */
   public $Uses = array('Form', 'UserModel');
   
   /** @var object User data to use in building profile. */
   public $User;
   
   /** @var string Name of current tab. */
   public $CurrentTab;
	
	/** @var bool Is the page in "edit" mode or not. */
	public $EditMode;
   
   /** @var array List of available tabs. */
   public $ProfileTabs;
   
   /** @var string View for current tab. */
   protected $_TabView;
   
   /** @var string Controller for current tab. */
   protected $_TabController;
   
   /** @var string Application for current tab. */
   protected $_TabApplication;
   
   /** @var bool Whether data has been stored in $this->User yet. */
   protected $_UserInfoRetrieved = FALSE;
   
   /**
    * Prep properties.
    *
    * @since 2.0.0
    * @access public
    */
   public function __construct() {
      $this->User = FALSE;
      $this->_TabView = 'Activity';
      $this->_TabController = 'ProfileController';
      $this->_TabApplication = 'Dashboard';
      $this->CurrentTab = 'Activity';
      $this->ProfileTabs = array();
		$this->EditMode = FALSE;
      parent::__construct();
   }
   
   /**
    * Adds JS, CSS, & modules. Automatically run on every use.
    *
    * @since 2.0.0
    * @access public
    */
   public function Initialize() {
      $this->ModuleSortContainer = 'Profile';
      $this->Head = new HeadModule($this);
      $this->AddJsFile('jquery.js');
      $this->AddJsFile('jquery.livequery.js');
      $this->AddJsFile('jquery.form.js');
      $this->AddJsFile('jquery.popup.js');
      $this->AddJsFile('jquery.gardenhandleajaxform.js');
      $this->AddJsFile('global.js');
      
      $this->AddCssFile('style.css');
      $this->AddModule('GuestModule');
      parent::Initialize();
      
      $this->SetData('Breadcrumbs', array());
   }
   
   /** 
    * Show activity feed for this user.
    *
    * @since 2.0.0
    * @access public
    * @param mixed $UserReference Unique identifier, possible ID or username.
    * @param string $Username Username.
    * @param int $UserID Unique ID.
    * @param int $Offset How many to skip (for paging).
    */
   public function Activity($UserReference = '', $Username = '', $UserID = '', $Page = '') {
      $this->Permission('Garden.Profiles.View');
		
		// Object setup
		$Session = Gdn::Session();
		$this->ActivityModel = new ActivityModel();
		
		// Calculate offset.
      list($Offset, $Limit) = OffsetLimit($Page, 30);
      
      // Get user, tab, and comment
      $this->GetUserInfo($UserReference, $Username, $UserID);
      $UserID = $this->User->UserID;
      $Username = $this->User->Name;
      
      $this->_SetBreadcrumbs(T('Activity'), Url('/profile/activity'));
      
      $this->SetTabView('Activity');
      $Comment = $this->Form->GetFormValue('Comment');
      /*
      if ($Session->UserID > 0 && $this->Form->AuthenticatedPostBack() 
         && !StringIsNullOrEmpty($Comment) && CheckPermission('Garden.Profiles.Edit')) {
         // Active user has submitted a comment
         $Comment = substr($Comment, 0, 1000); // Limit to 1000 characters...
         
         // Update About if necessary.
         $SendNotification = TRUE;
         if ($Session->UserID == $this->User->UserID) {
            $SendNotification = FALSE;
            $this->UserModel->SaveAbout($Session->UserID, $Comment);
            $this->User->About = $Comment;
            $this->SetJson('UserData', $this->FetchView('user'));
            
            $ActivityUserID = $Session->UserID;
            $RegardingUserID = $ActivityUserID;
            $ActivityType = 'AboutUpdate';
         } else {
            $ActivityUserID = $this->User->UserID;
            $RegardingUserID = $Session->UserID;
            $ActivityType = 'WallPost';
         }
         
         // Create activity entry
         $NewActivityID = $this->ActivityModel->Add(
            $ActivityUserID,
            $ActivityType,
            $Comment,
            $RegardingUserID,
            '',
            '/profile/'.$this->ProfileUrl(),
            FALSE);
         
         // @todo Add a notification too.

         if ($this->_DeliveryType === DELIVERY_TYPE_ALL) {
            Redirect('dashboard/profile/'.$this->ProfileUrl());
         } else {
            // Load just the single new comment
            $this->HideActivity = TRUE;
            $this->ActivityData = $this->ActivityModel->GetWhere(array('ActivityID' => $NewActivityID));
            $this->View = 'activities';
            $this->ControllerName = 'activity';
         }
      } else {
		*/
         // Load data to display
         $this->ProfileUserID = $this->User->UserID;
			$Limit = 30;
         $Activities = $this->ActivityModel->GetWhere(
            array('ActivityUserID' => $UserID, 'NotifyUserID' => ActivityModel::NOTIFY_PUBLIC), 
            $Offset, $Limit)->ResultArray();
         $this->ActivityModel->JoinComments($Activities);
         $this->SetData('Activities', $Activities);
         if (count($Activities) > 0) {
            $LastActivity = $Activities[0];
            $LastModifiedDate = Gdn_Format::ToTimestamp($this->User->DateUpdated);
            $LastActivityDate = Gdn_Format::ToTimestamp($LastActivity['DateInserted']);
            if ($LastModifiedDate < $LastActivityDate)
               $LastModifiedDate = $LastActivityDate;
               
            // Make sure to only query this page if the user has no new activity since the requesting browser last saw it.
            $this->SetLastModified($LastModifiedDate);
         }
      // }

      // Set the canonical Url.
      if (is_numeric($this->User->Name) || Gdn_Format::Url($this->User->Name) != strtolower($this->User->Name)) {
         $this->CanonicalUrl(Url('profile/'.$this->User->UserID.'/'.Gdn_Format::Url($this->User->Name), TRUE));
      } else {
         $this->CanonicalUrl(Url('profile/'.strtolower($this->User->Name), TRUE));
      }
      
      $this->Render();
   }
   
   /**
    * Clear user's current status message.
    *
    * @since 2.0.0
    * @access public
    * @param mixed $UserID
    * @param string $TransientKey Unique security identifier.
    */
   public function Clear($UserID = '', $TransientKey = '') {
      $UserID = is_numeric($UserID) ? $UserID : 0;
      $Session = Gdn::Session();
      if ($Session->IsValid() && $Session->ValidateTransientKey($TransientKey)) {
         if ($UserID != $Session->UserID && !$Session->CheckPermission('Garden.Users.Edit'))
            $UserID = 0;

         if ($UserID > 0)
            $this->UserModel->SaveAbout($UserID, '');
      }

      if ($this->DeliveryType() == DELIVERY_TYPE_ALL)
         Redirect('/profile');
   }

   /**
    * Generic way to get count via UserModel->ProfileCount().
    *
    * @since 2.0.?
    * @access public
    * @param string $Column Name of column to count for this user.
    * @param int $UserID Defaults to current session.
    */
   public function Count($Column, $UserID = FALSE) {
      $Column = 'Count'.ucfirst($Column);
      if (!$UserID)
         $UserID = Gdn::Session()->UserID;

      $Count = $this->UserModel->ProfileCount($UserID, $Column);
      $this->SetData($Column, $Count);
      $this->SetData('_Value', $Count);
      $this->SetData('_CssClass', 'Count');
      $this->Render('Value', 'Utility');
   }
   
   /**
    * Edit user account.
    *
    * @since 2.0.0
    * @access public
    * @param mixed $UserReference Username or User ID.
    */
   public function Edit($UserReference = '', $Username = '') {
		$this->EditMode(TRUE);
      $this->Permission('Garden.SignIn.Allow');
      $this->GetUserInfo($UserReference, $Username);
      $Session = Gdn::Session();
      if ($Session->UserID != $this->User->UserID)
         $this->Permission('Garden.Users.Edit');
      
      // Decide if they have ability to edit the username
      $this->CanEditUsername = C("Garden.Profile.EditUsernames");
      $this->CanEditUsername = $this->CanEditUsername | $Session->CheckPermission('Garden.Users.Edit');
         
      $UserModel = Gdn::UserModel();
      $User = $UserModel->GetID($this->User->UserID);
      $this->Form->SetModel($UserModel);
      $this->Form->AddHidden('UserID', $this->User->UserID);
      
      // Define gender dropdown options
      $this->GenderOptions = array(
         'u' => T('Unspecified'),
         'm' => T('Male'),
         'f' => T('Female')
      );
      
      // If seeing the form for the first time...
      if ($this->Form->AuthenticatedPostBack() === FALSE) {
         // Get the user data for the requested $UserID and put it into the form.
         $this->Form->SetData($this->User);
      } else {
         if (!$this->CanEditUsername)
            $this->Form->SetFormValue("Name", $User->Name);
         else {
            $UsernameError = T('UsernameError', 'Username can only contain letters, numbers, underscores, and must be between 3 and 20 characters long.');
            $UserModel->Validation->ApplyRule('Name', 'Username', $UsernameError);
         }
         if ($this->Form->Save() !== FALSE) {
            $User = $UserModel->GetID($this->User->UserID);
            $this->InformMessage('<span class="InformSprite Check"></span>'.T('Your changes have been saved.'), 'Dismissable AutoDismiss HasSprite');
            // $this->RedirectUrl = Url('/profile/'.$this->ProfileUrl($User->Name));
         }
      }
      
      $this->Render();
   }
   
   /**
    * Default profile page.
    *
    * If current user's profile, get notifications. Otherwise show their activity (if available) or discussions.
    *
    * @since 2.0.0
    * @access public
    * @param mixed $UserReference Unique identifier, possible ID or username.
    * @param string $Username.
    * @param int $UserID Unique ID.
    */
   public function Index($UserReference = '', $Username = '', $UserID = '', $Page = FALSE) {
      $this->GetUserInfo($UserReference, $Username, $UserID);

      if ($this->User->Admin == 2 && $this->Head) {
         // Don't index internal accounts. This is in part to prevent vendors from getting endless Google alerts.
         $this->Head->AddTag('meta', array('name' => 'robots', 'content' => 'noindex'));
         $this->Head->AddTag('meta', array('name' => 'googlebot', 'content' => 'noindex'));
      }

		if ($this->User->UserID == Gdn::Session()->UserID)
			return $this->Notifications($Page);
		elseif (C('Garden.Profile.ShowActivities', TRUE))
			return $this->Activity($UserReference, $Username, $UserID);
      else
         return Gdn::Dispatcher()->Dispatch('/profile/discussions/'.
            ConcatSep('/', rawurlencode($UserReference), rawurlencode($Username), rawurlencode($UserID)));
   }
   
   /** 
    * Manage current user's invitations.
    *
    * @since 2.0.0
    * @access public
    */
   public function Invitations() {
		$this->EditMode(TRUE);
      $this->Permission('Garden.SignIn.Allow');
      $this->GetUserInfo();
      $InvitationModel = new InvitationModel();
      $this->Form->SetModel($InvitationModel);
      if ($this->Form->AuthenticatedPostBack()) {
         // Send the invitation
         if ($this->Form->Save($this->UserModel)) {
            $this->InformMessage(T('Your invitation has been sent.'));
            $this->Form->ClearInputs();
         }
      }
      $Session = Gdn::Session();
      $this->InvitationCount = $this->UserModel->GetInvitationCount($Session->UserID);
      $this->InvitationData = $InvitationModel->GetByUserID($Session->UserID);
      $this->Render();
   }
   
   /**
    * Set 'NoMobile' cookie for current user to prevent use of mobile theme.
    *
    * @since 2.0.?
    * @access public
    */
   public function NoMobile($Unset = 0) {
      if ($Unset == 1) {
         // Allow mobile again
         Gdn_CookieIdentity::DeleteCookie('VanillaNoMobile');
      }
      else {
         // Set 48-hour "no mobile" cookie
         $Expiration = time() + 172800;
         $Expire = 0;
         $UserID = ((Gdn::Session()->IsValid()) ? Gdn::Session()->UserID : 0);
         $KeyData = $UserID."-{$Expiration}";
         Gdn_CookieIdentity::SetCookie('VanillaNoMobile', $KeyData, array($UserID, $Expiration, 'force'), $Expire);
      }
      
      Redirect("/", 302);
   }
   
   /**
    * Show notifications for current user.
    *
    * @since 2.0.0
    * @access public
    * @param int $Page Number to skip (paging).
    */
   public function Notifications($Page = FALSE) {
      $this->Permission('Garden.SignIn.Allow');
		
      list($Offset, $Limit) = OffsetLimit($Page, 30);

      $this->GetUserInfo(); 
      $this->_SetBreadcrumbs(T('Notifications'), '/profile/notifications');
      
      $this->SetTabView('Notifications');
      $Session = Gdn::Session();
      
      // Drop notification count back to zero.
      Gdn::UserModel()->SetField($Session->UserID, 'CountNotifications', '0');
      
      // Get notifications data
      $this->ActivityModel = new ActivityModel();
      $Activities = $this->ActivityModel->GetNotifications($Session->UserID, $Offset, $Limit)->ResultArray();
      $this->ActivityModel->JoinComments($Activities);
      $this->SetData('Activities', $Activities);
      unset($Activities);
		//$TotalRecords = $this->ActivityModel->GetCountNotifications($Session->UserID);
		
		// Build a pager
		$PagerFactory = new Gdn_PagerFactory();
		$this->Pager = $PagerFactory->GetPager('MorePager', $this);
		$this->Pager->MoreCode = 'More';
		$this->Pager->LessCode = 'Newer Notifications';
		$this->Pager->ClientID = 'Pager';
		$this->Pager->Configure(
			$Offset,
			$Limit,
			FALSE,
			'profile/notifications/%1$s/'
		);
		// Deliver json data if necessary
		if ($this->_DeliveryType != DELIVERY_TYPE_ALL) {
			$this->SetJson('LessRow', $this->Pager->ToString('less'));
			$this->SetJson('MoreRow', $this->Pager->ToString('more'));
			if ($Offset > 0) {
				$this->View = 'activities';
				$this->ControllerName = 'Activity';
			}
		}
		
      $this->Render();
   }   
   
   /**
    * Set new password for current user.
    *
    * @since 2.0.0
    * @access public
    */
   public function Password() {
		$this->EditMode(TRUE);
      $this->Permission('Garden.SignIn.Allow');
      
      // Get user data and set up form
      $this->GetUserInfo();
      $this->Form->SetModel($this->UserModel);
      $this->Form->AddHidden('UserID', $this->User->UserID);
      
      if ($this->Form->AuthenticatedPostBack() === TRUE) {
         $this->UserModel->DefineSchema();
//         $this->UserModel->Validation->AddValidationField('OldPassword', $this->Form->FormValues());
         
         // No password may have been set if they have only signed in with a connect plugin
         if (!$this->User->HashMethod || $this->User->HashMethod == "Vanilla") {
   	      $this->UserModel->Validation->ApplyRule('OldPassword', 'Required');
   	      $this->UserModel->Validation->ApplyRule('OldPassword', 'OldPassword', 'Your old password was incorrect.');
         }
         
         $this->UserModel->Validation->ApplyRule('Password', 'Required');
         $this->UserModel->Validation->ApplyRule('Password', 'Match');
         
         if ($this->Form->Save()) {
				$this->InformMessage('<span class="InformSprite Check"></span>'.T('Your password has been changed.'), 'Dismissable AutoDismiss HasSprite');
            $this->Form->ClearInputs();
         }
      }
      $this->Render();
   }
   
   /**
    * Set user's photo (avatar).
    *
    * @since 2.0.0
    * @access public
    * @param mixed $UserReference Unique identifier, possible username or ID.
    * @param string $Username.
    */
   public function Picture($UserReference = '', $Username = '') {
		$this->EditMode(TRUE);
      // Permission checks
      $this->Permission('Garden.Profiles.Edit');
      $Session = Gdn::Session();
      if (!$Session->IsValid())
         $this->Form->AddError('You must be authenticated in order to use this form.');
      
      // Check ability to manipulate image
      $ImageManipOk = FALSE;
      if (function_exists('gd_info')) {
         $GdInfo = gd_info();
         $GdVersion = preg_replace('/[a-z ()]+/i', '', $GdInfo['GD Version']);
         if ($GdVersion < 2)
            throw new Exception(sprintf(T("This installation of GD is too old (v%s). Vanilla requires at least version 2 or compatible."),$GdVersion));
      }
      else {
         throw new Exception(sprintf(T("Unable to detect PHP GD installed on this system. Vanilla requires GD version 2 or better.")));
      }
      
      // Get user data & prep form
      $this->GetUserInfo($UserReference, $Username);
      $this->Form->SetModel($this->UserModel);
      $this->Form->AddHidden('UserID', $this->User->UserID);
      
      if ($this->Form->AuthenticatedPostBack() === TRUE) {
         $UploadImage = new Gdn_UploadImage();
         try {
            // Validate the upload
            $TmpImage = $UploadImage->ValidateUpload('Picture');
            
            // Generate the target image name.
            $TargetImage = $UploadImage->GenerateTargetName(PATH_UPLOADS, '', TRUE);
            $Basename = pathinfo($TargetImage, PATHINFO_BASENAME);
            $Subdir = StringBeginsWith(dirname($TargetImage), PATH_UPLOADS.'/', FALSE, TRUE);

            // Delete any previously uploaded image.
            $UploadImage->Delete(ChangeBasename($this->User->Photo, 'p%s'));
            
            // Save the uploaded image in profile size.
            $Props = $UploadImage->SaveImageAs(
               $TmpImage,
               "userpics/$Subdir/p$Basename",
               C('Garden.Profile.MaxHeight', 1000),
               C('Garden.Profile.MaxWidth', 250),
               array('SaveGif' => C('Garden.Thumbnail.SaveGif'))
            );
            $UserPhoto = sprintf($Props['SaveFormat'], "userpics/$Subdir/$Basename");
            
//            // Save the uploaded image in preview size
//            $UploadImage->SaveImageAs(
//               $TmpImage,
//               'userpics/t'.$ImageBaseName,
//               Gdn::Config('Garden.Preview.MaxHeight', 100),
//               Gdn::Config('Garden.Preview.MaxWidth', 75)
//            );

            // Save the uploaded image in thumbnail size
            $ThumbSize = Gdn::Config('Garden.Thumbnail.Size', 40);
            $UploadImage->SaveImageAs(
               $TmpImage,
               "userpics/$Subdir/n$Basename",
               $ThumbSize,
               $ThumbSize,
               array('Crop' => TRUE, 'SaveGif' => C('Garden.Thumbnail.SaveGif'))
            );
            
         } catch (Exception $Ex) {
            $this->Form->AddError($Ex);
         }
         // If there were no errors, associate the image with the user
         if ($this->Form->ErrorCount() == 0) {
            if (!$this->UserModel->Save(array('UserID' => $this->User->UserID, 'Photo' => $UserPhoto), array('CheckExisting' => TRUE)))
               $this->Form->SetValidationResults($this->UserModel->ValidationResults());
         }
         // If there were no problems, redirect back to the user account
         if ($this->Form->ErrorCount() == 0) {
				$this->InformMessage('<span class="InformSprite Check"></span>'.T('Your changes have been saved.'), 'Dismissable AutoDismiss HasSprite');
            Redirect($this->DeliveryType() == DELIVERY_TYPE_VIEW ? 'dashboard/profile/'.$this->ProfileUrl() : 'dashboard/profile/picture/'.$this->ProfileUrl());
				
         }
      }
		if ($this->Form->ErrorCount() > 0)
			$this->DeliveryType(DELIVERY_TYPE_ALL);

      $this->Render();
   }
   
   /**
    * Edit user's preferences (mostly notification settings).
    *
    * @since 2.0.0
    * @access public
    * @param mixed $UserReference Unique identifier, possibly username or ID.
    * @param string $Username.
    * @param int $UserID Unique identifier.
    */
   public function Preferences($UserReference = '', $Username = '', $UserID = '') {
		$this->AddJsFile('profile.js');
		$this->EditMode(TRUE);
      $Session = Gdn::Session();
      $this->Permission('Garden.SignIn.Allow');
      
      // Get user data
      $this->GetUserInfo($UserReference, $Username, $UserID);
		$UserPrefs = Gdn_Format::Unserialize($this->User->Preferences);
      if ($this->User->UserID != $Session->UserID)
         $this->Permission('Garden.Users.Edit');
      
      if (!is_array($UserPrefs))
         $UserPrefs = array();
      $MetaPrefs = UserModel::GetMeta($this->User->UserID, 'Preferences.%', 'Preferences.');

      // Define the preferences to be managed
      $this->Preferences = array(
         'Notifications' => array(
            'Email.WallComment' => T('Notify me when people write on my wall.'),
            'Email.ActivityComment' => T('Notify me when people reply to my wall comments.'),
            'Popup.WallComment' => T('Notify me when people write on my wall.'),
            'Popup.ActivityComment' => T('Notify me when people reply to my wall comments.')
         )
      );
      
      // Allow email notification of applicants (if they have permission & are using approval registration)
      if (CheckPermission('Garden.Applicants.Manage') && C('Garden.Registration.Method') == 'Approval')
         $this->Preferences['Notifications']['Email.Applicant'] = array(T('NotifyApplicant', 'Notify me when anyone applies for membership.'), 'Meta');
      
      $this->FireEvent('AfterPreferencesDefined');
		
		// Loop through the preferences looking for duplicates, and merge into a single row
		$this->PreferenceGroups = array();
		$this->PreferenceTypes = array();
		foreach ($this->Preferences as $PreferenceGroup => $Preferences) {
			$this->PreferenceGroups[$PreferenceGroup] = array();
			$this->PreferenceTypes[$PreferenceGroup] = array();
			foreach ($Preferences as $Name => $Description) {
            $Location = 'Prefs';
            if (is_array($Description))
               list($Description, $Location) = $Description;

				$NameParts = explode('.', $Name);
				$PrefType = GetValue('0', $NameParts);
				$SubName = GetValue('1', $NameParts);
				if ($SubName != FALSE) {
					// Save an array of all the different types for this group
					if (!in_array($PrefType, $this->PreferenceTypes[$PreferenceGroup]))
						$this->PreferenceTypes[$PreferenceGroup][] = $PrefType;
					
					// Store all the different subnames for the group	
					if (!array_key_exists($SubName, $this->PreferenceGroups[$PreferenceGroup])) {
						$this->PreferenceGroups[$PreferenceGroup][$SubName] = array($Name);
					} else {
						$this->PreferenceGroups[$PreferenceGroup][$SubName][] = $Name;
					}
				} else {
					$this->PreferenceGroups[$PreferenceGroup][$Name] = array($Name);
				}
			}
		}

      // Loop the preferences, setting defaults from the configuration.
      $Defaults = array();
      foreach ($this->Preferences as $PrefGroup => $Prefs) {
         foreach ($Prefs as $Pref => $Desc) {
            $Location = 'Prefs';
            if (is_array($Desc))
               list($Desc, $Location) = $Desc;

            if ($Location == 'Meta')
               $Defaults[$Pref] = GetValue($Pref, $MetaPrefs, FALSE);
            else
               $Defaults[$Pref] = GetValue($Pref, $UserPrefs, C('Preferences.'.$Pref, '0'));
            
            unset($MetaPrefs[$Pref]);
         }
      }
      $Defaults = array_merge($Defaults, $MetaPrefs);
         
      if ($this->Form->AuthenticatedPostBack() === FALSE) {
         // Use global defaults
         $this->Form->SetData($Defaults);
      } else {
         // Get, assign, and save the preferences.
         $Meta = array();
         foreach ($this->Preferences as $PrefGroup => $Prefs) {
            foreach ($Prefs as $Pref => $Desc) {
               $Location = 'Prefs';
               if (is_array($Desc))
                  list($Desc, $Location) = $Desc;

               $Value = $this->Form->GetValue($Pref, FALSE);

               if ($Location == 'Meta') {
                  $Meta[$Pref] = $Value ? $Value : NULL;
                  if ($Value)
                     $UserPrefs[$Pref] = $Value; // dup for notifications code.
               } else {
                  if (!$Defaults[$Pref] && !$Value)
                     unset($UserPrefs[$Pref]); // save some space
                  else
                     $UserPrefs[$Pref] = $Value;
               }
            }
         }
         $this->UserModel->SavePreference($this->User->UserID, $UserPrefs);
         UserModel::SetMeta($this->User->UserID, $Meta, 'Preferences.');
			
         if (count($this->Form->Errors() == 0))
            $this->InformMessage('<span class="InformSprite Check"></span>'.T('Your preferences have been saved.'), 'Dismissable AutoDismiss HasSprite');
      }
      
      $this->Title(T('Notification Preferences'));
      $this->Render();
   }
   /**
    * Remove the user's photo.
    *
    * @since 2.0.0
    * @access public
    * @param mixed $UserReference Unique identifier, possibly username or ID.
    * @param string $Username.
    * @param string $TransientKey Security token.
    */
   public function RemovePicture($UserReference = '', $Username = '', $TransientKey = '') {
      $this->Permission('Garden.SignIn.Allow');
      $Session = Gdn::Session();
      if (!$Session->IsValid())
         $this->Form->AddError('You must be authenticated in order to use this form.');
      
      // Get user data & another permission check
      $this->GetUserInfo($UserReference, $Username);
      $RedirectUrl = 'dashboard/profile/picture/'.$this->ProfileUrl();
      if ($Session->ValidateTransientKey($TransientKey)
         && is_object($this->User)
         && (
            $this->User->UserID == $Session->UserID
            || $Session->CheckPermission('Garden.Users.Edit')
         )
      ) {
         // Do removal, set message, redirect
         Gdn::UserModel()->RemovePicture($this->User->UserID);
         $this->InformMessage(T('Your picture has been removed.'));
      }
      if ($this->_DeliveryType == DELIVERY_TYPE_ALL) {
          Redirect($RedirectUrl);
      } else {
         $this->ControllerName = 'Home';
         $this->View = 'FileNotFound';
         $this->RedirectUrl = Url($RedirectUrl);
         $this->Render();
      }
   }
   
   /**
    * Let user send an invitation.
    *
    * @since 2.0.0
    * @access public
    * @param int $InvitationID Unique identifier.
    * @param string $TransientKey Security token.
    */
   public function SendInvite($InvitationID = '', $TransientKey = '') {
		$this->EditMode(TRUE);
      $this->Permission('Garden.SignIn.Allow');
      $InvitationModel = new InvitationModel();
      $Session = Gdn::Session();
      if ($Session->ValidateTransientKey($TransientKey)) {
         try {
            $Email = new Gdn_Email();
            $InvitationModel->Send($InvitationID, $Email);
         } catch (Exception $ex) {
            $this->Form->AddError(strip_tags($ex->getMessage()));
         }
         if ($this->Form->ErrorCount() == 0)
            $this->InformMessage(T('The invitation was sent successfully.'));

      }
      
      $this->View = 'Invitations';
      $this->Invitations();
   }
   
   public function _SetBreadcrumbs($Name = NULL, $Url = NULL) {
      // Add the root link.
      if ($this->User->UserID == Gdn::Session()->UserID) {
         $Root = array('Name' => T('Profile'), 'Url' => '/profile');
         $Breadcrumb = array('Name' => $Name, 'Url' => $Url);
      } else {
         $NameUnique = C('Garden.Registration.NameUnique');
         
         $Root = array('Name' => $this->User->Name, 'Url' => UserUrl($this->User));
         $Breadcrumb = array('Name' => $Name, 'Url' => $Url.'/'.($NameUnique ? '' : $this->User->UserID.'/').rawurlencode($this->User->Name));
      }
      
      $this->Data['Breadcrumbs'][] = $Root;
      
      if ($Name && !StringBeginsWith($Root['Url'], $Url)) {
         $this->Data['Breadcrumbs'][] = array('Name' => $Name, 'Url' => $Url);
      }
   }
   
   /**
    * Set user's thumbnail (crop & center photo).
    *
    * @since 2.0.0
    * @access public
    * @param mixed $UserReference Unique identifier, possible username or ID.
    * @param string $Username.
    */
   public function Thumbnail($UserReference = '', $Username = '') {
		$this->EditMode(TRUE);
      // Initial permission checks (valid user)
      $this->Permission('Garden.SignIn.Allow');            
      $Session = Gdn::Session();
      if (!$Session->IsValid())
         $this->Form->AddError('You must be authenticated in order to use this form.');
         
      // Need some extra JS
      $this->AddJsFile('jquery.jcrop.pack.js');
      $this->AddJsFile('profile.js');
               
      $this->GetUserInfo($UserReference, $Username);
      
      // Permission check (correct user)
      if ($this->User->UserID != $Session->UserID && !$Session->CheckPermission('Garden.Users.Edit'))
         throw new Exception(T('You cannot edit the thumbnail of another member.'));
      
      // Form prep
      $this->Form->SetModel($this->UserModel);
      $this->Form->AddHidden('UserID', $this->User->UserID);
      
      // Confirm we have a photo to manipulate
      if (!$this->User->Photo)
         $this->Form->AddError('You must first upload a picture before you can create a thumbnail.');
      
      // Define the thumbnail size
      $this->ThumbSize = Gdn::Config('Garden.Thumbnail.Size', 40);
      
      // Define the source (profile sized) picture & dimensions.
      $Basename = ChangeBasename($this->User->Photo, 'p%s');
      $Upload = new Gdn_UploadImage();
      $PhotoParsed = Gdn_Upload::Parse($Basename);
      $Source = $Upload->CopyLocal($Basename);

      if (!$Source) {
         $this->Form->AddError('You cannot edit the thumbnail of an externally linked profile picture.');
      } else {
         $this->SourceSize = getimagesize($Source);
      }
      
      // Add some more hidden form fields for jcrop
      $this->Form->AddHidden('x', '0');
      $this->Form->AddHidden('y', '0');
      $this->Form->AddHidden('w', $this->ThumbSize);
      $this->Form->AddHidden('h', $this->ThumbSize);
      $this->Form->AddHidden('HeightSource', $this->SourceSize[1]);
      $this->Form->AddHidden('WidthSource', $this->SourceSize[0]);
      $this->Form->AddHidden('ThumbSize', $this->ThumbSize);      
      if ($this->Form->AuthenticatedPostBack() === TRUE) {
         try {
            // Get the dimensions from the form.
            Gdn_UploadImage::SaveImageAs(
               $Source,
               ChangeBasename($this->User->Photo, 'n%s'),
               $this->ThumbSize, $this->ThumbSize,
               array('Crop' => TRUE, 'SourceX' => $this->Form->GetValue('x'), 'SourceY' => $this->Form->GetValue('y'), 'SourceWidth' => $this->Form->GetValue('w'), 'SourceHeight' => $this->Form->GetValue('h')));
         } catch (Exception $Ex) {
            $this->Form->AddError($Ex);
         }
         // If there were no problems, redirect back to the user account
         if ($this->Form->ErrorCount() == 0) {
            Redirect('dashboard/profile/picture/'.$this->ProfileUrl());
				$this->InformMessage('<span class="InformSprite Check"></span>'.T('Your changes have been saved.'), 'Dismissable AutoDismiss HasSprite');
         }
      }
      // Delete the source image if it is externally hosted.
      if ($PhotoParsed['Type']) {
         @unlink($Source);
      }
      $this->Render();
   }
   
   /**
    * Revoke an invitation.
    *
    * @since 2.0.0
    * @access public
    * @param int $InvitationID Unique identifier.
    * @param string $TransientKey Security token.
    */
   public function UnInvite($InvitationID = '', $TransientKey = '') {
		$this->EditMode(TRUE);
      $this->Permission('Garden.SignIn.Allow');
      $InvitationModel = new InvitationModel();
      $Session = Gdn::Session();
      if ($Session->ValidateTransientKey($TransientKey)) {
         try {
            $InvitationModel->Delete($InvitationID, $this->UserModel);
         } catch (Exception $ex) {
            $this->Form->AddError(strip_tags($ex->getMessage()));
         }
            
         if ($this->Form->ErrorCount() == 0)
				$this->InformMessage(T('The invitation was removed successfully.'));

      }
      
      $this->View = 'Invitations';
      $this->Invitations();
   }
   
   
   // BEGIN PUBLIC CONVENIENCE FUNCTIONS
   
   
   /**
    * Adds a tab (or array of tabs) to the profile tab collection ($this->ProfileTabs).
    *
    * @since 2.0.0
    * @access public
    * @param mixed $TabName Tab name (or array of tab names) to add to the profile tab collection.
    * @param string $TabUrl URL the tab should point to.
    * @param string $CssClass Class property to apply to tab.
    * @param string $TabHtml Overrides tab's HTML.
    */
   public function AddProfileTab($TabName, $TabUrl = '', $CssClass = '', $TabHtml = '') {
      if (!is_array($TabName)) {
			if ($TabHtml == '')
				$TabHtml = $TabName;
         
         if (!$CssClass && $TabUrl == Gdn::Request()->Path())
            $CssClass = 'Active';
				
         $TabName = array($TabName => array('TabUrl' => $TabUrl, 'CssClass' => $CssClass, 'TabHtml' => $TabHtml));
      }

      foreach ($TabName as $Name => $TabInfo) {
			$Url = GetValue('TabUrl', $TabInfo, '');
         if ($Url == '')
            $TabInfo['TabUrl'] = '/profile/'.strtolower($Name).'/'.$this->User->UserID.'/'.Gdn_Format::Url($this->User->Name);
            
         $this->ProfileTabs[$Name] = $TabInfo;
			$this->_ProfileTabs[$Name] = $TabInfo; // Backwards Compatibility
      }
   }

   /**
    * Adds the option menu to the panel asset.
    *
    * @since 2.0.0
    * @access public
    * @param string $CurrentUrl Path to highlight.
    */
   public function AddSideMenu($CurrentUrl = '') {
		if (!$this->User)
			return;
		
		// Make sure to add the "Edit Profile" buttons.
		$this->AddModule('ProfileOptionsModule');
		
		// Show edit menu if in edit mode
		// Show profile pic & filter menu otherwise
      $SideMenu = new SideMenuModule($this);
      $this->EventArguments['SideMenu'] = &$SideMenu; // Doing this out here for backwards compatibility.
		if ($this->EditMode) {
         $SideMenu->HtmlId = 'UserOptions';
			$SideMenu->AutoLinkGroups = FALSE;
         $Session = Gdn::Session();
         $ViewingUserID = $Session->UserID;
         $SideMenu->AddItem('Options', '');
         
         // Check that we have the necessary tools to allow image uploading
         $AllowImages = Gdn_UploadImage::CanUploadImages();
			
			// Is the photo hosted remotely?
			$RemotePhoto = in_array(substr($this->User->Photo, 0, 7), array('http://', 'https:/'));
         
         if ($this->User->UserID != $ViewingUserID) {
            // Include user js files for people with edit users permissions
            if ($Session->CheckPermission('Garden.Users.Edit')) {
//              $this->AddJsFile('jquery.gardenmorepager.js');
              $this->AddJsFile('user.js');
            }
            
            $SideMenu->AddLink('Options', T('Edit Account'), '/user/edit/'.$this->User->UserID, 'Garden.Users.Edit', array('class' => 'Popup EditAccountLink'));
            $SideMenu->AddLink('Options', T('Delete Account'), '/user/delete/'.$this->User->UserID, 'Garden.Users.Delete', array('class' => 'Popup DeleteAccountLink'));
            if ($this->User->Photo != '' && $AllowImages)
               $SideMenu->AddLink('Options', T('Remove Picture'), '/profile/removepicture/'.$this->User->UserID.'/'.Gdn_Format::Url($this->User->Name).'/'.$Session->TransientKey(), 'Garden.Users.Edit', array('class' => 'RemovePictureLink'));
            
            $SideMenu->AddLink('Options', T('Edit Preferences'), '/profile/preferences/'.$this->User->UserID.'/'.Gdn_Format::Url($this->User->Name), 'Garden.Users.Edit', array('class' => 'Popup PreferencesLink'));

            // Add profile options for everyone
            $SideMenu->AddLink('Options', T('Change Picture'), '/profile/picture/'.$this->User->UserID.'/'.Gdn_Format::Url($this->User->Name), 'Garden.Users.Edit', array('class' => 'PictureLink'));
            if ($this->User->Photo != '' && $AllowImages && !$RemotePhoto) {
               $SideMenu->AddLink('Options', T('Edit Thumbnail'), '/profile/thumbnail/'.$this->User->UserID.'/'.Gdn_Format::Url($this->User->Name), 'Garden.Users.Edit', array('class' => 'ThumbnailLink'));
            }
         } else {
            // Add profile options for the profile owner
            // Don't allow account editing if it has been turned off.
            if (Gdn::Config('Garden.UserAccount.AllowEdit')) {
				   $SideMenu->AddLink('Options', T('Edit My Account'), '/profile/edit', FALSE, array('class' => 'Popup EditAccountLink'));
               	
				   // No password may have been set if they have only signed in with a connect plugin
				   $passwordLabel = T('Change My Password');
				   if ($this->User->HashMethod && $this->User->HashMethod != "Vanilla")
					   $passwordLabel = T('Set A Password');
				   $SideMenu->AddLink('Options', $passwordLabel, '/profile/password', FALSE, array('class' => 'Popup PasswordLink'));
            }
            if (Gdn::Config('Garden.Registration.Method') == 'Invitation')
               $SideMenu->AddLink('Options', T('My Invitations'), '/profile/invitations', FALSE, array('class' => 'Popup InvitationsLink'));

<<<<<<< HEAD
            $SideMenu->AddLink('Options', T('My Preferences'), '/profile/preferences/'.$this->User->UserID.'/'.Gdn_Format::Url($this->User->Name), FALSE, array('class' => 'Popup PreferencesLink'));
            if ($AllowImages)
               $SideMenu->AddLink('Options', T('Change My Picture'), '/profile/picture', 'Garden.Profiles.Edit', array('class' => 'PictureLink'));
               
            if ($this->User->Photo != '' && $AllowImages && !$RemotePhoto) {
               $SideMenu->AddLink('Options', T('Edit My Thumbnail'), '/profile/thumbnail', 'Garden.Profiles.Edit', array('class' => 'ThumbnailLink'));
            }
=======
            $SideMenu->AddLink('Options', T('Notification Preferences'), '/profile/preferences/'.$this->User->UserID.'/'.Gdn_Format::Url($this->User->Name), FALSE, array('class' => 'PreferencesLink'));
>>>>>>> f07a9e4a
         }
            
         $this->FireEvent('AfterAddSideMenu');
         $this->AddModule($SideMenu, 'Panel');
      } else {
			// Make sure the userphoto module gets added to the page
			$UserPhotoModule = new UserPhotoModule($this);
			$UserPhotoModule->User = $this->User;
			$this->AddModule($UserPhotoModule);

			// And add the filter menu module
         $this->FireEvent('AfterAddSideMenu');
			$this->AddModule('ProfileFilterModule');
		}
   }
   
   /**
    * Build the user profile.
    *
    * Set the page title, add data to page modules, add modules to assets, 
    * add tabs to tab menu. $this->User must be defined, or this method will throw an exception.
    *
    * @since 2.0.0
    * @access public
    * @return bool Always true.
    */
   public function BuildProfile() {
      if (!is_object($this->User))
         throw new Exception(T('Cannot build profile information if user is not defined.'));
         
      $Session = Gdn::Session();
      $this->CssClass = 'Profile';
      $this->Title(Gdn_Format::Text($this->User->Name));
      
      if ($this->_DeliveryType != DELIVERY_TYPE_VIEW) {
         // Javascript needed
         $this->AddJsFile('jquery.jcrop.pack.js');
         $this->AddJsFile('profile.js');
	      $this->AddJsFile('jquery.gardenmorepager.js');
         $this->AddJsFile('activity.js');
         
         // Build activity URL
         $ActivityUrl = 'profile/activity/';
         if ($this->User->UserID != $Session->UserID)
            $ActivityUrl .= $this->User->UserID.'/'.Gdn_Format::Url($this->User->Name);
         
         // Show notifications?
         if ($this->User->UserID == $Session->UserID) {
            $Notifications = T('Notifications');
				$NotificationsHtml = $Notifications;
            $CountNotifications = $Session->User->CountNotifications;
            if (is_numeric($CountNotifications) && $CountNotifications > 0)
               $NotificationsHtml .= ' <span class="Count">'.$CountNotifications.'</span>';
               
            $this->AddProfileTab($Notifications, 'profile/notifications', 'Notifications', $NotificationsHtml);
         }
         
         // Show activity?
         if (C('Garden.Profile.ShowActivities', TRUE))
            $this->AddProfileTab(T('Activity'), $ActivityUrl, 'Activity');
            
         $this->FireEvent('AddProfileTabs');
      }
      
      return TRUE;
   }
   
   /**
    * Render basic data about user.
    *
    * @since 2.0.?
    * @access public
    * @param int $UserID Unique ID.
    */
   public function Get($UserID = FALSE) {
      if (!$UserID)
         $UserID = Gdn::Session()->UserID;

      if (($UserID != Gdn::Session()->UserID || !Gdn::Session()->UserID) && !Gdn::Session()->CheckPermission('Garden.Users.Edit')) {
         throw new Exception(T('You do not have permission to view other profiles.'), 401);
      }

      $UserModel = new UserModel();

      // Get the user.
      $User = $UserModel->GetID($UserID, DATASET_TYPE_ARRAY);
      if (!$User) {
         throw new Exception(T('User not found.'), 404);
      }

      $PhotoUrl = $User['Photo'];
      if ($PhotoUrl && strpos($PhotoUrl, '//') == FALSE) {
         $PhotoUrl = Url('/uploads/'.ChangeBasename($PhotoUrl, 'n%s'), TRUE);
      }
      $User['Photo'] = $PhotoUrl;

      // Remove unwanted fields.
      $this->Data = ArrayTranslate($User, array('UserID', 'Name', 'Email', 'Photo'));

      $this->Render();
   }
	
   /**
    * Retrieve the user to be manipulated. Defaults to current user.
    *
    * @since 2.0.0
    * @access public
    * @param mixed $UserReference Unique identifier, possibly username or ID.
    * @param string $Username.
    * @param int $UserID Unique ID.
    * @return bool Always true.
    */
   public function GetUserInfo($UserReference = '', $Username = '', $UserID = '') {
		if ($this->_UserInfoRetrieved)
			return;
		
      if (!C('Garden.Profile.Public') && !Gdn::Session()->IsValid())
         Redirect('dashboard/home/permission');
      
		// If a UserID was provided as a querystring parameter, use it over anything else:
		if ($UserID) {
			$UserReference = $UserID;
			$Username = 'Unknown'; // Fill this with a value so the $UserReference is assumed to be an integer/userid.
		}
		   
      $this->Roles = array();
      if ($UserReference == '') {
         $this->User = $this->UserModel->GetID(Gdn::Session()->UserID);
      } else if (is_numeric($UserReference) && $Username != '') {
         $this->User = $this->UserModel->GetID($UserReference);
      } else {
         $this->User = $this->UserModel->GetByUsername($UserReference);
      }
         
      if ($this->User === FALSE) {
         throw NotFoundException();
      } else if ($this->User->Deleted == 1) {
         Redirect('dashboard/home/deleted');
      } else {
         $this->RoleData = $this->UserModel->GetRoles($this->User->UserID);
         if ($this->RoleData !== FALSE && $this->RoleData->NumRows(DATASET_TYPE_ARRAY) > 0) 
            $this->Roles = ConsolidateArrayValuesByKey($this->RoleData->Result(), 'Name');
			
			$this->SetData('Profile', $this->User);
			$this->SetData('UserRoles', $this->Roles);
      }
      
      $this->AddSideMenu();
		$this->_UserInfoRetrieved = TRUE;
      return TRUE;
   }
   
   /**
    * Build URL to user's profile.
    *
    * @since 2.0.0
    * @access public
    * @param mixed $UserReference Unique identifier, possibly username or ID.
    * @param string $UserID Unique ID.
    * @return string Relative URL path.
    */
   public function ProfileUrl($UserReference = NULL, $UserID = NULL) {
		if (!property_exists($this, 'User'))
			$this->GetUserInfo();
			
      if ($UserReference === NULL)
         $UserReference = $this->User->Name;
      if ($UserID === NULL)
         $UserID = $this->User->UserID;

      $UserReferenceEnc = rawurlencode($UserReference);
      if ($UserReferenceEnc == $UserReference)
         return $UserReferenceEnc;
      else
         return "$UserID/$UserReferenceEnc";
   }

   /**
    * Define & select the current tab in the tab menu. Sets $this->_CurrentTab.
    *
    * @since 2.0.0
    * @access public
    * @param string $CurrentTab Name of tab to highlight.
    * @param string $View View name. Defaults to index.
    * @param string $Controller Controller name. Defaults to Profile.
    * @param string $Application Application name. Defaults to Dashboard.
    */
   public function SetTabView($CurrentTab, $View = '', $Controller = 'Profile', $Application = 'Dashboard') {
      $this->BuildProfile();
      if ($View == '')
         $View = $CurrentTab;
         
      if ($this->_DeliveryType == DELIVERY_TYPE_ALL && $this->SyndicationMethod == SYNDICATION_NONE) {
         $this->AddDefinition('DefaultAbout', T('Write something about yourself...'));
         $this->View = 'index';
         $this->_TabView = $View;
         $this->_TabController = $Controller;
         $this->_TabApplication = $Application;
      } else {
         $this->View = $View;
         $this->ControllerName = $Controller;
         $this->ApplicationFolder = $Application;
      }
		$this->CurrentTab = T($CurrentTab);
		$this->_CurrentTab = $this->CurrentTab; // Backwards Compat
   }
	
	public function EditMode($Switch) {
		$this->EditMode = $Switch;
		if ($Switch && !strpos($this->CssClass, 'EditMode'))
			$this->CssClass .= ' EditMode';
	}
   
}<|MERGE_RESOLUTION|>--- conflicted
+++ resolved
@@ -973,17 +973,13 @@
             if (Gdn::Config('Garden.Registration.Method') == 'Invitation')
                $SideMenu->AddLink('Options', T('My Invitations'), '/profile/invitations', FALSE, array('class' => 'Popup InvitationsLink'));
 
-<<<<<<< HEAD
-            $SideMenu->AddLink('Options', T('My Preferences'), '/profile/preferences/'.$this->User->UserID.'/'.Gdn_Format::Url($this->User->Name), FALSE, array('class' => 'Popup PreferencesLink'));
+            $SideMenu->AddLink('Options', T('Notification Preferences'), '/profile/preferences/'.$this->User->UserID.'/'.Gdn_Format::Url($this->User->Name), FALSE, array('class' => 'PreferencesLink'));
             if ($AllowImages)
                $SideMenu->AddLink('Options', T('Change My Picture'), '/profile/picture', 'Garden.Profiles.Edit', array('class' => 'PictureLink'));
                
             if ($this->User->Photo != '' && $AllowImages && !$RemotePhoto) {
                $SideMenu->AddLink('Options', T('Edit My Thumbnail'), '/profile/thumbnail', 'Garden.Profiles.Edit', array('class' => 'ThumbnailLink'));
             }
-=======
-            $SideMenu->AddLink('Options', T('Notification Preferences'), '/profile/preferences/'.$this->User->UserID.'/'.Gdn_Format::Url($this->User->Name), FALSE, array('class' => 'PreferencesLink'));
->>>>>>> f07a9e4a
          }
             
          $this->FireEvent('AfterAddSideMenu');
