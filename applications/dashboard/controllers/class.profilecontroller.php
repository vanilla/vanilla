<?php if (!defined('APPLICATION')) exit();

/**
 * Manages individual user profiles.
 *
 * @copyright 2003 Vanilla Forums, Inc
 * @license http://www.opensource.org/licenses/gpl-2.0.php GPL
 * @package Garden
 * @since 2.0
 */

class ProfileController extends Gdn_Controller {
   /** @var array Models to automatically instantiate. */
   public $Uses = array('Form', 'UserModel');

   /** @var object User data to use in building profile. */
   public $User;

   /** @var string Name of current tab. */
   public $CurrentTab;

   /** @var bool Is the page in "edit" mode or not. */
   public $EditMode;

   /** @var array List of available tabs. */
   public $ProfileTabs;

   /** @var string View for current tab. */
   protected $_TabView;

   /** @var string Controller for current tab. */
   protected $_TabController;

   /** @var string Application for current tab. */
   protected $_TabApplication;

   /** @var bool Whether data has been stored in $this->User yet. */
   protected $_UserInfoRetrieved = FALSE;

   /**
    * Prep properties.
    *
    * @since 2.0.0
    * @access public
    */
   public function __construct() {
      $this->User = FALSE;
      $this->_TabView = 'Activity';
      $this->_TabController = 'ProfileController';
      $this->_TabApplication = 'Dashboard';
      $this->CurrentTab = 'Activity';
      $this->ProfileTabs = array();
      $this->EditMode(TRUE);
      parent::__construct();
   }

   /**
    * Adds JS, CSS, & modules. Automatically run on every use.
    *
    * @since 2.0.0
    * @access public
    */
   public function Initialize() {
      $this->ModuleSortContainer = 'Profile';
      $this->Head = new HeadModule($this);
      $this->AddJsFile('jquery.js');
      $this->AddJsFile('jquery.livequery.js');
      $this->AddJsFile('jquery.form.js');
      $this->AddJsFile('jquery.popup.js');
      $this->AddJsFile('jquery.gardenhandleajaxform.js');
      $this->AddJsFile('global.js');

      $this->AddCssFile('style.css');
      $this->AddModule('GuestModule');
      parent::Initialize();

      Gdn_Theme::Section('Profile');

      if ($this->EditMode)
         $this->CssClass .= 'EditMode';

      $this->SetData('Breadcrumbs', array());
      $this->CanEditPhotos = C('Garden.Profile.EditPhotos') || Gdn::Session()->CheckPermission('Garden.Users.Edit');
   }

   /**
    * Show activity feed for this user.
    *
    * @since 2.0.0
    * @access public
    * @param mixed $UserReference Unique identifier, possible ID or username.
    * @param string $Username Username.
    * @param int $UserID Unique ID.
    * @param int $Offset How many to skip (for paging).
    */
   public function Activity($UserReference = '', $Username = '', $UserID = '', $Page = '') {
      $this->Permission('Garden.Profiles.View');
      $this->EditMode(FALSE);

      // Object setup
      $Session = Gdn::Session();
      $this->ActivityModel = new ActivityModel();

      // Calculate offset.
      list($Offset, $Limit) = OffsetLimit($Page, 30);

      // Get user, tab, and comment
      $this->GetUserInfo($UserReference, $Username, $UserID);
      $UserID = $this->User->UserID;
      $Username = $this->User->Name;

      $this->_SetBreadcrumbs(T('Activity'), UserUrl($this->User, '', 'activity'));

      $this->SetTabView('Activity');
      $Comment = $this->Form->GetFormValue('Comment');

      // Load data to display
      $this->ProfileUserID = $this->User->UserID;
      $Limit = 30;

      $NotifyUserIDs = array(ActivityModel::NOTIFY_PUBLIC);
      if (Gdn::Session()->CheckPermission('Garden.Moderation.Manage'))
         $NotifyUserIDs[] = ActivityModel::NOTIFY_MODS;

      $Activities = $this->ActivityModel->GetWhere(
         array('ActivityUserID' => $UserID, 'NotifyUserID' => $NotifyUserIDs),
         $Offset, $Limit)->ResultArray();
      $this->ActivityModel->JoinComments($Activities);
      $this->SetData('Activities', $Activities);
      if (count($Activities) > 0) {
         $LastActivity = $Activities[0];
         $LastModifiedDate = Gdn_Format::ToTimestamp($this->User->DateUpdated);
         $LastActivityDate = Gdn_Format::ToTimestamp($LastActivity['DateInserted']);
         if ($LastModifiedDate < $LastActivityDate)
            $LastModifiedDate = $LastActivityDate;

         // Make sure to only query this page if the user has no new activity since the requesting browser last saw it.
         $this->SetLastModified($LastModifiedDate);
      }

      // Set the canonical Url.
      if (is_numeric($this->User->Name) || Gdn_Format::Url($this->User->Name) != strtolower($this->User->Name)) {
         $this->CanonicalUrl(Url('profile/'.$this->User->UserID.'/'.Gdn_Format::Url($this->User->Name), TRUE));
      } else {
         $this->CanonicalUrl(Url('profile/'.strtolower($this->User->Name), TRUE));
      }

      $this->Render();
   }

   /**
    * Clear user's current status message.
    *
    * @since 2.0.0
    * @access public
    * @param mixed $UserID
    */
   public function Clear($UserID = '') {
      if (empty($_POST))
         throw PermissionException('Javascript');

      $UserID = is_numeric($UserID) ? $UserID : 0;
      $Session = Gdn::Session();
      if ($UserID != $Session->UserID && !$Session->CheckPermission('Garden.Moderation.Manage'))
         throw PermissionException('Garden.Moderation.Manage');

      if ($UserID > 0)
         $this->UserModel->SaveAbout($UserID, '');

      if ($this->DeliveryType() == DELIVERY_TYPE_ALL)
         Redirect('/profile');
      else {
         $this->JsonTarget('#Status', '', 'Remove');
         $this->Render('Blank', 'Utility');
      }
   }

   public function Connect($Type, $UserReference = '', $Username = '') {
      $this->Permission('Garden.SignIn.Allow');
      $this->GetUserInfo($UserReference, $Username, '', TRUE);

      // Fire an event and let whatever plugin handle the connection.
      // This will fire an event in the form ProfileController_FacebookConnect_Handler(...).
      $Connected = FALSE;
      $this->EventArguments['Connected'] =& $Connected;


      $this->FireEvent(ucfirst($Type).'Connect');


   }

   /**
    * Lists the connections to other sites.
    *
    * @param int|string $UserReference
    * @param string $Username
    * @since 2.1
    */
   public function Connections($UserReference = '', $Username = '') {
      $this->Permission('Garden.SignIn.Allow');
      $this->GetUserInfo($UserReference, $Username, '', TRUE);
      $UserID = GetValueR('User.UserID', $this);
      $this->_SetBreadcrumbs(T('Social'), UserUrl($this->User, '', 'connections'));

      $PModel = new Gdn_AuthenticationProviderModel();
      $Providers = $PModel->GetProviders();

      $this->SetData('_Providers', $Providers);
      $this->SetData('Connections', array());
      $this->EventArguments['User'] = $this->User;
      $this->FireEvent('GetConnections');

      // Add some connection information.
      foreach ($this->Data['Connections'] as &$Row) {
         $Provider = GetValue($Row['ProviderKey'], $Providers, array());

         TouchValue('Connected', $Row, !is_null(GetValue('UniqueID', $Provider, NULL)));
      }

      $this->CanonicalUrl(UserUrl($this->User, '', 'connections'));
      $this->Title(T('Social'));
      require_once $this->FetchViewLocation('connection_functions');
      $this->Render();
   }

   /**
    * Generic way to get count via UserModel->ProfileCount().
    *
    * @since 2.0.?
    * @access public
    * @param string $Column Name of column to count for this user.
    * @param int $UserID Defaults to current session.
    */
   public function Count($Column, $UserID = FALSE) {
      $Column = 'Count'.ucfirst($Column);
      if (!$UserID)
         $UserID = Gdn::Session()->UserID;

      $Count = $this->UserModel->ProfileCount($UserID, $Column);
      $this->SetData($Column, $Count);
      $this->SetData('_Value', $Count);
      $this->SetData('_CssClass', 'Count');
      $this->Render('Value', 'Utility');
   }

   public function Disconnect($UserReference = '', $Username = '', $Provider) {
      if (!$this->Request->IsPostBack())
         throw PermissionException('Javascript');

      $this->Permission('Garden.SignIn.Allow');
      $this->GetUserInfo($UserReference, $Username, '', TRUE);

      // First try and delete the authentication the fast way.
      Gdn::SQL()->Delete('UserAuthentication',
         array('UserID' => $this->User->UserID, 'ProviderKey' => $Provider));

      // Delete the profile information.
      Gdn::UserModel()->SaveAttribute($this->User->UserID, $Provider, NULL);

      if ($this->DeliveryType() == DELIVERY_TYPE_ALL) {
         Redirect(UserUrl($this->User), '', 'connections');
      } else {
         // Grab all of the providers again.
         $PModel = new Gdn_AuthenticationProviderModel();
         $Providers = $PModel->GetProviders();

         $this->SetData('_Providers', $Providers);
         $this->SetData('Connections', array());
         $this->FireEvent('GetConnections');

         // Send back the connection button.
         $Connection = $this->Data("Connections.$Provider");
         require_once $this->FetchViewLocation('connection_functions');
         $this->JsonTarget("#Provider_$Provider .ActivateSlider",
            ConnectButton($Connection),
            'ReplaceWith');

         $this->Render('Blank', 'Utility', 'Dashboard');
      }
   }

   /**
    * Edit user account.
    *
    * @since 2.0.0
    * @access public
    * @param mixed $UserReference Username or User ID.
    */
   public function Edit($UserReference = '', $Username = '', $UserID = '') {
      $this->Permission('Garden.SignIn.Allow');
      $this->GetUserInfo($UserReference, $Username, $UserID, TRUE);
      $UserID = GetValueR('User.UserID', $this);
      $Settings = array();

      // Set up form
      $User = Gdn::UserModel()->GetID($UserID, DATASET_TYPE_ARRAY);
      $this->Form->SetModel(Gdn::UserModel());
      $this->Form->SetData($User);
      $this->SetData('User', $User);

      // Decide if they have ability to edit the username
      $CanEditUsername = (bool)C("Garden.Profile.EditUsernames") || Gdn::Session()->CheckPermission('Garden.Users.Edit');
      $this->SetData('_CanEditUsername', $CanEditUsername);

      // Decide if they have ability to edit the email
      $EmailEnabled = (bool)C('Garden.Profile.EditEmails', TRUE) && !UserModel::NoEmail();
      $CanEditEmail = ($EmailEnabled && $UserID == Gdn::Session()->UserID) || CheckPermission('Garden.Users.Edit');
      $this->SetData('_CanEditEmail', $CanEditEmail);

      // Decide if they have ability to confirm users
      $Confirmed = (bool)GetValueR('User.Confirmed', $this);
      $CanConfirmEmail = (UserModel::RequireConfirmEmail() && CheckPermission('Garden.Users.Edit'));
      $this->SetData('_CanConfirmEmail', $CanConfirmEmail);
      $this->SetData('_EmailConfirmed', $Confirmed);
      $this->Form->SetValue('ConfirmEmail', (int)$Confirmed);

      // Decide if we can *see* email
<<<<<<< HEAD
      $this->SetData('_CanViewPersonalInfo',(CheckPermission('Garden.PersonalInfo.View') || CheckPermission('Garden.Users.Edit')));

=======
      $this->SetData('_CanViewPersonalInfo', Gdn::Session()->UserID == GetValue('UserID', $User) || CheckPermission('Garden.PersonalInfo.View') || CheckPermission('Garden.Users.Edit'));
      
>>>>>>> f2de42e3
      // Define gender dropdown options
      $this->GenderOptions = array(
         'u' => T('Unspecified'),
         'm' => T('Male'),
         'f' => T('Female')
      );

      $this->FireEvent('BeforeEdit');

      // If seeing the form for the first time...
      if ($this->Form->IsPostBack()) {
         $this->Form->SetFormValue('UserID', $UserID);

         if (!$CanEditUsername)
            $this->Form->SetFormValue("Name", $User['Name']);
         else {
            $UsernameError = T('UsernameError', 'Username can only contain letters, numbers, underscores, and must be between 3 and 20 characters long.');
            Gdn::UserModel()->Validation->ApplyRule('Name', 'Username', $UsernameError);
         }

         // API
         // These options become available when POSTing as a user with Garden.Settings.Manage permissions

         if (Gdn::Session()->CheckPermission('Garden.Settings.Manage')) {

            // Role change

            $RequestedRoles = $this->Form->GetFormValue('RoleID', NULL);
            if (!is_null($RequestedRoles)) {

               $RoleModel = new RoleModel();
               $AllRoles = $RoleModel->GetArray();

               if (!is_array($RequestedRoles))
                  $RequestedRoles = is_numeric($RequestedRoles) ? array($RequestedRoles) : array();

               $RequestedRoles = array_flip($RequestedRoles);
               $UserNewRoles = array_intersect_key($AllRoles, $RequestedRoles);

               // Put the data back into the forum object as if the user had submitted
               // this themselves
               $this->Form->SetFormValue('RoleID', array_keys($UserNewRoles));

               // Allow saving roles
               $Settings['SaveRoles'] = TRUE;

            }

            // Password change

            $NewPassword = $this->Form->GetFormValue('Password', NULL);
            if (!is_null($NewPassword)) {

            }
         }

         // Allow mods to confirm emails
         $this->Form->RemoveFormValue('Confirmed');
         $Confirmation = $this->Form->GetFormValue('ConfirmEmail', null);
         $Confirmation = !is_null($Confirmation) ? (bool)$Confirmation : null;

         if ($CanConfirmEmail && is_bool($Confirmation))
            $this->Form->SetFormValue('Confirmed', (int)$Confirmation);

         if ($this->Form->Save($Settings) !== FALSE) {
            $User = Gdn::UserModel()->GetID($UserID, DATASET_TYPE_ARRAY);
            $this->SetData('Profile', $User);

            $this->InformMessage(Sprite('Check', 'InformSprite').T('Your changes have been saved.'), 'Dismissable AutoDismiss HasSprite');
         }

         if (!$CanEditEmail)
            $this->Form->SetFormValue("Email", $User['Email']);

      }

      $this->Title(T('Edit Profile'));
      $this->_SetBreadcrumbs(T('Edit Profile'), '/profile/edit');
      $this->Render();
   }

   /**
    * Default profile page.
    *
    * If current user's profile, get notifications. Otherwise show their activity (if available) or discussions.
    *
    * @since 2.0.0
    * @access public
    * @param mixed $User Unique identifier, possible ID or username.
    * @param string $Username.
    * @param int $UserID Unique ID.
    */
   public function Index($User = '', $Username = '', $UserID = '', $Page = FALSE) {
      $this->EditMode(FALSE);
      $this->GetUserInfo($User, $Username, $UserID);

      if ($this->User->Admin == 2 && $this->Head) {
         // Don't index internal accounts. This is in part to prevent vendors from getting endless Google alerts.
         $this->Head->AddTag('meta', array('name' => 'robots', 'content' => 'noindex'));
         $this->Head->AddTag('meta', array('name' => 'googlebot', 'content' => 'noindex'));
      }

      // if ($this->User->UserID == Gdn::Session()->UserID)
      //    return $this->Notifications($Page);
      // elseif (C('Garden.Profile.ShowActivities', TRUE))
      if (C('Garden.Profile.ShowActivities', TRUE))
         return $this->Activity($User, $Username, $UserID, $Page);
      else
         return Gdn::Dispatcher()->Dispatch(UserUrl($this->User, '', 'discussions'));
   }

   /**
    * Manage current user's invitations.
    *
    * @since 2.0.0
    * @access public
    */
   public function Invitations($UserReference = '', $Username = '', $UserID = '') {
      $this->Permission('Garden.SignIn.Allow');
      $this->EditMode(FALSE);
      $this->GetUserInfo($UserReference, $Username, $UserID, $this->Form->AuthenticatedPostBack());
      $this->SetTabView('Invitations');

      $InvitationModel = new InvitationModel();
      $this->Form->SetModel($InvitationModel);
      if ($this->Form->AuthenticatedPostBack()) {
         // Send the invitation
         if ($this->Form->Save($this->UserModel)) {
            $this->InformMessage(T('Your invitation has been sent.'));
            $this->Form->ClearInputs();
         }
      }
      $Session = Gdn::Session();
      $this->InvitationCount = $this->UserModel->GetInvitationCount($Session->UserID);
      $this->InvitationData = $InvitationModel->GetByUserID($Session->UserID);

      $this->Render();
   }

   /**
    * Set 'NoMobile' cookie for current user to prevent use of mobile theme.
    *
    * @since 2.0.?
    * @access public
    */
   public function NoMobile($Unset = 0) {
      if ($Unset == 1) {
         // Allow mobile again
         Gdn_CookieIdentity::DeleteCookie('VanillaNoMobile');
      }
      else {
         // Set 48-hour "no mobile" cookie
         $Expiration = time() + 172800;
         $Expire = 0;
         $UserID = ((Gdn::Session()->IsValid()) ? Gdn::Session()->UserID : 0);
         $KeyData = $UserID."-{$Expiration}";
         Gdn_CookieIdentity::SetCookie('VanillaNoMobile', $KeyData, array($UserID, $Expiration, 'force'), $Expire);
      }

      Redirect("/", 302);
   }

   /**
    * Show notifications for current user.
    *
    * @since 2.0.0
    * @access public
    * @param int $Page Number to skip (paging).
    */
   public function Notifications($Page = FALSE) {
      $this->Permission('Garden.SignIn.Allow');
      $this->EditMode(FALSE);

      list($Offset, $Limit) = OffsetLimit($Page, 30);

      $this->GetUserInfo();
      $this->_SetBreadcrumbs(T('Notifications'), '/profile/notifications');

      $this->SetTabView('Notifications');
      $Session = Gdn::Session();

      $this->ActivityModel = new ActivityModel();

      // Drop notification count back to zero.
      $this->ActivityModel->MarkRead($Session->UserID);

      // Get notifications data.
      $Activities = $this->ActivityModel->GetNotifications($Session->UserID, $Offset, $Limit)->ResultArray();
      $this->ActivityModel->JoinComments($Activities);
      $this->SetData('Activities', $Activities);
      unset($Activities);
      //$TotalRecords = $this->ActivityModel->GetCountNotifications($Session->UserID);

      // Build a pager
      $PagerFactory = new Gdn_PagerFactory();
      $this->Pager = $PagerFactory->GetPager('MorePager', $this);
      $this->Pager->MoreCode = 'More';
      $this->Pager->LessCode = 'Newer Notifications';
      $this->Pager->ClientID = 'Pager';
      $this->Pager->Configure(
         $Offset,
         $Limit,
         FALSE,
         'profile/notifications/%1$s/'
      );
      // Deliver json data if necessary
      if ($this->_DeliveryType != DELIVERY_TYPE_ALL) {
         $this->SetJson('LessRow', $this->Pager->ToString('less'));
         $this->SetJson('MoreRow', $this->Pager->ToString('more'));
         if ($Offset > 0) {
            $this->View = 'activities';
            $this->ControllerName = 'Activity';
         }
      }
      $this->Render();
   }

   public function NotificationsPopin() {
      $this->Permission('Garden.SignIn.Allow');

      $Where = array(
          'NotifyUserID' => Gdn::Session()->UserID,
          'DateUpdated >=' => Gdn_Format::ToDateTime(strtotime('-2 weeks'))
      );

      $this->ActivityModel = new ActivityModel();
      $Activities = $this->ActivityModel->GetWhere($Where, 0, 5)->ResultArray();
      $this->SetData('Activities', $Activities);
      $this->ActivityModel->MarkRead(Gdn::Session()->UserID);

      $this->SetData('Title', T('Notifications'));
      $this->Render('Popin', 'Activity', 'Dashboard');
   }

   /**
    * Set new password for current user.
    *
    * @since 2.0.0
    * @access public
    */
   public function Password() {
      $this->Permission('Garden.SignIn.Allow');

      // Don't allow password editing if using SSO Connect ONLY.
      // This is for security. We encountered the case where a customer charges
      // for membership using their external application and use SSO to let
      // their customers into Vanilla. If you allow those people to change their
      // password in Vanilla, they will then be able to log into Vanilla using
      // Vanilla's login form regardless of the state of their membership in the
      // external app.
      if (C('Garden.Registration.Method') == 'Connect') {
         Gdn::Dispatcher()->Dispatch('DefaultPermission');
         exit();
      }

      Gdn::UserModel()->AddPasswordStrength($this);

      // Get user data and set up form
      $this->GetUserInfo();

      $this->Form->SetModel($this->UserModel);
      $this->AddDefinition('Username', $this->User->Name);

      if ($this->Form->AuthenticatedPostBack() === TRUE) {
         $this->Form->SetFormValue('UserID', $this->User->UserID);
         $this->UserModel->DefineSchema();
//         $this->UserModel->Validation->AddValidationField('OldPassword', $this->Form->FormValues());

         // No password may have been set if they have only signed in with a connect plugin
         if (!$this->User->HashMethod || $this->User->HashMethod == "Vanilla") {
            $this->UserModel->Validation->ApplyRule('OldPassword', 'Required');
            $this->UserModel->Validation->ApplyRule('OldPassword', 'OldPassword', 'Your old password was incorrect.');
         }

         $this->UserModel->Validation->ApplyRule('Password', 'Required');
         $this->UserModel->Validation->ApplyRule('Password', 'Strength');
         $this->UserModel->Validation->ApplyRule('Password', 'Match');

         if ($this->Form->Save()) {
            $this->InformMessage(Sprite('Check', 'InformSprite').T('Your password has been changed.'), 'Dismissable AutoDismiss HasSprite');
            $this->Form->ClearInputs();
         }
      }
      $this->Title(T('Change My Password'));
      $this->_SetBreadcrumbs(T('Change My Password'), '/profile/password');
      $this->Render();
   }

   /**
    * Set user's photo (avatar).
    *
    * @since 2.0.0
    * @access public
    * @param mixed $UserReference Unique identifier, possible username or ID.
    * @param string $Username.
    */
   public function Picture($UserReference = '', $Username = '', $UserID = '') {
      if (!C('Garden.Profile.EditPhotos', TRUE)) {
         throw ForbiddenException('@Editing user photos has been disabled.');
      }

      // Permission checks
      $this->Permission(array('Garden.Profiles.Edit', 'Moderation.Profiles.Edit'), FALSE);
      $Session = Gdn::Session();
      if (!$Session->IsValid())
         $this->Form->AddError('You must be authenticated in order to use this form.');

      // Check ability to manipulate image
      $ImageManipOk = FALSE;
      if (function_exists('gd_info')) {
         $GdInfo = gd_info();
         $GdVersion = preg_replace('/[a-z ()]+/i', '', $GdInfo['GD Version']);
         if ($GdVersion < 2)
            throw new Exception(sprintf(T("This installation of GD is too old (v%s). Vanilla requires at least version 2 or compatible."),$GdVersion));
      }
      else {
         throw new Exception(sprintf(T("Unable to detect PHP GD installed on this system. Vanilla requires GD version 2 or better.")));
      }

      // Get user data & prep form.
      $this->GetUserInfo($UserReference, $Username, $UserID, TRUE);

      $this->Form->SetModel($this->UserModel);
      $this->Form->AddHidden('UserID', $this->User->UserID);

      if ($this->Form->AuthenticatedPostBack() === TRUE) {
         $UploadImage = new Gdn_UploadImage();
         try {
            // Validate the upload
            $TmpImage = $UploadImage->ValidateUpload('Picture');

            // Generate the target image name.
            $TargetImage = $UploadImage->GenerateTargetName(PATH_UPLOADS, '', TRUE);
            $Basename = pathinfo($TargetImage, PATHINFO_BASENAME);
            $Subdir = StringBeginsWith(dirname($TargetImage), PATH_UPLOADS.'/', FALSE, TRUE);

            // Delete any previously uploaded image.
            $UploadImage->Delete(ChangeBasename($this->User->Photo, 'p%s'));

            // Save the uploaded image in profile size.
            $Props = $UploadImage->SaveImageAs(
               $TmpImage,
               "userpics/$Subdir/p$Basename",
               C('Garden.Profile.MaxHeight', 1000),
               C('Garden.Profile.MaxWidth', 250),
               array('SaveGif' => C('Garden.Thumbnail.SaveGif'))
            );
            $UserPhoto = sprintf($Props['SaveFormat'], "userpics/$Subdir/$Basename");

//            // Save the uploaded image in preview size
//            $UploadImage->SaveImageAs(
//               $TmpImage,
//               'userpics/t'.$ImageBaseName,
//               Gdn::Config('Garden.Preview.MaxHeight', 100),
//               Gdn::Config('Garden.Preview.MaxWidth', 75)
//            );

            // Save the uploaded image in thumbnail size
            $ThumbSize = Gdn::Config('Garden.Thumbnail.Size', 40);
            $UploadImage->SaveImageAs(
               $TmpImage,
               "userpics/$Subdir/n$Basename",
               $ThumbSize,
               $ThumbSize,
               array('Crop' => TRUE, 'SaveGif' => C('Garden.Thumbnail.SaveGif'))
            );

         } catch (Exception $Ex) {
            $this->Form->AddError($Ex);
         }
         // If there were no errors, associate the image with the user
         if ($this->Form->ErrorCount() == 0) {
            if (!$this->UserModel->Save(array('UserID' => $this->User->UserID, 'Photo' => $UserPhoto), array('CheckExisting' => TRUE)))
               $this->Form->SetValidationResults($this->UserModel->ValidationResults());
            else
               $this->User->Photo = $UserPhoto;
         }
         // If there were no problems, redirect back to the user account
         if ($this->Form->ErrorCount() == 0) {
            $this->InformMessage(Sprite('Check', 'InformSprite').T('Your changes have been saved.'), 'Dismissable AutoDismiss HasSprite');
            Redirect($this->DeliveryType() == DELIVERY_TYPE_VIEW ? UserUrl($this->User) : UserUrl($this->User, '', 'picture'));
         }
      }
      if ($this->Form->ErrorCount() > 0)
         $this->DeliveryType(DELIVERY_TYPE_ALL);

      $this->Title(T('Change Picture'));
      $this->_SetBreadcrumbs(T('Change My Picture'), UserUrl($this->User, '', 'picture'));
      $this->Render();
   }

   /**
    * Gets or sets a user's preference. This method is meant for ajax calls.
    * @since 2.1
    * @param string $Key The name of the preference.
    */
   public function Preference($Key = FALSE) {
      $this->Permission('Garden.SignIn.Allow');

      $this->Form->InputPrefix = '';

      if ($this->Form->IsPostBack()) {
         $Data = $this->Form->FormValues();
         Gdn::UserModel()->SavePreference(Gdn::Session()->UserID, $Data);
      } else {
         $User = Gdn::UserModel()->GetID(Gdn::Session()->UserID, DATASET_TYPE_ARRAY);
         $Pref = GetValueR($Key, $User['Preferences'], NULL);

         $this->SetData($Key, $Pref);
      }

      $this->Render('Blank', 'Utility');
   }

   /**
    * Edit user's preferences (mostly notification settings).
    *
    * @since 2.0.0
    * @access public
    * @param mixed $UserReference Unique identifier, possibly username or ID.
    * @param string $Username.
    * @param int $UserID Unique identifier.
    */
   public function Preferences($UserReference = '', $Username = '', $UserID = '') {
      $this->AddJsFile('profile.js');
      $Session = Gdn::Session();
      $this->Permission('Garden.SignIn.Allow');

      // Get user data
      $this->GetUserInfo($UserReference, $Username, $UserID, TRUE);
      $UserPrefs = Gdn_Format::Unserialize($this->User->Preferences);
      if ($this->User->UserID != $Session->UserID)
         $this->Permission(array('Garden.Users.Edit', 'Moderation.Profiles.Edit'), FALSE);
<<<<<<< HEAD

=======
      
>>>>>>> f2de42e3
      if (!is_array($UserPrefs))
         $UserPrefs = array();
      $MetaPrefs = UserModel::GetMeta($this->User->UserID, 'Preferences.%', 'Preferences.');

      // Define the preferences to be managed
      $this->Preferences = array(
         'Notifications' => array(
            'Email.WallComment' => T('Notify me when people write on my wall.'),
            'Email.ActivityComment' => T('Notify me when people reply to my wall comments.'),
            'Popup.WallComment' => T('Notify me when people write on my wall.'),
            'Popup.ActivityComment' => T('Notify me when people reply to my wall comments.')
         )
      );

      // Allow email notification of applicants (if they have permission & are using approval registration)
      if (CheckPermission('Garden.Users.Approve') && C('Garden.Registration.Method') == 'Approval')
         $this->Preferences['Notifications']['Email.Applicant'] = array(T('NotifyApplicant', 'Notify me when anyone applies for membership.'), 'Meta');

      $this->FireEvent('AfterPreferencesDefined');

      // Loop through the preferences looking for duplicates, and merge into a single row
      $this->PreferenceGroups = array();
      $this->PreferenceTypes = array();
      foreach ($this->Preferences as $PreferenceGroup => $Preferences) {
         $this->PreferenceGroups[$PreferenceGroup] = array();
         $this->PreferenceTypes[$PreferenceGroup] = array();
         foreach ($Preferences as $Name => $Description) {
            $Location = 'Prefs';
            if (is_array($Description))
               list($Description, $Location) = $Description;

            $NameParts = explode('.', $Name);
            $PrefType = GetValue('0', $NameParts);
            $SubName = GetValue('1', $NameParts);
            if ($SubName != FALSE) {
               // Save an array of all the different types for this group
               if (!in_array($PrefType, $this->PreferenceTypes[$PreferenceGroup]))
                  $this->PreferenceTypes[$PreferenceGroup][] = $PrefType;

               // Store all the different subnames for the group
               if (!array_key_exists($SubName, $this->PreferenceGroups[$PreferenceGroup])) {
                  $this->PreferenceGroups[$PreferenceGroup][$SubName] = array($Name);
               } else {
                  $this->PreferenceGroups[$PreferenceGroup][$SubName][] = $Name;
               }
            } else {
               $this->PreferenceGroups[$PreferenceGroup][$Name] = array($Name);
            }
         }
      }

      // Loop the preferences, setting defaults from the configuration.
      $CurrentPrefs = array();
      foreach ($this->Preferences as $PrefGroup => $Prefs) {
         foreach ($Prefs as $Pref => $Desc) {
            $Location = 'Prefs';
            if (is_array($Desc))
               list($Desc, $Location) = $Desc;

            if ($Location == 'Meta')
               $CurrentPrefs[$Pref] = GetValue($Pref, $MetaPrefs, FALSE);
            else
               $CurrentPrefs[$Pref] = GetValue($Pref, $UserPrefs, C('Preferences.'.$Pref, '0'));

            unset($MetaPrefs[$Pref]);
         }
      }
      $CurrentPrefs = array_merge($CurrentPrefs, $MetaPrefs);
      $CurrentPrefs = array_map('intval', $CurrentPrefs);
      $this->SetData('Preferences', $CurrentPrefs);

      if (UserModel::NoEmail()) {
         $this->PreferenceGroups = self::_RemoveEmailPreferences($this->PreferenceGroups);
         $this->PreferenceTypes = self::_RemoveEmailPreferences($this->PreferenceTypes);
         $this->SetData('NoEmail', TRUE);
      }

      $this->SetData('PreferenceGroups', $this->PreferenceGroups);
      $this->SetData('PreferenceTypes', $this->PreferenceTypes);
      $this->SetData('PreferenceList', $this->Preferences);

      if ($this->Form->AuthenticatedPostBack()) {
         // Get, assign, and save the preferences.
         $NewMetaPrefs = array();
         foreach ($this->Preferences as $PrefGroup => $Prefs) {
            foreach ($Prefs as $Pref => $Desc) {
               $Location = 'Prefs';
               if (is_array($Desc))
                  list($Desc, $Location) = $Desc;

               $Value = $this->Form->GetValue($Pref, NULL);
               if (is_null($Value)) continue;

               if ($Location == 'Meta') {
                  $NewMetaPrefs[$Pref] = $Value ? $Value : NULL;
                  if ($Value)
                     $UserPrefs[$Pref] = $Value; // dup for notifications code.
               } else {
                  if (!$CurrentPrefs[$Pref] && !$Value)
                     unset($UserPrefs[$Pref]); // save some space
                  else
                     $UserPrefs[$Pref] = $Value;
               }
            }
         }

         $this->UserModel->SavePreference($this->User->UserID, $UserPrefs);
         UserModel::SetMeta($this->User->UserID, $NewMetaPrefs, 'Preferences.');

         $this->SetData('Preferences', array_merge($this->Data('Preferences', array()), $UserPrefs, $NewMetaPrefs));

         if (count($this->Form->Errors() == 0))
            $this->InformMessage(Sprite('Check', 'InformSprite').T('Your preferences have been saved.'), 'Dismissable AutoDismiss HasSprite');
      } else {
         $this->Form->SetData($CurrentPrefs);
      }

      $this->Title(T('Notification Preferences'));
      $this->_SetBreadcrumbs($this->Data('Title'), $this->CanonicalUrl());
      $this->Render();
   }

   protected static function _RemoveEmailPreferences($Data) {
      $Data = array_filter($Data, array('ProfileController', '_RemoveEmailFilter'));

      $Result = array();
      foreach ($Data as $K => $V) {
         if (is_array($V))
            $Result[$K] = self::_RemoveEmailPreferences($V);
         else
            $Result[$K] = $V;
      }

      return $Result;
   }

   protected static function _RemoveEmailFilter($Value) {
      if (is_string($Value) && strpos($Value, 'Email') !== FALSE)
         return FALSE;
      return TRUE;
   }

   /**
    * Remove the user's photo.
    *
    * @since 2.0.0
    * @access public
    * @param mixed $UserReference Unique identifier, possibly username or ID.
    * @param string $Username.
    * @param string $TransientKey Security token.
    */
   public function RemovePicture($UserReference = '', $Username = '', $TransientKey = '') {
      $this->Permission('Garden.SignIn.Allow');
      $Session = Gdn::Session();
      if (!$Session->IsValid())
         $this->Form->AddError('You must be authenticated in order to use this form.');

      // Get user data & another permission check
      $this->GetUserInfo($UserReference, $Username, '', TRUE);
      $RedirectUrl = UserUrl($this->User, '', 'picture');
      if ($Session->ValidateTransientKey($TransientKey) && is_object($this->User)) {
         $HasRemovePermission = CheckPermission('Garden.Users.Edit') || CheckPermission('Moderation.Profiles.Edit');
         if ($this->User->UserID == $Session->UserID || $HasRemovePermission) {
            // Do removal, set message, redirect
            Gdn::UserModel()->RemovePicture($this->User->UserID);
            $this->InformMessage(T('Your picture has been removed.'));
         }
      }

      if ($this->_DeliveryType == DELIVERY_TYPE_ALL) {
          Redirect($RedirectUrl);
      } else {
         $this->ControllerName = 'Home';
         $this->View = 'FileNotFound';
         $this->RedirectUrl = Url($RedirectUrl);
         $this->Render();
      }
   }

   /**
    * Let user send an invitation.
    *
    * @since 2.0.0
    * @access public
    * @param int $InvitationID Unique identifier.
    * @param string $TransientKey Security token.
    */
   public function SendInvite($InvitationID = '', $TransientKey = '') {
      $this->Permission('Garden.SignIn.Allow');
      $InvitationModel = new InvitationModel();
      $Session = Gdn::Session();
      if ($Session->ValidateTransientKey($TransientKey)) {
         try {
            $Email = new Gdn_Email();
            $InvitationModel->Send($InvitationID, $Email);
         } catch (Exception $ex) {
            $this->Form->AddError(strip_tags($ex->getMessage()));
         }
         if ($this->Form->ErrorCount() == 0)
            $this->InformMessage(T('The invitation was sent successfully.'));

      }

      $this->View = 'Invitations';
      $this->Invitations();
   }

   public function _SetBreadcrumbs($Name = NULL, $Url = NULL) {
      // Add the root link.
      if (GetValue('UserID', $this->User) == Gdn::Session()->UserID) {
         $Root = array('Name' => T('Profile'), 'Url' => '/profile');
         $Breadcrumb = array('Name' => $Name, 'Url' => $Url);
      } else {
         $NameUnique = C('Garden.Registration.NameUnique');
<<<<<<< HEAD

=======
         
>>>>>>> f2de42e3
         $Root = array('Name' => GetValue('Name', $this->User), 'Url' => UserUrl($this->User));
         $Breadcrumb = array('Name' => $Name, 'Url' => $Url.'/'.($NameUnique ? '' : GetValue('UserID', $this->User).'/').rawurlencode(GetValue('Name', $this->User)));
      }

      $this->Data['Breadcrumbs'][] = $Root;

      if ($Name && !StringBeginsWith($Root['Url'], $Url)) {
         $this->Data['Breadcrumbs'][] = array('Name' => $Name, 'Url' => $Url);
      }
   }

   /**
    * Set user's thumbnail (crop & center photo).
    *
    * @since 2.0.0
    * @access public
    * @param mixed $UserReference Unique identifier, possible username or ID.
    * @param string $Username.
    */
   public function Thumbnail($UserReference = '', $Username = '') {
      if (!C('Garden.Profile.EditPhotos', TRUE)) {
         throw ForbiddenException('@Editing user photos has been disabled.');
      }

      // Initial permission checks (valid user)
      $this->Permission('Garden.SignIn.Allow');
      $Session = Gdn::Session();
      if (!$Session->IsValid())
         $this->Form->AddError('You must be authenticated in order to use this form.');

      // Need some extra JS
      $this->AddJsFile('jquery.jcrop.pack.js');
      $this->AddJsFile('profile.js');

      $this->GetUserInfo($UserReference, $Username, '', TRUE);

      // Permission check (correct user)
      if ($this->User->UserID != $Session->UserID && !CheckPermission('Garden.Users.Edit') && !CheckPermission('Moderation.Profiles.Edit'))
         throw new Exception(T('You cannot edit the thumbnail of another member.'));

      // Form prep
      $this->Form->SetModel($this->UserModel);
      $this->Form->AddHidden('UserID', $this->User->UserID);

      // Confirm we have a photo to manipulate
      if (!$this->User->Photo)
         $this->Form->AddError('You must first upload a picture before you can create a thumbnail.');

      // Define the thumbnail size
      $this->ThumbSize = Gdn::Config('Garden.Thumbnail.Size', 40);

      // Define the source (profile sized) picture & dimensions.
      $Basename = ChangeBasename($this->User->Photo, 'p%s');
      $Upload = new Gdn_UploadImage();
      $PhotoParsed = Gdn_Upload::Parse($Basename);
      $Source = $Upload->CopyLocal($Basename);

      if (!$Source) {
         $this->Form->AddError('You cannot edit the thumbnail of an externally linked profile picture.');
      } else {
         $this->SourceSize = getimagesize($Source);
      }

      // We actually need to upload a new file to help with cdb ttls.
      $NewPhoto = $Upload->GenerateTargetName(
         'userpics',
         trim(pathinfo($this->User->Photo, PATHINFO_EXTENSION), '.'),
         TRUE);

      // Add some more hidden form fields for jcrop
      $this->Form->AddHidden('x', '0');
      $this->Form->AddHidden('y', '0');
      $this->Form->AddHidden('w', $this->ThumbSize);
      $this->Form->AddHidden('h', $this->ThumbSize);
      $this->Form->AddHidden('HeightSource', $this->SourceSize[1]);
      $this->Form->AddHidden('WidthSource', $this->SourceSize[0]);
      $this->Form->AddHidden('ThumbSize', $this->ThumbSize);
      if ($this->Form->AuthenticatedPostBack() === TRUE) {
         try {
            // Get the dimensions from the form.
            Gdn_UploadImage::SaveImageAs(
               $Source,
               ChangeBasename($NewPhoto, 'n%s'),
               $this->ThumbSize, $this->ThumbSize,
               array('Crop' => TRUE, 'SourceX' => $this->Form->GetValue('x'), 'SourceY' => $this->Form->GetValue('y'), 'SourceWidth' => $this->Form->GetValue('w'), 'SourceHeight' => $this->Form->GetValue('h')));

            // Save new profile picture.
            $Parsed = $Upload->SaveAs($Source, ChangeBasename($NewPhoto, 'p%s'));
            $UserPhoto = sprintf($Parsed['SaveFormat'], $NewPhoto);
            // Save the new photo info.
            Gdn::UserModel()->SetField($this->User->UserID, 'Photo', $UserPhoto);

            // Remove the old profile picture.
            @$Upload->Delete($Basename);
         } catch (Exception $Ex) {
            $this->Form->AddError($Ex);
         }
         // If there were no problems, redirect back to the user account
         if ($this->Form->ErrorCount() == 0) {
            Redirect(UserUrl($this->User, '', 'picture'));
            $this->InformMessage(Sprite('Check', 'InformSprite').T('Your changes have been saved.'), 'Dismissable AutoDismiss HasSprite');
         }
      }
      // Delete the source image if it is externally hosted.
      if ($PhotoParsed['Type']) {
         @unlink($Source);
      }

      $this->Title(T('Edit My Thumbnail'));
      $this->_SetBreadcrumbs(T('Edit My Thumbnail'), '/profile/thumbnail');
      $this->Render();
   }

   /**
    * Revoke an invitation.
    *
    * @since 2.0.0
    * @access public
    * @param int $InvitationID Unique identifier.
    * @param string $TransientKey Security token.
    */
   public function UnInvite($InvitationID = '', $TransientKey = '') {
      $this->Permission('Garden.SignIn.Allow');
      $InvitationModel = new InvitationModel();
      $Session = Gdn::Session();
      if ($Session->ValidateTransientKey($TransientKey)) {
         try {
            $InvitationModel->Delete($InvitationID, $this->UserModel);
         } catch (Exception $ex) {
            $this->Form->AddError(strip_tags($ex->getMessage()));
         }

         if ($this->Form->ErrorCount() == 0)
            $this->InformMessage(T('The invitation was removed successfully.'));

      }

      $this->View = 'Invitations';
      $this->Invitations();
   }


   // BEGIN PUBLIC CONVENIENCE FUNCTIONS


   /**
    * Adds a tab (or array of tabs) to the profile tab collection ($this->ProfileTabs).
    *
    * @since 2.0.0
    * @access public
    * @param mixed $TabName Tab name (or array of tab names) to add to the profile tab collection.
    * @param string $TabUrl URL the tab should point to.
    * @param string $CssClass Class property to apply to tab.
    * @param string $TabHtml Overrides tab's HTML.
    */
   public function AddProfileTab($TabName, $TabUrl = '', $CssClass = '', $TabHtml = '') {
      if (!is_array($TabName)) {
         if ($TabHtml == '')
            $TabHtml = $TabName;

         if (!$CssClass && $TabUrl == Gdn::Request()->Path())
            $CssClass = 'Active';

         $TabName = array($TabName => array('TabUrl' => $TabUrl, 'CssClass' => $CssClass, 'TabHtml' => $TabHtml));
      }

      foreach ($TabName as $Name => $TabInfo) {
         $Url = GetValue('TabUrl', $TabInfo, '');
         if ($Url == '')
            $TabInfo['TabUrl'] = UserUrl($this->User, '', strtolower($Name));

         $this->ProfileTabs[$Name] = $TabInfo;
         $this->_ProfileTabs[$Name] = $TabInfo; // Backwards Compatibility
      }
   }

   /**
    * Adds the option menu to the panel asset.
    *
    * @since 2.0.0
    * @access public
    * @param string $CurrentUrl Path to highlight.
    */
   public function AddSideMenu($CurrentUrl = '') {
      if (!$this->User)
         return;

      // Make sure to add the "Edit Profile" buttons.
      $this->AddModule('ProfileOptionsModule');

      // Show edit menu if in edit mode
      // Show profile pic & filter menu otherwise
      $SideMenu = new SideMenuModule($this);
      $this->EventArguments['SideMenu'] = &$SideMenu; // Doing this out here for backwards compatibility.
      if ($this->EditMode) {
         $this->AddModule('UserBoxModule');
         $this->BuildEditMenu($SideMenu, $CurrentUrl);
         $this->FireEvent('AfterAddSideMenu');
         $this->AddModule($SideMenu, 'Panel');
      } else {
         // Make sure the userphoto module gets added to the page
         $this->AddModule('UserPhotoModule');

         // And add the filter menu module
         $this->FireEvent('AfterAddSideMenu');
         $this->AddModule('ProfileFilterModule');
      }
   }

   /**
    * @param SideMenuModule $Module
    * @param string $CurrentUrl
    */
   public function BuildEditMenu(&$Module, $CurrentUrl = '') {
      if (!$this->User)
         return;

      $Module->HtmlId = 'UserOptions';
      $Module->AutoLinkGroups = FALSE;
      $Session = Gdn::Session();
      $ViewingUserID = $Session->UserID;
      $Module->AddItem('Options', '', FALSE, array('class' => 'SideMenu'));

      // Check that we have the necessary tools to allow image uploading
      $AllowImages = C('Garden.Profile.EditPhotos', TRUE) && Gdn_UploadImage::CanUploadImages();

      // Is the photo hosted remotely?
      $RemotePhoto = IsUrl($this->User->Photo);

      if ($this->User->UserID != $ViewingUserID) {
         // Include user js files for people with edit users permissions
         if (CheckPermission('Garden.Users.Edit') || CheckPermission('Moderation.Profiles.Edit')) {
//              $this->AddJsFile('jquery.gardenmorepager.js');
           $this->AddJsFile('user.js');
         }
         $Module->AddLink('Options', Sprite('SpProfile').' '.T('Edit Profile'), UserUrl($this->User, '', 'edit'), array('Garden.Users.Edit','Moderation.Profiles.Edit'), array('class' => 'Popup EditAccountLink'));
         $Module->AddLink('Options', Sprite('SpProfile').' '.T('Edit Account'), '/user/edit/'.$this->User->UserID, 'Garden.Users.Edit', array('class' => 'Popup EditAccountLink'));
         $Module->AddLink('Options', Sprite('SpDelete').' '.T('Delete Account'), '/user/delete/'.$this->User->UserID, 'Garden.Users.Delete', array('class' => 'Popup DeleteAccountLink'));

         if ($this->User->Photo != '' && $AllowImages)
            $Module->AddLink('Options', Sprite('SpDelete').' '.T('Remove Picture'), CombinePaths(array(UserUrl($this->User, '', 'removepicture'),$Session->TransientKey())), array('Garden.Users.Edit','Moderation.Profiles.Edit'), array('class' => 'RemovePictureLink'));
<<<<<<< HEAD

=======
         
>>>>>>> f2de42e3
         $Module->AddLink('Options', Sprite('SpPreferences').' '.T('Edit Preferences'), UserUrl($this->User, '', 'preferences'), array('Garden.Users.Edit','Moderation.Profiles.Edit'), array('class' => 'Popup PreferencesLink'));

         // Add profile options for everyone
         $Module->AddLink('Options', Sprite('SpPicture').' '.T('Change Picture'), UserUrl($this->User, '', 'picture'), array('Garden.Users.Edit','Moderation.Profiles.Edit'), array('class' => 'PictureLink'));
         if ($this->User->Photo != '' && $AllowImages && !$RemotePhoto) {
            $Module->AddLink('Options', Sprite('SpThumbnail').' '.T('Edit Thumbnail'), UserUrl($this->User, '', 'thumbnail'), array('Garden.Users.Edit','Moderation.Profiles.Edit'), array('class' => 'ThumbnailLink'));
         }
      } else {
         // Add profile options for the profile owner
         // Don't allow account editing if it has been turned off.
         // Don't allow password editing if using SSO Connect ONLY.
         // This is for security. We encountered the case where a customer charges
         // for membership using their external application and use SSO to let
         // their customers into Vanilla. If you allow those people to change their
         // password in Vanilla, they will then be able to log into Vanilla using
         // Vanilla's login form regardless of the state of their membership in the
         // external app.
         if (C('Garden.UserAccount.AllowEdit') && C('Garden.Registration.Method') != 'Connect') {
            $Module->AddLink('Options', Sprite('SpEdit').' '.T('Edit Profile'), '/profile/edit', FALSE, array('class' => 'Popup EditAccountLink'));

            // No password may have been set if they have only signed in with a connect plugin
            $PasswordLabel = T('Change My Password');
            if ($this->User->HashMethod && $this->User->HashMethod != "Vanilla")
               $PasswordLabel = T('Set A Password');
            $Module->AddLink('Options', Sprite('SpPassword').' '.$PasswordLabel, '/profile/password', FALSE, array('class' => 'Popup PasswordLink'));
         }

         $Module->AddLink('Options', Sprite('SpPreferences').' '.T('Notification Preferences'), UserUrl($this->User, '', 'preferences'), FALSE, array('class' => 'Popup PreferencesLink'));
         if ($AllowImages) {
            $Module->AddLink('Options', Sprite('SpPicture').' '.T('Change My Picture'), '/profile/picture', 'Garden.Profiles.Edit', array('class' => 'PictureLink'));
         }

         if ($this->User->Photo != '' && $AllowImages && !$RemotePhoto) {
            $Module->AddLink('Options', Sprite('SpThumbnail').' '.T('Edit My Thumbnail'), '/profile/thumbnail', 'Garden.Profiles.Edit', array('class' => 'ThumbnailLink'));
         }
      }

      if ($this->User->UserID == $ViewingUserID || $Session->CheckPermission('Garden.Users.Edit')) {
         $this->SetData('Connections', array());
         $this->EventArguments['User'] = $this->User;
         $this->FireEvent('GetConnections');
         if (count($this->Data('Connections')) > 0) {
            $Module->AddLink('Options', Sprite('SpConnection').' '.T('Social'), '/profile/connections', 'Garden.SignIn.Allow');
         }
      }
   }

   /**
    * Build the user profile.
    *
    * Set the page title, add data to page modules, add modules to assets,
    * add tabs to tab menu. $this->User must be defined, or this method will throw an exception.
    *
    * @since 2.0.0
    * @access public
    * @return bool Always true.
    */
   public function BuildProfile() {
      if (!is_object($this->User))
         throw new Exception(T('Cannot build profile information if user is not defined.'));

      $Session = Gdn::Session();
      if (strpos($this->CssClass, 'Profile') === FALSE)
         $this->CssClass .= ' Profile';
      $this->Title(Gdn_Format::Text($this->User->Name));

      if ($this->_DeliveryType != DELIVERY_TYPE_VIEW) {
         // Javascript needed
         $this->AddJsFile('jquery.jcrop.pack.js');
         $this->AddJsFile('profile.js');
         $this->AddJsFile('jquery.gardenmorepager.js');
         $this->AddJsFile('activity.js');

         // Build activity URL
         $ActivityUrl = 'profile/activity/';
         if ($this->User->UserID != $Session->UserID)
            $ActivityUrl = UserUrl($this->User, '', 'activity');

         // Show activity?
         if (C('Garden.Profile.ShowActivities', TRUE))
            $this->AddProfileTab(T('Activity'), $ActivityUrl, 'Activity', Sprite('SpActivity').' '.T('Activity'));

         // Show notifications?
         if ($this->User->UserID == $Session->UserID) {
            $Notifications = T('Notifications');
            $NotificationsHtml = Sprite('SpNotifications').' '.$Notifications;
            $CountNotifications = $Session->User->CountNotifications;
            if (is_numeric($CountNotifications) && $CountNotifications > 0)
               $NotificationsHtml .= ' <span class="Aside"><span class="Count">'.$CountNotifications.'</span></span>';

            $this->AddProfileTab($Notifications, 'profile/notifications', 'Notifications', $NotificationsHtml);
         }

         // Show invitations?
         if (C('Garden.Registration.Method') == 'Invitation')
            $this->AddProfileTab(T('Invitations'), 'profile/invitations', 'InvitationsLink');

         $this->FireEvent('AddProfileTabs');
      }

      return TRUE;
   }

   /**
    * Render basic data about user.
    *
    * @since 2.0.?
    * @access public
    * @param int $UserID Unique ID.
    */
   public function Get($UserID = FALSE) {
      if (!$UserID)
         $UserID = Gdn::Session()->UserID;

      if (($UserID != Gdn::Session()->UserID || !Gdn::Session()->UserID) && !Gdn::Session()->CheckPermission('Garden.Users.Edit')) {
         throw new Exception(T('You do not have permission to view other profiles.'), 401);
      }

      $UserModel = new UserModel();

      // Get the user.
      $User = $UserModel->GetID($UserID, DATASET_TYPE_ARRAY);
      if (!$User) {
         throw new Exception(T('User not found.'), 404);
      }

      $PhotoUrl = $User['Photo'];
      if ($PhotoUrl && strpos($PhotoUrl, '//') == FALSE) {
         $PhotoUrl = Url('/uploads/'.ChangeBasename($PhotoUrl, 'n%s'), TRUE);
      }
      $User['Photo'] = $PhotoUrl;

      // Remove unwanted fields.
      $this->Data = ArrayTranslate($User, array('UserID', 'Name', 'Email', 'Photo'));

      $this->Render();
   }

   /**
    * Retrieve the user to be manipulated. Defaults to current user.
    *
    * @since 2.0.0
    * @access public
    * @param mixed $User Unique identifier, possibly username or ID.
    * @param string $Username.
    * @param int $UserID Unique ID.
    * @param bool $CheckPermissions Whether or not to check user permissions.
    * @return bool Always true.
    */
   public function GetUserInfo($UserReference = '', $Username = '', $UserID = '', $CheckPermissions = FALSE) {
      if ($this->_UserInfoRetrieved)
         return;

      if (!C('Garden.Profile.Public') && !Gdn::Session()->IsValid())
         throw PermissionException();

      // If a UserID was provided as a querystring parameter, use it over anything else:
      if ($UserID) {
         $UserReference = $UserID;
         $Username = 'Unknown'; // Fill this with a value so the $UserReference is assumed to be an integer/userid.
      }

      $this->Roles = array();
      if ($UserReference == '') {
         if ($Username) {
            $this->User = $this->UserModel->GetByUsername($Username);
         } else
            $this->User = $this->UserModel->GetID(Gdn::Session()->UserID);
      } elseif (is_numeric($UserReference) && $Username != '') {
         $this->User = $this->UserModel->GetID($UserReference);
      } else {
         $this->User = $this->UserModel->GetByUsername($UserReference);
      }

      if ($this->User === FALSE) {
         throw NotFoundException('User');
      } else if ($this->User->Deleted == 1) {
         Redirect('dashboard/home/deleted');
      } else {
         $this->RoleData = $this->UserModel->GetRoles($this->User->UserID);
         if ($this->RoleData !== FALSE && $this->RoleData->NumRows(DATASET_TYPE_ARRAY) > 0)
            $this->Roles = ConsolidateArrayValuesByKey($this->RoleData->Result(), 'Name');

         if (Gdn::Session()->CheckPermission('Garden.Settings.Manage') || Gdn::Session()->UserID == $this->User->UserID) {
            $this->User->Transient = GetValueR('Attributes.TransientKey', $this->User);
         }

         // Hide personal info roles
         if (!CheckPermission('Garden.PersonalInfo.View')) {
            $this->Roles = array_filter($this->Roles, 'RoleModel::FilterPersonalInfo');
         }

         $this->SetData('Profile', $this->User);
         $this->SetData('UserRoles', $this->Roles);
         if ($CssClass = GetValue('_CssClass', $this->User)) {
            $this->CssClass .= ' '.$CssClass;
         }
      }

      if ($CheckPermissions && Gdn::Session()->UserID != $this->User->UserID)
         $this->Permission(array('Garden.Users.Edit', 'Moderation.Profiles.Edit'), FALSE);
<<<<<<< HEAD

=======
      
>>>>>>> f2de42e3
      $this->AddSideMenu();
      $this->_UserInfoRetrieved = TRUE;
      return TRUE;
   }

   /**
    * Build URL to user's profile.
    *
    * @since 2.0.0
    * @access public
    * @param mixed $UserReference Unique identifier, possibly username or ID.
    * @param string $UserID Unique ID.
    * @return string Relative URL path.
    */
   public function ProfileUrl($UserReference = NULL, $UserID = NULL) {
      if (!property_exists($this, 'User'))
         $this->GetUserInfo();

      if ($UserReference === NULL)
         $UserReference = $this->User->Name;
      if ($UserID === NULL)
         $UserID = $this->User->UserID;

      $UserReferenceEnc = rawurlencode($UserReference);
      if ($UserReferenceEnc == $UserReference)
         return $UserReferenceEnc;
      else
         return "$UserID/$UserReferenceEnc";
   }

   public function GetProfileUrl($UserReference = NULL, $UserID = NULL) {
      if (!property_exists($this, 'User'))
         $this->GetUserInfo();

      if ($UserReference === NULL)
         $UserReference = $this->User->Name;
      if ($UserID === NULL)
         $UserID = $this->User->UserID;

      $UserReferenceEnc = rawurlencode($UserReference);
      if ($UserReferenceEnc == $UserReference)
         return $UserReferenceEnc;
      else
         return "$UserID/$UserReferenceEnc";
   }

   /**
    * Define & select the current tab in the tab menu. Sets $this->_CurrentTab.
    *
    * @since 2.0.0
    * @access public
    * @param string $CurrentTab Name of tab to highlight.
    * @param string $View View name. Defaults to index.
    * @param string $Controller Controller name. Defaults to Profile.
    * @param string $Application Application name. Defaults to Dashboard.
    */
   public function SetTabView($CurrentTab, $View = '', $Controller = 'Profile', $Application = 'Dashboard') {
      $this->BuildProfile();
      if ($View == '')
         $View = $CurrentTab;

      if ($this->_DeliveryType == DELIVERY_TYPE_ALL && $this->SyndicationMethod == SYNDICATION_NONE) {
         $this->AddDefinition('DefaultAbout', T('Write something about yourself...'));
         $this->View = 'index';
         $this->_TabView = $View;
         $this->_TabController = $Controller;
         $this->_TabApplication = $Application;
      } else {
         $this->View = $View;
         $this->ControllerName = $Controller;
         $this->ApplicationFolder = $Application;
      }
      $this->CurrentTab = T($CurrentTab);
      $this->_CurrentTab = $this->CurrentTab; // Backwards Compat
   }

   public function EditMode($Switch) {

      $this->EditMode = $Switch;
      if (!$this->EditMode && strpos($this->CssClass, 'EditMode') !== FALSE)
         $this->CssClass = str_replace('EditMode', '', $this->CssClass);
      
      if ($Switch) {
         Gdn_Theme::Section('EditProfile');
      } else {
         Gdn_Theme::Section('EditProfile', 'remove');
      }
   }

   /**
    * Fetch multiple users
    *
    * Note: API only
    * @param type $UserID
    */
   public function Multi($UserID) {
      $this->Permission('Garden.Settings.Manage');
      $this->DeliveryMethod(DELIVERY_METHOD_JSON);
      $this->DeliveryType(DELIVERY_TYPE_DATA);

      // Get rid of Reactions busybody data
      unset($this->Data['Counts']);

      $UserID = (array)$UserID;
      $Users = Gdn::UserModel()->GetIDs($UserID);

      $AllowedFields = array('UserID','Name','Title','Location','About','Email','Gender','CountVisits','CountInvitations','CountNotifications','Admin','Verified','Banned','Deleted','CountDiscussions','CountComments','CountBookmarks','CountBadges','Points','Punished','RankID','PhotoUrl','Online','LastOnlineDate');
      $AllowedFields = array_fill_keys($AllowedFields, NULL);
      foreach ($Users as &$User)
         $User = array_intersect_key($User, $AllowedFields);
      $Users = array_values($Users);
      $this->SetData('Users', $Users);

      $this->Render();
   }

}<|MERGE_RESOLUTION|>--- conflicted
+++ resolved
@@ -316,13 +316,8 @@
       $this->Form->SetValue('ConfirmEmail', (int)$Confirmed);
 
       // Decide if we can *see* email
-<<<<<<< HEAD
-      $this->SetData('_CanViewPersonalInfo',(CheckPermission('Garden.PersonalInfo.View') || CheckPermission('Garden.Users.Edit')));
-
-=======
       $this->SetData('_CanViewPersonalInfo', Gdn::Session()->UserID == GetValue('UserID', $User) || CheckPermission('Garden.PersonalInfo.View') || CheckPermission('Garden.Users.Edit'));
       
->>>>>>> f2de42e3
       // Define gender dropdown options
       $this->GenderOptions = array(
          'u' => T('Unspecified'),
@@ -756,11 +751,7 @@
       $UserPrefs = Gdn_Format::Unserialize($this->User->Preferences);
       if ($this->User->UserID != $Session->UserID)
          $this->Permission(array('Garden.Users.Edit', 'Moderation.Profiles.Edit'), FALSE);
-<<<<<<< HEAD
-
-=======
-      
->>>>>>> f2de42e3
+
       if (!is_array($UserPrefs))
          $UserPrefs = array();
       $MetaPrefs = UserModel::GetMeta($this->User->UserID, 'Preferences.%', 'Preferences.');
@@ -975,11 +966,7 @@
          $Breadcrumb = array('Name' => $Name, 'Url' => $Url);
       } else {
          $NameUnique = C('Garden.Registration.NameUnique');
-<<<<<<< HEAD
-
-=======
-         
->>>>>>> f2de42e3
+
          $Root = array('Name' => GetValue('Name', $this->User), 'Url' => UserUrl($this->User));
          $Breadcrumb = array('Name' => $Name, 'Url' => $Url.'/'.($NameUnique ? '' : GetValue('UserID', $this->User).'/').rawurlencode(GetValue('Name', $this->User)));
       }
@@ -1221,11 +1208,7 @@
 
          if ($this->User->Photo != '' && $AllowImages)
             $Module->AddLink('Options', Sprite('SpDelete').' '.T('Remove Picture'), CombinePaths(array(UserUrl($this->User, '', 'removepicture'),$Session->TransientKey())), array('Garden.Users.Edit','Moderation.Profiles.Edit'), array('class' => 'RemovePictureLink'));
-<<<<<<< HEAD
-
-=======
-         
->>>>>>> f2de42e3
+
          $Module->AddLink('Options', Sprite('SpPreferences').' '.T('Edit Preferences'), UserUrl($this->User, '', 'preferences'), array('Garden.Users.Edit','Moderation.Profiles.Edit'), array('class' => 'Popup PreferencesLink'));
 
          // Add profile options for everyone
@@ -1427,11 +1410,7 @@
 
       if ($CheckPermissions && Gdn::Session()->UserID != $this->User->UserID)
          $this->Permission(array('Garden.Users.Edit', 'Moderation.Profiles.Edit'), FALSE);
-<<<<<<< HEAD
-
-=======
-      
->>>>>>> f2de42e3
+
       $this->AddSideMenu();
       $this->_UserInfoRetrieved = TRUE;
       return TRUE;
