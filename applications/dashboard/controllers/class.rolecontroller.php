--- conflicted
+++ resolved
@@ -189,31 +189,22 @@
                     return;
                 }
 
-                $permissionData = $PermissionModel->getPermissionsEdit(
-                    $RoleID,
-                    $LimitToSuffix,
+                $permissionData = $permissionModel->getPermissionsEdit(
+                    $roleID,
+                    $limitToSuffix,
                     $this->hideCategoryPermissions === false
                 );
 
                 $this->informMessage(t('Your changes have been saved.'));
                 $this->setRedirectTo('dashboard/role');
-<<<<<<< HEAD
             } else {
                 $overrides = $this->Form->getFormValue('Permission');
-                $permissionData = $PermissionModel->getPermissionsEdit(
-                    $RoleID,
-                    $LimitToSuffix,
+                $permissionData = $permissionModel->getPermissionsEdit(
+                    $roleID,
+                    $limitToSuffix,
                     $this->hideCategoryPermissions === false,
                     $overrides
                 );
-=======
-                // Reload the permission data.
-                $this->setData('PermissionData', $permissionModel->getPermissionsEdit(
-                    $roleID,
-                    $limitToSuffix,
-                    $this->hideCategoryPermissions === false
-                ), true);
->>>>>>> 29178958
             }
             // Reload the permission data.
             $this->setData('PermissionData', $permissionData, true);
