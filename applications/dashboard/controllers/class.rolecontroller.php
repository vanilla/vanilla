--- conflicted
+++ resolved
@@ -1,11 +1,4 @@
-<<<<<<< HEAD
-<?php if (!defined('APPLICATION')) {
-    exit();
-      }
-
-=======
 <?php
->>>>>>> 0aed7e80
 /**
  * RBAC (Role Based Access Control) system.
  *
@@ -19,225 +12,19 @@
  * Handles /role endpoint.
  */
 class RoleController extends DashboardController {
-<<<<<<< HEAD
+
    /** @var array Models to automatically instantiate. */
     public $Uses = array('Database', 'Form', 'RoleModel');
 
-   /**
-    * @var RoleModel
-    */
-    public $RoleModel;
-
-   /**
-    * Set menu path. Automatically run on every use.
-    *
-    * @since 2.0.0
-    * @access public
-    */
-    public function Initialize() {
-        parent::Initialize();
-        Gdn_Theme::Section('Dashboard');
-        if ($this->Menu) {
-            $this->Menu->HighlightRoute('/dashboard/settings');
-        }
-    }
-
-   /**
-    * Create new role.
-    *
-    * @since 2.0.0
-    * @access public
-    */
-    public function Add() {
-        if (!$this->_Permission()) {
-            return;
-        }
-
-        $this->Title(T('Add Role'));
-
-       // Use the edit form with no roleid specified.
-        $this->View = 'Edit';
-        $this->Edit();
-    }
-
-   /**
-    * Remove a role.
-    *
-    * @since 2.0.0
-    * @access public
-    */
-    public function Delete($RoleID = false) {
-        if (!$this->_Permission($RoleID)) {
-            return;
-        }
-
-        $this->Title(T('Delete Role'));
-        $this->AddSideMenu('dashboard/role');
-
-        $Role = $this->RoleModel->GetByRoleID($RoleID);
-        if ($Role->Deletable == '0') {
-            $this->Form->AddError('You cannot delete this role.');
-        }
-
-       // Make sure the form knows which item we are deleting.
-        $this->Form->AddHidden('RoleID', $RoleID);
-
-       // Figure out how many users will be affected by this deletion
-        $this->AffectedUsers = $this->RoleModel->GetUserCount($RoleID);
-
-       // Figure out how many users will be orphaned by this deletion
-        $this->OrphanedUsers = $this->RoleModel->GetUserCount($RoleID, true);
-
-       // Get a list of roles other than this one that can act as a replacement
-        $this->ReplacementRoles = $this->RoleModel->GetByNotRoleID($RoleID);
-
-        if ($this->Form->AuthenticatedPostBack()) {
-           // Make sure that a replacement role has been selected if there were going to be orphaned users
-            if ($this->OrphanedUsers > 0) {
-                $Validation = new Gdn_Validation();
-                $Validation->ApplyRule('ReplacementRoleID', 'Required', 'You must choose a replacement role for orphaned users.');
-                $Validation->Validate($this->Form->FormValues());
-                $this->Form->SetValidationResults($Validation->Results());
-            }
-            if ($this->Form->ErrorCount() == 0) {
-               // Go ahead and delete the Role
-                $this->RoleModel->Delete($RoleID, $this->Form->GetValue('ReplacementRoleID'));
-                $this->RedirectUrl = Url('dashboard/role');
-                $this->InformMessage(T('Deleting role...'));
-            }
-        }
-        $this->Render();
-    }
-
-   /**
-    * Manage default role assignments.
-    *
-    * @since 2.0.?
-    * @access public
-    */
-    public function DefaultRoles() {
-        $this->Permission('Garden.Settings.Manage');
-        $this->AddSideMenu('');
-
-        $this->Title(T('Default Roles'));
-
-       // Load roles for dropdowns.
-        $RoleModel = new RoleModel();
-        $this->SetData('RoleData', $RoleModel->Get());
-
-        if ($this->Form->AuthenticatedPostBack() === false) {
-           // Get a list of default member roles from the config.
-            $DefaultRoles = C('Garden.Registration.DefaultRoles');
-            $this->Form->SetValue('DefaultRoles', $DefaultRoles);
-
-           // Get the guest roles.
-            $GuestRolesData = $RoleModel->GetByUserID(0);
-            $GuestRoles = ConsolidateArrayValuesByKey($GuestRolesData, 'RoleID');
-            $this->Form->SetValue('GuestRoles', $GuestRoles);
-
-           // The applicant role.
-            $ApplicantRoleID = C('Garden.Registration.ApplicantRoleID', '');
-            $this->Form->SetValue('ApplicantRoleID', $ApplicantRoleID);
-        } else {
-            $DefaultRoles = $this->Form->GetFormValue('DefaultRoles');
-            $ApplicantRoleID = $this->Form->GetFormValue('ApplicantRoleID');
-            SaveToConfig(array(
-            'Garden.Registration.DefaultRoles' => $DefaultRoles,
-            'Garden.Registration.ApplicantRoleID' => $ApplicantRoleID));
-
-            $GuestRoles = $this->Form->GetFormValue('GuestRoles');
-            $UserModel = new UserModel();
-            $UserModel->SaveRoles(0, $GuestRoles, false);
-
-            $this->InformMessage(T("Saved"));
-        }
-
-        $this->Render();
-    }
-
-   /**
-    * Show a warning if default roles are not setup yet.
-    *
-    * @since 2.0.?
-    * @access public
-    */
-    public function DefaultRolesWarning() {
-       // Check to see if there are no default roles for guests or members.
-        $DefaultRolesWarning = false;
-        $DefaultRoles = C('Garden.Registration.DefaultRoles');
-        if (!is_array($DefaultRoles) || count($DefaultRoles) == 0) {
-            $DefaultRolesWarning = true;
-        } elseif (!C('Garden.Registration.ApplicantRoleID') && C('Garden.Registration.Method') == 'Approval') {
-            $DefaultRolesWarning = true;
-        } else {
-            $RoleModel = new RoleModel();
-            $GuestRoles = $RoleModel->GetByUserID(0);
-            if ($GuestRoles->NumRows() == 0) {
-                $DefaultRolesWarning = true;
-            }
-        }
-
-        if ($DefaultRolesWarning) {
-            echo '<div class="Messages Errors"><ul><li>',
-            sprintf(
-                T('No default roles.', 'You don\'t have your default roles set up. To correct this problem click %s.'),
-                Anchor(T('here'), 'dashboard/role/defaultroles')
-            ),
-            '</div>';
-        }
-    }
-
-   /**
-    * Edit a role.
-    *
-    * @since 2.0.0
-    * @access public
-    */
-    public function Edit($RoleID = false) {
-        if (!$this->_Permission($RoleID)) {
-            return;
-        }
-
-        if ($this->Head && $this->Head->Title() == '') {
-            $this->Head->Title(T('Edit Role'));
-        }
-
-        $this->AddSideMenu('dashboard/role');
-        $PermissionModel = Gdn::PermissionModel();
-        $this->Role = $this->RoleModel->GetByRoleID($RoleID);
-       // $this->EditablePermissions = is_object($this->Role) ? $this->Role->EditablePermissions : '1';
-        $this->AddJsFile('jquery.gardencheckboxgrid.js');
-
-       // Set the model on the form.
-        $this->Form->SetModel($this->RoleModel);
-
-       // Make sure the form knows which item we are editing.
-        $this->Form->AddHidden('RoleID', $RoleID);
-
-        $LimitToSuffix = !$this->Role || $this->Role->CanSession == '1' ? '' : 'View';
-
-       // If seeing the form for the first time...
-        if ($this->Form->AuthenticatedPostBack() === false) {
-           // Get the role data for the requested $RoleID and put it into the form.
-            $Permissions = $PermissionModel->GetPermissionsEdit($RoleID ? $RoleID : 0, $LimitToSuffix);
-           // Remove permissions the user doesn't have access to.
-            if (!Gdn::Session()->CheckPermission('Garden.Settings.Manage')) {
-                foreach ($this->RoleModel->RankPermissions as $Permission) {
-                    if (Gdn::Session()->CheckPermission($Permission)) {
-=======
-
-    /** @var array Models to automatically instantiate. */
-    public $Uses = array('Database', 'Form', 'RoleModel');
-
     /** @var RoleModel */
     public $RoleModel;
 
-    /**
-     * Set menu path. Automatically run on every use.
-     *
-     * @since 2.0.0
-     * @access public
-     */
+   /**
+    * Set menu path. Automatically run on every use.
+    *
+    * @since 2.0.0
+    * @access public
+    */
     public function initialize() {
         parent::initialize();
         Gdn_Theme::section('Dashboard');
@@ -246,12 +33,12 @@
         }
     }
 
-    /**
-     * Create new role.
-     *
-     * @since 2.0.0
-     * @access public
-     */
+   /**
+    * Create new role.
+    *
+    * @since 2.0.0
+    * @access public
+    */
     public function add() {
         if (!$this->_permission()) {
             return;
@@ -259,17 +46,17 @@
 
         $this->title(t('Add Role'));
 
-        // Use the edit form with no roleid specified.
+       // Use the edit form with no roleid specified.
         $this->View = 'Edit';
         $this->edit();
     }
 
-    /**
-     * Remove a role.
-     *
-     * @since 2.0.0
-     * @access public
-     */
+   /**
+    * Remove a role.
+    *
+    * @since 2.0.0
+    * @access public
+    */
     public function delete($RoleID = false) {
         if (!$this->_permission($RoleID)) {
             return;
@@ -283,20 +70,20 @@
             $this->Form->addError('You cannot delete this role.');
         }
 
-        // Make sure the form knows which item we are deleting.
+       // Make sure the form knows which item we are deleting.
         $this->Form->addHidden('RoleID', $RoleID);
 
-        // Figure out how many users will be affected by this deletion
+       // Figure out how many users will be affected by this deletion
         $this->AffectedUsers = $this->RoleModel->getUserCount($RoleID);
 
-        // Figure out how many users will be orphaned by this deletion
+       // Figure out how many users will be orphaned by this deletion
         $this->OrphanedUsers = $this->RoleModel->getUserCount($RoleID, true);
 
-        // Get a list of roles other than this one that can act as a replacement
+       // Get a list of roles other than this one that can act as a replacement
         $this->ReplacementRoles = $this->RoleModel->getByNotRoleID($RoleID);
 
         if ($this->Form->authenticatedPostBack()) {
-            // Make sure that a replacement role has been selected if there were going to be orphaned users
+           // Make sure that a replacement role has been selected if there were going to be orphaned users
             if ($this->OrphanedUsers > 0) {
                 $Validation = new Gdn_Validation();
                 $Validation->applyRule('ReplacementRoleID', 'Required', 'You must choose a replacement role for orphaned users.');
@@ -304,7 +91,7 @@
                 $this->Form->setValidationResults($Validation->results());
             }
             if ($this->Form->errorCount() == 0) {
-                // Go ahead and delete the Role
+               // Go ahead and delete the Role
                 $this->RoleModel->delete($RoleID, $this->Form->getValue('ReplacementRoleID'));
                 $this->RedirectUrl = url('dashboard/role');
                 $this->informMessage(t('Deleting role...'));
@@ -313,22 +100,22 @@
         $this->render();
     }
 
-    /**
-     * Show a warning if default roles are not setup yet.
-     *
-     * @since 2.0.?
-     * @access public
-     */
+   /**
+    * Show a warning if default roles are not setup yet.
+    *
+    * @since 2.0.?
+    * @access public
+    */
     public function defaultRolesWarning() {
         // Do nothing (for now).
-    }
-
-    /**
-     * Edit a role.
-     *
-     * @since 2.0.0
-     * @access public
-     */
+        }
+
+   /**
+    * Edit a role.
+    *
+    * @since 2.0.0
+    * @access public
+    */
     public function edit($RoleID = false) {
         if (!$this->_permission($RoleID)) {
             return;
@@ -341,26 +128,25 @@
         $this->addSideMenu('dashboard/role');
         $PermissionModel = Gdn::permissionModel();
         $this->Role = $this->RoleModel->getByRoleID($RoleID);
-        // $this->EditablePermissions = is_object($this->Role) ? $this->Role->EditablePermissions : '1';
+       // $this->EditablePermissions = is_object($this->Role) ? $this->Role->EditablePermissions : '1';
         $this->addJsFile('jquery.gardencheckboxgrid.js');
 
-        // Set the model on the form.
+       // Set the model on the form.
         $this->Form->setModel($this->RoleModel);
 
-        // Make sure the form knows which item we are editing.
+       // Make sure the form knows which item we are editing.
         $this->Form->addHidden('RoleID', $RoleID);
 
         $LimitToSuffix = !$this->Role || $this->Role->CanSession == '1' ? '' : 'View';
 
-        // If seeing the form for the first time...
+       // If seeing the form for the first time...
         if ($this->Form->authenticatedPostBack() === false) {
-            // Get the role data for the requested $RoleID and put it into the form.
+           // Get the role data for the requested $RoleID and put it into the form.
             $Permissions = $PermissionModel->getPermissionsEdit($RoleID ? $RoleID : 0, $LimitToSuffix);
-            // Remove permissions the user doesn't have access to.
+           // Remove permissions the user doesn't have access to.
             if (!Gdn::session()->checkPermission('Garden.Settings.Manage')) {
                 foreach ($this->RoleModel->RankPermissions as $Permission) {
                     if (Gdn::session()->checkPermission($Permission)) {
->>>>>>> 0aed7e80
                         continue;
                     }
 
@@ -369,112 +155,18 @@
                 }
             }
 
-<<<<<<< HEAD
-            $this->SetData('PermissionData', $Permissions, true);
-
-            $this->Form->SetData($this->Role);
-        } else {
-            $this->RemoveRankPermissions();
-
-           // If the form has been posted back...
-           // 2. Save the data (validation occurs within):
-            if ($RoleID = $this->Form->Save()) {
-                $this->InformMessage(T('Your changes have been saved.'));
-                $this->RedirectUrl = Url('dashboard/role');
-               // Reload the permission data.
-                $this->SetData('PermissionData', $PermissionModel->GetPermissionsEdit($RoleID, $LimitToSuffix), true);
-            }
-        }
-
-        $this->Render();
-    }
-
-   /**
-    * Show list of roles.
-    *
-    * @since 2.0.0
-    * @access public
-    */
-    public function Index($RoleID = null) {
-        $this->_Permission();
-
-        $this->AddSideMenu('dashboard/role');
-        $this->AddJsFile('jquery.tablednd.js');
-        $this->AddJsFile('jquery-ui.js');
-        $this->Title(T('Roles & Permissions'));
-
-        if (!$RoleID) {
-            $RoleData = $this->RoleModel->GetWithRankPermissions()->ResultArray();
-
-           // Check to see which roles can be modified.
-            foreach ($RoleData as &$Row) {
-                $CanModify = true;
-
-                if (!Gdn::Session()->CheckPermission('Garden.Settings.Manage')) {
-                    foreach ($this->RoleModel->RankPermissions as $Permission) {
-                        if ($Row[$Permission] && !Gdn::Session()->CheckPermission($Permission)) {
-                            $CanModify = false;
-                            break;
-                        }
-                    }
-                }
-                $Row['CanModify'] = $CanModify;
-            }
-        } else {
-            $Role = $this->RoleModel->GetID($RoleID);
-            $RoleData = array($Role);
-        }
-
-        $this->SetData('Roles', $RoleData);
-        $this->Render();
-    }
-
-   /**
-    * Do permission check.
-    *
-    * @since 2.0.0
-    * @access protected
-    */
-    protected function _Permission($RoleID = null) {
-        $this->Permission(array('Garden.Settings.Manage', 'Garden.Roles.Manage'), false);
-
-        if ($RoleID && !CheckPermission('Garden.Settings.Manage')) {
-           // Make sure the user can assign this role.
-            $Assignable = $this->RoleModel->GetAssignable();
-            if (!isset($Assignable[$RoleID])) {
-                throw PermissionException('@'.T("You don't have permission to modify this role."));
-            }
-        }
-        return true;
-    }
-
-    protected function RemoveRankPermissions() {
-        if (Gdn::Session()->CheckPermission('Garden.Settings.Manage')) {
-            return;
-        }
-
-       // Remove ranking permissions.
-        $Permissions = $this->Form->GetFormValue('Permission');
-        foreach ($this->RoleModel->RankPermissions as $Permission) {
-            if (!Gdn::Session()->CheckPermission($Permission) && in_array($Permission, $Permissions)) {
-                $Index = array_search($Permission, $Permissions);
-                unset($Permissions[$Index]);
-            }
-        }
-        $this->Form->SetFormValue('Permission', $Permissions);
-=======
             $this->setData('PermissionData', $Permissions, true);
 
             $this->Form->setData($this->Role);
         } else {
             $this->removeRankPermissions();
 
-            // If the form has been posted back...
-            // 2. Save the data (validation occurs within):
+           // If the form has been posted back...
+           // 2. Save the data (validation occurs within):
             if ($RoleID = $this->Form->save()) {
                 $this->informMessage(t('Your changes have been saved.'));
                 $this->RedirectUrl = url('dashboard/role');
-                // Reload the permission data.
+               // Reload the permission data.
                 $this->setData('PermissionData', $PermissionModel->getPermissionsEdit($RoleID, $LimitToSuffix), true);
             }
         }
@@ -484,12 +176,12 @@
         $this->render();
     }
 
-    /**
-     * Show list of roles.
-     *
-     * @since 2.0.0
-     * @access public
-     */
+   /**
+    * Show list of roles.
+    *
+    * @since 2.0.0
+    * @access public
+    */
     public function index($RoleID = null) {
         $this->_permission();
 
@@ -501,7 +193,7 @@
         if (!$RoleID) {
             $RoleData = $this->RoleModel->getWithRankPermissions()->resultArray();
 
-            // Check to see which roles can be modified.
+           // Check to see which roles can be modified.
             foreach ($RoleData as &$Row) {
                 $CanModify = true;
 
@@ -524,17 +216,17 @@
         $this->render();
     }
 
-    /**
-     * Do permission check.
-     *
-     * @since 2.0.0
-     * @access protected
-     */
+   /**
+    * Do permission check.
+    *
+    * @since 2.0.0
+    * @access protected
+    */
     protected function _permission($RoleID = null) {
         $this->permission(array('Garden.Settings.Manage', 'Garden.Roles.Manage'), false);
 
         if ($RoleID && !checkPermission('Garden.Settings.Manage')) {
-            // Make sure the user can assign this role.
+           // Make sure the user can assign this role.
             $Assignable = $this->RoleModel->getAssignable();
             if (!isset($Assignable[$RoleID])) {
                 throw permissionException('@'.t("You don't have permission to modify this role."));
@@ -551,7 +243,7 @@
             return;
         }
 
-        // Remove ranking permissions.
+       // Remove ranking permissions.
         $Permissions = $this->Form->getFormValue('Permission');
         foreach ($this->RoleModel->RankPermissions as $Permission) {
             if (!Gdn::session()->checkPermission($Permission) && in_array($Permission, $Permissions)) {
@@ -560,6 +252,5 @@
             }
         }
         $this->Form->setFormValue('Permission', $Permissions);
->>>>>>> 0aed7e80
     }
 }