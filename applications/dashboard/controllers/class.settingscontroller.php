<?php
/**
 * Managing core Dashboard settings.
 *
 * @copyright 2009-2017 Vanilla Forums Inc.
 * @license http://www.opensource.org/licenses/gpl-2.0.php GNU GPL v2
 * @package Dashboard
 * @since 2.0
 */
use Vanilla\Addon;

/**
 * Handles /settings endpoint.
 */
class SettingsController extends DashboardController {

    const DEFAULT_AVATAR_FOLDER = 'defaultavatar';

    /** @var array Models to automatically instantiate. */
    public $Uses = ['Form', 'Database'];

    /** @var string */
    public $ModuleSortContainer = 'Dashboard';

    /** @var Gdn_Form */
    public $Form;

    /** @var array List of permissions that should all have access to main dashboard. */
    public $RequiredAdminPermissions = [];

    /** @var BanModel The ban model. */
    private $_BanModel;

    /**
     * Highlight menu path. Automatically run on every use.
     *
     * @since 2.0.0
     * @access public
     */
    public function initialize() {
        parent::initialize();
        Gdn_Theme::section('Dashboard');
        if ($this->Menu) {
            $this->Menu->highlightRoute('/dashboard/settings');
        }
    }

    /**
     * Handle the tracking of a page tick.
     */
    public function analyticsTick() {
        $this->deliveryMethod(DELIVERY_METHOD_JSON);
        $this->deliveryType(DELIVERY_TYPE_DATA);

        Gdn::statistics()->tick();
        Gdn::statistics()->fireEvent("AnalyticsTick");
        $this->render();
    }

    /**
     * Application management screen.
     *
     * @since 2.0.0
     * @access public
     * @param string $filter 'enabled', 'disabled', or 'all' (default)
     * @param string $applicationName Unique ID of app to be modified.
     * @param string $TransientKey Security token.
     */
    public function applications($filter = '', $applicationName = '') {
        $this->permission('Garden.Settings.Manage');

        // Page setup
        $this->addJsFile('addons.js');
        $this->addJsFile('applications.js');
        $this->title(t('Applications'));
        $this->setHighlightRoute('dashboard/settings/applications');

        // Verify addon cache integrity?
        if ($this->verifyAddonCache()) {
            $this->addJsFile('addoncache.js');
            $this->addDefinition('VerifyCache', 'addon');
        }

        if (!in_array($filter, ['enabled', 'disabled'])) {
            $filter = 'all';
        }
        $this->Filter = $filter;

        $applicationManager = Gdn::applicationManager();
        $this->AvailableApplications = $applicationManager->availableVisibleApplications();
        $this->EnabledApplications = $applicationManager->enabledVisibleApplications();

        if ($applicationName != '') {
            $addon = Gdn::addonManager()->lookupAddon($applicationName);
            if (!$addon) {
                throw notFoundException('Application');
            }
            if (Gdn::addonManager()->isEnabled($applicationName, Addon::TYPE_ADDON)) {
                $this->disableApplication($applicationName, $filter);
            } else {
                $this->enableApplication($applicationName, $filter);
            }
        } else {
            $this->render();
        }
    }

    public function disableApplication($addonName, $filter) {
        if (!Gdn::request()->isAuthenticatedPostBack(true)) {
            throw new Exception('Requires POST', 405);
        }

        $this->permission('Garden.Settings.Manage');
        $applicationManager = Gdn::applicationManager();

        $action = 'none';
        if ($filter == 'enabled') {
            $action = 'SlideUp';
        }

        $addon = Gdn::addonManager()->lookupAddon($addonName);
        try {
            $applicationManager->disableApplication($addonName);
            $this->informMessage(sprintf(t('%s Disabled.'), val('name', $addon->getInfo(), t('Application'))));
        } catch (Exception $e) {
            $this->Form->addError(strip_tags($e->getMessage()));
        }

        $this->handleAddonToggle($addonName, $addon->getInfo(), 'applications', false, $filter, $action);
        $this->render('blank', 'utility', 'dashboard');
    }

    public function enableApplication($addonName, $filter) {
        if (!Gdn::request()->isAuthenticatedPostBack(true)) {
            throw new Exception('Requires POST', 405);
        }

        $this->permission('Garden.Settings.Manage');
        $applicationManager = Gdn::applicationManager();

        $action = 'none';
        if ($filter == 'disabled') {
            $action = 'SlideUp';
        }

        $addon = Gdn::addonManager()->lookupAddon($addonName);

        try {
            $applicationManager->checkRequirements($addonName);
            $this->informMessage(sprintf(t('%s Enabled.'), val('name', $addon->getInfo(), t('Application'))));
        } catch (Exception $e) {
            $this->Form->addError(strip_tags($e->getMessage()));
        }
        if ($this->Form->errorCount() == 0) {
            $validation = new Gdn_Validation();
            $applicationManager->registerPermissions($addonName, $validation);
            $applicationManager->enableApplication($addonName, $validation);
            $this->Form->setValidationResults($validation->results());
        }

        $this->handleAddonToggle($addonName, $addon->getInfo(), 'applications', true, $filter, $action);
        $this->render('blank', 'utility', 'dashboard');
    }

    private function handleAddonToggle($addonName, $addonInfo, $type, $isEnabled, $filter = '', $action = '') {
        require_once($this->fetchViewLocation('helper_functions'));

        if ($this->Form->errorCount() > 0) {
            $this->informMessage($this->Form->errors());
        } else {
            if ($action === 'SlideUp') {
                $this->jsonTarget('#'.Gdn_Format::url($addonName).'-addon', '', 'SlideUp');
            } else {
                ob_start();
                writeAddonMedia($addonName, $addonInfo, $isEnabled, $type, $filter);
                $row = ob_get_clean();
                $this->jsonTarget('#'.Gdn_Format::url($addonName).'-addon', $row, 'ReplaceWith');
            }
        }
    }

    /**
     * Gets the ban model and instantiates it if it doesn't exist.
     *
     * @return BanModel
     */
    public function getBanModel() {
        if ($this->_BanModel === null) {
            $banModel = new BanModel();
            $this->_BanModel = $banModel;
        }
        return $this->_BanModel;
    }

    /**
     * Application management screen.
     *
     * @since 2.0.0
     * @access protected
     * @param array $ban Data about the ban.
     *    Valid keys are BanType and BanValue. BanValue is what is to be banned.
     *    Valid values for BanType are email, ipaddress or name.
     */
    protected function _banFilter($ban) {
        $banModel = $this->getBanModel();
        $banWhere = $banModel->banWhere($ban);
        foreach ($banWhere as $name => $value) {
            if (!in_array($name, ['u.Admin', 'u.Deleted'])) {
                return "$name $value";
            }
        }
    }

    /**
     * Settings page for managing avatar settings.
     *
     * Displays the current avatar and exposes the following config settings:
     * Garden.Thumbnail.Size
     * Garden.Profile.MaxWidth
     * Garden.Profile.MaxHeight
     */
    public function avatars() {
        $this->permission('Garden.Community.Manage');
        $this->setHighlightRoute('dashboard/settings/avatars');
        $this->addJsFile('avatars.js');
        $this->title(t('Avatars'));

        $validation = new Gdn_Validation();
        $validation->applyRule('Garden.Thumbnail.Size', 'Integer', t('Thumbnail size must be an integer.'));
        $validation->applyRule('Garden.Profile.MaxWidth', 'Integer', t('Max avatar width must be an integer.'));
        $validation->applyRule('Garden.Profile.MaxHeight', 'Integer', t('Max avatar height must be an integer.'));

        $configurationModel = new Gdn_ConfigurationModel($validation);
        $configurationModel->setField([
            'Garden.Thumbnail.Size',
            'Garden.Profile.MaxWidth',
            'Garden.Profile.MaxHeight'
        ]);
        $this->Form->setModel($configurationModel);
        $this->setData('avatar', UserModel::getDefaultAvatarUrl());

        $this->fireEvent('AvatarSettings');

        if (!$this->Form->authenticatedPostBack()) {
            $this->Form->setData($configurationModel->Data);
        } else {
            if ($this->Form->save() !== false) {
                $this->informMessage(t("Your settings have been saved."));
            }
        }
        $this->render();
    }

    /**
     * Reload the panel navigation. Updates the panel navigation (the content of the div with the
     * class '.js-panel-nav') in the page with the navigation for one or more sections in the
     * Dashboard Nav Module. For instance, I could replace the panel nav with the moderation section nav
     * by calling reloadPanelNavigation('Moderation').
     *
     * @param String|array $sections The section or sections to update the panel nav with.
     * @param String $activeUrl The highlight url for the panel nav.
     * @throws Exception
     */
    public function reloadPanelNavigation($sections = '', $activeUrl = '') {
        $dashboardNavModule = DashboardNavModule::getDashboardNav();

        // Coerce into an array
        if ($sections !== '' && gettype($sections) === 'string') {
            $sections = [$sections];
        }

        if ($sections !== '') {
            $dashboardNavModule->setCurrentSections($sections);
        }

        if ($activeUrl !== '') {
            $dashboardNavModule->setHighlightRoute($activeUrl);
        }

        // Get our plugin nav items the new way.
        $dashboardNavModule->fireEvent('init');

        // Get our plugin nav items the old way.
        $navAdapter = new NestedCollectionAdapter($dashboardNavModule);
        $this->EventArguments['SideMenu'] = $navAdapter;
        $this->fireEvent('GetAppSettingsMenuItems');

        $this->jsonTarget('.js-panel-nav', $dashboardNavModule->toString());
    }

    /**
     * Handles the setting of the Garden.Profile.EditPhotos config and updates the edit photos toggle.
     *
     * @param $allow Expects either 'true' or 'false'.
     * @throws Exception
     * @throws Gdn_UserException
     */
    public function allowEditPhotos($allow) {
        if (!Gdn::request()->isAuthenticatedPostBack(true)) {
            throw new Exception('Requires POST', 405);
        }
        if (!Gdn::session()->checkPermission('Garden.Settings.Manage')) {
            throw new Exception('You don\'t have permisison to do that.', 401);
        }

        $allow = strtolower($allow);
        saveToConfig('Garden.Profile.EditPhotos', $allow === 'true');
        if ($allow === 'true') {
            $newToggle = wrap(anchor('<div class="toggle-well"></div><div class="toggle-slider"></div>', '/dashboard/settings/alloweditphotos/false', 'Hijack'), 'span', ['class' => "toggle-wrap toggle-wrap-on"]);
            $this->informMessage(t('Editing photos allowed.'));
        } else {
            $newToggle = wrap(anchor('<div class="toggle-well"></div><div class="toggle-slider"></div>', '/dashboard/settings/alloweditphotos/true', 'Hijack'), 'span', ['class' => "toggle-wrap toggle-wrap-off"]);
            $this->informMessage(t('Editing photos not allowed.'));
        }
        $this->jsonTarget("#editphotos-toggle", $newToggle);

        $this->render('Blank', 'Utility');
    }

    /**
     * Test whether a path is a relative path to the proper uploads directory.
     *
     * @param string $avatar The path to the avatar image to test (most often Garden.DefaultAvatar)
     * @return bool Whether the avatar has been uploaded from the dashboard.
     */
    public function isUploadedDefaultAvatar($avatar) {
        return (strpos($avatar, self::DEFAULT_AVATAR_FOLDER.'/') !== false);
    }

    /**
     * Settings page for uploading, deleting and cropping the default avatar.
     *
     * @throws Exception
     */
    public function defaultAvatar() {
        $this->permission('Garden.Community.Manage');
        $this->setHighlightRoute('dashboard/settings/avatars');
        $this->title(t('Default Avatar'));
        $this->addJsFile('avatars.js');

        $validation = new Gdn_Validation();
        $configurationModel = new Gdn_ConfigurationModel($validation);
        $this->Form->setModel($configurationModel);

        if (($avatar = c('Garden.DefaultAvatar')) && $this->isUploadedDefaultAvatar($avatar)) {
            //Get the image source so we can manipulate it in the crop module.
            $upload = new Gdn_UploadImage();
            $thumbnailSize = c('Garden.Thumbnail.Size');
            $basename = changeBasename($avatar, "p%s");
            $source = $upload->copyLocal($basename);

            //Set up cropping.
            $crop = new CropImageModule($this, $this->Form, $thumbnailSize, $thumbnailSize, $source);
            $crop->saveButton = false;
            $crop->setExistingCropUrl(Gdn_UploadImage::url(changeBasename($avatar, "n%s")));
            $crop->setSourceImageUrl(Gdn_UploadImage::url(changeBasename($avatar, "p%s")));
            $this->setData('crop', $crop);
        } else {
            $this->setData('avatar', UserModel::getDefaultAvatarUrl());
        }

        if (!$this->Form->authenticatedPostBack()) {
            $this->Form->setData($configurationModel->Data);
        } else if ($this->Form->save() !== false) {
            $upload = new Gdn_UploadImage();
            $newAvatar = false;
            $newUpload = false;
            if ($tmpAvatar = $upload->validateUpload('DefaultAvatar', false)) {
                // New upload
                $newUpload = true;
                $thumbOptions = ['Crop' => true, 'SaveGif' => c('Garden.Thumbnail.SaveGif')];
                $newAvatar = $this->saveDefaultAvatars($tmpAvatar, $thumbOptions);
            } else if ($avatar && $crop && $crop->isCropped()) {
                // New thumbnail
                $tmpAvatar = $source;
                $thumbOptions = ['Crop' => true,
                    'SourceX' => $crop->getCropXValue(),
                    'SourceY' => $crop->getCropYValue(),
                    'SourceWidth' => $crop->getCropWidth(),
                    'SourceHeight' => $crop->getCropHeight()];
                $newAvatar = $this->saveDefaultAvatars($tmpAvatar, $thumbOptions);
            }
            if ($this->Form->errorCount() == 0) {
                if ($newAvatar) {
                    $this->deleteDefaultAvatars($avatar);
                    $avatar = c('Garden.DefaultAvatar');
                    $thumbnailSize = c('Garden.Thumbnail.Size');

                    // Update crop properties.
                    $basename = changeBasename($avatar, "p%s");
                    $source = $upload->copyLocal($basename);
                    $crop = new CropImageModule($this, $this->Form, $thumbnailSize, $thumbnailSize, $source);
                    $crop->saveButton = false;
                    $crop->setSize($thumbnailSize, $thumbnailSize);
                    $crop->setExistingCropUrl(Gdn_UploadImage::url(changeBasename($avatar, "n%s")));
                    $crop->setSourceImageUrl(Gdn_UploadImage::url(changeBasename($avatar, "p%s")));
                    $this->setData('crop', $crop);

                    // New uploads stay on the page to allow cropping. Otherwise, redirect to avatar settings page.
                    if (!$newUpload) {
                        redirectTo('/dashboard/settings/avatars');
                    }
                }
                $this->informMessage(t("Your settings have been saved."));
            }
        }
        $this->render();
    }

    /**
     * Saves the default avatar to /uploads in three formats:
     *   The default image, which is not resized or cropped.
     *   p* : The profile-sized image, which is constrained by Garden.Profile.MaxWidth and Garden.Profile.MaxHeight.
     *   n* : The thumbnail-sized image, which is constrained and cropped according to Garden.Thumbnail.Size.
     *
     * @param string $source The path to the local copy of the image.
     * @param array $thumbOptions The options to save the thumbnail-sized avatar with.
     * @return bool Whether the saves were successful.
     */
    private function saveDefaultAvatars($source, $thumbOptions) {
        try {
            $upload = new Gdn_UploadImage();
            // Generate the target image name
            $targetImage = $upload->generateTargetName(PATH_UPLOADS);
            $imageBaseName = pathinfo($targetImage, PATHINFO_BASENAME);

            // Save the full size image.
            $parts = Gdn_UploadImage::saveImageAs(
                $source,
                self::DEFAULT_AVATAR_FOLDER.'/'.$imageBaseName
            );

            // Save the profile size image.
            Gdn_UploadImage::saveImageAs(
                $source,
                self::DEFAULT_AVATAR_FOLDER."/p$imageBaseName",
                c('Garden.Profile.MaxHeight'),
                c('Garden.Profile.MaxWidth'),
                ['SaveGif' => c('Garden.Thumbnail.SaveGif')]
            );

            $thumbnailSize = c('Garden.Thumbnail.Size');
            // Save the thumbnail size image.
            Gdn_UploadImage::saveImageAs(
                $source,
                self::DEFAULT_AVATAR_FOLDER."/n$imageBaseName",
                $thumbnailSize,
                $thumbnailSize,
                $thumbOptions
            );
        } catch (Exception $ex) {
            $this->Form->addError($ex);
            return false;
        }

        $imageBaseName = $parts['SaveName'];
        saveToConfig('Garden.DefaultAvatar', $imageBaseName);
        return true;
    }

    /**
     * Branding management screen.
     *
     * @since 2.0.0
     * @access public
     */
    public function branding() {
        $this->permission(['Garden.Community.Manage', 'Garden.Settings.Manage'], false);
        $this->setHighlightRoute('dashboard/settings/branding');
        $this->title(t('Branding'));
        $configurationModule = new ConfigurationModule($this);
        $configurationModule->initialize([
            'Garden.HomepageTitle' => [
                'LabelCode' => t('Homepage Title'),
                'Control' => 'textbox',
                'Description' => t('The homepage title is displayed on your home page.', 'The homepage title is displayed on your home page. Pick a title that you would want to see appear in search engines.')
            ],
            'Garden.Description' => [
                'LabelCode' => t('Site Description'),
                'Control' => 'textbox',
                'Description' => t("The site description usually appears in search engines.", 'The site description usually appears in search engines. You should try having a description that is 100–150 characters long.'),
                'Options' => [
                    'Multiline' => true,
                ]
            ],
            'Garden.Title' => [
                'LabelCode' => t('Banner Title'),
                'Control' => 'textbox',
                'Description' => t("The banner title appears on your site's banner and in your browser's title bar.",
                    "The banner title appears on your site's banner and in your browser's title bar. It should be less than 20 characters. If a banner logo is uploaded, it will replace the banner title on user-facing forum pages. Also, keep in mind some themes may hide this title.")

            ],
            'Garden.Logo' => [
                'LabelCode' => t('Banner Logo'),
                'Control' => 'imageupload',
                'Description' => t('LogoDescription', 'The banner logo appears at the top of your site. Some themes may not display this logo.'),
                'Options' => [
                    'RemoveConfirmText' => sprintf(t('Are you sure you want to delete your %s?'), t('banner logo'))
                ]
            ],
            'Garden.MobileLogo' => [
                'LabelCode' => t('Mobile Banner Logo'),
                'Control' => 'imageupload',
                'Description' => t('MobileLogoDescription', 'The mobile banner logo appears at the top of your site. Some themes may not display this logo.'),
                'Options' => [
                    'RemoveConfirmText' => sprintf(t('Are you sure you want to delete your %s?'), t('mobile banner logo'))
                ]
            ],
            'Garden.FavIcon' => [
                'LabelCode' => t('Favicon'),
                'Control' => 'imageupload',
                'Size' => '16x16',
                'OutputType' => 'ico',
                'Prefix' => 'favicon_',
                'Crop' => true,
                'Description' => t('FaviconDescription', "Your site's favicon appears in your browser's title bar. It will be scaled to 16x16 pixels."),
                'Options' => [
                    'RemoveConfirmText' => sprintf(t('Are you sure you want to delete your %s?'), t('favicon'))
                ]
            ],


            'Garden.TouchIcon' => [
                'LabelCode' => t('Touch Icon'),
                'Control' => 'imageupload',
                'Size' => '152x152',
                'OutputType' => 'png',
                'Prefix' => 'favicon-152-',
                'Crop' => true,
                'Description' => t('TouchIconDescription', "The touch icon appears when you bookmark a website on the homescreen of an Apple device. These are usually 152 pixels. Apple adds rounded corners and lighting effect automatically."),
                'Options' => [
                    'RemoveConfirmText' => sprintf(t('Are you sure you want to delete your %s?'), t('Touch Icon'))
                ]
            ],

            'Garden.ShareImage' => [
                'LabelCode' => t('Share Image'),
                'Control' => 'imageupload',
                'Description' => t('ShareImageDescription', "When someone shares a link from your site we try and grab an image from the page. If there isn't an image on the page then we'll use this image instead. The image should be at least 50&times;50, but we recommend 200&times;200."),
                'Options' => [
                    'RemoveConfirmText' => sprintf(t('Are you sure you want to delete your %s?'), t('share image'))
                ]
            ],
            'Garden.MobileAddressBarColor' => [
                'LabelCode' => t('Mobile Address Bar Color'),
                'Control' => 'color',
                'Description' => t('AddressBarColorDescription', 'Some browsers support a color for the address bar. Mobile only.'),
                'Options' => [
                    'AllowEmpty' => true,
                ]
            ]
        ]);
        $this->setData('ConfigurationModule', $configurationModule);
        $this->render();
    }

    /**
     * Manage user bans (add, edit, delete, list).
     *
     * @since 2.0.18
     * @access public
     * @param string $action Add, edit, delete, or none.
     * @param string $search Term to filter ban list by.
     * @param int $page Page number.
     * @param int $iD Ban ID we're editing or deleting.
     */
    public function bans($action = '', $search = '', $page = '', $iD = '') {
        $this->permission('Garden.Settings.Manage');

        // Page setup
        $this->title(t('Ban Rules'));

        list($offset, $limit) = offsetLimit($page, 20);

        $banModel = $this->getBanModel();

        switch (strtolower($action)) {
            case 'add':
            case 'edit':
                $this->Form->setModel($banModel);
                $this->setData('Title', sprintf(t(ucfirst($action).' %s'), t('Ban Rule')));

                if ($this->Form->authenticatedPostBack()) {
                    if ($iD) {
                        $this->Form->setFormValue('BanID', $iD);
                    }

                    // Trim the ban value to avoid obvious mismatches.
                    $banValue = trim($this->Form->getFormValue('BanValue'));
                    $this->Form->setFormValue('BanValue', $banValue);

                    // We won't let you HAL 9000 the entire crew.
                    $crazyBans = ['*', '*@*', '*.*', '*.*.*', '*.*.*.*'];
                    if (in_array($banValue, $crazyBans)) {
                        $this->Form->addError("I'm sorry Dave, I'm afraid I can't do that.");
                    }

                    try {
                        // Save the ban.
                        $newID = $this->Form->save();
                    } catch (Exception $ex) {
                        $this->Form->addError($ex);
                    }
                } else {
                    if ($iD) {
                        $this->Form->setData($banModel->getID($iD));
                    }
                }
                $this->setData('_BanTypes', ['IPAddress' => t('IP Address'), 'Email' => t('Email'), 'Name' => t('Name')]);
                $this->View = 'Ban';
                break;
            case 'delete':
                if ($this->Form->authenticatedPostBack()) {
                    $banModel->delete(['BanID' => $iD]);
                    $this->View = 'BanDelete';
                }
                break;
            case 'find':
                $this->findBanRule($search);
                break;
            default:
                $bans = $banModel->getWhere([], 'BanType, BanValue', 'asc', $limit, $offset)->resultArray();
                $this->setData('Bans', $bans);
                break;
        }

        Gdn_Theme::section('Moderation');
        $this->render();
    }

    /**
     * Layout management screen.
     *
     * @since 2.0.0
     * @access public
     */
    public function layout() {
        $this->permission('Garden.Settings.Manage');

        // Page setup
        $this->setHighlightRoute('dashboard/settings/layout');
        $this->title(t('Homepage'));

        $currentRoute = val('Destination', Gdn::router()->getRoute('DefaultController'), '');
        $this->setData('CurrentTarget', $currentRoute);
        if (!$this->Form->authenticatedPostBack()) {
            $this->Form->setData([
                'Target' => $currentRoute
            ]);
        } else {
            $newRoute = val('Target', $this->Form->formValues(), '');
            Gdn::router()->deleteRoute('DefaultController');
            Gdn::router()->setRoute('DefaultController', $newRoute, 'Internal');
            $this->setData('CurrentTarget', $newRoute);

            // Save the preferred layout setting
            saveToConfig([
                'Vanilla.Discussions.Layout' => val('DiscussionsLayout', $this->Form->formValues(), ''),
                'Vanilla.Categories.Layout' => val('CategoriesLayout', $this->Form->formValues(), '')
            ]);

            $this->informMessage(t("Your changes were saved successfully."));
        }

        // Add warnings for layouts that have been specified by the theme.
        $themeManager = Gdn::themeManager();
        $theme = $themeManager->enabledThemeInfo();
        $layout = val('Layout', $theme);

        $warningText = t('Your theme has specified the layout selected below. Changing the layout may make your theme look broken.');
        $warningAlert = wrap($warningText, 'div', ['class' => 'alert alert-warning padded']);
        $dangerText = t('Your theme recommends the %s layout, but you\'ve selected the %s layout. This may make your theme look broken.');
        $dangerAlert = wrap($dangerText, 'div', ['class' => 'alert alert-danger padded']);

        if (val('Discussions', $layout)) {
            $dicussionsLayout = strtolower(val('Discussions', $layout));
            if ($dicussionsLayout != c('Vanilla.Discussions.Layout')) {
                $discussionsAlert = sprintf($dangerAlert, $dicussionsLayout, c('Vanilla.Discussions.Layout'));
            } else {
                $discussionsAlert = $warningAlert;
            }
            $this->setData('DiscussionsAlert', $discussionsAlert);
        }

        if (val('Categories', $layout)) {
            $categoriesLayout = strtolower(val('Categories', $layout));
            if ($categoriesLayout != c('Vanilla.Categories.Layout')) {
                $categoriesAlert = sprintf($dangerAlert, $categoriesLayout, c('Vanilla.Categories.Layout'));
            } else {
                $categoriesAlert = $warningAlert;
            }
            $this->setData('CategoriesAlert', $categoriesAlert);
        }

        $this->render();
    }

    /**
     *
     * @deprecated
     * @throws Exception
     */
    public function configuration() {
        deprecated('settingsController->configuration()');
    }

    /**
     * Security settings management screen.
     *
     * @since 2.4
     * @access public
     */
    public function security() {
        $this->permission('Garden.Settings.Manage');
        $this->setHighlightRoute('dashboard/settings/security');
        $this->title(t('Security'));

        $validation = new Gdn_Validation();
        $configurationModel = new Gdn_ConfigurationModel($validation);
        $configurationModel->setField([
            'Garden.TrustedDomains',
            'Garden.Format.WarnLeaving',
        ]);

        // Set the model on the form.
        $this->Form->setModel($configurationModel);

        // If seeing the form for the first time...
        if ($this->Form->authenticatedPostBack() === false) {
            // Format trusted domains as a string
            $trustedDomains = val('Garden.TrustedDomains', $configurationModel->Data);
            if (is_array($trustedDomains)) {
                $trustedDomains = implode("\n", $trustedDomains);
            }

            $configurationModel->Data['Garden.TrustedDomains'] = $trustedDomains;

            // Apply the config settings to the form.
            $this->Form->setData($configurationModel->Data);
        } else {
            // Format the trusted domains as an array based on newlines & spaces
            $trustedDomains = $this->Form->getValue('Garden.TrustedDomains');
            $trustedDomains = explodeTrim("\n", $trustedDomains);
            $trustedDomains = array_unique(array_filter($trustedDomains));
            $trustedDomains = implode("\n", $trustedDomains);
            $this->Form->setFormValue('Garden.TrustedDomains', $trustedDomains);
            $this->Form->setFormValue('Garden.Format.DisableUrlEmbeds', $this->Form->getValue('Garden.Format.DisableUrlEmbeds') !== '1');

            if ($this->Form->save() !== false) {
                $this->informMessage(t("Your settings have been saved."));
            }

            // Reformat array as string so it displays properly in the form
            $this->Form->setFormValue('Garden.TrustedDomains', $trustedDomains);
        }

        $this->render();
    }

    /**
     * Backwards compatibility.
     *
     * @deprecated 2.4 Legacy redirect. Use SettingsController::layout instead.
     */
    public function homepage() {
        redirectTo('/settings/layout');
    }

    /**
     * Backwards compatibility.
     *
     * @deprecated 2.4 Legacy redirect. Use SettingsController::branding instead.
     */
    public function banner() {
        redirectTo('/settings/branding');
    }




    /**
     * Outgoing Email management screen.
     *
     * @since 2.0.0
     * @access public
     */
    public function email() {
        $this->permission('Garden.Settings.Manage');
        $this->setHighlightRoute('dashboard/settings/email');
        $this->addJsFile('email.js');
        $this->title(t('Outgoing Email'));

        $validation = new Gdn_Validation();
        $configurationModel = new Gdn_ConfigurationModel($validation);
        $configurationModel->setField([
            'Garden.Email.SupportName',
            'Garden.Email.SupportAddress',
            'Garden.Email.UseSmtp',
            'Garden.Email.SmtpHost',
            'Garden.Email.SmtpUser',
            'Garden.Email.SmtpPassword',
            'Garden.Email.SmtpPort',
            'Garden.Email.SmtpSecurity',
            'Garden.Email.OmitToName'
        ]);

        // Set the model on the form.
        $this->Form->setModel($configurationModel);

        // If seeing the form for the first time...
        if ($this->Form->authenticatedPostBack() === false) {
            // Apply the config settings to the form.
            $this->Form->setData($configurationModel->Data);
        } else {
            // Define some validation rules for the fields being saved
            $configurationModel->Validation->applyRule('Garden.Email.SupportName', 'Required');
            $configurationModel->Validation->applyRule('Garden.Email.SupportAddress', 'Required');
            $configurationModel->Validation->applyRule('Garden.Email.SupportAddress', 'Email');

            if ($this->Form->save() !== false) {
                $this->informMessage(t("Your settings have been saved."));
            }
        }

        $this->render();
    }

    /**
     * Settings page for HTML email styling.
     *
     * Exposes config settings:
     * Garden.EmailTemplate.BackgroundColor
     * Garden.EmailTemplate.ButtonBackgroundColor
     * Garden.EmailTemplate.ButtonTextColor
     * Garden.EmailTemplate.Image
     *
     * Saves the image based on 2 config settings:
     * Garden.EmailTemplate.ImageMaxWidth (default 400px) and
     * Garden.EmailTemplate.ImageMaxHeight (default 300px)
     *
     * @throws Gdn_UserException
     */
    public function emailStyles() {
        // Set default colors
        if (!c('Garden.EmailTemplate.TextColor')) {
            saveToConfig('Garden.EmailTemplate.TextColor', EmailTemplate::DEFAULT_TEXT_COLOR, false);
        }
        if (!c('Garden.EmailTemplate.BackgroundColor')) {
            saveToConfig('Garden.EmailTemplate.BackgroundColor', EmailTemplate::DEFAULT_BACKGROUND_COLOR, false);
        }
        if (!c('Garden.EmailTemplate.ContainerBackgroundColor')) {
            saveToConfig('Garden.EmailTemplate.ContainerBackgroundColor', EmailTemplate::DEFAULT_CONTAINER_BACKGROUND_COLOR, false);
        }
        if (!c('Garden.EmailTemplate.ButtonTextColor')) {
            saveToConfig('Garden.EmailTemplate.ButtonTextColor', EmailTemplate::DEFAULT_BUTTON_TEXT_COLOR, false);
        }
        if (!c('Garden.EmailTemplate.ButtonBackgroundColor')) {
            saveToConfig('Garden.EmailTemplate.ButtonBackgroundColor', EmailTemplate::DEFAULT_BUTTON_BACKGROUND_COLOR, false);
        }

        $this->permission('Garden.Settings.Manage');
        $this->addJsFile('email.js');

        $configurationModule = new ConfigurationModule($this);
        $configurationModule->initialize([
            'Garden.EmailTemplate.Image' => [
                'Control' => 'imageupload',
                'LabelCode' => 'Email Logo',
                'Size' => c('Garden.EmailTemplate.ImageMaxWidth', '400').'x'.c('Garden.EmailTemplate.ImageMaxHeight', '300'),
                'Description' => sprintf(t('Large images will be scaled down.'),
                    c('Garden.EmailTemplate.ImageMaxWidth', 400),
                    c('Garden.EmailTemplate.ImageMaxHeight', 300)),
                'Options' => [
                    'RemoveConfirmText' => sprintf(t('Are you sure you want to delete your %s?'), t('email logo'))
                ]
            ],
            'Garden.EmailTemplate.TextColor' => [
                'Control' => 'color'
            ],
            'Garden.EmailTemplate.BackgroundColor' => [
                'Control' => 'color'
            ],
            'Garden.EmailTemplate.ContainerBackgroundColor' => [
                'Control' => 'color',
                'LabelCode' => 'Page Color'
            ],
            'Garden.EmailTemplate.ButtonTextColor' => [
                'Control' => 'color'
            ],
            'Garden.EmailTemplate.ButtonBackgroundColor' => [
                'Control' => 'color'
            ],
        ]);

        $previewButton = wrap(t('Preview'), 'span', ['class' => 'js-email-preview-button btn btn-secondary']);
        $configurationModule->controller()->setData('FormFooter', ['FormFooter' => $previewButton]);

        $this->setData('ConfigurationModule', $configurationModule);
        $this->render();
    }

    /**
     * Sets up a new Gdn_Email object with a test email.
     *
     * @param string $image The img src of the previewed image
     * @param string $textColor The hex color code of the text.
     * @param string $backGroundColor The hex color code of the background color.
     * @param string $containerBackgroundColor The hex color code of the container background color.
     * @param string $buttonTextColor The hex color code of the link color.
     * @param string $buttonBackgroundColor The hex color code of the button background.
     * @return Gdn_Email The email object with the test colors set.
     */
    public function getTestEmail($image = '', $textColor = '', $backGroundColor = '', $containerBackgroundColor = '', $buttonTextColor = '', $buttonBackgroundColor = '') {
        $emailer = new Gdn_Email();
        $email = $emailer->getEmailTemplate();

        if ($image) {
            $email->setImage($image);
        }
        if ($textColor) {
            $email->setTextColor($textColor);
        }
        if ($backGroundColor) {
            $email->setBackgroundColor($backGroundColor);
        }
        if ($backGroundColor) {
            $email->setContainerBackgroundColor($containerBackgroundColor);
        }
        if ($buttonTextColor) {
            $email->setDefaultButtonTextColor($buttonTextColor);
        }
        if ($buttonBackgroundColor) {
            $email->setDefaultButtonBackgroundColor($buttonBackgroundColor);
        }
        $message = t('Test Email Message');

        $email->setMessage($message)
            ->setTitle(t('Test Email'))
            ->setButton(externalUrl('/'), t('Check it out'));
        $emailer->setEmailTemplate($email);
        return $emailer;
    }

    /**
     * Echoes out a test email with the colors and image in the post request.
     *
     * @throws Exception
     * @throws Gdn_UserException
     */
    public function emailPreview() {
        $request = Gdn::request();
        $image = $request->post('image', '');
        $textColor = $request->post('textColor', '');
        $backGroundColor = $request->post('backgroundColor', '');
        $containerBackGroundColor = $request->post('containerBackgroundColor', '');
        $buttonTextColor = $request->post('buttonTextColor', '');
        $buttonBackgroundColor = $request->post('buttonBackgroundColor', '');

        echo $this->getTestEmail($image, $textColor, $backGroundColor, $containerBackGroundColor, $buttonTextColor, $buttonBackgroundColor)->getEmailTemplate()->toString();
    }

    /**
     * Form for sending a test email.
     * On postback, sends a test email to the addresses specified in the form.
     *
     * @throws Exception
     * @throws Gdn_UserException
     */
    public function emailTest() {
        if (!Gdn::session()->checkPermission('Garden.Community.Manage')) {
            throw permissionException();
        }
        $this->setHighlightRoute('dashboard/settings/email');
        $this->Form = new Gdn_Form();
        $validation = new Gdn_Validation();
        $configurationModel = new Gdn_ConfigurationModel($validation);
        $this->Form->setModel($configurationModel);
        if ($this->Form->authenticatedPostBack() !== false) {
            $addressList = $this->Form->getFormValue('EmailTestAddresses');
            $addresses = explode(',', $addressList);
            if (sizeof($addresses) > 10) {
                $this->Form->addError(sprintf(t('Too many addresses! We\'ll send up to %s addresses at once.'), '10'));
            } else {
                $emailer = $this->getTestEmail();
                $emailer->to($addresses);
                $emailer->subject(sprintf(t('Test email from %s'), c('Garden.Title')));

                try {
                    if ($emailer->send()) {
                        $this->informMessage(t("The email has been sent."));
                    } else {
                        $this->Form->addError(t('Error sending email. Please review the addresses and try again.'));
                    }
                } catch (Exception $e) {
                    if (debug()) {
                        throw $e;
                    }
                }
            }
        }
        $this->render();
    }

    /**
     * Manages the Garden.Email.Format setting.
     *
     * @param $value Whether to send emails in plaintext.
     * @throws Exception
     * @throws Gdn_UserException
     */
    public function setEmailFormat($value) {
        if (!Gdn::request()->isAuthenticatedPostBack(true)) {
            throw new Exception('Requires POST', 405);
        }
        $value = strtolower($value);
        if (in_array($value, Gdn_Email::$supportedFormats)) {
            if (Gdn::session()->checkPermission('Garden.Community.Manage')) {
                saveToConfig('Garden.Email.Format', $value);
                if ($value === 'html') {
                    $newToggle = wrap(anchor('<div class="toggle-well"></div><div class="toggle-slider"></div>', '/dashboard/settings/setemailformat/text', 'Hijack'), 'span', ['class' => "toggle-wrap toggle-wrap-on"]);
                    $this->jsonTarget('.js-foggy', 'foggyOff', 'Trigger');
                } else {
                    $newToggle = wrap(anchor('<div class="toggle-well"></div><div class="toggle-slider"></div>', '/dashboard/settings/setemailformat/html', 'Hijack'), 'span', ['class' => "toggle-wrap toggle-wrap-off"]);
                    $this->jsonTarget('.js-foggy', 'foggyOn', 'Trigger');
                }
                $this->jsonTarget("#plaintext-toggle", $newToggle);
            }
        }
        $this->render('Blank', 'Utility');
    }

    /**
     * Manages the Tagging.Discussions.Enabled setting.
     *
     * @param String $value Either 'true' or 'false', whether to enable tagging.
     * @throws Exception
     * @throws Gdn_UserException
     */
    public function enableTagging($value) {
        if (!Gdn::request()->isAuthenticatedPostBack(true)) {
            throw new Exception('Requires POST', 405);
        }
        $value = strtolower($value);
        if (Gdn::session()->checkPermission('Garden.Community.Manage')) {
            saveToConfig('Tagging.Discussions.Enabled', $value === 'true');
            if ($value === 'true') {
                $newToggle = wrap(anchor('<div class="toggle-well"></div><div class="toggle-slider"></div>', '/dashboard/settings/enabletagging/false', 'Hijack'), 'span', ['class' => "toggle-wrap toggle-wrap-on"]);
                $this->jsonTarget('.js-foggy', 'foggyOff', 'Trigger');
                $this->informMessage(sprintf(t('%s enabled.'), t('Tagging')));
            } else {
                $newToggle = wrap(anchor('<div class="toggle-well"></div><div class="toggle-slider"></div>', '/dashboard/settings/enabletagging/true', 'Hijack'), 'span', ['class' => "toggle-wrap toggle-wrap-off"]);
                $this->jsonTarget('.js-foggy', 'foggyOn', 'Trigger');
                $this->informMessage(sprintf(t('%s disabled.'), t('Tagging')));
            }
            $this->jsonTarget("#enable-tagging-toggle", $newToggle);
        }
        $this->render('blank', 'utility');
    }

    /**
     * Endpoint for retrieving current email image url.
     */
    public function emailImageUrl() {
        $this->deliveryMethod(DELIVERY_METHOD_JSON);
        $this->deliveryType(DELIVERY_TYPE_DATA);
        $image = c('Garden.EmailTemplate.Image');
        if ($image) {
            $image = Gdn_UploadImage::url($image);
        }
        $this->setData('EmailImage', $image);
        $this->render();
    }


    /**
     * Manages the Garden.PrivateCommunity setting.
     *
     * @param String $enabled Either 'true' or 'false', whether to enable a private community.
     * @throws Exception
     * @throws Gdn_UserException
     */
    public function privateCommunity($enabled) {
        if (!Gdn::request()->isAuthenticatedPostBack(true)) {
            throw new Exception('Requires POST', 405);
        }
        $enabled = strtolower($enabled);
        if (Gdn::session()->checkPermission('Garden.Community.Manage')) {
            saveToConfig('Garden.PrivateCommunity', $enabled === 'true');
            if ($enabled === 'true') {
                $newToggle = wrap(anchor('<div class="toggle-well"></div><div class="toggle-slider"></div>', '/dashboard/settings/privatecommunity/false', 'Hijack'), 'span', ['class' => "toggle-wrap toggle-wrap-on"]);
                $this->informMessage(sprintf(t('%s enabled.'), t('Private Communities')));
            } else {
                $newToggle = wrap(anchor('<div class="toggle-well"></div><div class="toggle-slider"></div>', '/dashboard/settings/privatecommunity/true', 'Hijack'), 'span', ['class' => "toggle-wrap toggle-wrap-off"]);
                $this->informMessage(sprintf(t('%s disabled.'), t('Private Communities')));
            }
            $this->jsonTarget("#private-community-toggle", $newToggle);
        }
        $this->render('blank', 'utility');
    }

    /**
     * Main dashboard.
     *
     * You can override this method with a method in your plugin named
     * SettingsController_Index_Create. You can hook into it with methods named
     * SettingsController_Index_Before and SettingsController_Index_After.
     *
     * @since 2.0.0
     * @access public
     */
    public function index() {

        // Confirm that the user has at least one of the many admin preferences.
        $this->permission([
            'Garden.Settings.View',
            'Garden.Settings.Manage',
            'Garden.Community.Manage',
            'Garden.Moderation.Manage',
            'Moderation.ModerationQueue.Manage',
            'Garden.Users.Add',
            'Garden.Users.Edit',
            'Garden.Users.Delete',
            'Garden.Users.Approve',
        ], false);

        // Send the user to the last section they navigated to in the dashboard.
        $section = Gdn::session()->getPreference('DashboardNav.DashboardLandingPage', 'DashboardHome');
        if ($section) {
            $sections = DashboardNavModule::getDashboardNav()->getSectionsInfo();
            $url = val('url', val($section, $sections));
            if ($url) {
                redirectTo($url);
            }
        }

        // Resolve our default landing page redirection based on permissions.
        if (!Gdn::session()->checkPermission([
                'Garden.Settings.View',
                'Garden.Settings.Manage',
                'Garden.Community.Manage',
            ], false)) {
            // We don't have permission to see the dashboard/home.
            redirectTo(DashboardNavModule::getDashboardNav()->getUrlForSection('Moderation'));
        }

        // Still here?
        redirectTo('dashboard/settings/home');
    }

    public function home() {
        $this->addJsFile('settings.js');
        $this->title(t('Dashboard'));

        $this->RequiredAdminPermissions = [
            'Garden.Settings.View',
            'Garden.Settings.Manage',
            'Garden.Community.Manage',
        ];

        $this->fireEvent('DefineAdminPermissions');
        $this->permission($this->RequiredAdminPermissions, false);
        $this->setHighlightRoute('dashboard/settings');

        $userModel = Gdn::userModel();

        // Get recently active users
        $this->ActiveUserData = $userModel->getActiveUsers(5);

        // Check for updates
        $this->addUpdateCheck();

        $this->addDefinition('ExpandText', t('more'));
        $this->addDefinition('CollapseText', t('less'));

        // Fire an event so other applications can add some data to be displayed
        $this->fireEvent('DashboardData');

        Gdn_Theme::section('DashboardHome');
        $this->setData('IsWidePage', true);

        $this->render('index');
    }

    /**
     * Adds information to the definition list that causes the app to "phone
     * home" and see if there are upgrades available.
     *
     * Currently added to the dashboard only. Nothing renders with this method.
     * It is public so it can be added by plugins.
     */
    public function addUpdateCheck() {
        if (c('Garden.NoUpdateCheck')) {
            return;
        }

        // Check to see if the application needs to phone-home for updates. Doing
        // this here because this method is always called when admin pages are
        // loaded regardless of the application loading them.
        $updateCheckDate = Gdn::config('Garden.UpdateCheckDate', '');
        if ($updateCheckDate == '' // was not previous defined
            || !isTimestamp($updateCheckDate) // was not a valid timestamp
            || $updateCheckDate < strtotime("-1 day") // was not done within the last day
        ) {
            $updateData = [];

            // Grab all of the available addons & versions.
            foreach ([Addon::TYPE_ADDON, Addon::TYPE_THEME] as $type) {
                $addons = Gdn::addonManager()->lookupAllByType($type);
                /* @var Addon $addon */
                foreach ($addons as $addon) {
                    $updateData[] = [
                        'Name' => $addon->getRawKey(),
                        'Version' => $addon->getVersion(),
                        'Type' => $addon->getInfoValue('oldType', $type)
                    ];
                }
            }

            // Dump the entire set of information into the definition list. The client will ping the server for updates.
            $this->addDefinition('UpdateChecks', $updateData);
        }
    }

    /**
     * Manage list of locales.
     *
     * @since 2.0.0
     * @access public
     * @param string $Op 'enable' or 'disable'
     * @param string $LocaleKey Unique ID of locale to be modified.
     * @param string $TransientKey Security token.
     */
    public function locales($Op = null, $LocaleKey = null) {
        $this->permission('Garden.Settings.Manage');

        $this->title(t('Locales'));
        $this->setHighlightRoute('dashboard/settings/locales');
        $this->addJsFile('addons.js');

        $LocaleModel = new LocaleModel();

        // Get the available locale packs.
        $AvailableLocales = $LocaleModel->availableLocalePacks();

        // Get the enabled locale packs.
        $EnabledLocales = $LocaleModel->enabledLocalePacks();

        // Check to enable/disable a locale.
        if ($this->Form->authenticatedPostBack() && !$Op) {
            // Save the default locale.
            saveToConfig('Garden.Locale', $this->Form->getFormValue('Locale'));
            $this->informMessage(t("Your changes have been saved."));

            Gdn::locale()->refresh();
            redirectTo('/settings/locales');
        } else {
            $this->Form->setValue('Locale', Gdn_Locale::canonicalize(c('Garden.Locale', 'en')));
        }

        if ($Op) {
            switch (strtolower($Op)) {
                case 'enable':
                    $this->enableLocale($LocaleKey, val($LocaleKey, $AvailableLocales), $EnabledLocales);
                    break;
                case 'disable':
                    $this->disableLocale($LocaleKey, val($LocaleKey, $AvailableLocales), $EnabledLocales);
            }
        }

        // Check for the default locale warning.
        $DefaultLocale = Gdn_Locale::canonicalize(c('Garden.Locale'));
        if ($DefaultLocale !== 'en') {
            $LocaleFound = false;
            $MatchingLocales = [];
            foreach ($AvailableLocales as $Key => $LocaleInfo) {
                $Locale = val('Locale', $LocaleInfo);
                if ($Locale == $DefaultLocale) {
                    $MatchingLocales[] = val('Name', $LocaleInfo, $Key);
                }

                if (val($Key, $EnabledLocales) == $DefaultLocale) {
                    $LocaleFound = true;
                }

            }
            $this->setData('DefaultLocale', $DefaultLocale);
            $this->setData('DefaultLocaleWarning', !$LocaleFound);
            $this->setData('MatchingLocalePacks', htmlspecialchars(implode(', ', $MatchingLocales)));
        }

        // Remove all hidden locales, unless they are enabled.
        $AvailableLocales = array_filter($AvailableLocales, function ($locale) use ($EnabledLocales) {
            return !val('Hidden', $locale) || isset($EnabledLocales[val('Index', $locale)]);
        });

        $this->setData('AvailableLocales', $AvailableLocales);
        $this->setData('EnabledLocales', $EnabledLocales);
        $this->setData('Locales', $LocaleModel->availableLocales());
        $this->render();
    }

    public function enableLocale($addonName, $addonInfo) {
        if (!Gdn::request()->isAuthenticatedPostBack(true)) {
            throw new Exception('Requires POST', 405);
        }
        $this->permission('Garden.Settings.Manage');

        if (!is_array($addonInfo)) {
            $this->Form->addError('@'.sprintf(t('The %s locale pack does not exist.'), htmlspecialchars($addonName)), 'LocaleKey');
        } elseif (!isset($addonInfo['Locale'])) {
            $this->Form->addError('ValidateRequired', 'Locale');
        } else {
            saveToConfig("EnabledLocales.$addonName", $addonInfo['Locale']);
            $this->informMessage(sprintf(t('%s Enabled.'), val('Name', $addonInfo, t('Locale'))));
        }

        $this->handleAddonToggle($addonName, $addonInfo, 'locales', true);
        $this->render('blank', 'utility', 'dashboard');
    }

    public function disableLocale($addonName, $addonInfo) {
        if (!Gdn::request()->isAuthenticatedPostBack(true)) {
            throw new Exception('Requires POST', 405);
        }
        $this->permission('Garden.Settings.Manage');

        removeFromConfig("EnabledLocales.$addonName");
        $this->informMessage(sprintf(t('%s Disabled.'), val('Name', $addonInfo, t('Locale'))));

        $this->handleAddonToggle($addonName, $addonInfo, 'locales', false);
        $this->render('blank', 'utility', 'dashboard');
    }

    /**
     * Manage list of plugins.
     *
     * @since 2.0.0
     * @access public
     * @param string $filter 'enabled', 'disabled', or 'all' (default)
     * @param string $pluginName Unique ID of plugin to be modified.
     * @param string $TransientKey Security token.
     */
    public function plugins($filter = '', $pluginName = '') {
        $this->permission('Garden.Settings.Manage');

        // Page setup
        $this->addJsFile('addons.js');
        $this->title(t('Plugins'));
        $this->setHighlightRoute('dashboard/settings/plugins');

        // Verify addon cache integrity?
        if ($this->verifyAddonCache()) {
            $this->addJsFile('addoncache.js');
            $this->addDefinition('VerifyCache', 'addon');
        }

        if (!in_array($filter, ['enabled', 'disabled'])) {
            $filter = 'all';
        }
        $this->Filter = $filter;

        // Retrieve all available plugins from the plugins directory
        $this->EnabledPlugins = Gdn::pluginManager()->enabledPlugins();
        self::sortAddons($this->EnabledPlugins);
        $this->AvailablePlugins = Gdn::pluginManager()->availablePlugins();
        self::sortAddons($this->AvailablePlugins);

        if ($pluginName != '') {
            if (in_array(strtolower($pluginName), array_map('strtolower', array_keys($this->EnabledPlugins)))) {
                $this->disablePlugin($pluginName, $filter);
            } else {
                $this->enablePlugin($pluginName, $filter);
            }
        } else {
            $this->render();
        }
    }

    public function disablePlugin($pluginName, $filter = 'all') {
        if (!Gdn::request()->isAuthenticatedPostBack(true)) {
            throw new Exception('Requires POST', 405);
        }

        $this->permission('Garden.Settings.Manage');

        $action = 'none';
        if ($filter == 'enabled') {
            $action = 'SlideUp';
        }

        $addon = Gdn::addonManager()->lookupAddon($pluginName);

        try {
            Gdn::pluginManager()->disablePlugin($pluginName);
            Gdn_LibraryMap::clearCache();
            $this->informMessage(sprintf(t('%s Disabled.'), val('name', $addon->getInfo(), t('Plugin'))));
            $this->EventArguments['PluginName'] = $pluginName;
            $this->fireEvent('AfterDisablePlugin');
        } catch (Exception $e) {
            $this->Form->addError($e);
        }

        $this->handleAddonToggle($pluginName, $addon->getInfo(), 'plugins', false, $filter, $action);
        $this->reloadPanelNavigation('Settings', '/dashboard/settings/plugins');
        $this->render('blank', 'utility', 'dashboard');
    }

    public function enablePlugin($pluginName, $filter = 'all') {
        if (!Gdn::request()->isAuthenticatedPostBack(true)) {
            throw new Exception('Requires POST', 405);
        }

        $this->permission('Garden.Settings.Manage');

        $action = 'none';
        if ($filter == 'disabled') {
            $action = 'SlideUp';
        }

        $addon = Gdn::addonManager()->lookupAddon($pluginName);
        $requirementsEnabled = [];

        try {
            $validation = new Gdn_Validation();
            $result = Gdn::pluginManager()->enablePlugin($pluginName, $validation);
            if (!$result) {
                $this->Form->setValidationResults($validation->results());
            } else {
                Gdn_LibraryMap::clearCache();

                if (is_array($result) && array_key_exists('RequirementsEnabled', $result)) {
                    if (is_array($result['RequirementsEnabled']) && count($result['RequirementsEnabled']) > 0) {
                        $requirementsEnabled = $result['RequirementsEnabled'];
                        $requirementNames = [];
                        foreach ($requirementsEnabled as $requiredAddon) {
                            $requirementNames[] = val('name', $requiredAddon->getInfo(), t('Plugin'));
                        }
                        $this->informMessage(sprintf(t('Required addons enabled: %s'), implode(', ', $requirementNames)));
                    }
                }

                $this->informMessage(sprintf(t('%s Enabled.'), val('name', $addon->getInfo(), t('Plugin'))));
            }
            $this->EventArguments['PluginName'] = $pluginName;
            $this->EventArguments['Validation'] = $validation;
            $this->fireEvent('AfterEnablePlugin');
        } catch (Exception $e) {
            $this->Form->addError($e);
        }

        $this->handleAddonToggle($pluginName, $addon->getInfo(), 'plugins', true, $filter, $action);
        if (count($requirementsEnabled) > 0) {
            foreach ($requirementsEnabled as $requiredAddon) {
                /** @var $requiredAddon Addon */
                $this->handleAddonToggle($requiredAddon->getKey(), $requiredAddon->getInfo(), 'plugins', true, $filter, $action);
            }
        }

        $this->reloadPanelNavigation('Settings', '/dashboard/settings/plugins');
        $this->render('blank', 'utility', 'dashboard');
    }

    /**
     * Configuration of registration settings.
     *
     * Events: BeforeRegistrationUpdate
     *
     * @since 2.0.0
     * @access public
     * @param string $redirectUrl Where to send user after registration.
     */
    public function registration($redirectUrl = '') {
        $this->permission('Garden.Settings.Manage');
        $this->setHighlightRoute('dashboard/settings/registration');

        $this->addJsFile('registration.js');
        $this->title(t('Registration'));

        // Load roles with sign-in permission
        $roleModel = new RoleModel();
        $this->RoleData = $roleModel->getByPermission('Garden.SignIn.Allow');
        $this->setData('_Roles', array_column($this->RoleData->resultArray(), 'Name', 'RoleID'));

        // Get currently selected InvitationOptions
        $this->ExistingRoleInvitations = Gdn::config('Garden.Registration.InviteRoles');
        if (is_array($this->ExistingRoleInvitations) === false) {
            $this->ExistingRoleInvitations = [];
        }

        // Get the currently selected Expiration Length
        $this->InviteExpiration = Gdn::config('Garden.Registration.InviteExpiration', '');

        // Registration methods.
        $this->RegistrationMethods = [
            // 'Closed' => "Registration is closed.",
            'Basic' => "New users fill out a simple form and are granted access immediately.",
            'Approval' => "New users are reviewed and approved by an administrator (that's you!).",
            'Invitation' => "Existing members send invitations to new members.",
            'Connect' => "New users are only registered through SSO plugins."
        ];

        // Options for how many invitations a role can send out per month.
        $this->InvitationOptions = [
            '0' => t('None'),
            '1' => '1',
            '2' => '2',
            '5' => '5',
            '-1' => t('Unlimited')
        ];

        // Options for when invitations should expire.
        $this->InviteExpirationOptions = [
            '1 week' => t('1 week after being sent'),
            '2 weeks' => t('2 weeks after being sent'),
            '1 month' => t('1 month after being sent'),
            'FALSE' => t('never')
        ];

        // Replace 'Captcha' with 'Basic' if needed
        if (c('Garden.Registration.Method') == 'Captcha') {
            saveToConfig('Garden.Registration.Method', 'Basic');
        }

        // Create a model to save configuration settings
        $validation = new Gdn_Validation();
        $configurationModel = new Gdn_ConfigurationModel($validation);

        $registrationOptions = [
            'Garden.Registration.Method' => 'Basic',
            'Garden.Registration.InviteExpiration',
            'Garden.Registration.ConfirmEmail'
        ];
        $configurationModel->setField($registrationOptions);

<<<<<<< HEAD
        $roleModel = new RoleModel();
        $unconfirmedCount = $roleModel
            ->getByType(RoleModel::TYPE_UNCONFIRMED)
            ->count();
        $this->setData('ConfirmationSupported', $unconfirmedCount > 0);
        unset($roleModel, $unconfirmedCount);

        $this->EventArguments['Validation'] = &$Validation;
        $this->EventArguments['Configuration'] = &$ConfigurationModel;
=======
        $this->EventArguments['Validation'] = &$validation;
        $this->EventArguments['Configuration'] = &$configurationModel;
>>>>>>> 29178958
        $this->fireEvent('Registration');

        // Set the model on the forms.
        $this->Form->setModel($configurationModel);

        if ($this->Form->authenticatedPostBack() === false) {
            $this->Form->setData($configurationModel->Data);
        } else {
            // Define some validation rules for the fields being saved
            $configurationModel->Validation->applyRule('Garden.Registration.Method', 'Required');

            // Define the Garden.Registration.RoleInvitations setting based on the postback values
            $invitationRoleIDs = $this->Form->getValue('InvitationRoleID');
            $invitationCounts = $this->Form->getValue('InvitationCount');
            $this->ExistingRoleInvitations = arrayCombine($invitationRoleIDs, $invitationCounts);
            $configurationModel->forceSetting('Garden.Registration.InviteRoles', $this->ExistingRoleInvitations);

            if ($this->data('ConfirmationSupported') === false && $this->Form->getValue('Garden.Registration.ConfirmEmail')) {
                $this->Form->addError('A role with default type "unconfirmed" is required to use email confirmation.');
            }

            // Event hook
            $this->EventArguments['ConfigurationModel'] = &$configurationModel;
            $this->fireEvent('BeforeRegistrationUpdate');

            // Save!
            if ($this->Form->save() !== false) {
                // Get the updated Expiration Length
                $this->InviteExpiration = Gdn::config('Garden.Registration.InviteExpiration', '');
                $this->informMessage(t("Your settings have been saved."));
                if ($redirectUrl != '') {
                    $this->setRedirectTo($redirectUrl, false);
                }
            }
        }

        $this->render();
    }

    /**
     * Sort list of addons for display.
     *
     * @since 2.0.0
     * @access public
     * @param array $array Addon data (e.g. $PluginInfo).
     * @param bool $filter Whether to exclude hidden addons (defaults to TRUE).
     */
    public static function sortAddons(&$array, $filter = true) {
        // Make sure every addon has a name.
        foreach ($array as $key => $value) {
            if ($filter && val('Hidden', $value)) {
                unset($array[$key]);
                continue;
            }

            $name = val('Name', $value, $key);
            setValue('Name', $array[$key], $name);
        }
        uasort($array, ['SettingsController', 'CompareAddonName']);
    }

    /**
     * Compare addon names for uasort.
     *
     * @since 2.0.0
     * @access public
     * @see self::sortAddons()
     * @param array $a First addon data.
     * @param array $b Second addon data.
     * @return int Result of strcasecmp.
     */
    public static function compareAddonName($a, $b) {
        return strcasecmp(val('Name', $a), val('Name', $b));
    }

    /**
     * Test and addon to see if there are any fatal errors during install.
     *
     * @since 2.0.0
     * @access public
     * @param string $addonType
     * @param string $addonName
     * @param string $transientKey Security token.
     */
    public function testAddon($addonType = '', $addonName = '', $transientKey = '') {
        $this->permission('Garden.Settings.Manage');

        if (!in_array($addonType, ['Plugin', 'Application', 'Theme', 'Locale'])) {
            $addonType = 'Plugin';
        }

        $session = Gdn::session();
        $addonName = $session->validateTransientKey($transientKey) ? $addonName : '';
        if ($addonType == 'Locale') {
            $addonManager = new LocaleModel();
            $testMethod = 'TestLocale';
        } else {
            $addonManagerName = $addonType.'Manager';
            $testMethod = 'Test'.$addonType;
            $addonManager = Gdn::factory($addonManagerName);
        }
        if ($addonName != '') {
            $validation = new Gdn_Validation();

            try {
                $addonManager->$testMethod($addonName, $validation);
            } catch (Exception $ex) {
                if (debug()) {
                    throw $ex;
                } else {
                    echo $ex->getMessage();
                    return;
                }
            }
        }

        ob_clean();
        echo 'Success';
    }

    /**
     * Manage options for a theme.
     *
     * @since 2.0.0
     * @access public
     * @todo Why is this in a giant try/catch block?
     */
    public function themeOptions() {
        $this->permission('Garden.Settings.Manage');

        try {
            $this->addJsFile('addons.js');
            $this->setHighlightRoute('dashboard/settings/themeoptions');

            $themeManager = Gdn::themeManager();
            $this->setData('ThemeInfo', $themeManager->enabledThemeInfo());

            if ($this->Form->authenticatedPostBack()) {
                // Save the styles to the config.
                $styleKey = $this->Form->getFormValue('StyleKey');

                $configSaveData = [
                    'Garden.ThemeOptions.Styles.Key' => $styleKey,
                    'Garden.ThemeOptions.Styles.Value' => $this->data("ThemeInfo.Options.Styles.$styleKey.Basename")];

                // Save the text to the locale.
                $translations = [];
                foreach ($this->data('ThemeInfo.Options.Text', []) as $key => $default) {
                    $value = $this->Form->getFormValue($this->Form->escapeString('Text_'.$key));
                    $configSaveData["ThemeOption.{$key}"] = $value;
                    //$this->Form->setFormValue('Text_'.$Key, $Value);
                }

                saveToConfig($configSaveData);
                $this->informMessage(t("Your changes have been saved."));
            }

            $this->setData('ThemeOptions', c('Garden.ThemeOptions'));
            $styleKey = $this->data('ThemeOptions.Styles.Key');

            if (!$this->Form->isPostBack()) {
                foreach ($this->data('ThemeInfo.Options.Text', []) as $key => $options) {
                    $default = val('Default', $options, '');
                    $value = c("ThemeOption.{$key}", '#DEFAULT#');
                    if ($value === '#DEFAULT#') {
                        $value = $default;
                    }

                    $this->Form->setValue($this->Form->escapeString('Text_'.$key), $value);
                }
            }

            $this->setData('ThemeFolder', $themeManager->enabledTheme());
            $this->title(t('Theme Options'));
            $this->Form->addHidden('StyleKey', $styleKey);
        } catch (Exception $ex) {
            $this->Form->addError($ex);
        }

        $this->render();
    }

    /**
     * Manage options for a mobile theme.
     *
     * @since 2.0.0
     * @access public
     * @todo Why is this in a giant try/catch block?
     */
    public function mobileThemeOptions() {
        $this->permission('Garden.Settings.Manage');

        try {
            $this->addJsFile('addons.js');
            $this->setHighlightRoute('dashboard/settings/mobilethemeoptions');

            $themeManager = Gdn::themeManager();
            $enabledThemeName = $themeManager->mobileTheme();
            $enabledThemeInfo = $themeManager->getThemeInfo($enabledThemeName);

            $this->setData('ThemeInfo', $enabledThemeInfo);

            if ($this->Form->authenticatedPostBack()) {
                // Save the styles to the config.
                $styleKey = $this->Form->getFormValue('StyleKey');

                $configSaveData = [
                    'Garden.MobileThemeOptions.Styles.Key' => $styleKey,
                    'Garden.MobileThemeOptions.Styles.Value' => $this->data("ThemeInfo.Options.Styles.$styleKey.Basename")];

                // Save the text to the locale.
                $translations = [];
                foreach ($this->data('ThemeInfo.Options.Text', []) as $key => $default) {
                    $value = $this->Form->getFormValue($this->Form->escapeString('Text_'.$key));
                    $configSaveData["ThemeOption.{$key}"] = $value;
                    //$this->Form->setFormValue('Text_'.$Key, $Value);
                }

                saveToConfig($configSaveData);
                $this->fireEvent['AfterSaveThemeOptions'];

                $this->informMessage(t("Your changes have been saved."));
            }

            $this->setData('ThemeOptions', c('Garden.MobileThemeOptions'));
            $styleKey = $this->data('ThemeOptions.Styles.Key');

            if (!$this->Form->authenticatedPostBack()) {
                foreach ($this->data('ThemeInfo.Options.Text', []) as $key => $options) {
                    $default = val('Default', $options, '');
                    $value = c("ThemeOption.{$key}", '#DEFAULT#');
                    if ($value === '#DEFAULT#') {
                        $value = $default;
                    }

                    $this->Form->setFormValue($this->Form->escapeString('Text_'.$key), $value);
                }
            }

            $this->setData('ThemeFolder', $enabledThemeName);
            $this->title(t('Mobile Theme Options'));
            $this->Form->addHidden('StyleKey', $styleKey);
        } catch (Exception $ex) {
            $this->Form->addError($ex);
        }

        $this->render('themeoptions');
    }

    /**
     * Themes management screen.
     *
     * @since 2.0.0
     * @access public
     * @param string $themeName Unique ID.
     * @param string $transientKey Security token.
     */
    public function themes($themeName = '', $transientKey = '') {
        $this->addJsFile('addons.js');
        $this->setData('Title', t('Themes'));

        // Verify addon cache integrity?
        if ($this->verifyAddonCache()) {
            $this->addJsFile('addoncache.js');
            $this->addDefinition('VerifyCache', 'theme');
        }

        $this->permission('Garden.Settings.Manage');
        $this->setHighlightRoute('dashboard/settings/themes');

        $themeKey = Gdn::themeManager()->getEnabledDesktopThemeKey();

        // Check to see if the resolved theme is the same as the one set in config. If not, we couldn't
        // find the theme and are using the default theme instead. Show an error.
        $enabledThemeKey = c('Garden.Theme', Gdn_ThemeManager::DEFAULT_DESKTOP_THEME);
        if ($themeName === '' && $themeKey !== $enabledThemeKey) {
            $message = t('The theme with key %s could not be found and will not be started.');
            $this->Form->addError(sprintf($message, $enabledThemeKey));
        }

        $currentTheme = $this->themeInfoToMediaItem($themeKey, true);
        $this->setData('CurrentTheme', $currentTheme);

        $themes = Gdn::themeManager()->availableThemes();
        uasort($themes, ['SettingsController', '_NameSort']);

        // Remove themes that are archived
        $remove = [];
        foreach ($themes as $index => $theme) {
            $archived = val('Archived', $theme);
            if ($archived) {
                $remove[] = $index;
            }

            // Remove mobile themes, as they have own page.
            if (isset($theme['IsMobile']) && $theme['IsMobile']) {
                unset($themes[$index]);
            }
        }
        foreach ($remove as $index) {
            unset($themes[$index]);
        }
        $this->setData('AvailableThemes', $themes);

        if ($themeName != '' && Gdn::session()->validateTransientKey($transientKey)) {
            try {
                $themeInfo = Gdn::themeManager()->getThemeInfo($themeName);
                if ($themeInfo === false) {
                    throw new Exception(sprintf(t("Could not find a theme identified by '%s'"), $themeName));
                }

                Gdn::session()->setPreference(['PreviewThemeName' => '', 'PreviewThemeFolder' => '']); // Clear out the preview
                Gdn::themeManager()->enableTheme($themeName);
                $this->EventArguments['ThemeName'] = $themeName;
                $this->EventArguments['ThemeInfo'] = $themeInfo;
                $this->fireEvent('AfterEnableTheme');
            } catch (Exception $ex) {
                $this->Form->addError($ex);
            }

            if ($this->Form->errorCount() == 0) {
                redirectTo('/settings/themes');
            }

        }
        $this->render();
    }

    public function themeInfo($themeName) {
        $this->permission('Garden.Settings.Manage');
        $themeMedia = $this->themeInfoToMediaItem($themeName);
        $this->setData('Theme', $themeMedia);
        $this->render();
    }

    /**
     * Compiles theme info data into a media module.
     *
     * @param string $themeKey The theme key from the themeinfo array.
     * @param bool $isCurrent Whether the theme is the current theme (if so, adds a little current-theme flag when rendering).
     * @return MediaItemModule A media item representing the theme.
     * @throws Exception
     */
    private function themeInfoToMediaItem($themeKey, $isCurrent = false) {
        $themeInfo = Gdn::themeManager()->getThemeInfo($themeKey);

        if (!$themeInfo) {
            throw new Exception(sprintf(t('Theme with key %s not found.'), $themeKey));
        }
        $options = val('Options', $themeInfo, []);
        $iconUrl = val('IconUrl', $themeInfo, val('ScreenshotUrl', $themeInfo,
            "applications/dashboard/design/images/theme-placeholder.svg"));
        $themeName = val('Name', $themeInfo, val('Index', $themeInfo, $themeKey));
        $themeUrl = val('ThemeUrl', $themeInfo, '');
        $description = val('Description', $themeInfo, '');
        $version = val('Version', $themeInfo, '');
        $newVersion = val('NewVersion', $themeInfo, '');
        $attr = [];

        if ($isCurrent) {
            $attr['class'] = 'media-callout-grey-bg';
        }

        $media = new MediaItemModule($themeName, $themeUrl, $description, 'div', $attr);
        $media->setView('media-callout');
        $media->addOption('has-options', !empty($options));
        $media->addOption('has-upgrade', $newVersion != '' && version_compare($newVersion, $version, '>'));
        $media->addOption('new-version', val('NewVersion', $themeInfo, ''));
        $media->setImage($iconUrl);

        if ($isCurrent) {
            $media->addOption('is-current', $isCurrent);
        }

        // Meta

        // Add author meta
        $author = val('Author', $themeInfo, '');
        $authorUrl = val('AuthorUrl', $themeInfo, '');
        $media->addMetaIf($author != '', '<span class="media-meta author">'
            .sprintf('Created by %s', $authorUrl != '' ? anchor($author, $authorUrl) : $author).'</span>');

        // Add version meta
        $version = val('Version', $themeInfo, '');
        $media->addMetaIf($version != '', '<span class="media-meta version">'
            .sprintf(t('Version %s'), $version).'</span>');

        // Add requirements meta
        $requirements = val('RequiredApplications', $themeInfo, []);
        $required = [];
        $requiredString = '';

        if (!empty($requirements)) {
            foreach ($requirements as $requirement => $versionInfo) {
                $required[] = printf(t('%1$s Version %2$s'), $requirement, $versionInfo);
            }
        }

        if (!empty($required)) {
            $requiredString .= '<span class="media-meta requirements">'.t('Requires: ').implode(', ', $required).'</span>';
        }
        $media->addMetaIf($requiredString != '', $requiredString);
        return $media;
    }

    /**
     * Mobile Themes management screen.
     *
     * @since 2.2.10.3
     * @access public
     * @param string $ThemeName Unique ID.
     * @param string $TransientKey Security token.
     */
    public function mobileThemes($ThemeName = '', $TransientKey = '') {
        $IsMobile = true;

        $this->addJsFile('addons.js');
        $this->addJsFile('addons.js');
        $this->setData('Title', t('Mobile Themes'));

        $this->permission('Garden.Settings.Manage');
        $this->setHighlightRoute('dashboard/settings/themes');

        // Get currently enabled theme.
        $themeKey = Gdn::themeManager()->getEnabledMobileThemeKey();
        $ThemeInfo = Gdn::themeManager()->getThemeInfo($themeKey);

        // Check to see if the resolved theme is the same as the one set in config. If not, we couldn't
        // find the theme and are using the default theme instead. Show an error.
        $enabledThemeKey = c('Garden.MobileTheme', Gdn_ThemeManager::DEFAULT_MOBILE_THEME);
        if ($ThemeName === '' && $themeKey !== $enabledThemeKey) {
            $message = t('The theme with key %s could not be found and will not be started.');
            $this->Form->addError(sprintf($message, $enabledThemeKey));
        }

        $this->setData('EnabledThemeInfo', $ThemeInfo);
        $this->setData('EnabledThemeFolder', val('Folder', $ThemeInfo));
        $this->setData('EnabledTheme', $ThemeInfo);
        $this->setData('EnabledThemeScreenshotUrl', val('ScreenshotUrl', $ThemeInfo));
        $this->setData('EnabledThemeName', val('Name', $ThemeInfo, val('Index', $ThemeInfo)));

        // Get all themes.
        $Themes = Gdn::themeManager()->availableThemes();

        // Filter themes.
        foreach ($Themes as $ThemeKey => $ThemeData) {
            // Only show mobile themes.
            if (empty($ThemeData['IsMobile'])) {
                unset($Themes[$ThemeKey]);
            }

            // Remove themes that are archived
            if (!empty($ThemeData['Archived'])) {
                unset($Themes[$ThemeKey]);
            }
        }

        uasort($Themes, ['SettingsController', '_NameSort']);
        $this->setData('AvailableThemes', $Themes);

        // Process self-post.
        if ($ThemeName != '' && Gdn::session()->validateTransientKey($TransientKey)) {
            try {
                $ThemeInfo = Gdn::themeManager()->getThemeInfo($ThemeName);
                if ($ThemeInfo === false) {
                    throw new Exception(sprintf(t("Could not find a theme identified by '%s'"), $ThemeName));
                }

                Gdn::session()->setPreference(['PreviewMobileThemeName' => '', 'PreviewMobileThemeFolder' => '']); // Clear out the preview
                Gdn::themeManager()->enableTheme($ThemeName, $IsMobile);
                $this->EventArguments['ThemeName'] = $ThemeName;
                $this->EventArguments['ThemeInfo'] = $ThemeInfo;
                $this->fireEvent('AfterEnableTheme');
            } catch (Exception $Ex) {
                $this->Form->addError($Ex);
            }

            $AsyncRequest = ($this->deliveryType() === DELIVERY_TYPE_VIEW)
                ? true
                : false;

            if ($this->Form->errorCount() == 0) {
                if ($AsyncRequest) {
                    echo 'Success';
                    $this->render('Blank', 'Utility', 'Dashboard');
                    exit;
                } else {
                    redirectTo('/settings/mobilethemes');
                }
            } else {
                if ($AsyncRequest) {
                    echo $this->Form->errorString();
                    $this->render('Blank', 'Utility', 'Dashboard');
                    exit;
                }
            }
        }

        $this->render();
    }


    /**
     * Finds the bans rules affecting a given user. Valid arguments include either the user ID or the username.
     *
     * @param int|string $userIdentifier Either the username or user ID.
     */
    private function findBanRule($userIdentifier) {
        $this->permission('Moderation.Bans.Manage');

        $userModel = new UserModel();

        if (is_numeric($userIdentifier)) {
            $user = $userModel->getID($userIdentifier);
        } else {
            $user = $userModel->getByUsername($userIdentifier);
        }

        if ($user === false) {
            $this->setData('Title', sprintf(t('Ban rules matching %s'), htmlspecialchars($userIdentifier)));
            $emptyMessageTitle = sprintf(t('User does not exist'));
            $this->setData('EmptyMessageTitle', $emptyMessageTitle);
            $emptyMessageBody = sprintf(t('Cannot find the user identified by %s.'), htmlspecialchars($userIdentifier));
            $this->setData('EmptyMessageBody', $emptyMessageBody);
            return;
        }

        $matchingBans = [];

        if ($user) {
            $userID = val('UserID', $user);
            $userIPs = $userModel->getIPs($userID);

            // Check auto bans
            $banRules = BanModel::allBans();
            foreach ($banRules as $banRule) {
                // Convert ban to regex.
                $parts = explode('*', str_replace('%', '*', $banRule['BanValue']));
                $parts = array_map('preg_quote', $parts);
                $regex = '`^'.implode('.*', $parts).'$`i';

                switch ($banRule['BanType']) {
                    case 'IPAddress':
                        foreach ($userIPs as $ip) {
                            if (preg_match($regex, $ip)) {
                                $matchingBans[] = $banRule;
                            }
                        }
                        break;
                    case 'Email':
                    case 'Name':
                        if (preg_match($regex, val($banRule['BanType'], $user))) {
                            $matchingBans[] = $banRule;
                        }
                }
            }
        }

        // Join ban's insert username.
        foreach($matchingBans as &$banRule) {
            $banRule['InsertName'] = val('Name', $userModel->getID(val('InsertUserID', $banRule)));
        }

        Gdn_Theme::section('Moderation');
        $this->setHighlightRoute('dashboard/settings/bans');
        $this->setData('Title', sprintf(t('Ban rules matching %s'), val('Name', $user)));
        $this->setData('Bans', $matchingBans);
        $emptyMessage = sprintf(t('There are no existing ban rules affecting user %s.'), val('Name', $user));
        $this->setData('EmptyMessageBody', $emptyMessage);
    }


    protected static function _nameSort($a, $b) {
        return strcasecmp(val('Name', $a), val('Name', $b));
    }

    /**
     * Show a preview of a theme.
     *
     * @since 2.0.0
     * @access public
     * @param string $themeName Unique ID.
     * @param string $transientKey
     */
    public function previewTheme($themeName = '', $transientKey = '') {
        $this->permission('Garden.Settings.Manage');

        if (Gdn::session()->validateTransientKey($transientKey)) {
            $themeInfo = Gdn::themeManager()->getThemeInfo($themeName);
            $previewThemeName = $themeName;
            $displayName = val('Name', $themeInfo);
            $isMobile = val('IsMobile', $themeInfo);

            // If we failed to get the requested theme, cancel preview
            if ($themeInfo === false) {
                $previewThemeName = '';
            }

            if ($isMobile) {
                Gdn::session()->setPreference(
                    ['PreviewMobileThemeFolder' => $previewThemeName,
                    'PreviewMobileThemeName' => $displayName]
                );
            } else {
                Gdn::session()->setPreference(
                    ['PreviewThemeFolder' => $previewThemeName,
                    'PreviewThemeName' => $displayName]
                );
            }

            $this->fireEvent('PreviewTheme', ['ThemeInfo' => $themeInfo]);

            redirectTo('/');
        } else {
            redirectTo('settings/themes');
        }
    }

    /**
     * Closes theme preview.
     *
     * @since 2.0.0
     * @access public
     *
     * @param string $previewThemeFolder
     * @param string $transientKey
     */
    public function cancelPreview($previewThemeFolder = '', $transientKey = '') {
        $this->permission('Garden.Settings.Manage');
        $isMobile = false;

        if (Gdn::session()->validateTransientKey($transientKey)) {
            $themeInfo = Gdn::themeManager()->getThemeInfo($previewThemeFolder);
            $isMobile = val('IsMobile', $themeInfo);

            if ($isMobile) {
                Gdn::session()->setPreference(
                    ['PreviewMobileThemeFolder' => '',
                    'PreviewMobileThemeName' => '']
                );
            } else {
                Gdn::session()->setPreference(
                    ['PreviewThemeFolder' => '',
                    'PreviewThemeName' => '']
                );
            }
        }

        if ($isMobile) {
            redirectTo('settings/mobilethemes');
        } else {
            redirectTo('settings/themes');
        }
    }

    /**
     * Remove the default avatar from config & delete it.
     *
     * @since 2.0.0
     * @access public
     */
    public function removeDefaultAvatar() {
        if (Gdn::request()->isAuthenticatedPostBack(true) && Gdn::session()->checkPermission('Garden.Community.Manage')) {
            $avatar = c('Garden.DefaultAvatar', '');
            $this->deleteDefaultAvatars($avatar);
            removeFromConfig('Garden.DefaultAvatar');
            $this->informMessage(sprintf(t('%s deleted.'), t('Avatar')));
        }
        $this->render('blank', 'utility', 'dashboard');
    }

    /**
     * Deletes uploaded default avatars.
     *
     * @param string $avatar The avatar to delete.
     */
    private function deleteDefaultAvatars($avatar = '') {
        if ($avatar && $this->isUploadedDefaultAvatar($avatar)) {
            $upload = new Gdn_Upload();
            $upload->delete(self::DEFAULT_AVATAR_FOLDER.'/'.basename($avatar));
            $upload->delete(self::DEFAULT_AVATAR_FOLDER.'/'.basename(changeBasename($avatar, 'p%s')));
            $upload->delete(self::DEFAULT_AVATAR_FOLDER.'/'.basename(changeBasename($avatar, 'n%s')));
        }
    }

    /**
     * Prompts new admins how to get started using new install.
     *
     * @since 2.0.0
     * @access public
     */
    public function gettingStarted() {
        $this->permission('Garden.Settings.Manage');

        $this->setData('Title', t('Getting Started'));
        $this->setHighlightRoute('dashboard/settings/gettingstarted');

        Gdn_Theme::section('Tutorials');
        $this->setData('IsWidePage', true);
        $this->render();
    }

    /**
     *
     *
     * @param string $tutorial
     */
    public function tutorials($tutorial = '') {
        $this->permission('Garden.Settings.Manage');
        $this->setData('Title', t('Help &amp; Tutorials'));
        $this->setHighlightRoute('dashboard/settings/tutorials');
        $this->setData('CurrentTutorial', $tutorial);
        Gdn_Theme::section('Tutorials');
        $this->setData('IsWidePage', true);
        $this->render();
    }

    /**
     * Can we attempt to verify the addon cache's integrity?
     *
     * @return bool
     */
    private function verifyAddonCache() {
        return !c('Cache.Addons.DisableEndpoints');
    }
}<|MERGE_RESOLUTION|>--- conflicted
+++ resolved
@@ -1532,7 +1532,6 @@
         ];
         $configurationModel->setField($registrationOptions);
 
-<<<<<<< HEAD
         $roleModel = new RoleModel();
         $unconfirmedCount = $roleModel
             ->getByType(RoleModel::TYPE_UNCONFIRMED)
@@ -1540,12 +1539,8 @@
         $this->setData('ConfirmationSupported', $unconfirmedCount > 0);
         unset($roleModel, $unconfirmedCount);
 
-        $this->EventArguments['Validation'] = &$Validation;
-        $this->EventArguments['Configuration'] = &$ConfigurationModel;
-=======
         $this->EventArguments['Validation'] = &$validation;
         $this->EventArguments['Configuration'] = &$configurationModel;
->>>>>>> 29178958
         $this->fireEvent('Registration');
 
         // Set the model on the forms.
