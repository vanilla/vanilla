--- conflicted
+++ resolved
@@ -582,12 +582,8 @@
       $StyleKey = $this->Data('ThemeOptions.Styles.Key');
 
       if (!$this->Form->IsPostBack()) {
-<<<<<<< HEAD
          foreach ($this->Data('ThemeInfo.Options.Text', array()) as $Key => $Options) {
             $Default = GetValue('Default', $Options, ' ');
-=======
-         foreach ($this->Data('ThemeInfo.Options.Text', array()) as $Key => $Default) {
->>>>>>> e8576923
             $this->Form->SetFormValue($this->Form->EscapeString('Text_'.$Key), T('Theme_'.$Key, $Default));
          }
       }
