<?php if (!defined('APPLICATION')) exit();

/**
 * Manages installation of Dashboard.
 *
 * @copyright 2003 Vanilla Forums, Inc
 * @license http://www.opensource.org/licenses/gpl-2.0.php GPL
 * @package Garden
 * @since 2.0
 */

class SetupController extends DashboardController {
   /** @var array Models to automatically instantiate. */
   public $Uses = array('Form', 'Database');

   /**
    * Add CSS & module, set error master view. Automatically run on every use.
    *
    * @since 2.0.0
    * @access public
    */
   public function Initialize() {
      $this->Head = new HeadModule($this);
      $this->AddCssFile('setup.css');
      $this->AddJsFile('jquery.js');
      // Make sure all errors are displayed.
      SaveToConfig('Garden.Errors.MasterView', 'deverror.master.php', array('Save' => FALSE));
   }

   /**
    * The summary of all settings available.
    *
    * The menu items displayed here are collected from each application's
    * application controller and all plugin's definitions.
    *
    * @since 2.0.0
    * @access public
    */
   public function Index() {
      $this->AddJsFile('setup.js');

      $this->ApplicationFolder = 'dashboard';
      $this->MasterView = 'setup';
      // Fatal error if Garden has already been installed.
      $Installed = C('Garden.Installed');
      if ($Installed) {
         $this->View = "AlreadyInstalled";
         $this->Render();
         return;
      }

      if (!$this->_CheckPrerequisites()) {
         $this->View = 'prerequisites';
      } else {
         $this->View = 'configure';

         // Make sure the user has copied the htaccess file over.
         if (!file_exists(PATH_ROOT.'/.htaccess') && !$this->Form->GetFormValue('SkipHtaccess')) {
            $this->SetData('NoHtaccess', TRUE);
            $this->Form->AddError(T('You are missing Vanilla\'s .htaccess file.', 'You are missing Vanilla\'s <b>.htaccess</b> file. Sometimes this file isn\'t copied if you are using ftp to upload your files because this file is hidden. Make sure you\'ve copied the <b>.htaccess</b> file before continuing.'));
         }

         $ApplicationManager = new Gdn_ApplicationManager();

         // Need to go through all of the setups for each application. Garden,
         if ($this->Configure() && $this->Form->IsPostBack()) {
            // Get list of applications to enable during install
            // Override by creating the config and adding this setting before install begins
            $AppNames = C('Garden.Install.Applications', array('Conversations', 'Vanilla'));
            try {
               // Step through the available applications, enabling each of them.
               foreach ($AppNames as $AppName) {
                  $Validation = new Gdn_Validation();
                  $ApplicationManager->RegisterPermissions($AppName, $Validation);
                  $ApplicationManager->EnableApplication($AppName, $Validation);
               }

               Gdn::PluginManager()->Start(TRUE);
            } catch (Exception $ex) {
               $this->Form->AddError($ex);
            }
            if ($this->Form->ErrorCount() == 0) {
               // Save a variable so that the application knows it has been installed.
               // Now that the application is installed, select a more user friendly error page.
               $Config = array('Garden.Installed' => TRUE);
               SaveToConfig($Config);
               $this->FireEvent('Installed');

<<<<<<< HEAD
=======
               PermissionModel::ResetAllRoles();

>>>>>>> 309d8ed8
               // Go to the dashboard
               Redirect('/settings/gettingstarted');
            }
         }
      }
      $this->Render();
   }

   /**
    * Allows the configuration of basic setup information in Garden. This
    * should not be functional after the application has been set up.
    *
    * @since 2.0.0
    * @access public
    * @param string $RedirectUrl Where to send user afterward.
    */
   private function Configure($RedirectUrl = '') {
      // Create a model to save configuration settings
      $Validation = new Gdn_Validation();
      $ConfigurationModel = new Gdn_ConfigurationModel($Validation);
      $ConfigurationModel->SetField(array('Garden.Locale', 'Garden.Title', 'Garden.RewriteUrls', 'Garden.WebRoot', 'Garden.Cookie.Salt', 'Garden.Cookie.Domain', 'Database.Name', 'Database.Host', 'Database.User', 'Database.Password', 'Garden.Registration.ConfirmEmail', 'Garden.Email.SupportName'));

      // Set the models on the forms.
      $this->Form->SetModel($ConfigurationModel);

      // Load the locales for the locale dropdown
      // $Locale = Gdn::Locale();
      // $AvailableLocales = $Locale->GetAvailableLocaleSources();
      // $this->LocaleData = array_combine($AvailableLocales, $AvailableLocales);

      // If seeing the form for the first time...
      if (!$this->Form->IsPostback()) {
         // Force the webroot using our best guesstimates
         $ConfigurationModel->Data['Database.Host'] = 'localhost';
         $this->Form->SetData($ConfigurationModel->Data);
      } else {
         // Define some validation rules for the fields being saved
         $ConfigurationModel->Validation->ApplyRule('Database.Name', 'Required', 'You must specify the name of the database in which you want to set up Vanilla.');

         // Let's make some user-friendly custom errors for database problems
         $DatabaseHost = $this->Form->GetFormValue('Database.Host', '~~Invalid~~');
         $DatabaseName = $this->Form->GetFormValue('Database.Name', '~~Invalid~~');
         $DatabaseUser = $this->Form->GetFormValue('Database.User', '~~Invalid~~');
         $DatabasePassword = $this->Form->GetFormValue('Database.Password', '~~Invalid~~');
         $ConnectionString = GetConnectionString($DatabaseName, $DatabaseHost);
         try {
            $Connection = new PDO(
               $ConnectionString,
               $DatabaseUser,
               $DatabasePassword
            );
         } catch (PDOException $Exception) {
            switch ($Exception->getCode()) {
               case 1044:
                  $this->Form->AddError(T('The database user you specified does not have permission to access the database. Have you created the database yet? The database reported: <code>%s</code>'), strip_tags($Exception->getMessage()));
                  break;
               case 1045:
                  $this->Form->AddError(T('Failed to connect to the database with the username and password you entered. Did you mistype them? The database reported: <code>%s</code>'), strip_tags($Exception->getMessage()));
                  break;
               case 1049:
                  $this->Form->AddError(T('It appears as though the database you specified does not exist yet. Have you created it yet? Did you mistype the name? The database reported: <code>%s</code>'), strip_tags($Exception->getMessage()));
                  break;
               case 2005:
                  $this->Form->AddError(T("Are you sure you've entered the correct database host name? Maybe you mistyped it? The database reported: <code>%s</code>"), strip_tags($Exception->getMessage()));
                  break;
               default:
                  $this->Form->AddError(sprintf(T('ValidateConnection'), strip_tags($Exception->getMessage())));
               break;
            }
         }

         $ConfigurationModel->Validation->ApplyRule('Garden.Title', 'Required');

         $ConfigurationFormValues = $this->Form->FormValues();
         if ($ConfigurationModel->Validate($ConfigurationFormValues) !== TRUE || $this->Form->ErrorCount() > 0) {
            // Apply the validation results to the form(s)
            $this->Form->SetValidationResults($ConfigurationModel->ValidationResults());
         } else {
            $Host = array_shift(explode(':',Gdn::Request()->RequestHost()));
            $Domain = Gdn::Request()->Domain();

            // Set up cookies now so that the user can be signed in.
            $ExistingSalt = C('Garden.Cookie.Salt', FALSE);
            $ConfigurationFormValues['Garden.Cookie.Salt'] = ($ExistingSalt) ? $ExistingSalt : RandomString(10);
            $ConfigurationFormValues['Garden.Cookie.Domain'] = ''; // Don't set this to anything by default. # Tim - 2010-06-23
            // Additional default setup values.
            $ConfigurationFormValues['Garden.Registration.ConfirmEmail'] = TRUE;
            $ConfigurationFormValues['Garden.Email.SupportName'] = $ConfigurationFormValues['Garden.Title'];

            $ConfigurationModel->Save($ConfigurationFormValues, TRUE);

            // If changing locale, redefine locale sources:
            $NewLocale = 'en'; // $this->Form->GetFormValue('Garden.Locale', FALSE);
            if ($NewLocale !== FALSE && Gdn::Config('Garden.Locale') != $NewLocale) {
               $ApplicationManager = new Gdn_ApplicationManager();
               $Locale = Gdn::Locale();
               $Locale->Set($NewLocale, $ApplicationManager->EnabledApplicationFolders(), Gdn::PluginManager()->EnabledPluginFolders(), TRUE);
            }

            // Install db structure & basic data.
            $Database = Gdn::Database();
            $Database->Init();
            $Drop = FALSE; // Gdn::Config('Garden.Version') === FALSE ? TRUE : FALSE;
            $Explicit = FALSE;
            try {
               include(PATH_APPLICATIONS . DS . 'dashboard' . DS . 'settings' . DS . 'structure.php');
            } catch (Exception $ex) {
               $this->Form->AddError($ex);
            }

            if ($this->Form->ErrorCount() > 0)
               return FALSE;

            // Create the administrative user
            $UserModel = Gdn::UserModel();
            $UserModel->DefineSchema();
            $UsernameError = T('UsernameError', 'Username can only contain letters, numbers, underscores, and must be between 3 and 20 characters long.');
            $UserModel->Validation->ApplyRule('Name', 'Username', $UsernameError);
            $UserModel->Validation->ApplyRule('Name', 'Required', T('You must specify an admin username.'));
            $UserModel->Validation->ApplyRule('Password', 'Required', T('You must specify an admin password.'));
            $UserModel->Validation->ApplyRule('Password', 'Match');
            $UserModel->Validation->ApplyRule('Email', 'Email');

            if (!($AdminUserID = $UserModel->SaveAdminUser($ConfigurationFormValues))) {
               $this->Form->SetValidationResults($UserModel->ValidationResults());
            } else {
               // The user has been created successfully, so sign in now.
               SaveToConfig('Garden.Installed', TRUE, array('Save' => FALSE));
               Gdn::Session()->Start($AdminUserID, TRUE);
               SaveToConfig('Garden.Installed', FALSE, array('Save' => FALSE));
            }

            if ($this->Form->ErrorCount() > 0)
               return FALSE;

            // Assign some extra settings to the configuration file if everything succeeded.
            $ApplicationInfo = array();
            include(CombinePaths(array(PATH_APPLICATIONS . DS . 'dashboard' . DS . 'settings' . DS . 'about.php')));

            // Detect rewrite abilities
            $CanRewrite = (bool)$this->Form->GetFormValue('RewriteUrls');

            // Detect Internet connection for CDNs
            $Disconnected = !(bool)@fsockopen('ajax.googleapis.com',80);

            SaveToConfig(array(
               'Garden.Version' => ArrayValue('Version', GetValue('Dashboard', $ApplicationInfo, array()), 'Undefined'),
               'Garden.RewriteUrls' => $CanRewrite,
               'Garden.Cdns.Disable' => $Disconnected,
               'Garden.CanProcessImages' => function_exists('gd_info'),
               'EnabledPlugins.GettingStarted' => 'GettingStarted', // Make sure the getting started plugin is enabled
               'EnabledPlugins.HtmLawed' => 'HtmLawed' // Make sure html purifier is enabled so html has a default way of being safely parsed.
            ));
         }
      }
      return $this->Form->ErrorCount() == 0 ? TRUE : FALSE;
   }

   /**
    * Check minimum requirements for Garden.
    *
    * @since 2.0.0
    * @access private
    * @return bool Whether platform passes requirement check.
    */
   private function _CheckPrerequisites() {
      // Make sure we are running at least PHP 5.1
      if (version_compare(phpversion(), ENVIRONMENT_PHP_VERSION) < 0)
         $this->Form->AddError(sprintf(T('You are running PHP version %1$s. Vanilla requires PHP %2$s or greater. You must upgrade PHP before you can continue.'), phpversion(), ENVIRONMENT_PHP_VERSION));

      // Make sure PDO is available
      if (!class_exists('PDO'))
         $this->Form->AddError(T('You must have the PDO module enabled in PHP in order for Vanilla to connect to your database.'));

      if (!defined('PDO::MYSQL_ATTR_USE_BUFFERED_QUERY'))
         $this->Form->AddError(T('You must have the MySQL driver for PDO enabled in order for Vanilla to connect to your database.'));

      // Make sure that the correct filesystem permissions are in place
		$PermissionProblem = FALSE;

      // Make sure the appropriate folders are writeable.
      $ProblemDirectories = array();
      if (!is_readable(PATH_CONF) || !IsWritable(PATH_CONF))
         $ProblemDirectories[] = PATH_CONF;

      if (!is_readable(PATH_UPLOADS) || !IsWritable(PATH_UPLOADS))
         $ProblemDirectories[] = PATH_UPLOADS;

      if (!is_readable(PATH_CACHE) || !IsWritable(PATH_CACHE))
         $ProblemDirectories[] = PATH_CACHE;

      if (count($ProblemDirectories) > 0) {
         $PermissionProblem = TRUE;

         $PermissionError = T(
            'Some folders don\'t have correct permissions.',
            '<p>Some of your folders do not have the correct permissions.</p><p>Using your ftp client, or via command line, make sure that the following permissions are set for your vanilla installation:</p>');

         $PermissionHelp = '<pre>chmod -R 777 '.implode("\nchmod -R 777 ", $ProblemDirectories).'</pre>';

         $this->Form->AddError($PermissionError.$PermissionHelp);
      }

      // Make sure the config folder is writeable
      if (!$PermissionProblem) {
         $ConfigFile = Gdn::Config()->DefaultPath();
         if (!file_exists($ConfigFile))
            file_put_contents($ConfigFile, '');

         // Make sure the config file is writeable
         if (!is_readable($ConfigFile) || !IsWritable($ConfigFile)) {
            $this->Form->AddError(sprintf(T('Your configuration file does not have the correct permissions. PHP needs to be able to read and write to this file: <code>%s</code>'), $ConfigFile));
				$PermissionProblem = TRUE;
         }
      }

      // Make sure the cache folder is writeable
      if (!$PermissionProblem) {
         if (!file_exists(PATH_CACHE.'/Smarty')) mkdir(PATH_CACHE.'/Smarty');
         if (!file_exists(PATH_CACHE.'/Smarty/cache')) mkdir(PATH_CACHE.'/Smarty/cache');
         if (!file_exists(PATH_CACHE.'/Smarty/compile')) mkdir(PATH_CACHE.'/Smarty/compile');
      }

      return $this->Form->ErrorCount() == 0 ? TRUE : FALSE;
   }

   public function TestUrlRewrites() {
      die('ok');
   }
}<|MERGE_RESOLUTION|>--- conflicted
+++ resolved
@@ -86,11 +86,8 @@
                SaveToConfig($Config);
                $this->FireEvent('Installed');
 
-<<<<<<< HEAD
-=======
                PermissionModel::ResetAllRoles();
 
->>>>>>> 309d8ed8
                // Go to the dashboard
                Redirect('/settings/gettingstarted');
             }
