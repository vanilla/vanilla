<?php if (!defined('APPLICATION')) exit();

/**
 * Manages installation of Dashboard.
 *
 * @copyright 2003 Vanilla Forums, Inc
 * @license http://www.opensource.org/licenses/gpl-2.0.php GPL
 * @package Garden
 * @since 2.0
 */

class SetupController extends DashboardController {
   /** @var array Models to automatically instantiate. */
   public $Uses = array('Form', 'Database');

   /**
    * Add CSS & module, set error master view. Automatically run on every use.
    *
    * @since 2.0.0
    * @access public
    */
   public function Initialize() {
      $this->Head = new HeadModule($this);
      $this->AddCssFile('setup.css');
      $this->AddJsFile('jquery.js');
      // Make sure all errors are displayed.
      SaveToConfig('Garden.Errors.MasterView', 'deverror.master.php', array('Save' => FALSE));
   }

   /**
    * The summary of all settings available.
    *
    * The menu items displayed here are collected from each application's
    * application controller and all plugin's definitions.
    *
    * @since 2.0.0
    * @access public
    */
   public function Index() {
      $this->AddJsFile('setup.js');

      $this->ApplicationFolder = 'dashboard';
      $this->MasterView = 'setup';
      // Fatal error if Garden has already been installed.
      $Installed = C('Garden.Installed');
      if ($Installed) {
         $this->View = "AlreadyInstalled";
         $this->Render();
         return;
      }

      if (!$this->_CheckPrerequisites()) {
         $this->View = 'prerequisites';
      } else {
         $this->View = 'configure';

         // Make sure the user has copied the htaccess file over.
         if (!file_exists(PATH_ROOT.'/.htaccess') && !$this->Form->GetFormValue('SkipHtaccess')) {
            $this->SetData('NoHtaccess', TRUE);
            $this->Form->AddError(T('You are missing Vanilla\'s .htaccess file.', 'You are missing Vanilla\'s <b>.htaccess</b> file. Sometimes this file isn\'t copied if you are using ftp to upload your files because this file is hidden. Make sure you\'ve copied the <b>.htaccess</b> file before continuing.'));
         }

         $ApplicationManager = new Gdn_ApplicationManager();

         // Need to go through all of the setups for each application. Garden,
         if ($this->Configure() && $this->Form->IsPostBack()) {
            // Get list of applications to enable during install
            // Override by creating the config and adding this setting before install begins
            $AppNames = C('Garden.Install.Applications', array('Conversations', 'Vanilla'));
            try {
               // Step through the available applications, enabling each of them.
               foreach ($AppNames as $AppName) {
                  $Validation = new Gdn_Validation();
                  $ApplicationManager->RegisterPermissions($AppName, $Validation);
                  $ApplicationManager->EnableApplication($AppName, $Validation);
               }

               Gdn::PluginManager()->Start(TRUE);
            } catch (Exception $ex) {
               $this->Form->AddError($ex);
            }
            if ($this->Form->ErrorCount() == 0) {
               // Save a variable so that the application knows it has been installed.
               // Now that the application is installed, select a more user friendly error page.
               $Config = array('Garden.Installed' => TRUE);
               SaveToConfig($Config);
               $this->FireEvent('Installed');

<<<<<<< HEAD
=======
               PermissionModel::ResetAllRoles();

>>>>>>> d29be776
               // Go to the dashboard
               Redirect('/settings/gettingstarted');
            }
         }
      }
      $this->Render();
   }

   /**
    * Allows the configuration of basic setup information in Garden. This
    * should not be functional after the application has been set up.
    *
    * @since 2.0.0
    * @access public
    * @param string $RedirectUrl Where to send user afterward.
    */
   private function Configure($RedirectUrl = '') {
      // Create a model to save configuration settings
      $Validation = new Gdn_Validation();
      $ConfigurationModel = new Gdn_ConfigurationModel($Validation);
<<<<<<< HEAD
      $ConfigurationModel->SetField(array('Garden.Locale', 'Garden.Title', 'Garden.WebRoot', 'Garden.Cookie.Salt', 'Garden.Cookie.Domain', 'Database.Name', 'Database.Host', 'Database.User', 'Database.Password', 'Garden.Registration.ConfirmEmail', 'Garden.Email.SupportName'));
=======
      $ConfigurationModel->SetField(array('Garden.Locale', 'Garden.Title', 'Garden.RewriteUrls', 'Garden.WebRoot', 'Garden.Cookie.Salt', 'Garden.Cookie.Domain', 'Database.Name', 'Database.Host', 'Database.User', 'Database.Password', 'Garden.Registration.ConfirmEmail', 'Garden.Email.SupportName'));
>>>>>>> d29be776

      // Set the models on the forms.
      $this->Form->SetModel($ConfigurationModel);

      // Load the locales for the locale dropdown
      // $Locale = Gdn::Locale();
      // $AvailableLocales = $Locale->GetAvailableLocaleSources();
      // $this->LocaleData = array_combine($AvailableLocales, $AvailableLocales);

      // If seeing the form for the first time...
      if (!$this->Form->IsPostback()) {
         // Force the webroot using our best guesstimates
         $ConfigurationModel->Data['Database.Host'] = 'localhost';
         $this->Form->SetData($ConfigurationModel->Data);
      } else {
         // Define some validation rules for the fields being saved
         $ConfigurationModel->Validation->ApplyRule('Database.Name', 'Required', 'You must specify the name of the database in which you want to set up Vanilla.');

         // Let's make some user-friendly custom errors for database problems
         $DatabaseHost = $this->Form->GetFormValue('Database.Host', '~~Invalid~~');
         $DatabaseName = $this->Form->GetFormValue('Database.Name', '~~Invalid~~');
         $DatabaseUser = $this->Form->GetFormValue('Database.User', '~~Invalid~~');
         $DatabasePassword = $this->Form->GetFormValue('Database.Password', '~~Invalid~~');
         $ConnectionString = GetConnectionString($DatabaseName, $DatabaseHost);
         try {
            $Connection = new PDO(
               $ConnectionString,
               $DatabaseUser,
               $DatabasePassword
            );
         } catch (PDOException $Exception) {
            switch ($Exception->getCode()) {
               case 1044:
                  $this->Form->AddError(T('The database user you specified does not have permission to access the database. Have you created the database yet? The database reported: <code>%s</code>'), strip_tags($Exception->getMessage()));
                  break;
               case 1045:
                  $this->Form->AddError(T('Failed to connect to the database with the username and password you entered. Did you mistype them? The database reported: <code>%s</code>'), strip_tags($Exception->getMessage()));
                  break;
               case 1049:
                  $this->Form->AddError(T('It appears as though the database you specified does not exist yet. Have you created it yet? Did you mistype the name? The database reported: <code>%s</code>'), strip_tags($Exception->getMessage()));
                  break;
               case 2005:
                  $this->Form->AddError(T("Are you sure you've entered the correct database host name? Maybe you mistyped it? The database reported: <code>%s</code>"), strip_tags($Exception->getMessage()));
                  break;
               default:
                  $this->Form->AddError(sprintf(T('ValidateConnection'), strip_tags($Exception->getMessage())));
               break;
            }
         }

         $ConfigurationModel->Validation->ApplyRule('Garden.Title', 'Required');

         $ConfigurationFormValues = $this->Form->FormValues();
         if ($ConfigurationModel->Validate($ConfigurationFormValues) !== TRUE || $this->Form->ErrorCount() > 0) {
            // Apply the validation results to the form(s)
            $this->Form->SetValidationResults($ConfigurationModel->ValidationResults());
         } else {
            $Host = array_shift(explode(':',Gdn::Request()->RequestHost()));
            $Domain = Gdn::Request()->Domain();

            // Set up cookies now so that the user can be signed in.
            $ExistingSalt = C('Garden.Cookie.Salt', FALSE);
            $ConfigurationFormValues['Garden.Cookie.Salt'] = ($ExistingSalt) ? $ExistingSalt : RandomString(10);
            $ConfigurationFormValues['Garden.Cookie.Domain'] = ''; // Don't set this to anything by default. # Tim - 2010-06-23
            // Additional default setup values.
            $ConfigurationFormValues['Garden.Registration.ConfirmEmail'] = TRUE;
            $ConfigurationFormValues['Garden.Email.SupportName'] = $ConfigurationFormValues['Garden.Title'];

            $ConfigurationModel->Save($ConfigurationFormValues, TRUE);

            // If changing locale, redefine locale sources:
            $NewLocale = 'en-CA'; // $this->Form->GetFormValue('Garden.Locale', FALSE);
            if ($NewLocale !== FALSE && Gdn::Config('Garden.Locale') != $NewLocale) {
               $ApplicationManager = new Gdn_ApplicationManager();
               $Locale = Gdn::Locale();
               $Locale->Set($NewLocale, $ApplicationManager->EnabledApplicationFolders(), Gdn::PluginManager()->EnabledPluginFolders(), TRUE);
            }

            // Install db structure & basic data.
            $Database = Gdn::Database();
            $Database->Init();
            $Drop = FALSE; // Gdn::Config('Garden.Version') === FALSE ? TRUE : FALSE;
            $Explicit = FALSE;
            try {
               include(PATH_APPLICATIONS . DS . 'dashboard' . DS . 'settings' . DS . 'structure.php');
            } catch (Exception $ex) {
               $this->Form->AddError($ex);
            }

            if ($this->Form->ErrorCount() > 0)
               return FALSE;

            // Create the administrative user
            $UserModel = Gdn::UserModel();
            $UserModel->DefineSchema();
            $UsernameError = T('UsernameError', 'Username can only contain letters, numbers, underscores, and must be between 3 and 20 characters long.');
            $UserModel->Validation->ApplyRule('Name', 'Username', $UsernameError);
            $UserModel->Validation->ApplyRule('Name', 'Required', T('You must specify an admin username.'));
            $UserModel->Validation->ApplyRule('Password', 'Required', T('You must specify an admin password.'));
            $UserModel->Validation->ApplyRule('Password', 'Match');
            $UserModel->Validation->ApplyRule('Email', 'Email');

            if (!($AdminUserID = $UserModel->SaveAdminUser($ConfigurationFormValues))) {
               $this->Form->SetValidationResults($UserModel->ValidationResults());
            } else {
               // The user has been created successfully, so sign in now.
               SaveToConfig('Garden.Installed', TRUE, array('Save' => FALSE));
               Gdn::Session()->Start($AdminUserID, TRUE);
               SaveToConfig('Garden.Installed', FALSE, array('Save' => FALSE));
            }

            if ($this->Form->ErrorCount() > 0)
               return FALSE;

            // Assign some extra settings to the configuration file if everything succeeded.
            $ApplicationInfo = array();
            include(CombinePaths(array(PATH_APPLICATIONS . DS . 'dashboard' . DS . 'settings' . DS . 'about.php')));
<<<<<<< HEAD
=======

            // Detect rewrite abilities
            $CanRewrite = (bool)$this->Form->GetFormValue('RewriteUrls');
>>>>>>> d29be776

            // Detect Internet connection for CDNs
            $Disconnected = !(bool)@fsockopen('ajax.googleapis.com',80);

            SaveToConfig(array(
               'Garden.Version' => ArrayValue('Version', GetValue('Dashboard', $ApplicationInfo, array()), 'Undefined'),
               'Garden.Cdns.Disable' => $Disconnected,
               'Garden.CanProcessImages' => function_exists('gd_info'),
               'EnabledPlugins.GettingStarted' => 'GettingStarted', // Make sure the getting started plugin is enabled
               'EnabledPlugins.HtmLawed' => 'HtmLawed' // Make sure html purifier is enabled so html has a default way of being safely parsed.
            ));
         }
      }
      return $this->Form->ErrorCount() == 0 ? TRUE : FALSE;
   }

   /**
    * Check minimum requirements for Garden.
    *
    * @since 2.0.0
    * @access private
    * @return bool Whether platform passes requirement check.
    */
   private function _CheckPrerequisites() {
      // Make sure we are running at least PHP 5.1
      if (version_compare(phpversion(), ENVIRONMENT_PHP_VERSION) < 0)
         $this->Form->AddError(sprintf(T('You are running PHP version %1$s. Vanilla requires PHP %2$s or greater. You must upgrade PHP before you can continue.'), phpversion(), ENVIRONMENT_PHP_VERSION));

      // Make sure PDO is available
      if (!class_exists('PDO'))
         $this->Form->AddError(T('You must have the PDO module enabled in PHP in order for Vanilla to connect to your database.'));

      if (!defined('PDO::MYSQL_ATTR_USE_BUFFERED_QUERY'))
         $this->Form->AddError(T('You must have the MySQL driver for PDO enabled in order for Vanilla to connect to your database.'));

      // Make sure that the correct filesystem permissions are in place
		$PermissionProblem = FALSE;

      // Make sure the appropriate folders are writeable.
      $ProblemDirectories = array();
      if (!is_readable(PATH_CONF) || !IsWritable(PATH_CONF))
         $ProblemDirectories[] = PATH_CONF;

      if (!is_readable(PATH_UPLOADS) || !IsWritable(PATH_UPLOADS))
         $ProblemDirectories[] = PATH_UPLOADS;

      if (!is_readable(PATH_CACHE) || !IsWritable(PATH_CACHE))
         $ProblemDirectories[] = PATH_CACHE;

      if (count($ProblemDirectories) > 0) {
         $PermissionProblem = TRUE;

         $PermissionError = T(
            'Some folders don\'t have correct permissions.',
            '<p>Some of your folders do not have the correct permissions.</p><p>Using your ftp client, or via command line, make sure that the following permissions are set for your vanilla installation:</p>');

         $PermissionHelp = '<pre>chmod -R 777 '.implode("\nchmod -R 777 ", $ProblemDirectories).'</pre>';

         $this->Form->AddError($PermissionError.$PermissionHelp);
      }

      // Make sure the config folder is writeable
      if (!$PermissionProblem) {
         $ConfigFile = Gdn::Config()->DefaultPath();
         if (!file_exists($ConfigFile))
            file_put_contents($ConfigFile, '');

         // Make sure the config file is writeable
         if (!is_readable($ConfigFile) || !IsWritable($ConfigFile)) {
            $this->Form->AddError(sprintf(T('Your configuration file does not have the correct permissions. PHP needs to be able to read and write to this file: <code>%s</code>'), $ConfigFile));
				$PermissionProblem = TRUE;
         }
      }

      // Make sure the cache folder is writeable
      if (!$PermissionProblem) {
         if (!file_exists(PATH_CACHE.'/Smarty')) mkdir(PATH_CACHE.'/Smarty');
         if (!file_exists(PATH_CACHE.'/Smarty/cache')) mkdir(PATH_CACHE.'/Smarty/cache');
         if (!file_exists(PATH_CACHE.'/Smarty/compile')) mkdir(PATH_CACHE.'/Smarty/compile');
      }

      return $this->Form->ErrorCount() == 0 ? TRUE : FALSE;
   }

   public function TestUrlRewrites() {
      die('ok');
   }
}<|MERGE_RESOLUTION|>--- conflicted
+++ resolved
@@ -86,11 +86,8 @@
                SaveToConfig($Config);
                $this->FireEvent('Installed');
 
-<<<<<<< HEAD
-=======
                PermissionModel::ResetAllRoles();
 
->>>>>>> d29be776
                // Go to the dashboard
                Redirect('/settings/gettingstarted');
             }
@@ -111,11 +108,7 @@
       // Create a model to save configuration settings
       $Validation = new Gdn_Validation();
       $ConfigurationModel = new Gdn_ConfigurationModel($Validation);
-<<<<<<< HEAD
       $ConfigurationModel->SetField(array('Garden.Locale', 'Garden.Title', 'Garden.WebRoot', 'Garden.Cookie.Salt', 'Garden.Cookie.Domain', 'Database.Name', 'Database.Host', 'Database.User', 'Database.Password', 'Garden.Registration.ConfirmEmail', 'Garden.Email.SupportName'));
-=======
-      $ConfigurationModel->SetField(array('Garden.Locale', 'Garden.Title', 'Garden.RewriteUrls', 'Garden.WebRoot', 'Garden.Cookie.Salt', 'Garden.Cookie.Domain', 'Database.Name', 'Database.Host', 'Database.User', 'Database.Password', 'Garden.Registration.ConfirmEmail', 'Garden.Email.SupportName'));
->>>>>>> d29be776
 
       // Set the models on the forms.
       $this->Form->SetModel($ConfigurationModel);
@@ -233,12 +226,6 @@
             // Assign some extra settings to the configuration file if everything succeeded.
             $ApplicationInfo = array();
             include(CombinePaths(array(PATH_APPLICATIONS . DS . 'dashboard' . DS . 'settings' . DS . 'about.php')));
-<<<<<<< HEAD
-=======
-
-            // Detect rewrite abilities
-            $CanRewrite = (bool)$this->Form->GetFormValue('RewriteUrls');
->>>>>>> d29be776
 
             // Detect Internet connection for CDNs
             $Disconnected = !(bool)@fsockopen('ajax.googleapis.com',80);
