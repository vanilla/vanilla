<?php if (!defined('APPLICATION')) exit();
 
/**
 * Manage users.
 * 
 * @copyright 2003 Vanilla Forums, Inc
 * @license http://www.opensource.org/licenses/gpl-2.0.php GPL
 * @package Garden
 * @since 2.0
 */

class UserController extends DashboardController {
   /** @var array Models to automatically instantiate. */
   public $Uses = array('Database', 'Form');
   
   /**
    * @var Gdn_Form 
    */
   public $Form;
   
   /**
    * Highlight menu path. Automatically run on every use.
    *
    * @since 2.0.0
    * @access public
    */
   public function Initialize() {
      parent::Initialize();
      Gdn_Theme::Section('Dashboard');
      if ($this->Menu)
         $this->Menu->HighlightRoute('/dashboard/settings');
   }
   
   /**
    * User management list.
    *
    * @since 2.0.0
    * @access public
    * @param mixed $Keywords Term or array of terms to filter list of users.
    * @param int $Page Page number.
    * @param string $Order Sort order for list.
    */
   public function Index($Keywords = '', $Page = '', $Order = '') {
      $this->Permission(
         array(
            'Garden.Users.Add',
            'Garden.Users.Edit',
            'Garden.Users.Delete'
         ),
         '',
         FALSE
      );
      
      // Page setup
      $this->AddJsFile('jquery.gardenmorepager.js');
      $this->AddJsFile('user.js');
      $this->Title(T('Users'));
      $this->AddSideMenu('dashboard/user');
      
      // Form setup
      $this->Form->Method = 'get';

      // Input Validation.
      list($Offset, $Limit) = OffsetLimit($Page, PagerModule::$DefaultPageSize);
      if (!$Keywords) {
         $Keywords = $this->Form->GetFormValue('Keywords');
         if ($Keywords)
            $Offset = 0;
      }

      // Put the Keyword back in the form
      if ($Keywords)
         $this->Form->SetFormValue('Keywords', $Keywords);

      $UserModel = new UserModel();
      //$Like = trim($Keywords) == '' ? FALSE : array('u.Name' => $Keywords, 'u.Email' => $Keywords);
      list($Offset, $Limit) = OffsetLimit($Page, 30);
      
      $Filter = $this->_GetFilter();
      if ($Filter)
         $Filter['Keywords'] = $Keywords;
      else
         $Filter = $Keywords;

      $this->SetData('RecordCount', $UserModel->SearchCount($Filter));
      
      // Sorting
      if (in_array($Order, array('DateInserted','DateFirstVisit', 'DateLastActive'))) {
         $Order = 'u.'.$Order;
         $OrderDir = 'desc';
      } else {
         $Order = 'u.Name';
         $OrderDir = 'asc';
      }

      // Get user list
      $this->UserData = $UserModel->Search($Filter, $Order, $OrderDir, $Limit, $Offset);
      $this->SetData('Users', $this->UserData);
      RoleModel::SetUserRoles($this->UserData->Result());
      
      // Deliver json data if necessary
      if ($this->_DeliveryType != DELIVERY_TYPE_ALL && $this->_DeliveryMethod == DELIVERY_METHOD_XHTML) {
         $this->SetJson('LessRow', $this->Pager->ToString('less'));
         $this->SetJson('MoreRow', $this->Pager->ToString('more'));
         $this->View = 'users';
      }

      $this->Render();
   }
   
   /**
    * Create a user.
    *
    * @since 2.0.0
    * @access public
    */
   public function Add() {
      $this->Permission('Garden.Users.Add');
      
      // Page setup
      $this->AddJsFile('user.js');
      $this->Title(T('Add User'));
      $this->AddSideMenu('dashboard/user');
      
      $RoleModel = new RoleModel();
      $AllRoles = $RoleModel->GetArray();
      
      // By default, people with access here can freely assign all roles
      $this->RoleData = $AllRoles;
      
      $UserModel = new UserModel();
      $this->User = FALSE;

      // Set the model on the form.
      $this->Form->SetModel($UserModel);
      
      try {
         // These are all the 'effective' roles for this add action. This list can
         // be trimmed down from the real list to allow subsets of roles to be edited.
         $this->EventArguments['RoleData'] = &$this->RoleData;

         $this->FireEvent("BeforeUserAdd");

         if ($this->Form->AuthenticatedPostBack()) {

            // These are the new roles the creating user wishes to apply to the target
            // user, adjusted for his ability to affect those roles
            $RequestedRoles = $this->Form->GetFormValue('RoleID');

            if (!is_array($RequestedRoles)) $RequestedRoles = array();
            $RequestedRoles = array_flip($RequestedRoles);
            $UserNewRoles = array_intersect_key($this->RoleData, $RequestedRoles);

            // Put the data back into the forum object as if the user had submitted 
            // this themselves
            $this->Form->SetFormValue('RoleID', array_keys($UserNewRoles));

            $NewUserID = $this->Form->Save(array('SaveRoles' => TRUE, 'NoConfirmEmail' => TRUE));
            if ($NewUserID !== FALSE) {
               $Password = $this->Form->GetValue('Password', '');
               $UserModel->SendWelcomeEmail($NewUserID, $Password, 'Add');
               $this->InformMessage(T('The user has been created successfully'));
               $this->RedirectUrl = Url('dashboard/user');
            }

            $this->UserRoleData = $UserNewRoles;
         } else {
            // Set the default roles.
            $this->UserRoleData = C('Garden.Registration.DefaultRoles', array());
         }

      } catch (Exception $Ex) {
         $this->Form->AddError($Ex);
      }
      $this->Render();
   }
   
   /**
    * Show how many applicants are in the queue.
    *
    * @since 2.0.0
    * @access public
    */
   public function ApplicantCount() {
      $this->Permission('Garden.Users.Approve');
      $RoleModel = new RoleModel();
      $Count = $RoleModel->GetApplicantCount();
      if ($Count > 0)
         echo '<span class="Alert">', $Count, '</span>';
   }
	
	/**
    * Show applicants queue.
    *
    * @since 2.0.0
    * @access public
    */
	public function Applicants() {
      $this->Permission('Garden.Users.Approve');
      $this->AddSideMenu('dashboard/user/applicants');
      $this->AddJsFile('jquery.gardencheckcolumn.js');
      $this->Title(T('Applicants'));
      
      $this->FireEvent('BeforeApplicants');

      if ($this->Form->AuthenticatedPostBack() === TRUE) {
         $Action = $this->Form->GetValue('Submit');
         $Applicants = $this->Form->GetValue('Applicants');
         $ApplicantCount = is_array($Applicants) ? count($Applicants) : 0;
         if ($ApplicantCount > 0 && in_array($Action, array('Approve', 'Decline'))) {
            $Session = Gdn::Session();
            for ($i = 0; $i < $ApplicantCount; ++$i) {
               $this->HandleApplicant($Action, $Applicants[$i]);
            }
         }
      }
      $UserModel = Gdn::UserModel();
      $this->UserData = $UserModel->GetApplicants();
      $this->View = 'applicants';
      $this->Render();
   }
   
   /**
    * Approve a user application.
    *
    * @since 2.0.0
    * @access public
    * @param int $UserID Unique ID.
    * @param string $TransientKey Security token.
    */
	public function Approve($UserID = '', $TransientKey = '') {
      $this->Permission('Garden.Users.Approve');
      $Session = Gdn::Session();
      if ($Session->ValidateTransientKey($TransientKey)) {
         $Approved = $this->HandleApplicant('Approve', $UserID);
         if ($Approved) {
            $this->InformMessage(T('Your changes have been saved.'));
         }
      }

      if ($this->_DeliveryType == DELIVERY_TYPE_BOOL) {
         return $this->Form->ErrorCount() == 0 ? TRUE : $this->Form->Errors();
      } else {
         $this->Applicants();
      }
   }
	
	/**
    * Autocomplete a username.
    *
    * @since 2.0.0
    * @access public
    */
   public function AutoComplete() {
      $this->DeliveryType(DELIVERY_TYPE_NONE);
      $Q = GetIncomingValue('q');
      $UserModel = new UserModel();
      $Data = $UserModel->GetLike(array('u.Name' => $Q), 'u.Name', 'asc', 10, 0);
      foreach ($Data->Result() as $User) {
<<<<<<< HEAD
         echo Gdn_Format::Text($User->Name).'|'.Gdn_Format::Text($User->UserID)."\n";
=======
         echo htmlspecialchars($User->Name).'|'.Gdn_Format::Text($User->UserID)."\n";
>>>>>>> 084c4cfa
      }
      $this->Render();
   }
   
   /**
    * Ban a user and optionally delete their content.
    * @since 2.1
    * @param type $UserID 
    */
   public function Ban($UserID, $Unban = FALSE) {
      $this->Permission('Garden.Moderation.Manage');
      
      $User = Gdn::UserModel()->GetID($UserID, DATASET_TYPE_ARRAY);
      if (!$User)
         throw NotFoundException($User);
      
//      $this->Form = new Gdn_Form();
      
      $UserModel = Gdn::UserModel();
      
      if ($this->Form->AuthenticatedPostBack()) {
         if ($Unban) {
            $UserModel->Unban($UserID, array('RestoreContent' => $this->Form->GetFormValue('RestoreContent')));
         } else {
            if (!ValidateRequired($this->Form->GetFormValue('Reason'))) {
               $this->Form->AddError('ValidateRequired', 'Reason');
            }
            if ($this->Form->GetFormValue('Reason') == 'Other' && !ValidateRequired($this->Form->GetFormValue('ReasonText'))) {
               $this->Form->AddError('ValidateRequired', 'Reason Text');
            }

            if ($this->Form->ErrorCount() == 0) {
               if ($this->Form->GetFormValue('Reason') == 'Other')
                  $Reason = $this->Form->GetFormValue('ReasonText');
               else
                  $Reason = $this->Form->GetFormValue('Reason');

               $UserModel->Ban($UserID, array('Reason' => $Reason, 'DeleteContent' => $this->Form->GetFormValue('DeleteContent')));
            }
         }
         
         if ($this->Form->ErrorCount() == 0) {
            // Redirect after a successful save.
            if ($this->Request->Get('Target')) {
               $this->RedirectUrl = $this->Request->Get('Target');
            } else {
               $this->RedirectUrl = UserUrl($User);
            }
         }
      }
      
      $this->SetData('User', $User);
      $this->AddSideMenu();
      $this->Title($Unban ? T('Unban User') : T('Ban User'));
      if ($Unban)
         $this->View = 'Unban';
      $this->Render();
   }
	
	/**
    * Page thru user list.
    *
    * @since 2.0.0
    * @access public
    * @param mixed $Keywords Term or list of terms to limit search.
    * @param int $Page Page number.
    * @param string $Order Sort order.
    */
   public function Browse($Keywords = '', $Page = '', $Order = '') {
      $this->View = 'index';
      $this->Index($Keywords, $Page, $Order = '');
   }
   
   /**
    * Decline a user application.
    *
    * @since 2.0.0
    * @access public
    * @param int $UserID Unique ID.
    * @param string $TransientKey Security token.
    */
   public function Decline($UserID = '', $TransientKey = '') {
      $this->Permission('Garden.Users.Approve');
      $Session = Gdn::Session();
      if ($Session->ValidateTransientKey($TransientKey)) {
         if ($this->HandleApplicant('Decline', $UserID))
            $this->InformMessage(T('Your changes have been saved.'));
      }

      if ($this->_DeliveryType == DELIVERY_TYPE_BOOL) {
         return $this->Form->ErrorCount() == 0 ? TRUE : $this->Form->Errors();
      } else {
         $this->Applicants();
      }
   }
   
   /**
    * Delete a user account.
    *
    * @since 2.0.0
    * @access public
    * @param int $UserID Unique ID.
    * @param string $Method Type of deletion to do (delete, keep, or wipe).
    */
   public function Delete($UserID = '', $Method = '') {
      $this->Permission('Garden.Users.Delete');
      $Session = Gdn::Session();
      if($Session->User->UserID == $UserID)
         trigger_error(ErrorMessage("You cannot delete the user you are logged in as.", $this->ClassName, 'FetchViewLocation'), E_USER_ERROR);
      $this->AddSideMenu('dashboard/user');
      $this->Title(T('Delete User'));

      $RoleModel = new RoleModel();
      $AllRoles = $RoleModel->GetArray();
      
      // By default, people with access here can freely assign all roles
      $this->RoleData = $AllRoles;
      
      $UserModel = new UserModel();
      $this->User = $UserModel->GetID($UserID);
      
      try {
         
         $CanDelete = TRUE;
         $this->EventArguments['CanDelete'] = &$CanDelete;
         $this->EventArguments['TargetUser'] = &$this->User;
         
         // These are all the 'effective' roles for this delete action. This list can
         // be trimmed down from the real list to allow subsets of roles to be
         // edited.
         $this->EventArguments['RoleData'] = &$this->RoleData;
         
         $UserRoleData = $UserModel->GetRoles($UserID)->ResultArray();
         $RoleIDs = ConsolidateArrayValuesByKey($UserRoleData, 'RoleID');
         $RoleNames = ConsolidateArrayValuesByKey($UserRoleData, 'Name');
         $this->UserRoleData = ArrayCombine($RoleIDs, $RoleNames);
         $this->EventArguments['UserRoleData'] = &$this->UserRoleData;
         
         $this->FireEvent("BeforeUserDelete");
         $this->SetData('CanDelete', $CanDelete);
         
         $Method = in_array($Method, array('delete', 'keep', 'wipe')) ? $Method : '';
         $this->Method = $Method;
         if ($Method != '')
            $this->View = 'deleteconfirm';

         if ($this->Form->AuthenticatedPostBack() && $Method != '') {
            $UserModel->Delete($UserID, array('DeleteMethod' => $Method));
            $this->View = 'deletecomplete';
         }

      } catch (Exception $Ex) {
         $this->Form->AddError($Ex);
      }
      $this->Render();
   }
   
   public function Delete2() {
      $this->Permission('Garden.Users.Delete');
      
      if (!Gdn::Request()->IsPostBack())
         throw new Exception('Requires POST', 405);
      
      $this->Form->ValidateRule('UserID', 'ValidateRequired');
      $DeleteType = $this->Form->GetFormValue('DeleteMethod');
      if (!in_array($DeleteType, array('delete', 'keep', 'wipe'))) {
         $this->Form->AddError(T('DeleteMethod must be one of: delete, keep, wipe.'));
      }
      
      $UserID = $this->Form->GetFormValue('UserID');
      
      $User = Gdn::UserModel()->GetID($UserID, DATASET_TYPE_ARRAY);
      if ($UserID && !$User)
         throw NotFoundException('User');
      
      if ($User['Admin'] == 2)
         $this->Form->AddError(T('You cannot delete a system-created user.'));
      elseif ($User['Admin'])
         $this->Form->AddError(T('You cannot delete a super-admin.'));
      
      if ($this->Form->ErrorCount() == 0) {
         Gdn::UserModel()->Delete($UserID, array(
            'DeleteMethod' => $this->Form->GetFormValue('DeleteMethod'),
            'Log' => TRUE));
         $this->SetData('Result', sprintf(T('%s was deleted.'), $User['Name']));
      }
      $this->Render('Blank', 'Utility');
   }
   
   public function DeleteContent($UserID) {
      $this->Permission('Garden.Moderation.Manage');
      
      $User = Gdn::UserModel()->GetID($UserID);
      if (!$User)
         throw NotFoundException('User');
      
      if ($this->Form->AuthenticatedPostBack()) {
         Gdn::UserModel()->DeleteContent($UserID, array('Log' => TRUE));

         if ($this->Request->Get('Target')) {
            $this->RedirectUrl = Url($this->Request->Get('Target'));
         } else {
            $this->RedirectUrl = Url(UserUrl($User));
         }
      } else {
         $this->SetData('Title', T('Are you sure you want to do this?'));
      }
      
      $this->SetData('User', $User);
      $this->Render();
   }
   
   /**
    * Edit a user account.
    *
    * @since 2.0.0
    * @access public
    * @param int $UserID Unique ID.
    */
   public function Edit($UserID) {
      $this->Permission('Garden.Users.Edit');
      
      // Page setup
      $this->AddJsFile('user.js');
      $this->Title(T('Edit User'));
      $this->AddSideMenu('dashboard/user');
      
      // Determine if username can be edited
      $this->CanEditUsername = TRUE;
      $this->CanEditUsername = $this->CanEditUsername & Gdn::Config("Garden.Profile.EditUsernames");
      $this->CanEditUsername = $this->CanEditUsername | Gdn::Session()->CheckPermission('Garden.Users.Edit');

      $RoleModel = new RoleModel();
      $AllRoles = $RoleModel->GetArray();
      
      // By default, people with access here can freely assign all roles
      $this->RoleData = $AllRoles;

      $UserModel = new UserModel();
      $this->User = $UserModel->GetID($UserID);

      // Set the model on the form.
      $this->Form->SetModel($UserModel);

      // Make sure the form knows which item we are editing.
      $this->Form->AddHidden('UserID', $UserID);

      try {
         
         $AllowEditing = TRUE;
         $this->EventArguments['AllowEditing'] = &$AllowEditing;
         $this->EventArguments['TargetUser'] = &$this->User;
         
         // These are all the 'effective' roles for this edit action. This list can
         // be trimmed down from the real list to allow subsets of roles to be
         // edited.
         $this->EventArguments['RoleData'] = &$this->RoleData;
         
         $UserRoleData = $UserModel->GetRoles($UserID)->ResultArray();
         $RoleIDs = ConsolidateArrayValuesByKey($UserRoleData, 'RoleID');
         $RoleNames = ConsolidateArrayValuesByKey($UserRoleData, 'Name');
         $this->UserRoleData = ArrayCombine($RoleIDs, $RoleNames);
         $this->EventArguments['UserRoleData'] = &$this->UserRoleData;
         
         $this->FireEvent("BeforeUserEdit");
         $this->SetData('AllowEditing', $AllowEditing);
         
         if (!$this->Form->AuthenticatedPostBack()) {
            $this->Form->SetData($this->User);
            
         } else {
            if (!$this->CanEditUsername)
               $this->Form->SetFormValue("Name", $this->User->Name);
            
            // If a new password was specified, add it to the form's collection
            $ResetPassword = $this->Form->GetValue('ResetPassword', FALSE);
            $NewPassword = $this->Form->GetValue('NewPassword', '');
            if ($ResetPassword == 'Manual') 
               $this->Form->SetFormValue('Password', $NewPassword);
            
            // Role changes
            
            // These are the new roles the editing user wishes to apply to the target
            // user, adjusted for his ability to affect those roles
            $RequestedRoles = $this->Form->GetFormValue('RoleID');
            
            if (!is_array($RequestedRoles)) $RequestedRoles = array();
            $RequestedRoles = array_flip($RequestedRoles);
            $UserNewRoles = array_intersect_key($this->RoleData, $RequestedRoles);
            
            // These roles will stay turned on regardless of the form submission contents 
            // because the editing user does not have permission to modify them
            $ImmutableRoles = array_diff_key($AllRoles, $this->RoleData);
            $UserImmutableRoles = array_intersect_key($ImmutableRoles, $this->UserRoleData);
            
            // Apply immutable roles
            foreach ($UserImmutableRoles as $IMRoleID => $IMRoleName)
               $UserNewRoles[$IMRoleID] = $IMRoleName;
            
            // Put the data back into the forum object as if the user had submitted 
            // this themselves
            $this->Form->SetFormValue('RoleID', array_keys($UserNewRoles));
            
            if ($this->Form->Save(array('SaveRoles' => TRUE)) !== FALSE) {
               if ($this->Form->GetValue('ResetPassword', '') == 'Auto') {
                  $UserModel->PasswordRequest($this->User->Email);
                  $UserModel->SetField($UserID, 'HashMethod', 'Reset'); 
               }

               $this->InformMessage(T('Your changes have been saved.'));
            }
            
            $this->UserRoleData = $UserNewRoles;
         }
      } catch (Exception $Ex) {
         $this->Form->AddError($Ex);
      }
      
      $this->Render();
   }
   
   /**
    * Determine whether user can register with this email address.
    *
    * @since 2.0.0
    * @access public
    * @param string $Email Email address to be checked.
    */
	public function EmailAvailable($Email = '') {
		$this->_DeliveryType = DELIVERY_TYPE_BOOL;
      $Available = TRUE;

      if (C('Garden.Registration.EmailUnique', TRUE) && $Email != '') {
         $UserModel = Gdn::UserModel();
         if ($UserModel->GetByEmail($Email))
            $Available = FALSE;
      }
      if (!$Available)
         $this->Form->AddError(sprintf(T('%s unavailable'), T('Email')));
         
      $this->Render();
	}

   /**
    * Get filter from current request.
    *
    * @since 2.0.0
    * @access protected
    */
   protected function _GetFilter() {
      $Filter = $this->Request->Get('Filter');
      if ($Filter) {
         $Parts = explode(' ', $Filter, 3);
         if (count($Parts) < 2)
            return FALSE;
         
         $Field = $Parts[0];
         if (count($Parts) == 2) {
            $Op = '=';
            $FilterValue = $Parts[1];
         } else {
            $Op = $Parts[1];
            if (!in_array($Op, array('=', 'like'))) {
               $Op = '=';
            }
            $FilterValue = $Parts[2];
         }
         
         if (!in_array($Field, array('InsertIPAddress', 'RankID', 'DateFirstVisit', 'DateLastVisit')))
            return FALSE;

         return array("$Field $Op" => $FilterValue);
      }
      return FALSE;
   }
   
   /**
    * Handle a user application.
    *
    * @since 2.0.0
    * @access private
    * @see self::Decline, self::Approve
    * @param string $Action Approve or Decline.
    * @param int $UserID Unique ID.
    */
   private function HandleApplicant($Action, $UserID) {
      $this->Permission('Garden.Users.Approve');
      
      //$this->_DeliveryType = DELIVERY_TYPE_BOOL;
      if (!in_array($Action, array('Approve', 'Decline')) || !is_numeric($UserID)) {
         $this->Form->AddError('ErrorInput');
         $Result = FALSE;
      } else {
         $Session = Gdn::Session();
         $UserModel = new UserModel();
         if (is_numeric($UserID)) {
            try {
               $this->EventArguments['UserID'] = $UserID;
               $this->FireEvent("Before{$Action}User");
               
               $Email = new Gdn_Email();
               $Result = $UserModel->$Action($UserID, $Email);
               
               // Re-calculate applicant count
               $RoleModel = new RoleModel();
               $RoleModel->GetApplicantCount(TRUE);
               
               $this->FireEvent("After{$Action}User");
            } catch(Exception $ex) {
               $Result = FALSE;
               $this->Form->AddError(strip_tags($ex->getMessage()));
            }
         }
      }
   }
   
   public function Merge() {
      $this->Permission('Garden.Settings.Manage');
      
      // This must be a postback.
      if (!$this->Request->IsAuthenticatedPostBack()) {
         throw ForbiddenException('GET');
      }
      
      $Validation = new Gdn_Validation();
      $Validation->ApplyRule('OldUserID', 'ValidateRequired');
      $Validation->ApplyRule('NewUserID', 'ValidateRequired');
      if ($Validation->Validate($this->Request->Post())) {
         $Result = Gdn::UserModel()->Merge(
            $this->Request->Post('OldUserID'),
            $this->Request->Post('NewUserID'));
         $this->SetData($Result);
      } else {
         $this->Form->SetValidationResults($Validation->Results());
      }
      $this->Render('Blank', 'Utility');
   }

   /**
    * Build URL to order users by value passed.
    *
    * @since 2.0.0
    * @access protected
    * @param string $Field Column to order users by.
    * @return string URL of user list with orderby query appended.
    */
   protected function _OrderUrl($Field) {
      $Get = Gdn::Request()->Get();
      $Get['order'] = $Field;
      return '/dashboard/user?'.http_build_query($Get);
   }	
   
   /**
    * Convenience function for listing users. At time of this writing, it is
    * being used by wordpress widgets to display recently active users.
    *
    * @since 2.0.?
    * @access public
    * @param string $SortField The field to sort users with. Defaults to DateLastActive. Other options are: DateInserted, Name.
    * @param string $SortDirection The direction to sort the users.
    * @param int $Limit The number of users to show.
    * @param int $Offset The offset to start listing users at.
    */
   public function Summary($SortField = 'DateLastActive', $SortDirection = 'desc', $Limit = 30, $Offset = 0) {
      $this->Title(T('User Summary'));

      // Input validation
      $SortField = !in_array($SortField, array('DateLastActive', 'DateInserted', 'Name')) ? 'DateLastActive' : $SortField;
      $SortDirection = $SortDirection == 'asc' ? 'asc' : 'desc';
      $Limit = is_numeric($Limit) && $Limit < 100 && $Limit > 0 ? $Limit : 30;
      $Offset = is_numeric($Offset) ? $Offset : 0;
      
      // Get user list
      $UserModel = new UserModel();
      $UserData = $UserModel->GetSummary('u.'.$SortField, $SortDirection, $Limit, $Offset);
      $this->SetData('UserData', $UserData);
      
      $this->MasterView = 'empty';
      $this->Render('filenotfound', 'home');
   }
   
   public function Save() {
      $this->Permission('Garden.Users.Edit');
      if (!Gdn::Request()->IsPostBack())
         throw new Exception('Requires POST', 405);
      
      $Form = new Gdn_Form();
      
      if ($SSOString = $Form->GetFormValue('SSOString')) {
         $Parts = explode(' ', $SSOString);
         $String = $Parts[0];
         $Data = json_decode(base64_decode($String), TRUE);
         $User = ArrayTranslate($Data, array('name' => 'Name', 'email' => 'Email', 'photourl' => 'Photo', 'client_id' => 'ClientID', 'uniqueid' => 'UniqueID'));
      } else {
         $User = $Form->FormValues();
      }
      
      if (!isset($User['UserID']) && isset($User['UniqueID'])) {
         // Try and find the user based on SSO.
         $Auth = Gdn::UserModel()->GetAuthentication($User['UniqueID'], $User['ClientID']);
         if ($Auth)
            $User['UserID'] = $Auth['UserID'];
      }
      
      if (!isset($User['UserID'])) {
         // Add some default values to make saving easier.
         if (!isset($User['RoleID'])) {
            $DefaultRoles = C('Garden.Registration.DefaultRoles', array());
            $User['RoleID'] = $DefaultRoles;
         }
         
         if (!isset($User['Password'])) {
            $User['Password'] = md5(microtime());
            $User['HashMethod'] = 'Random';
         }
      }
      
      $UserID = Gdn::UserModel()->Save($User, array('SaveRoles' => isset($User['RoleID']), 'NoConfirmEmail' => TRUE));
      if ($UserID) {
         if (!isset($User['UserID']))
            $User['UserID'] = $UserID;

         if (isset($User['ClientID']) && isset($User['UniqueID'])) {
            Gdn::UserModel()->SaveAuthentication(array(
               'UserID' => $User['UserID'],
               'Provider' => $User['ClientID'],
               'UniqueID' => $User['UniqueID']
            ));
         }
         
         $this->SetData('User', $User);
      } else {
         throw new Gdn_UserException(Gdn::UserModel()->Validation->ResultsText());
      }
      
      $this->Render('Blank', 'Utility');
   }
   
   public function SSO($UserID = FALSE) {
      $this->Permission('Garden.Users.Edit');
      
      $ProviderModel = new Gdn_AuthenticationProviderModel();
      
      $Form = new Gdn_Form();
      
      if ($this->Request->IsPostBack()) {
         // Make sure everything has been posted.
         $Form->ValidateRule('ClientID', 'ValidateRequired');
         $Form->ValidateRule('UniqueID', 'ValidateRequired');
         
         if (!ValidateRequired($Form->GetFormValue('Username')) && !ValidateRequired($Form->GetFormValue('Email'))) {
            $Form->AddError('Username or Email is required.');
         }
         
         $Form->ValidateRule('Password', 'ValidateRequired');
         
         $Provider = $ProviderModel->GetProviderByKey($Form->GetFormValue('ClientID'));
         if (!$Provider) {
            $Form->AddError(sprintf('%1$s "%2$s" not found.', T('Provider'), $Form->GetFormValue('ClientID')));
         }
         
         if ($Form->ErrorCount() > 0) {
            throw new Gdn_UserException($Form->ErrorString());
         }
         
         // Grab the user.
         $User = FALSE;
         if ($Email = $Form->GetFormValue('Email')) {
            $User = Gdn::UserModel()->GetByEmail($Email);
         }
         if (!$User && ($Username = $Form->GetFormValue('Username'))) {
            $User = Gdn::UserModel()->GetByUsername($Username);
         }
         if (!$User) {
            throw new Gdn_UserException(sprintf(T('User not found.'), strtolower(T(UserModel::SigninLabelCode()))), 404);
         }
         
         // Valide the user's password.
         $PasswordHash = new Gdn_PasswordHash();
         $Password = $this->Form->GetFormValue('Password');
         if (!$PasswordHash->CheckPassword($Password, GetValue('Password', $User), GetValue('HashMethod', $User))) {
            throw new Gdn_UserException(T('Invalid password.'), 401);
         }
         
         // Okay. We've gotten this far. Let's save the authentication.
         $User = (array)$User;
         
         Gdn::UserModel()->SaveAuthentication(array(
            'UserID' => $User['UserID'],
            'Provider' => $Form->GetFormValue('ClientID'),
            'UniqueID' => $Form->GetFormValue('UniqueID')
         ));
         
         $Row = Gdn::UserModel()->GetAuthentication($Form->GetFormValue('UniqueID'), $Form->GetFormValue('UniqueID'));
         
         if ($Row) {
            $this->SetData('Result', $Row);
         } else {
            throw new Gdn_UserException(T('There was an error saving the data.'));
         }
      } else {
         $User = Gdn::UserModel()->GetID($UserID);
         if (!$User)
            throw NotFoundException('User');
         
         $Result = Gdn::SQL()
               ->Select('ua.ProviderKey', '', 'ClientID')
               ->Select('ua.ForeignUserKey', '', 'UniqueID')
               ->Select('ua.UserID')
               ->Select('p.Name')
               ->Select('p.AuthenticationSchemeAlias', '', 'Type')
               ->From('UserAuthentication ua')
               ->Join('UserAuthenticationProvider p', 'ua.ProviderKey = p.AuthenticationKey')
               ->Where('UserID', $UserID)
               ->Get()->ResultArray();
         
         $this->SetData('Result', $Result);
      }
      
      $this->Render('Blank', 'Utility', 'Dashboard');
   }
   
   /**
    * Determine whether user can register with this username.
    *
    * @since 2.0.0
    * @access public
    * @param string $Name Username to be checked.
    */
   public function UsernameAvailable($Name = '') {
      $this->_DeliveryType = DELIVERY_TYPE_BOOL;
      $Available = TRUE;
      if (C('Garden.Registration.NameUnique', TRUE) && $Name != '') {
         $UserModel = Gdn::UserModel();
         if ($UserModel->GetByUsername($Name))
            $Available = FALSE;
      }
      if (!$Available)
         $this->Form->AddError(sprintf(T('%s unavailable'), T('Name')));
         
      $this->Render();
   }
   
   public function Verify($UserID, $Verified) {
      $this->Permission('Garden.Moderation.Manage');
      
      if (!$this->Request->IsAuthenticatedPostBack()) {
         throw PermissionException('Javascript');
      }
      
      // First, set the field value.
      Gdn::UserModel()->SetField($UserID, 'Verified', $Verified);
      
      $User = Gdn::UserModel()->GetID($UserID);
      if (!$User)
         throw NotFoundException('User');
      
      // Send back the verified button.
      require_once $this->FetchViewLocation('helper_functions', 'Profile', 'Dashboard');
      $this->JsonTarget('.User-Verified', UserVerified($User), 'ReplaceWith');
      
      $this->Render('Blank', 'Utility', 'Dashboard');
   }
}<|MERGE_RESOLUTION|>--- conflicted
+++ resolved
@@ -257,11 +257,7 @@
       $UserModel = new UserModel();
       $Data = $UserModel->GetLike(array('u.Name' => $Q), 'u.Name', 'asc', 10, 0);
       foreach ($Data->Result() as $User) {
-<<<<<<< HEAD
-         echo Gdn_Format::Text($User->Name).'|'.Gdn_Format::Text($User->UserID)."\n";
-=======
          echo htmlspecialchars($User->Name).'|'.Gdn_Format::Text($User->UserID)."\n";
->>>>>>> 084c4cfa
       }
       $this->Render();
    }
