--- conflicted
+++ resolved
@@ -40,7 +40,6 @@
       Gdn_Theme::Section('Dashboard');
    }
    
-<<<<<<< HEAD
 //   /**
 //    * Call a method on the given model.
 //    */
@@ -143,8 +142,6 @@
 //      $this->Render();
 //   }
    
-=======
->>>>>>> 920a5460
    /**
     * Redirect to another page.
     * @since 2.0.18b4
@@ -423,65 +420,6 @@
    }
    
    /**
-<<<<<<< HEAD
-    * Because you cannot send xmlhttprequests across domains, we need to use
-    * a proxy to check for updates.
-    *
-    * @since 2.0.?
-    * @access public
-    */
-   public function UpdateProxy() {
-      $Fields = $_POST;
-      foreach ($Fields as $Field => $Value) {
-         if (get_magic_quotes_gpc()) {
-            if (is_array($Value)) {
-               $Count = count($Value);
-               for ($i = 0; $i < $Count; ++$i) {
-                  $Value[$i] = stripslashes($Value[$i]);
-               }
-            } else {
-               $Value = stripslashes($Value);
-            }
-            $Fields[$Field] = $Value;
-         }
-      }
-      
-		$UpdateCheckUrl = C('Garden.UpdateCheckUrl', 'http://vanillaforums.org/addons/update');
-      echo ProxyRequest($UpdateCheckUrl.'?'.http_build_query($Fields));
-      $Database = Gdn::Database();
-      $Database->CloseConnection();
-   }
-   
-   /**
-    * What the mothership said about update availability.
-    *
-    * @since 2.0.?
-    * @access public
-    */
-   public function UpdateResponse() {
-      // Get the message, response, and transientkey
-      $Response = TrueStripSlashes(GetValue('Response', $_POST));
-      $TransientKey = GetIncomingValue('TransientKey', '');
-      
-      // If the key validates
-      $Session = Gdn::Session();
-      if ($Session->ValidateTransientKey($TransientKey)) {
-         // Save some info to the configuration file
-         $Save = array();
-
-         // If the response wasn't empty, save it in the config
-         if ($Response != '')
-            $Save['Garden.RequiredUpdates'] = @json_decode($Response);
-      
-         // Record the current update check time in the config.
-         $Save['Garden.UpdateCheckDate'] = time();
-         SaveToConfig($Save);
-      }
-   }
-   
-   /**
-=======
->>>>>>> 920a5460
     * Set the user's timezone (hour offset).
     *
     * @since 2.0.0
