/*
Welcome to the Admin CSS File! Some things you should know:

1. This css file will be included on all "admin" pages. Specifically:
   + Home/*
   + Messages/*
   + Role/*
   + Routes/*
   + Settings/*
   + User/*

2. This file is broken down into the following sections:
   + General Styles & Typography
   + Forms
   + Header
   + Panels / Sidebars
   + Dashboard
   + User Pages
   + Splash Information Page
   + Popups
   + Legal
   + Themes
   + Footer
*/
.Buttons-Confirm {
    text-align: center;
}

.Buttons-Confirm .Button {
    min-width: 65px;
}

/* ================================================================ Reset CSS */
html, body, div, span, applet, object, iframe,
h1, h2, h3, h4, h5, h6, p, blockquote, pre,
a, abbr, acronym, address, big, cite, code,
del, dfn, em, font, img, ins, kbd, q, s, samp,
small, strike, strong, sub, sup, tt, var,
dl, dt, dd, ol, ul, li,
fieldset, form, label, legend,
table, caption, tbody, tfoot, thead, tr, th, td {
    margin: 0;
    padding: 0;
    border: 0;
    outline: 0;
    font-weight: inherit;
    font-style: inherit;
    font-size: 100%;
    font-family: inherit;
    vertical-align: baseline;
}

/* remember to define focus styles! */
:focus {
    outline: 0;
}

body {
    line-height: 1;
    color: black;
    background: white;
}

ol, ul {
    list-style: none;
}

/* tables still need 'cellspacing="0"' in the markup */
table {
    border-collapse: separate;
    border-spacing: 0;
}

caption, th, td {
    text-align: left;
    font-weight: normal;
}

blockquote:before, blockquote:after,
q:before, q:after {
    content: "";
}

blockquote, q {
    quotes: "" "";
}

/* ============================================== General Styles & Typography */
body {
    color: #000;
    font-family: 'lucida grande', 'Lucida Sans Unicode', Tahoma, sans-serif;
    font-size: 75%;
    line-height: 1.7;
    margin: 0;
    padding: 0;
    font-size: small;
    background: #dbf3fc;
}

#Body {
    background: #fff;
    float: left;
    width: 100%;
    zoom: 1; /* hasLayout for IE6/7 */
}

#Body:after {
    /* clearfix */
    visibility: hidden;
    display: block;
    content: "";
    clear: both;
    height: 0;
}

#Content {
    padding: 0 0 20px;
    margin: 0 0 0 200px;
    border-left: 1px solid #82bddd;
}

.Hidden {
    display: none;
}

.nowrap {
    white-space: nowrap;
}

.Center {
    text-align: center;
}

.Right {
    text-align: right;
}

.Wrap {
    margin: 20px;
}

h1, h2, h3, h4, h5, h6 {
    color: #000;
    font-family: "Helvetica Neue", Helvetica, arial, sans-serif;
    font-weight: normal;
    margin: 0;
}

hr {
    border: none;
    border-top: solid 1px #A5D0E7;
}

#Content h1, #Content h2, #Content h3, #Content h4, #Content h5 {
    font-family: 'lucida grande', 'Lucida Sans Unicode', Tahoma, sans-serif;
}

#Content h1,
#Content h3 {
    text-shadow: 0 1px 0 #fff;
    color: #222;
    background: #dbf3fc;
    border-top: 1px solid #8bc1de;
    border-bottom: 1px solid #8bc1de;
    padding: 10px 20px;
    font-size: 14px;
    margin: 0;
}

#Content h1 a {
    text-shadow: none;
    font-size: 12px;
    margin-left: 20px;
}

#Content h3 {
    border-top: 1px solid #8bc1de;
}

#Content h4 {
    padding: 20px 20px 0;
}

#Content table h4 {
    padding: 0;
}

p {
    margin: .5em 0;
    line-height: 1.4em;
}

.P {
    margin: 5px 0;
}

small {
    font-size: 12px;
    color: #555;
}

code {
    border-radius: 2px;
    -moz-border-radius: 2px;
    -webkit-border-radius: 2px;
    background: #ff9;
    padding: 4px;
    white-space: pre;
    font-family: monospace;
    overflow: auto;
    box-shadow: 0px 0px 1px #999;
    -moz-box-shadow: 0px 0px 1px #999;
    -webkit-box-shadow: 0px 0px 1px #999;
}

pre {
    background: #F0F0F0;
    border: 1px solid #C0C0C0;
    color: #333;
    font-family: 'Inconsolata', Courier, monospace;
    font-size: 0.8em;
    line-height: 1.5em;
    margin: 2em 0;
    overflow: auto;
    padding: 0.5em;
}

h1, h2 {
    font-size: 140%;
    font-weight: bold;
    margin-bottom: 10px;
    text-shadow: #fff 0 1px 0;
}

h3 {
    font-size: 120%;
}

h4 {
    font-size: 110%;
    font-weight: bold;
}

h5 {
    font-size: 110%;
}

.Arrow {
    font-size: 18px;
}

a {
    text-decoration: none;
    color: #2786c2;
}

a:hover {
    text-decoration: none;
    color: #ff0084;
}

input.DateBox,
input.InputBox,
input.SmallInput,
textarea.TextBox {
    font-family: arial;
    color: #444;
    font-size: 16px;
    padding: 3px;
    margin: 0;
    width: 250px;
    border: 1px solid #ccc;
    border-radius: 4px;
    -moz-border-radius: 4px;
    -webkit-border-radius: 4px;
}

textarea.TextBox {
    font-size: 14px;
    width: 600px;
    height: 100px;
    min-height: 100px;
    max-height: 500px;
}

input.WideInput {
    width: 500px;
}

#Popup textarea.TextBox {
    width: 465px;
}

.TextBoxWrapper {
    width: auto;
    padding-right: 8px;
}

.TextBoxWrapper textarea,
.TextBoxWrapper input {
    width: 100%;
}

input.SmallInput,
input.InputBox {
    font-size: 15px;
    padding: 6px 3px;
}

input.SmallInput:focus,
input.InputBox:focus,
textarea.TextBox:focus {
    background: #ffd;
    color: #333;
    border: 1px solid #aaa;
}

input.BigInput {
    width: 100%;
    max-width: 600px;
}

textarea.TextBox {
    line-height: 128%;
}

.textarea-autosize {
    transition: height 0.1s ease;
    resize: none !important;
}

select {
    font-family: arial;
    font-size: 14px;
    margin: 0;
    padding: 3px;
}

select.Day,
select.Year {
    margin-left: 4px;
}

.SmallButton,
.Button {
    margin: 0;
    border-radius: .5ex;
    -moz-border-radius: .5ex;
    -webkit-border-radius: .5ex;
    background: #3fbcf3;
    background: -webkit-gradient(linear, center bottom, center top, from(#3fbcf3), to(#aee7fe));
    background: -moz-linear-gradient(top, #aee7fe, #3fbcf3);
    -pie-background: linear-gradient(top, #aee7fe, #3fbcf3);
    background: linear-gradient(top, #aee7fe, #3fbcf3);
    border: 1px solid #0F7FE6;
    color: #003673;
    cursor: pointer;
    font-size: 12px;
    padding: 6px 10px;
    text-decoration: none;
    text-shadow: 0 1px 0 #B7F5FD;
    font-weight: normal;
    display: inline-block;
}

.Button {
    box-shadow: 0px 0px 2px #999;
    -moz-box-shadow: 0px 0px 2px #999;
    -webkit-box-shadow: 0px 0px 2px #999;
    font-weight: bold;
    margin: 0 0 0 20px;
}

a.Button {
    padding: 5px 7px;
}

.SmallButton {
    margin-right: 10px;
    padding: 4px;
    font-size: 11px;
    display: inline-block;
    text-align: center;
    line-height: 13px;
}

.SmallButton:hover,
.Button:hover {
    border-color: #0B64C6;
    color: #001F44;
    text-shadow: 0 1px 0 #EEFFFF;
}

.SmallButton:hover {
    box-shadow: 0 0 2px #999999;
    -moz-box-shadow: 0 0 2px #999999;
    -webkit-box-shadow: 0 0 2px #999999;
}

.Button.Active,
.Button:active,
.SmallButton.Active,
.SmallButton:active {
    background: #003673;
    border-color: #000;
    color: #B7F5FD;
    text-shadow: 0 1px 0 #001D3F;
}

.ButtonList .SmallButton {
    margin: 0;
    border-collapse: collapse;
    border-radius: 0;
    -webkit-border-radius: 0;
    -moz-border-radius: 0;
    border-left-width: 0;
    min-width: 40px;
}

.InputButtons {
    margin-top: 8px;
}

.ButtonList {
    margin-right: 20px;
}

.ButtonList :first-child {
    border-radius: .5ex 0 0 .5ex;
    border-left-width: 1px;
}

.ButtonList :last-child {
    border-radius: 0 .5ex .5ex 0;
}

.CancelButton {
    border-color: #919191;
    background: -webkit-gradient(linear, center bottom, center top, from(#D1D1D1), to(#F1F1F1));
    background: -moz-linear-gradient(top, #F1F1F1, #D1D1D1);
    -pie-background: linear-gradient(top, #F1F1F1, #D1D1D1);
    background: linear-gradient(top, #F1F1F1, #D1D1D1);
    color: #414141;
    text-shadow: 0px 1px 0px #E1E1E1;
}

.CancelButton:hover {
    border-color: #616161;
    color: #212121;
}

.Loading {
    height: 100px;
    padding: 0 20px;
    background: url('images/progress.gif') center center no-repeat;
}

.AfterButtonLoading {
    background: url('images/progress.gif') center center no-repeat;
    padding: 0 20px;
}

.Progress {
    padding: 10px 40px 10px 0;
    background: url('images/progress.gif') center center no-repeat;
}

.TinyProgress {
    padding: 10px 40px 10px 0 !important;
    background: url('images/progress_sm.gif') center center no-repeat;
    display: inline !Important;
}

.InProgress {
    color: transparent !Important;
    background: url('images/progress_sm.gif') center center no-repeat !important;
    border-color: transparent !important;
    -moz-box-shadow: none !important;
    -webkit-box-shadow: none !important;
    box-shadow: none !important;
    color: transparent !important;
    text-shadow: none !important;
    cursor: progress;
    pointer-events: none;
}

div.Padded {
    font-size: 14px;
    position: relative;
    margin: 10px;
    padding: 10px;
    line-height: 1.4;
}

/* Note: Warning, Alert & Info are simple boxes that can be used to wrap message
   strings & imply importance. */
/* Note: The MessageModule (in /applications/dashboard/modules) wraps all messages
  that it renders in a div with this DismissMessage class. */
div.Info,
.DismissMessage {
    border-radius: 2px;
    -moz-border-radius: 2px;
    -webkit-border-radius: 2px;
    font-size: 14px;
    position: relative;
    margin: 10px;
    padding: 10px;
    line-height: 1.4;
}

#Panel div.Info,
#Panel .DismissMessage {
    margin: 0;
    border-width: 1px 0 1px 0;
    font-size: 13px;
}

div.DismissMessage p {
    margin: 2px 0;
    padding: 4px 0 0;
}

div.DismissMessage a.Dismiss {
    position: absolute;
    top: 3px;
    right: 5px;
    font-family: arial;
    font-size: 22px;
    font-weight: bold;
    line-height: 1;
    color: #999;
}

#Panel div.DismissMessage a.Dismiss {
    top: 1px;
    right: 3px;
}

div.DismissMessage a.Dismiss:hover {
    color: #ff0084;
}

div.Message {
    padding: 10px;
}

.CasualMessage {
    background: #CFECFF;
    border: 1px solid #ABDAFB;
    color: #1E79A7;
}

.InfoMessage {
    background: #F6F6F6;
    border: 1px solid #ddd;
}

.AlertMessage {
    background: #fff8ce;
    border: 1px solid #DEDDAF;
}

.WarningMessage {
    background: #ffebe9;
    border: 1px solid #FFCCC9;
}

div.Box {
    border: 1px solid #a5d0e7;
    background: #d3f0ff;
}

.Green {
    color: #24AA09;
    background-color: #dfffcb;
    border: 1px solid #AAF091;
    padding: 5px;
}

.Warning {
    background: #ff9;
    padding: 10px 20px;
}

strong {
    font-weight: bold;
}

.Alert {
    background: #d00;
    border: 1px solid #b00;
    color: #fff;
    padding: 3px 6px;
    border-radius: 3px;
    -moz-border-radius: 3px;
    -webkit-border-radius: 3px;
    text-shadow: 1px 1px 1px #444;
}

.Alert a {
    color: #fff;
}

.Alert a:hover {
    text-decoration: underline;
}

#Panel .Alert {
    font-size: 10px;
    padding: 0px 5px;
    /*   -moz-border-radius: 8px;
       -webkit-border-radius: 8px;*/
}

div.EmptyInfo {
    margin: 10px 0;
}

.HoverHelp {
    position: relative;
}

.HoverHelp .Help {
    display: none;
    min-width: 200px;
    background: #333;
    color: #fff;
    font-weight: normal;
    font-size: 11px;
    position: absolute;
    left: -5px;
    bottom: 20px;
    border-radius: 2px;
    -moz-border-radius: 2px;
    -webkit-border-radius: 2px;
    padding: 6px;
    box-shadow: 0px 0px 2px #777;
    -moz-box-shadow: 0px 0px 2px #777;
    -webkit-box-shadow: 0px 0px 2px #777;
}

/* Note: MorePager is related to the /applications/dashboard/modules/MorePagerModule. */
.MorePager {
    list-style: none;
    margin: 1px 0 0;
    padding: 3px 6px;
    text-align: right;
}

.MorePager a {
    font-size: 13px;
    font-weight: bold;
    text-align: right;
}

.MorePager a:hover {
    color: #2786c2 !important;
    text-decoration: underline;
}

.MorePager a.Loading:hover {
    text-decoration: none;
}

#PagerLess {
    border-top-right-radius: 2px;
    border-top-left-radius: 2px;
    -moz-border-radius-topright: 2px;
    -moz-border-radius-topleft: 2px;
    -webkit-border-top-right-radius: 2px;
    -webkit-border-top-left-radius: 2px;
    margin-bottom: 1px;
}

tr#PagerMore td {
    border: 0;
    text-align: right;
    border-bottom: 1px solid #aedefc;
}

#PagerMore {
    margin-bottom: 1px;
}

/* Note: Tabs are used on administrative dashboard screens to help organize
  information being managed on screen. For example: applications and plugins.
*/
.FilterMenu {
    color: #aaa;
    padding: 0 0 10px;
    padding: 0 20px 10px;
    position: relative;
    top: -10px;
}

.FilterMenu strong {
    font-weight: bold;
    color: #111;
}

.FilterMenu span {
    color: #999;
    padding: 0 4px;
}

div.Tabs {
    display: block;
    padding: 0 10px;
    margin: 0;
}

div.Tabs li {
    display: inline;
    margin: 0;
}

div.Tabs li a,
div.Tabs li a:link,
div.Tabs li a:hover,
div.Tabs li a:active,
div.Tabs li a:visited {
    position: relative;
    top: 4px;
    margin: 0;
    border: 1px solid #8bc1de;
    border-bottom: 0;
    border-radius: 3px 3px 0 0;
    -moz-border-radius: 3px 3px 0 0;
    -webkit-border-radius: 3px 3px 0 0;
    background: #bbe2f7;
    display: inline;
    font-weight: bold;
    color: #1e79a7;
    text-decoration: none;
    padding: 5px 10px;
    line-height: 2.6;
}

div.Tabs li a:hover {
    background: #f3fcff;
}

div.Tabs li.Active a {
    background: #DBF3FC;
    border-bottom: 1px solid #DBF3FC;
    color: #222;
}

div.Tabs li a span {
    line-height: 1;
    font-size: 80%;
    padding: 0 3px;
    border-radius: 3px;
    -webkit-border-radius: 3px;
    -moz-border-radius: 3px;
    font-weight: normal;
    background: #1e79a7;
    color: #eaf4fd;
    margin: 0 0 0 4px;
}

/* ==================================================================== Forms */
form ul {
    list-style: none;
    margin: 0px;
    padding: 0px;
}

#Content form ul {
    padding: 20px 20px 0;
}

form ul li {
    margin-bottom: 10px;
    padding: 0;
    font-size: 12px;
}

form ul li label {
    color: #000;
    display: block;
    font-size: 14px;
    font-weight: bold;
}

form ul li span {
    display: block;
}

body.Messages div.Popup form ul li label {
    width: 100px;
}

form ul li label.RadioLabel {
    float: none;
    display: inline;
    font-weight: normal;
}

table.Label tbody th {
    width: 140px;
}

form ul li table label {
    float: none;
    display: inline;
    width: auto;
}

body.Messages div.Popup form ul li label.CheckBoxLabel,
form ul li label.CheckBoxLabel {
    float: none;
    width: auto;
    display: block;
    font-size: 13px;
    cursor: pointer;
    margin: 0px;
    padding: 0px;
    line-height: 27px;
    font-weight: normal;
}

form ul li label.CheckBoxLabel input {
    margin: 7px 6px 4px 2px;
    padding: 0px;
    float: left;
}

form ul li label span {
    font-size: 11px;
    color: #999;
    padding-left: 6px;
}

form li.RadioInput label {
    display: inline;
}

input.SmallButton {
    cursor: pointer;
    margin: 0px 0px 0px 0px;
    font-size: 11px;
}

input.SmallInput {
    width: 80px;
}

<<<<<<< HEAD
.Inline {
   display: inline;
}
div.Popup ul li label.Inline,
form ul li label.Inline {
   display: inline-block;
}


=======
>>>>>>> 0aed7e80
/* FormTable */
table {
    width: 100%;
    border-collapse: collapse;
    border: 1px solid #a5d0e7;
    border-left: none;
    border-right: none;
    margin: 0;
}

table label {
    font-size: 12px;
    padding: 0px;
}

table tr.Last td,
table tr.Last th {
    border-bottom: 0px;
}

table th,
table td {
    font-weight: normal;
    padding: 6px;
}

form ul li table label {
    font-size: 100%;
}

table thead th,
table thead td {
    border-bottom: 1px solid #a5d0e7;
}

table tbody th {
    font-weight: bold;
    color: #000;
}

table tbody th,
table tbody td {
    border-bottom: 1px solid #a5d0e7;
    line-height: 150%;
}

table tbody tr.FootNote td {
    background: #ff9;
    color: #454545;
    border-bottom: 0px;
}

table tbody tr.More th,
table tbody tr.More td {
    border-bottom: 0;
}

table.AltRows tbody tr.Enabled td.Info,
table.AltColumns tbody tr.Enabled td.Info,
table.AltRows tbody tr.Disabled td.Info,
table.AltColumns tbody tr.Disabled td.Info {
    color: #888;
}

table tbody td.Info span {
    padding: 0 6px;
}

table tbody td.Info strong {
    margin-right: 10px;
    font-weight: bold;
    color: #000;
}

table thead th {
    font-weight: bold;
    font-size: 13px;
    /* line-height: 100%; This made the headings on checkbox lists highlight incorrectly. */
    color: #000;
}

table input.Button {
    margin: 0px;
}

table.AltRows tr.Alt th,
table.AltRows tr.Alt td {
    background: #d3f0ff;
}

table.AltColumns th.Alt,
table.AltColumns td.Alt {
    background: #d3f0ff;
}

table.AltColumns tr.Alt {
    background: none;
}

table.AltColumns tr.Parent td,
table tr.Parent td {
    background: #fff;
}

table.AltColumns tr.Parent td.Alt,
table tr.Parent td.Alt {
    background: #fcfcfc;
}

table tr.Child td.First {
    padding-left: 20px;
}

table tr.Highlight th,
table tr.Highlight td {
    color: #000;
}

table tbody td blockquote {
    margin: 0px;
    padding: 2px;
}

table.Sortable tbody td {
    cursor: move;
}

/* Status Rows - Certain tables have "Enabled" and "Disabled" rows (plugins, applications) that need to override default styles */
table.AltRows tr.Enabled th,
table.AltRows tr.Enabled td,
table.AltColumns tr.Enabled th,
table.AltColumns tr.Enabled td {
    background: #ffd;
    color: #000;
}

table.AltRows tr.Disabled th,
table.AltRows tr.Disabled td,
table.AltColumns tr.Disabled th,
table.AltColumns tr.Disabled td {
    background: #d3f0ff;
}

label.SubLabel {
    display: inline-block;
    font-size: 100%;
    width: 100px;
}

/* CheckBoxGrid */
.CheckBoxGrid {
    margin: 10px 0;
    width: auto;
}

.CheckBoxGrid a {
    display: block !important;
    padding: 5px;
}

.CheckBoxGrid a:hover {
    background: #ff9;
    text-decoration: none;
}

.CheckBoxGrid th a,
.CheckBoxGrid td a,
.CheckBoxGrid th a:hover,
.CheckBoxGrid td a:hover {
    color: #555 !important;
}

.CheckBoxGrid td {
    text-align: center;
}

.CheckBoxGrid tbody th {
    font-weight: normal;
    padding: 0;
}

.CheckBoxGrid tbody th,
.CheckBoxGrid tbody td {
    vertical-align: middle;
}

.CheckBoxGrid thead th a,
.CheckBoxGrid thead th a:hover {
    color: #333 !important;
}

.CheckBoxGrid thead td {
    padding: 0;
}

.CheckBoxGrid tbody th a span.Parent {
    background: url('images/parent_divider.gif') center right no-repeat;
    padding: 6px 10px 6px 0;
    margin: 0 6px 0 0;
}

.CheckBoxGrid th {
    width: 150px;
}

.CheckBoxGrid td {
    width: 50px;
}

.CheckBoxGrid th,
.CheckBoxGrid td {
    padding: 3px;
}

.CheckBoxGrid th.Alt,
.CheckBoxGrid td.Alt {
    background: #d3f0ff;
}

/* CheckColumn */
.CheckColumn thead td a {
    display: block !important;
    padding: 6px 5px;
    color: #333333 !important;
    font-weight: bold;
}

.CheckColumn thead td a:hover {
    background: #f9f4c0;
    text-decoration: none;
    color: #333333 !important;
}

/* CheckBoxList */
.CheckBoxList {
    padding: 4px 0px 4px 0px;
}

.CheckBoxList li {
    border: 0px;
    margin: 0px;
    padding: 3px 0px 3px 0px;
    font-size: 11px;
}

.CheckBoxList li label.CheckBoxLabel {
    float: none;
    display: inline;
    width: auto;
    font-weight: normal;
    padding: 0px 0px 0px 0px;
}

.ColumnCheckBoxList {
    width: 650px;
}

.ColumnCheckBoxList li {
    display: inline-block;
    width: 321px;
}

body.managecategories div.Info div {
    padding-top: 16px;
}

form ul li.PasswordOptions label.RadioLabel {
    display: block;
}

/* =================================================================== Header */
#Head {
    background: url('images/dashboard-bg.png') top center repeat-x #014687;
    border-bottom: 1px solid #000;
    padding: 10px 18px 18px;
    text-align: right;
}

#Head h1 {
    line-height: 160%;
    border: 0;
    float: left;
    margin: 0;
    padding: 3px 0 0;
}

#Head h1 a {
    font-size: 24px;
    color: #f8fdff;
    text-shadow: 0 1px 0 #000;
}

#Head div.User {
    padding: 8px 0 0;
}

#Head h1 a span {
    vertical-align: middle;
}

#Head div.User a,
#Head h1 a span {
    font-family: 'lucida grande', 'Lucida Sans Unicode', Tahoma, sans-serif;
    background: url('images/dashboard-bg.png') -480px -191px repeat-x #01518d;
    border: 1px solid #002b57;
    color: #fff;
    text-shadow: 0 1px 0 #000;
    padding: 4px 6px;
    margin: 0 0 0 6px;
    font-size: 12px;
    font-weight: normal;
    border-radius: 3px;
    -webkit-border-radius: 3px;
    -moz-border-radius: 3px;
}

#Head div.User a:hover,
#Head h1 a span:hover {
    background-position: -480px -191px;
    box-shadow: 0 0 1px #0066C8;
    -moz-box-shadow: 0 0 1px #0066C8;
    -webkit-box-shadow: 0 0 1px #0066C8;
}

#Head div.User a.Profile,
#Head div.User a.Profile:hover {
    background-position: -5px -191px;
    padding: 4px 6px 4px 24px;
}

#Head h1 a span,
#Head h1 a span:hover {
    background-position: -454px -191px;
    padding: 4px 6px 4px 22px;
}

#Head div.User a:focus {
    background-position: -480px -294px;
}

#Head div.User a.Profile:focus {
    background-position: -5px -294px;
}

#Head h1 a:focus span {
    background-position: -454px -294px;
}

#Head div.User a:focus,
#Head h1 a:focus span {
    box-shadow: 0 0 1px #6fa3c9;
    -moz-box-shadow: 0 1px 0 #6fa3c9;
    -webkit-box-shadow: 0 0 1px #6fa3c9;
}

#Head div.User a span {
    margin: 0 0 0 6px;
    border-radius: 3px;
    -webkit-border-radius: 3px;
    -moz-border-radius: 3px;
    background: #003671;
    padding: 0 4px;
}

/* ======================================================== Panels / Sidebars */
#Panel {
    float: left;
    margin: 0;
    width: 200px;
    border-top: 1px solid #82BDDD;
    border-right: 1px solid #82bddd;
    background: #dbf3fc;
}

#Panel div.Box {
    margin: 0;
    border: none;
    border-bottom: 1px solid #8bc1de;
    background: none;
}

#Panel div.Group {
    padding: 0;
}

div.Box h4 {
    font-family: 'lucida grande', 'Lucida Sans Unicode', Tahoma, sans-serif;
    font-size: 100%;
    font-weight: bold;
    margin: 0 0 4px;
    padding: 0 6px;
    color: #076C8E;
    text-shadow: #fff 0 1px 0;
}

div.Box h4 a {
    display: block;
    color: #045974;
    text-shadow: none;
}

div.Box h4 a:hover {
    color: #ff0084;
    text-shadow: none;
}

div.Box h4.Active {
    background: #045974;
}

div.Box h4.Active a {
    color: #fff;
    text-shadow: none;
}

#Panel div.Box h4 {
    padding: 0;
    margin: 0;
}

#Panel div.Box h4 {
    background: url('images/dashboard-sprites.png') 166px -145px no-repeat;
}

#Panel div.Dashboard h4 {
    background-position: 166px 7px;
}

#Panel div.Appearance h4 {
    background-position: 164px -1195px;
}

#Panel div.Users h4 {
    background-position: 162px -292px;
}

#Panel div.Moderation h4 {
    background-position: 167px -742px;
}

#Panel div.Forum h4 {
    background-position: 167px -442px;
}

#Panel div.Reputation h4 {
    background-position: 167px -540px;
}

#Panel div.Addons h4 {
    background-position: 166px -240px;
}

#Panel div.SiteSettings h4 {
    background-position: 164px -92px;
}

#Panel div.Import h4 {
    background-position: 164px -1139px;
}

#Panel div.Pages h4 {
    background-position: 166px -1244px;
}

#Panel div.Support h4 {
    background-position: 162px -1298px;
}

div.Box dl {
    border-bottom: 1px solid #aedefc;
    background: #f0fbff;
    padding: 3px;
    font-size: 90%;
    overflow: hidden;
}

div.Box dl dt {
    float: left;
    width: 80px;
    color: #2786C2;
}

div.Box dl dd {
    margin-left: 80px;
}

div.Box p {
    font-size: 100%;
    padding: 0 0 4px;
    color: #555;
}

#Panel div.Active {
    background: #fff;
}

ul.PanelInfo {
    margin: 0 0 10px;
}

ul.PanelInfo li {
    padding: 0;
    font-size: 80%;
}

ul.PanelInfo li a {
    position: relative;
}

#Panel div.Box h4 {
    font-size: 14px;
    font-weight: bold;
    padding: 10px;
    color: #000;
}

ul.PanelInfo li a {
    font-size: 13px;
    color: #000;
    text-shadow: 0 0 1px #fff;
    display: block;
    padding: 2px 10px;
}

#Panel div.Box h4 a {
    color: #000;
}

span.New {
    border-radius: 2px;
    -moz-border-radius: 2px;
    -webkit-border-radius: 2px;
    background: #ff0;
    color: #000;
    font-size: 9px;
    font-weight: bold;
    box-shadow: 0 1px 2px #333;
    -moz-box-shadow: 0 1px 2px #333;
    -webkit-box-shadow: 0 1px 2px #333;
    padding: 0px 2px;
    position: relative;
    top: -4px;
    right: auto;
}

ul.PanelInfo li.Active {
    background-image: url('images/arrow.png');
    background-position: center left;
    background-repeat: no-repeat;
    background-color: rgba(0, 0, 0, 0.03);
    background-color: #F5F9FF;
}

ul.PanelInfo li.Active a {
    text-shadow: 0 1px 0 #fff;
}

ul.PanelInfo li:hover,
ul.PanelInfo li.Active:hover {
    background-color: rgba(0, 0, 0, 0.06);
}

/* ================================================= Dashboard Customizations */
.Column table {
    width: 100%;
    border: none;
}

.Column table th {
    width: 160px;
}

.Col {
    width: 175px;
    float: left;
}

#RecentUsers img {
    float: left;
    height: 20px;
    width: 20px;
    margin-right: 8px;
    overflow: hidden;
}

#UrlCode strong {
    color: #000000;
}

#UrlCode span {
    display: inline;
    background: #ff8;
    padding: 2px 4px;
    border-radius: 2px;
    -moz-border-radius: 2px;
    -webkit-border-radius: 2px;
}

#UrlCode input.InputBox {
    width: 200px;
    padding: 3px;
    font-size: 12px;
    font-family: 'lucida grande', 'Lucida Sans Unicode', Tahoma, sans-serif;
}

#UrlCode a {
    margin-left: 10px;
}

/* =============================================================== User Pages */
#dashboard_user_index div.Info .InputBox {
    margin-right: 6px;
}

#dashboard_user_index div.Info .Button {
    margin-right: 20px;
}

/* ================================================== Splash Information Page */
body.Home {
    margin: 0;
    padding: 80px;
    background: url('images/eyes.png') 30px 30px no-repeat #fff;
}

body.Home #Content {
    margin: 0 auto;
    border: none;
}

#Content .SplashInfo h1 {
    font-family: "Helvetica Neue", Helvetica, arial, sans-serif;
    background: transparent;
    border: none;
    font-weight: bold;
    color: #000;
    font-size: 300%;
    margin: 20px 0;
    padding: 0;
    line-height: 1;
}

#Content .SplashInfo p {
    margin: 10px 0;
    color: #777;
    font-size: 16px;
    line-height: 1.6;
}

/* =================================================================== Popups */
div.Popup div.Messages {
    text-align: left;
    position: inherit;
    top: auto;
    left: auto;
    z-index: auto;
    margin: 10px 0 !important;
}

div.Popup div.Warning {
    margin: 10px 0;
}

div.Popup div.Messages ul {
    display: block;
    border-radius: 2px;
    -moz-border-radius: 2px;
    -webkit-border-radius: 2px;
}

div.Popup div.Info {
    border: 0;
}

* html div.Popup div.Messages {
    position: inherit;
    width: auto;
    top: auto;
    left: auto;
    overflow: auto;
}

div.Popup .Loading {
    display: block;
}

.Overlay {
    position: absolute;
    top: 0;
    left: 0;
    width: 100%;
    height: 100%;
    background: rgba(255, 255, 255, 0.7);
}

div.Popup {
    position: absolute;
    width: 100%;
    top: 0;
    left: 0;
    z-index: 5000;
    text-align: center;
}

div.Popup div.Body {
    margin: 0px auto;
    text-align: left;
    position: relative;
    padding: 0 0 8px 0;
    max-width: 550px;
    border-radius: 5px;
    -moz-border-radius: 5px;
    -webkit-border-radius: 5px;
    background: #f1fbfe;
    border: 1px solid #01416b;
    box-shadow: 0px 0px 3px #01416b;
    -moz-box-shadow: 0px 0px 3px #01416b;
    -webkit-box-shadow: 0px 0px 3px #01416b;
}

div.Popup div.Body div.Body {
    border: 0;
}

div.Popup div.Legal,
div.Popup .Content form {
    max-height: 450px;
    overflow: auto;
    padding: 0 10px 10px;
}

div.Popup .Loading {
    text-align: center;
}

div.Popup h1,
div.Popup h2 {
    padding: 6px 9px 4px;
    text-shadow: 0 1px 0 #fff;
    border-radius: 4px 4px 0 0;
    -webkit-border-radius: 4px 4px 0 0;
    -moz-border-radius: 4px 4px 0 0;
    font-size: 14px;
    font-weight: bold;
    margin: 0 0 5px 0;
    color: #f8fdff;
    background: url('images/dashboard-bg.png') top center repeat-x #014687;
    border-bottom: 1px solid #000;
    text-shadow: 0 1px 0 #000;
}

div.Popup h3 {
    font-size: 13px;
    font-weight: bold;
    padding: 20px 0 10px;
}

div.Popup p {
    padding: 6px 10px 10px;
}

div.Popup small {
    font-size: 80%;
}

div.Popup form p {
    padding: 0;
}

div.Popup form ul li label {
    color: #222;
    display: block;
    font-size: 14px;
    font-weight: bold;
    margin: 10px 0 0;
}

div.Popup form ul li label.RadioLabel,
div.Popup form ul li label.CheckBoxLabel {
    font-weight: normal;
}

div.Popup input.Button {
    margin: 4px 0 2px;
}

body.Entry div.Popup p {
    color: #000;
}

/* Note: The close class is used on the "close" anchor in popups. */
a.Close {
    line-height: 1;
    color: #555;
    cursor: pointer;
    font-family: arial;
    font-size: 22px;
    font-weight: bold;
    padding: 0;
    border-radius: 3px;
    -webkit-border-radius: 3px;
    -moz-border-radius: 3px;
    background: url('images/dashboard-sprites.png') 5px -795px no-repeat #000;
    border-bottom: 1px solid #006edf;
    position: absolute;
    right: 10px;
    top: 7px;
    height: 18px;
    width: 18px;
    overflow: hidden;
}

a.Close span {
    display: none;
}

a.Close:hover {
    color: #111;
}

div.Popup .Footer {
    border: none;
    background: none;
    padding: 0;
    margin: 0;
    text-align: right;
}

div.Popup .Footer input.Button {
    font-size: 11px;
    margin-right: 2px;
}

/* ==================================================================== Legal */
div.Legal ol {
    list-style-position: outside;
    list-style-type: decimal;
    margin: 0 30px 10px;
}

div.Legal ul {
    list-style-position: outside;
    list-style-type: disc;
    margin: 0 30px 10px;
}

div.Legal li {
    padding: 5px 0;
}

div.Legal strong {
    font-weight: bold;
}

div.Legal em {
    font-style: italic;
}

div.Legal p {
    padding: 6px 0 10px;
    margin: 0;
}

div.Legal h3 {
    font-weight: bold;
    padding: 6px 0 4px !important;
    margin: 0 !important;
    border: none !important;
    background: none !important;
}

div.Legal {
    margin: 10px;
    padding: 2px 8px;
    border: 1px solid #a5d0e7;
    border-radius: 3px;
    -moz-border-radius: 3px;
    -webkit-border-radius: 3px;
    background: #f6ffff;
}

div.Popup div.Legal {
    margin: 0;
    padding: 0 10px 10px;
    border: none;
    background: none;
    border-radius: 0;
    -moz-border-radius: 0;
    -webkit-border-radius: 0;
}

/* =================================================================== Themes */
div.CurrentTheme img,
div.BrowseThemes img {
    border: 1px solid #777;
}

div.CurrentTheme h3,
div.BrowseThemes h3 {
    padding: 0 0 10px;
}

.CurrentTheme img {
    float: left;
    margin: 20px;
}

.CurrentTheme {
    min-height: 200px;
    margin: 0;
}

.CurrentTheme h4 {
    padding: 6px 0;
}

.CurrentTheme h4 span {
    padding-left: 10px;
}

div.Description {
    padding: 0 20px 20px;
}

div.Options,
div.CustomThemeOptions {
    padding: 0 20px;
}

table.SelectionGrid {
    background: none;
    margin: 0;
    border: none;
}

table.SelectionGrid td {
    width: 33%;
    border: 1px solid #a5d0e7;
    border-width: 0 0 1px;
    padding: 16px;
    vertical-align: top;
}

table.Themes td {
    min-width: 235px;
}

table.Themes td h4 {
    padding: 6px 0;
}

table.SelectionGrid td.FirstCol {
    border-right: 1px solid #a5d0e7;
}

table.SelectionGrid td.EmptyCol,
table.SelectionGrid td.LastCol {
    border-left: 1px solid #a5d0e7;
}

table.SelectionGrid td.FirstCol,
table.SelectionGrid td.EmptyCol,
table.SelectionGrid td.LastCol,
table.SelectionGrid td {
    border-color: #e0e0e0;
}

table.SelectionGrid h4 {
    color: #02455B;
    font-size: 16px;
    margin-bottom: 10px;
    text-shadow: 0 1px 0 #FFFFFF;
}

table.SelectionGrid em {
    display: block;
    padding: 3px 0 8px;
    font-style: oblique;
}

table.SelectionGrid div.Buttons {
    float: right;
    width: 70px;
    text-align: center;
}

table.SelectionGrid div.Buttons a {
    display: block;
    margin: 4px 0;
}

table.Themes em {
    padding-top: 13px;
}

table.SelectionGrid dl {
    padding: 0 0 10px;
}

table.SelectionGrid dl dt {
    display: inline;
    color: #000;
    border-right: 1px solid #e2f4ff;
    padding: 4px 6px 4px 0;
    margin: 0 4px 0 0;
}

table.SelectionGrid dl dd {
    display: inline;
}

table.SelectionGrid td.Active {
    -moz-background-clip: border;
    -moz-background-inline-policy: continuous;
    -moz-background-origin: padding;
    background: #e2f4ff none repeat scroll 0 0;
}

/* A general rule to remove padding from info (form adds it) */
#Content form ul div.Info {
    padding: 0;
    margin: 10px 0;
}

/* Exceptions to padding rule */
body#dashboard_settings_registration #Content form ul div.Info {
    padding: 10px;
    margin: 10px;
}

#dashboard_settings_registration #Content form ul {
    padding: 0;
}

body.Import table {
    margin-bottom: 20px;
}

body.Import .Button {
    margin: 0 0 0 20px;
}

#InvitationExpiration {
    padding: 0 20px;
}

table.AltRows tr.Disabled th,
table.AltRows tr.Disabled td,
table.AltColumns tr.Disabled th,
table.AltColumns tr.Disabled td,
table.AltColumns th.Alt,
table.AltColumns td.Alt {
    background: none;
}

table.AltRows tr.Enabled th,
table.AltRows tr.Enabled td,
table.AltColumns tr.Enabled th,
table.AltColumns tr.Enabled td {
    background: #ff8;
}

.CheckBoxGrid tbody th,
.CheckBoxGrid thead td,
.CheckBoxGrid thead td.Alt,
.CheckBoxGrid thead th,
.CheckBoxGrid thead th.Alt,
table thead th,
table thead td,
table.AltColumns thead th.Alt,
table.AltColumns thead td.Alt {
    background: #dbf3fc;
    font-size: 13px;
    color: #222;
    text-shadow: 0 1px 0 #fff;
}

table th,
table td {
    padding: 6px 6px 6px 20px;
    vertical-align: top;
}

table th.Less,
table td.Less {
    padding: 6px;
}

table tbody tr.More th.Less,
table tbody tr.More td.Less,
table tbody th,
table tbody td {
    border-bottom: 1px solid #e0e0e0;
}

table tbody tr:last-child th,
table tbody tr:last-child td {
    border-bottom: none;
}

.CheckBoxGrid td.Alt {
    background: none;
}

li.RolePermissions table.CheckBoxGrid tbody tr th a {
    white-space: nowrap;
}

li.RolePermissions table.CheckBoxGrid tbody tr th a span.Parent {
    display: inline;
}

/* Summary Tables */
div.Summary {
    clear: left;
    margin: 20px 0 20px 20px;
    width: 46%;
    display: inline-block;
    vertical-align: top;
}

div.Summary table {
    margin: 0;
    padding: 0;
}

div.Summary table th,
div.Summary table td {
    font-size: 11px;
    padding: 4px 6px;
}

div.Summary table tbody th {
    font-weight: normal;
}

div.Summary table thead td,
div.Summary table tbody td {
    width: 80px;
    padding: 4px 6px 4px 0;
}

/* Mobile themes */

.browser-mobile-themes {
}

.themeblock {
    box-sizing: border-box;
    margin: 0;
    width: 33.33%;
    min-width: 235px;
    padding: 20px;
    position: relative;
    transition: all 0.4s ease;
}

.themeblock.current-theme {
    background-color: rgba(0, 0, 0, 0.02);
}

#Content .themeblock h4 {
    display: block;
    padding: 0;
}

.themeblock .theme-version {
    font-size: 14px;
    color: #aaa;
    font-weight: normal;
}

.themeblock .author-name {
    color: #aaa;
    padding: 0 0 20px 0;
}

.themeblock .theme-image {
    display: block;
    height: 213px;
    overflow: hidden;
    float: left;
    box-shadow: 0 0 1px 0 #aaa;
    margin: 10px 16px 5px 0;
}

.themeblock .theme-image img {
    display: block;
    width: auto;
    height: 213px;
}

.themeblock .theme-image:empty {
    width: 120px;
    border: 1px solid #fff;
    background-color: rgba(0, 0, 0, 0.02);
}

.themeblock .theme-description {
    display: block;
    margin: -5px 0 0 0;
    font-style: normal;
}

.themeblock dl {
    clear: both;
    float: left;
    margin-top: 20px;
}

.themeblock dt {
    font-weight: bold;
}

.themeblock dd {
    color: #aaa;
}

.themeblock .Alert {
    clear: both;
    margin: 0 0 20px 0;
}

.theme-right-column {
    overflow: hidden;
}

.browser-mobile-themes.SelectionGrid div.Buttons {
    display: block;
    width: 100%;
    box-sizing: border-box;
    margin: 10px 0 20px 0;
}

.browser-mobile-themes.SelectionGrid div.Buttons a {
    display: inline-block;
    padding: 12px 0;
}

.theme-applied {
    display: none;
    padding: 10px 0;
    border-radius: 2px;
    background-color: #fff;
    color: #aaa;
    box-shadow: inset 0 0 2px 0 #ddd;
}

.browser-mobile-themes.SelectionGrid div.Buttons a,
.theme-applied {
    min-width: 62px;
    width: 50%;
    margin: auto;
    float: right;
}

.themeblock.theme-progressing .theme-buttons,
.themeblock.current-theme .theme-buttons {
    display: none;
}

.themeblock.current-theme .theme-applied {
    display: block;
}

.themeblock.current-theme .theme-apply-progress {
    display: none;
}

.themeblock .TinyProgress.theme-apply-progress {
    display: block !important;
    margin: auto;
    height: 19px;
}

/* =================================================================== Footer */
#Foot {
    clear: both;
    font-size: 13px;
    color: #076C8E;
    font-weight: bold;
    padding: 4px 18px 2px;
    position: relative;
    background: url('images/dashboard-bg.png') center -96px repeat-x #014687;
    border: none;
    border-bottom: 1px solid #000204;
}

#Foot img {
    display: none;
}

#Foot a {
    color: #076C8E;
}

#Foot .Version {
    position: absolute;
    bottom: 10px;
    right: 20px;
    color: #5F9BBF;
    font-size: 12px;
    font-weight: normal;
    padding-bottom: 5px;
}

#Foot div a {
    display: block;
    background: url('images/logo_footer.png') center center no-repeat;
    height: 32px;
    width: 72px;
    margin: 6px 0 10px;
}

.Count {
    background: #02639E;
    border-radius: 2px;
    color: #fff;
    font-size: 11px;
    padding: 1px 6px !Important;
}

.Tag {
    background: #555;
    color: #fff;
    border-radius: 2px;
    -moz-border-radius: 2px;
    -webkit-border-radius: 2px;

    font-size: 11px;
    padding: 1px 6px !Important;
}

.Tag a {
    color: #fff;
}

.Tag-Spam {
    background-color: #CF6E65;
    color: #FFF6BF;
}

.Tag-Edit {
    background-color: #F27527;
}

.Tag-Delete, .Tag-Ban {
    background-color: #C70028;
}

.Tag-Moderate {
    background-color: #ae0076;
}

.Meta-Container {
    margin-top: 10px;
}

.Meta-Container .Tags {
    margin-right: 5px;
}

.Meta {
    margin: 0 5px;
    display: inline-block;
}

.Meta-Label {
    color: #999;
}

.Pager {
    font-size: 16px;
    font-weight: bold;
    padding: 8px 0;
    text-align: right;
    line-height: 10px;
}

.Pager a,
.Pager span {
    padding: 0 4px;
}

.Pager span,
.Pager a.Highlight {
    color: #777;
}

.NumberedPager a.Next,
.NumberedPager span.Next {
    margin-left: 6px;
}

.NumberedPager a.Previous,
.NumberedPager span.Previous {
    margin-right: 6px;
}

.NormalList {
    list-style: disc;
    list-style-position: inside;
    margin: 10px 0;
}

.NormalList li {
    margin: 4px 0;
}

/* Help Links */
.Help {
    padding: 8px;
    line-height: 1;
}

.Help h2 {
    font-size: 14px;
    font-weight: bold;
    text-shadow: none;
    margin: 0 0 10px;
}

.Help ul {
    list-style: disc;
    margin-left: 19px;
}

.Help li {
    margin-top: 6px;
    line-height: 1.5;
}

.Aside {
    border: solid 1px #cc8;
    border-width: 1px 0 1px 1px;
    border-top: solid 1px #aa8;
    background: #ffc;
    border-radius: 0 0 0 3px;
    -moz-border-radius: 0 0 0 3px;
    -webkit-border-radius: 0 0 0 3px;
    /* width: 220px; */
    max-width: 500px;
    float: right;
    z-index: 200;
    position: relative;
    margin: 0;
    font-size: 12px;
}

/* Homepage Admin */
.Homepage {
    padding: 0 20px;
}

.Homepage a.Choice {
    color: #777;
    font-weight: bold;
    font-size: 12px;
    text-decoration: none;
    display: inline-block;
    vertical-align: bottom;
    margin: 0 10px 10px 0;
    padding: 0;
    line-height: 2.6;
}

.Homepage .Sprite {
    display: block;
    height: 124px;
    width: 180px;
    background: url('images/homepage-sprites.png') 0 0 no-repeat;
    border: 1px solid #888;
}

.Homepage a.Choice .Wrap {
    border-radius: 2px;
    -moz-border-radius: 2px;
    -webkit-border-radius: 2px;
    background: #f5f5f5;
    border: 2px solid #ccc;
    padding: 6px;
    margin: 0;
    display: block;
}

.Homepage .SpDiscussionsTable {
    background-position: 0 0;
}

.Homepage .SpDiscussions {
    background-position: -180px 0;
}

.Homepage .SpCategories {
    background-position: -360px 0;
}

.Homepage .SpCategoriesTable {
    background-position: 0 -124px;
}

.Homepage .SpCategoriesMixed {
    background-position: -180px -124px;
}

.Homepage .SpActivity {
    background-position: -360px -124px;
}

.Homepage .SpBestOf {
    background-position: -540px 0px;
}

.Homepage a.Choice:hover {
    color: #000;
}

.Homepage a.Choice:hover .Wrap {
    background-color: #fafafa;
    border-color: #aaa;
}

.Homepage a.Choice.Current {
    color: #000;
    background: url('images/check.png') 2px 3px no-repeat;
    text-indent: 36px;
}

.Homepage a.Current .Wrap {
    background-color: #D6FFCF;
    border-color: #06A800;
}

.LayoutOptions {
    margin: 20px 0;
}

ol.Sortable, ol.Sortable ol {
    margin: 0 0 0 25px;
    padding: 0;
    list-style-type: none;
}

ol.Sortable {
    margin: 0;
    background: #f3f3f3;
}

.Sortable li {
    margin: 0;
    padding: 0;
}

.Sortable li div {
    padding: 0;
    margin: 0;
    cursor: move;
}

.Placeholder {
    background-color: #cfcfcf;
}

.SortableError {
    background: #fbe3e4;
    color: #8a1f11;
}

.Sortable table {
    border: 1px solid #e0e0e0;
    border-right: none;
    margin: -1px 0 0 -1px;
}

.Sortable table td {
    vertical-align: top;
    padding: 6px;
    background: #fff;
    border-bottom: none;
}

.Sortable table td strong,
.Sortable table td blockquote {
    display: block;
}

.Sortable table td.Buttons {
    text-align: right;
    padding: 6px 0;
}

/* ==================================================================== Feeds */
.FeedItem {
    padding: 6px 10px;
}

.FeedItem a {
    font-size: 13px;
    display: inline;
    font-weight: bold;
    margin-right: 12px;
}

.FeedItem .Date {
    display: inline;
    font-size: 12px;
    color: #888;
}

.FeedItem em {
    color: #333;
    font-size: 12px;
    display: block;
}

.FeedItem h2 {
    margin-bottom: 0;
}

.Selected {
    background: #FFFF99 !Important;
}

.CheckboxCell {
    width: 1em;
}

.DateCell {
    text-align: right;
    width: 7em;
}

.UsernameCell {
    width: 8em;
}

.CenterCell {
    text-align: center;
}

ins {
    background: #ddffdd;
    color: #006600;
    padding: 0 3px;
}

del {
    background: #ffeeee;
    color: #bb0000;
    padding: 0 3px;
}

/* Do not customize these unless you enjoy pain. */

/* Error messages that get displayed on forms throughout the application. */
div.Errors {
    text-align: left;
    position: inherit;
    top: auto;
    left: auto;
    z-index: auto;
    margin: 0 !important;
}

* html div.Errors {
    position: inherit;
    width: auto;
    top: auto;
    left: auto;
    overflow: auto;
}

div.Errors ul {
    border-bottom: 1px solid #a00 !important;
    background: #d50a0a !important;
    padding: 10px 20px !important;
    display: block;
    box-shadow: none;
    -moz-box-shadow: none;
    -webkit-box-shadow: none;
}

div.Popup div.Errors ul {
    border: 1px solid #a00 !important;
    padding: 6px 10px !important;
}

div.Errors ul li {
    color: #fff !important;
    background: #d50a0a !important;
    margin: 0;
}

div.Errors pre {
    margin: 10px 0 5px;
    padding: 4px 8px;
    display: block;
    border-radius: 2px;
    -moz-border-radius: 2px;
    -webkit-border-radius: 2px;
    white-space: pre;
    overflow: auto;
    box-shadow: 0px 0px 2px #333;
    -moz-box-shadow: 0px 0px 2px #333;
    -webkit-box-shadow: 0px 0px 2px #333;
}

div.Errors pre,
div.Errors pre * {
    background: #ffa !important;
    font-size: 12px !important;
    font-weight: normal !important;
    font-family: monospace !important;
    text-shadow: none !important;
    color: #333 !important;
    line-height: 1.4 !important;
}

div.Errors pre * {
    margin: 0 !important;
    padding: 0 !important;
}

.PageInfo {
    background: #00346d;
    background: -webkit-gradient(linear, center bottom, center top, from(#014a8a), to(#00346d));
    background: -moz-linear-gradient(top, #00346d, #014a8a);
    -pie-background: linear-gradient(top, #00346d, #014a8a);
    background: linear-gradient(top, #00346d, #014a8a);
    padding: 10px;
    color: #fff;
    border-radius: 4px;
    -moz-border-radius: 4px;
    -webkit-border-radius: 4px;
    margin: 20px;
}

.PageInfo h2 {
    font-family: 'Rokkitt', serif !Important;
    font-weight: normal;
    font-size: 24px;
    color: #fff;
    text-shadow: 1px 2px 1px #000;
    margin-bottom: 5px;
}

.PageInfo b {
    color: #FFF6CD;
}

/* Do not customize these unless you enjoy pain. */

/* Note: InformMessages are "growl" style messages that appear in a fixed
position on the page to notify users of things like drafts being saved, etc. */
div.InformMessages {
    text-align: left !important;
    position: fixed;
    top: auto;
    bottom: 20px;
    left: 20px;
    z-index: 200;
    margin: 0 !important;
    padding: 0 !important;
    list-style: none !important;
    font-size: 12px;
    display: block;
    width: auto;
}

* html div.InformMessages {
    position: absolute;
    width: 100%; /*IE5.5*/
    top: auto;
    left: 20px;
    overflow: visible;
    bottom: expression(eval(document.compatMode && document.compatMode=='CSS1Compat') ? documentElement.scrollBottom : document.body.scrollBottom);
}

div.InformMessages div.InformWrapper {
    display: block;
}

div.InformMessages div.InformMessage {
    color: #fff !important;
    text-shadow: 0 1px 1px #000;
    text-align: left !important;
    border-radius: 2px;
    -moz-border-radius: 2px;
    -webkit-border-radius: 2px;
    background: rgb(0, 0, 0) !important;
    background: rgba(0, 0, 0, 0.7) !important;
    border: none !important;
    width: auto !important;
    max-width: 400px !important;
    margin: 10px auto 0 !important;
    padding: 9px 14px 8px !important;
    display: -moz-inline-stack;
    display: inline-block;
    zoom: 1;
    *display: inline;
    position: relative;
    line-height: 1.6;
}

div.InformMessages div.InformMessage:hover {
    background: rgba(0, 0, 0, 0.8) !important;
}

div.InformMessages div.InformMessage a {
    color: #fff;
    text-decoration: underline;
}

div.InformMessages div.InformMessage a:hover {
    text-decoration: none;
}

div.InformMessages div.InformMessage a.Close {
    border: none;
    background: transparent;
    border-top-right-radius: 2px;
    -webkit-border-top-right-radius: 2px;
    -moz-border-radius-topright: 2px;
    color: #ddd;
    font-size: 14px;
    text-align: center;
    display: none;
    height: 12px;
    width: 12px;
    line-height: 1;
    text-decoration: none;
    position: absolute;
    top: 0px;
    right: 0px;
}

div.InformMessages div.InformMessage a.Close span {
    display: inline;
}

div.InformMessages div.InformMessage a.Close:hover {
    background: #000;
    color: #fff;
}

div.InformMessages div.InformMessage:hover a.Close {
    display: block;
}

/* Inform Sprites */
div.InformMessages div.InformWrapper.HasIcon div.InformMessage {
    padding-left: 42px !important;
    min-height: 20px;
}

div.InformMessages div.InformWrapper.HasSprite div.InformMessage {
    padding-left: 40px !important;
}

div.InformMessages div.InformMessage a.Icon {
    display: block;
    position: absolute;
    top: 5px;
    left: 5px;
    height: 28px;
    width: 28px;
}

div.InformMessages div.InformMessage a.Icon img {
    height: 28px;
    width: 28px;
}

span.InformSprite {
    background: url('images/inform-sprites.png') -9px -9px no-repeat;
    display: block;
    position: absolute;
    top: 4px;
    left: 5px;
    height: 30px;
    width: 30px;
}

span.InformSprite.Refresh {
    background-position: -9px -9px;
}

span.InformSprite.Recycle {
    background-position: -57px -9px;
}

span.InformSprite.Infinity {
    background-position: -105px -9px;
}

span.InformSprite.Squiggle {
    background-position: -153px -9px;
}

span.InformSprite.Random {
    background-position: -200px -9px;
}

span.InformSprite.Magnify {
    background-position: -250px -9px;
}

span.InformSprite.Location {
    background-position: -298px -9px;
}

span.InformSprite.Bubble {
    background-position: -346px -9px;
}

span.InformSprite.ElipsisBubble {
    background-position: -394px -9px;
}

span.InformSprite.Plus {
    background-position: -442px -9px;
}

span.InformSprite.Time {
    background-position: -9px -57px;
}

span.InformSprite.Eye {
    background-position: -57px -57px;
}

span.InformSprite.Target {
    background-position: -105px -57px;
}

span.InformSprite.Redflag {
    background-position: -153px -57px;
}

span.InformSprite.Flags {
    background-position: -200px -57px;
}

span.InformSprite.Graph {
    background-position: -250px -57px;
}

span.InformSprite.Chart {
    background-position: -298px -57px;
}

span.InformSprite.Envelope {
    background-position: -346px -57px;
}

span.InformSprite.Gear {
    background-position: -394px -57px;
}

span.InformSprite.Gears {
    background-position: -442px -57px;
}

span.InformSprite.Skull {
    background-position: -9px -106px;
}

span.InformSprite.SkullBones {
    background-position: -57px -106px;
}

span.InformSprite.Bird {
    background-position: -105px -106px;
}

span.InformSprite.Present {
    background-position: -153px -106px;
}

span.InformSprite.Thundercloud {
    background-position: -200px -106px;
}

span.InformSprite.Bandaid {
    background-position: -250px -106px;
}

span.InformSprite.Saturn {
    background-position: -298px -106px;
}

span.InformSprite.Star {
    background-position: -346px -106px;
}

span.InformSprite.Heart {
    background-position: -394px -106px;
}

span.InformSprite.Key {
    background-position: -442px -106px;
}

span.InformSprite.Ipod {
    background-position: -9px -152px;
}

span.InformSprite.Iphone {
    background-position: -57px -152px;
}

span.InformSprite.Cabinet {
    background-position: -105px -152px;
}

span.InformSprite.Coffee {
    background-position: -153px -152px;
}

span.InformSprite.Briefcase {
    background-position: -200px -152px;
}

span.InformSprite.Toolcase {
    background-position: -250px -152px;
}

span.InformSprite.Suitcase {
    background-position: -298px -152px;
}

span.InformSprite.Airplane {
    background-position: -346px -152px;
}

span.InformSprite.Spraypaint {
    background-position: -394px -152px;
}

span.InformSprite.MailInbox {
    background-position: -442px -152px;
}

span.InformSprite.WallPicture {
    background-position: -9px -200px;
}

span.InformSprite.Photos {
    background-position: -57px -200px;
}

span.InformSprite.FilmRoll {
    background-position: -105px -200px;
}

span.InformSprite.Drawer {
    background-position: -153px -200px;
}

span.InformSprite.FilmStrip {
    background-position: -200px -200px;
}

span.InformSprite.FilmStrip2 {
    background-position: -250px -200px;
}

span.InformSprite.Gas {
    background-position: -298px -200px;
}

span.InformSprite.Cutlery {
    background-position: -346px -200px;
}

span.InformSprite.Battery {
    background-position: -394px -200px;
}

span.InformSprite.Beaker {
    background-position: -442px -200px;
}

span.InformSprite.Outlet {
    background-position: -9px -250px;
}

span.InformSprite.Pinetree {
    background-position: -57px -250px;
}

span.InformSprite.House {
    background-position: -105px -250px;
}

span.InformSprite.Padlock {
    background-position: -153px -250px;
}

span.InformSprite.Network {
    background-position: -200px -250px;
}

span.InformSprite.Cloud {
    background-position: -250px -250px;
}

span.InformSprite.Download {
    background-position: -298px -250px;
}

span.InformSprite.BookmarkRibbon {
    background-position: -346px -250px;
}

span.InformSprite.Flag {
    background-position: -394px -250px;
}

span.InformSprite.Signpost {
    background-position: -442px -250px;
}

span.InformSprite.Brightness {
    background-position: -9px -298px;
}

span.InformSprite.Contrast {
    background-position: -57px -298px;
}

span.InformSprite.Runner {
    background-position: -105px -298px;
}

span.InformSprite.Zap {
    background-position: -153px -298px;
}

span.InformSprite.MusicNote {
    background-position: -200px -298px;
}

span.InformSprite.Microphone {
    background-position: -250px -298px;
}

span.InformSprite.Tshirt {
    background-position: -298px -298px;
}

span.InformSprite.Paperclip {
    background-position: -346px -298px;
}

span.InformSprite.Monitor {
    background-position: -394px -298px;
}

span.InformSprite.Tv {
    background-position: -442px -297px;
}

span.InformSprite.Compass {
    background-position: -9px -346px;
}

span.InformSprite.Pin {
    background-position: -57px -346px;
}

span.InformSprite.Radar {
    background-position: -105px -346px;
}

span.InformSprite.Location {
    background-position: -153px -346px;
}

span.InformSprite.Telephone {
    background-position: -200px -346px;
}

span.InformSprite.Baby {
    background-position: -250px -346px;
}

span.InformSprite.Ekg {
    background-position: -298px -346px;
}

span.InformSprite.Stopwatch {
    background-position: -346px -346px;
}

span.InformSprite.MedicalBag {
    background-position: -394px -346px;
}

span.InformSprite.ShoppingCart {
    background-position: -442px -346px;
}

span.InformSprite.Dashboard {
    background-position: -9px -393px;
}

span.InformSprite.Dogpaw {
    background-position: -57px -393px;
}

span.InformSprite.Calendar {
    background-position: -105px -393px;
}

span.InformSprite.Lightbulb {
    background-position: -153px -393px;
}

span.InformSprite.Trophy {
    background-position: -200px -393px;
}

span.InformSprite.Camera {
    background-position: -250px -393px;
}

span.InformSprite.Wineglass {
    background-position: -298px -393px;
}

span.InformSprite.Beerglass {
    background-position: -346px -391px;
}

span.InformSprite.Dumbbells {
    background-position: -394px -393px;
}

span.InformSprite.Buoy {
    background-position: -442px -393px;
}

span.InformSprite.Beaker2 {
    background-position: -9px -440px;
}

span.InformSprite.Testtube {
    background-position: -57px -440px;
}

span.InformSprite.Thermometer {
    background-position: -105px -440px;
}

span.InformSprite.Pill {
    background-position: -153px -440px;
}

span.InformSprite.Equalizer {
    background-position: -200px -440px;
}

span.InformSprite.Book {
    background-position: -250px -440px;
}

span.InformSprite.Puzzle {
    background-position: -298px -440px;
}

span.InformSprite.Palette {
    background-position: -346px -440px;
}

span.InformSprite.Umbrella {
    background-position: -394px -440px;
}

span.InformSprite.CoffeeCup {
    background-position: -442px -440px;
}

span.InformSprite.Gameplan {
    background-position: -9px -490px;
}

span.InformSprite.Walk {
    background-position: -57px -490px;
}

span.InformSprite.Map {
    background-position: -105px -490px;
}

span.InformSprite.IndexCards {
    background-position: -153px -490px;
}

span.InformSprite.Piano {
    background-position: -200px -490px;
}

span.InformSprite.Sliders {
    background-position: -250px -490px;
}

span.InformSprite.Widescreen {
    background-position: -298px -490px;
}

span.InformSprite.Badge {
    background-position: -346px -490px;
}

span.InformSprite.Chicken {
    background-position: -394px -490px;
}

span.InformSprite.Bug {
    background-position: -442px -490px;
}

span.InformSprite.SingleUser {
    background-position: -9px -539px;
}

span.InformSprite.Group {
    background-position: -57px -537px;
}

span.InformSprite.Navigation {
    background-position: -105px -537px;
}

span.InformSprite.Balloon {
    background-position: -153px -537px;
}

span.InformSprite.Bowandarrow {
    background-position: -200px -537px;
}

span.InformSprite.Controller {
    background-position: -250px -537px;
}

span.InformSprite.Check {
    background-position: -298px -537px;
}

span.InformSprite.Hanger {
    background-position: -346px -537px;
}

span.InformSprite.Piggybank {
    background-position: -394px -537px;
}

span.InformSprite.Headphones {
    background-position: -442px -537px;
}

span.InformSprite.Landscape {
    background-position: -9px -586px;
}

span.InformSprite.Stats {
    background-position: -57px -586px;
}

span.InformSprite.Idcard {
    background-position: -105px -586px;
}

span.InformSprite.Bullhorn {
    background-position: -153px -586px;
}

span.InformSprite.Food {
    background-position: -200px -586px;
}

span.InformSprite.Moon {
    background-position: -250px -586px;
}

span.InformSprite.Sock {
    background-position: -298px -586px;
}

span.InformSprite.Bone {
    background-position: -346px -586px;
}

span.InformSprite.Golf {
    background-position: -394px -586px;
}

span.InformSprite.Dice {
    background-position: -442px -586px;
}

/* Plugins */
.PluginIcon {
    display: block;
    height: 50px;
    width: 50px;
}

/* Getting Started Screen */
.Welcome h2 {
    overflow: hidden;
    text-indent: -1000px;
    font-size: 1px;
    height: 42px;
    width: 341px;
    background: url('images/welcome-message.png') top left no-repeat transparent;
}

.Info ul,
.Info ol {
    margin: 1em 0 1em 3em;
}

.Info ol li {
    list-style: decimal !important;
}

.Info ul li {
    list-style: disc !important;
}

.ActivateSlider {
    display: inline-block;
    background: #bbb;
    box-shadow: 0 10px 30px rgba(0, 0, 0, .5) inset;
    border: solid 1px #ccc;
    width: 100px;
    padding: 1px;
    border-radius: 2px;
    position: relative;
    line-height: 1;
    vertical-align: middle;
}

.ActivateSlider .SmallButton {
    line-height: 11px;
}

.ActivateSlider-Active {
    text-align: right;
    background: #001F44;
    box-shadow: 0 -5px 10px #0B64C6 inset;
}

.ActivateSlider .SmallButton {
    margin: 0;
    min-width: 45px;

}

.Sprite {
    width: 16px;
    height: 16px;
    line-height: 16px;
    vertical-align: text-top;
    border: solid 2px transparent;
    margin: -2px;
    background: url('//vanillicon.com/sprites/sprites-14-sweetx-001F44.png') 0 0 no-repeat;
    display: inline-block;
}

/* 16px Sprites Black Transparent */
/*.SpDashboard,
.SpCog { background-position: 0 -148px; }
.SpSettings { background-position: -16px -148px; }
.SpNotifications,
.SpGlobe { background-position: -32px -148px; }
.SpSignOut,
.SpExit { background-position: -48px -148px; }
.SpMarker { background-position: -64px -148px; }
.SpDocuments { background-position: -80px -148px; }
.SpInbox,
.SpEnvelope { background-position: 0 -164px; }
.SpInmail { background-position: -16px -164px; }
.SpRoundBubble { background-position: -32px -164px; }
.SpSquareBubble { background-position: -48px -164px; }
.SpRoundBubbles { background-position: -64px -164px; }
.SpSquareBubbles { background-position: -80px -164px; }
.SpTag { background-position: 0 -180px; }
.SpWrite { background-position: -16px -180px; }
.SpLock { background-position: -32px -180px; }
.SpRoundAlert { background-position: -48px -180px; }
.SpTriangleAlert { background-position: -64px -180px; }
.SpBookmarks,
.SpStar { background-position: -80px -180px; }
.SpSearch { background-position: 0 -196px; }
.SpTrash { background-position: -16px -196px; }
.SpUser { background-position: -32px -196px; }
.SpRefresh { background-position: -48px -196px; }
.SpPencil { background-position: -64px -196px; }
.SpPlus { background-position: -80px -196px; }*/

.SpActivity {
    background-position: -160px -120px;
}

.SpAllCategories {
    background-position: -60px -140px;
}

.SpApplicants {
    background-position: -260px -40px;
}

.SpBadge {
    background-position: -240px -140px;
}

.SpBan {
    background-position: -300px -20px;
}

.SpBookmarks {
    background-position: -100px -80px;
}

.SpComments, .SpComment {
    background-position: -160px -80px;
}

.SpConnection {
    background-position: -320px -20px;
}

.SpDashboard {
    background-position: -340px -20px
}

.SpDelete {
    background-position: -340px -140px;
}

.SpDiscussions, .SpMyDiscussions {
    background-position: -200px -80px;
}

.SpImage {
    background-position: -120px -140px;
}

.SpInbox {
    background-position: -80px -100px;
}

.SpMessage {
    background-position: -100px -100px;
}

.SpMod {
    background-position: -260px -60px;
}

.SpMyDrafts {
    background-position: -180px -20px;
}

.SpNotifications {
    background-position: -160px -100px;
}

.SpOptions {
    background-position: -180px -60px;
}

.SpPhoto {
    background-position: -160px -60px;
}

.SpProfile, .SpEditProfile {
    background-position: -220px -40px;
}

.SpQuote {
    background-position: -280px -20px;
}

.SpSignOut {
    background-position: -240px -100px;
}

.SpText {
    background-position: -160px -80px;
}

.SpUnansweredQuestions {
    background-position: -60px -100px;
}

.SpWarn, .SpWarnings {
    background-position: -200px -20px;
}<|MERGE_RESOLUTION|>--- conflicted
+++ resolved
@@ -23,11 +23,11 @@
    + Footer
 */
 .Buttons-Confirm {
-    text-align: center;
+   text-align: center;
 }
 
 .Buttons-Confirm .Button {
-    min-width: 65px;
+   min-width: 65px;
 }
 
 /* ================================================================ Reset CSS */
@@ -39,116 +39,116 @@
 dl, dt, dd, ol, ul, li,
 fieldset, form, label, legend,
 table, caption, tbody, tfoot, thead, tr, th, td {
-    margin: 0;
-    padding: 0;
-    border: 0;
-    outline: 0;
-    font-weight: inherit;
-    font-style: inherit;
-    font-size: 100%;
-    font-family: inherit;
-    vertical-align: baseline;
+   margin: 0;
+   padding: 0;
+   border: 0;
+   outline: 0;
+   font-weight: inherit;
+   font-style: inherit;
+   font-size: 100%;
+   font-family: inherit;
+   vertical-align: baseline;
 }
 
 /* remember to define focus styles! */
 :focus {
-    outline: 0;
+   outline: 0;
 }
 
 body {
-    line-height: 1;
-    color: black;
-    background: white;
+   line-height: 1;
+   color: black;
+   background: white;
 }
 
 ol, ul {
-    list-style: none;
+   list-style: none;
 }
 
 /* tables still need 'cellspacing="0"' in the markup */
 table {
-    border-collapse: separate;
-    border-spacing: 0;
+   border-collapse: separate;
+   border-spacing: 0;
 }
 
 caption, th, td {
-    text-align: left;
-    font-weight: normal;
+   text-align: left;
+   font-weight: normal;
 }
 
 blockquote:before, blockquote:after,
 q:before, q:after {
-    content: "";
+   content: "";
 }
 
 blockquote, q {
-    quotes: "" "";
+   quotes: "" "";
 }
 
 /* ============================================== General Styles & Typography */
 body {
-    color: #000;
+   color: #000;
     font-family: 'lucida grande', 'Lucida Sans Unicode', Tahoma, sans-serif;
-    font-size: 75%;
-    line-height: 1.7;
-    margin: 0;
-    padding: 0;
-    font-size: small;
-    background: #dbf3fc;
+   font-size: 75%;
+	line-height: 1.7;
+   margin: 0;
+   padding: 0;
+   font-size: small;
+	background: #dbf3fc;
 }
 
 #Body {
-    background: #fff;
-    float: left;
-    width: 100%;
-    zoom: 1; /* hasLayout for IE6/7 */
+	background: #fff;
+	float: left;
+	width: 100%;
+	zoom: 1; /* hasLayout for IE6/7 */
 }
 
 #Body:after {
     /* clearfix */
-    visibility: hidden;
-    display: block;
-    content: "";
-    clear: both;
-    height: 0;
+	visibility: hidden;
+	display: block;
+	content: "";
+	clear: both;
+	height: 0;
 }
 
 #Content {
-    padding: 0 0 20px;
-    margin: 0 0 0 200px;
-    border-left: 1px solid #82bddd;
+	padding: 0 0 20px;
+	margin: 0 0 0 200px;
+	border-left: 1px solid #82bddd;
 }
 
 .Hidden {
-    display: none;
+   display: none;
 }
 
 .nowrap {
-    white-space: nowrap;
+   white-space: nowrap;
 }
 
 .Center {
-    text-align: center;
+	text-align: center;
 }
 
 .Right {
-    text-align: right;
+	text-align: right;
 }
 
 .Wrap {
-    margin: 20px;
+   margin: 20px;
 }
 
 h1, h2, h3, h4, h5, h6 {
-    color: #000;
+   color: #000;
     font-family: "Helvetica Neue", Helvetica, arial, sans-serif;
-    font-weight: normal;
-    margin: 0;
+   font-weight: normal;
+   margin: 0;
 }
 
 hr {
-    border: none;
-    border-top: solid 1px #A5D0E7;
+   border: none;
+   border-top: solid 1px #A5D0E7;
 }
 
 #Content h1, #Content h2, #Content h3, #Content h4, #Content h5 {
@@ -157,79 +157,79 @@
 
 #Content h1,
 #Content h3 {
-    text-shadow: 0 1px 0 #fff;
-    color: #222;
-    background: #dbf3fc;
-    border-top: 1px solid #8bc1de;
-    border-bottom: 1px solid #8bc1de;
-    padding: 10px 20px;
-    font-size: 14px;
-    margin: 0;
+	text-shadow: 0 1px 0 #fff;
+	color: #222;
+	background: #dbf3fc;
+	border-top: 1px solid #8bc1de;
+	border-bottom: 1px solid #8bc1de;
+	padding: 10px 20px;
+	font-size: 14px;
+	margin: 0;
 }
 
 #Content h1 a {
-    text-shadow: none;
-    font-size: 12px;
-    margin-left: 20px;
+	text-shadow: none;
+	font-size: 12px;
+	margin-left: 20px;
 }
 
 #Content h3 {
-    border-top: 1px solid #8bc1de;
+	border-top: 1px solid #8bc1de;
 }
 
 #Content h4 {
-    padding: 20px 20px 0;
+	padding: 20px 20px 0;
 }
 
 #Content table h4 {
-    padding: 0;
+	padding: 0;
 }
 
 p {
-    margin: .5em 0;
-    line-height: 1.4em;
+   margin: .5em 0;
+   line-height: 1.4em;
 }
 
 .P {
-    margin: 5px 0;
+   margin: 5px 0;
 }
 
 small {
-    font-size: 12px;
-    color: #555;
+	font-size: 12px;
+	color: #555;
 }
 
 code {
-    border-radius: 2px;
-    -moz-border-radius: 2px;
-    -webkit-border-radius: 2px;
-    background: #ff9;
-    padding: 4px;
-    white-space: pre;
-    font-family: monospace;
-    overflow: auto;
-    box-shadow: 0px 0px 1px #999;
-    -moz-box-shadow: 0px 0px 1px #999;
-    -webkit-box-shadow: 0px 0px 1px #999;
+   border-radius: 2px;
+   -moz-border-radius: 2px;
+   -webkit-border-radius: 2px;
+   background: #ff9;
+   padding: 4px;
+   white-space: pre;
+   font-family: monospace;
+   overflow: auto;
+	box-shadow: 0px 0px 1px #999;
+	-moz-box-shadow: 0px 0px 1px #999;
+	-webkit-box-shadow: 0px 0px 1px #999;
 }
 
 pre {
-    background: #F0F0F0;
-    border: 1px solid #C0C0C0;
-    color: #333;
+	background: #F0F0F0;
+	border: 1px solid #C0C0C0;
+	color: #333;
     font-family: 'Inconsolata', Courier, monospace;
-    font-size: 0.8em;
-    line-height: 1.5em;
-    margin: 2em 0;
-    overflow: auto;
-    padding: 0.5em;
+	font-size: 0.8em;
+	line-height: 1.5em;
+	margin: 2em 0;
+	overflow: auto;
+	padding: 0.5em;
 }
 
 h1, h2 {
     font-size: 140%;
     font-weight: bold;
     margin-bottom: 10px;
-    text-shadow: #fff 0 1px 0;
+	text-shadow: #fff 0 1px 0;
 }
 
 h3 {
@@ -237,117 +237,117 @@
 }
 
 h4 {
-    font-size: 110%;
-    font-weight: bold;
+   font-size: 110%;
+	font-weight: bold;
 }
 
 h5 {
-    font-size: 110%;
+   font-size: 110%;
 }
 
 .Arrow {
-    font-size: 18px;
+	font-size: 18px;
 }
 
 a {
-    text-decoration: none;
-    color: #2786c2;
+   text-decoration: none;
+   color: #2786c2;
 }
 
 a:hover {
-    text-decoration: none;
-    color: #ff0084;
+   text-decoration: none;
+   color: #ff0084;
 }
 
 input.DateBox,
 input.InputBox,
 input.SmallInput,
 textarea.TextBox {
-    font-family: arial;
-    color: #444;
-    font-size: 16px;
-    padding: 3px;
-    margin: 0;
-    width: 250px;
-    border: 1px solid #ccc;
-    border-radius: 4px;
-    -moz-border-radius: 4px;
-    -webkit-border-radius: 4px;
+   font-family: arial;
+   color: #444;
+   font-size: 16px;
+   padding: 3px;
+   margin: 0;
+   width: 250px;
+   border: 1px solid #ccc;
+   border-radius: 4px;
+	-moz-border-radius: 4px;
+	-webkit-border-radius: 4px;
 }
 
 textarea.TextBox {
-    font-size: 14px;
-    width: 600px;
-    height: 100px;
-    min-height: 100px;
-    max-height: 500px;
+	font-size: 14px;
+   width: 600px;
+   height: 100px;
+   min-height: 100px;
+   max-height: 500px;
 }
 
 input.WideInput {
-    width: 500px;
+	width: 500px;
 }
 
 #Popup textarea.TextBox {
-    width: 465px;
+   width: 465px;
 }
 
 .TextBoxWrapper {
-    width: auto;
-    padding-right: 8px;
+	width: auto;
+	padding-right: 8px;
 }
 
 .TextBoxWrapper textarea,
 .TextBoxWrapper input {
-    width: 100%;
+   width: 100%;
 }
 
 input.SmallInput,
 input.InputBox {
-    font-size: 15px;
-    padding: 6px 3px;
+   font-size: 15px;
+   padding: 6px 3px;
 }
 
 input.SmallInput:focus,
 input.InputBox:focus,
 textarea.TextBox:focus {
-    background: #ffd;
-    color: #333;
-    border: 1px solid #aaa;
+   background: #ffd;
+	color: #333;
+	border: 1px solid #aaa;
 }
 
 input.BigInput {
-    width: 100%;
-    max-width: 600px;
+   width: 100%;
+   max-width: 600px;
 }
 
 textarea.TextBox {
-    line-height: 128%;
+   line-height: 128%;
 }
 
 .textarea-autosize {
-    transition: height 0.1s ease;
-    resize: none !important;
+   transition: height 0.1s ease;
+   resize: none !important;
 }
 
 select {
-    font-family: arial;
-    font-size: 14px;
-    margin: 0;
-    padding: 3px;
+   font-family: arial;
+   font-size: 14px;
+   margin: 0;
+   padding: 3px;
 }
 
 select.Day,
 select.Year {
-    margin-left: 4px;
+   margin-left: 4px;
 }
 
 .SmallButton,
 .Button {
-    margin: 0;
-    border-radius: .5ex;
-    -moz-border-radius: .5ex;
-    -webkit-border-radius: .5ex;
-    background: #3fbcf3;
+   margin: 0;
+   border-radius: .5ex;
+	-moz-border-radius: .5ex;
+	-webkit-border-radius: .5ex;
+	background: #3fbcf3;
     background: -webkit-gradient(linear, center bottom, center top, from(#3fbcf3), to(#aee7fe));
     background: -moz-linear-gradient(top, #aee7fe, #3fbcf3);
     -pie-background: linear-gradient(top, #aee7fe, #3fbcf3);
@@ -359,35 +359,35 @@
     padding: 6px 10px;
     text-decoration: none;
     text-shadow: 0 1px 0 #B7F5FD;
-    font-weight: normal;
-    display: inline-block;
+   font-weight: normal;
+   display: inline-block;
 }
 
 .Button {
-    box-shadow: 0px 0px 2px #999;
-    -moz-box-shadow: 0px 0px 2px #999;
-    -webkit-box-shadow: 0px 0px 2px #999;
+   box-shadow: 0px 0px 2px #999;
+   -moz-box-shadow: 0px 0px 2px #999;
+   -webkit-box-shadow: 0px 0px 2px #999;
     font-weight: bold;
-    margin: 0 0 0 20px;
+   margin: 0 0 0 20px;
 }
 
 a.Button {
-    padding: 5px 7px;
+	padding: 5px 7px;
 }
 
 .SmallButton {
-    margin-right: 10px;
-    padding: 4px;
-    font-size: 11px;
-    display: inline-block;
-    text-align: center;
-    line-height: 13px;
+	margin-right: 10px;
+	padding: 4px;
+	font-size: 11px;
+   display: inline-block;
+   text-align: center;
+   line-height: 13px;
 }
 
 .SmallButton:hover,
 .Button:hover {
-    border-color: #0B64C6;
-    color: #001F44;
+	border-color: #0B64C6;
+	color: #001F44;
     text-shadow: 0 1px 0 #EEFFFF;
 }
 
@@ -401,95 +401,95 @@
 .Button:active,
 .SmallButton.Active,
 .SmallButton:active {
-    background: #003673;
-    border-color: #000;
+	background: #003673;
+	border-color: #000;
     color: #B7F5FD;
     text-shadow: 0 1px 0 #001D3F;
 }
 
 .ButtonList .SmallButton {
-    margin: 0;
-    border-collapse: collapse;
-    border-radius: 0;
-    -webkit-border-radius: 0;
-    -moz-border-radius: 0;
-    border-left-width: 0;
-    min-width: 40px;
+   margin: 0;
+   border-collapse: collapse;
+   border-radius: 0;
+   -webkit-border-radius: 0;
+   -moz-border-radius: 0;
+   border-left-width: 0;
+   min-width: 40px;
 }
 
 .InputButtons {
-    margin-top: 8px;
+   margin-top: 8px;
 }
 
 .ButtonList {
-    margin-right: 20px;
+   margin-right: 20px;
 }
 
 .ButtonList :first-child {
-    border-radius: .5ex 0 0 .5ex;
-    border-left-width: 1px;
+   border-radius: .5ex 0 0 .5ex;
+   border-left-width: 1px;
 }
 
 .ButtonList :last-child {
-    border-radius: 0 .5ex .5ex 0;
+   border-radius: 0 .5ex .5ex 0;
 }
 
 .CancelButton {
-    border-color: #919191;
-    background: -webkit-gradient(linear, center bottom, center top, from(#D1D1D1), to(#F1F1F1));
-    background: -moz-linear-gradient(top, #F1F1F1, #D1D1D1);
-    -pie-background: linear-gradient(top, #F1F1F1, #D1D1D1);
-    background: linear-gradient(top, #F1F1F1, #D1D1D1);
-    color: #414141;
-    text-shadow: 0px 1px 0px #E1E1E1;
+   border-color: #919191;
+   background: -webkit-gradient(linear, center bottom, center top, from(#D1D1D1), to(#F1F1F1));
+   background: -moz-linear-gradient(top, #F1F1F1, #D1D1D1);
+   -pie-background: linear-gradient(top, #F1F1F1, #D1D1D1);
+   background: linear-gradient(top, #F1F1F1, #D1D1D1);
+   color: #414141;
+   text-shadow: 0px 1px 0px #E1E1E1;
 }
 
 .CancelButton:hover {
-    border-color: #616161;
-    color: #212121;
+   border-color: #616161;
+   color: #212121;
 }
 
 .Loading {
-    height: 100px;
-    padding: 0 20px;
-    background: url('images/progress.gif') center center no-repeat;
+   height: 100px;
+   padding: 0 20px;
+   background: url('images/progress.gif') center center no-repeat;
 }
 
 .AfterButtonLoading {
-    background: url('images/progress.gif') center center no-repeat;
-    padding: 0 20px;
+   background: url('images/progress.gif') center center no-repeat;
+   padding: 0 20px;
 }
 
 .Progress {
-    padding: 10px 40px 10px 0;
-    background: url('images/progress.gif') center center no-repeat;
+   padding: 10px 40px 10px 0;
+   background: url('images/progress.gif') center center no-repeat;
 }
 
 .TinyProgress {
-    padding: 10px 40px 10px 0 !important;
-    background: url('images/progress_sm.gif') center center no-repeat;
-    display: inline !Important;
+	padding: 10px 40px 10px 0 !important;
+	background: url('images/progress_sm.gif') center center no-repeat;
+   display: inline !Important;
 }
 
 .InProgress {
-    color: transparent !Important;
-    background: url('images/progress_sm.gif') center center no-repeat !important;
-    border-color: transparent !important;
-    -moz-box-shadow: none !important;
-    -webkit-box-shadow: none !important;
-    box-shadow: none !important;
-    color: transparent !important;
-    text-shadow: none !important;
-    cursor: progress;
-    pointer-events: none;
+   color: transparent !Important;
+   background: url('images/progress_sm.gif') center center no-repeat !important;
+   border-color: transparent !important;
+   -moz-box-shadow: none !important;
+   -webkit-box-shadow: none !important;
+   box-shadow: none !important;
+   color: transparent !important;
+   text-shadow: none !important;
+   cursor: progress;
+   pointer-events: none;
 }
 
 div.Padded {
-    font-size: 14px;
-    position: relative;
-    margin: 10px;
-    padding: 10px;
-    line-height: 1.4;
+   font-size: 14px;
+   position: relative;
+   margin: 10px;
+   padding: 10px;
+   line-height: 1.4;
 }
 
 /* Note: Warning, Alert & Info are simple boxes that can be used to wrap message
@@ -498,220 +498,220 @@
   that it renders in a div with this DismissMessage class. */
 div.Info,
 .DismissMessage {
-    border-radius: 2px;
-    -moz-border-radius: 2px;
-    -webkit-border-radius: 2px;
-    font-size: 14px;
-    position: relative;
-    margin: 10px;
-    padding: 10px;
-    line-height: 1.4;
+   border-radius: 2px;
+   -moz-border-radius: 2px;
+   -webkit-border-radius: 2px;
+   font-size: 14px;
+	position: relative;
+   margin: 10px;
+	padding: 10px;
+	line-height: 1.4;
 }
 
 #Panel div.Info,
 #Panel .DismissMessage {
-    margin: 0;
-    border-width: 1px 0 1px 0;
-    font-size: 13px;
+	margin: 0;
+	border-width: 1px 0 1px 0;
+	font-size: 13px;
 }
 
 div.DismissMessage p {
-    margin: 2px 0;
-    padding: 4px 0 0;
+   margin: 2px 0;
+	padding: 4px 0 0;
 }
 
 div.DismissMessage a.Dismiss {
-    position: absolute;
-    top: 3px;
-    right: 5px;
-    font-family: arial;
-    font-size: 22px;
-    font-weight: bold;
-    line-height: 1;
-    color: #999;
+	position: absolute;
+	top: 3px;
+	right: 5px;
+	font-family: arial;
+	font-size: 22px;
+	font-weight: bold;
+   line-height: 1;
+   color: #999;
 }
 
 #Panel div.DismissMessage a.Dismiss {
-    top: 1px;
-    right: 3px;
+	top: 1px;
+	right: 3px;
 }
 
 div.DismissMessage a.Dismiss:hover {
-    color: #ff0084;
+	color: #ff0084;
 }
 
 div.Message {
-    padding: 10px;
+   padding: 10px;
 }
 
 .CasualMessage {
-    background: #CFECFF;
-    border: 1px solid #ABDAFB;
-    color: #1E79A7;
+   background: #CFECFF;
+   border: 1px solid #ABDAFB;
+   color: #1E79A7;
 }
 
 .InfoMessage {
-    background: #F6F6F6;
-    border: 1px solid #ddd;
+   background: #F6F6F6;
+   border: 1px solid #ddd;
 }
 
 .AlertMessage {
-    background: #fff8ce;
-    border: 1px solid #DEDDAF;
+   background: #fff8ce;
+   border: 1px solid #DEDDAF;
 }
 
 .WarningMessage {
-    background: #ffebe9;
-    border: 1px solid #FFCCC9;
+   background: #ffebe9;
+   border: 1px solid #FFCCC9;
 }
 
 div.Box {
-    border: 1px solid #a5d0e7;
-    background: #d3f0ff;
+	border: 1px solid #a5d0e7;
+   background: #d3f0ff;
 }
 
 .Green {
-    color: #24AA09;
-    background-color: #dfffcb;
-    border: 1px solid #AAF091;
-    padding: 5px;
+	color: #24AA09;
+   background-color: #dfffcb;
+	border: 1px solid #AAF091;
+	padding: 5px;
 }
 
 .Warning {
-    background: #ff9;
-    padding: 10px 20px;
+   background: #ff9;
+   padding: 10px 20px;
 }
 
 strong {
-    font-weight: bold;
+	font-weight: bold;
 }
 
 .Alert {
-    background: #d00;
-    border: 1px solid #b00;
-    color: #fff;
-    padding: 3px 6px;
-    border-radius: 3px;
-    -moz-border-radius: 3px;
-    -webkit-border-radius: 3px;
-    text-shadow: 1px 1px 1px #444;
+   background: #d00;
+   border: 1px solid #b00;
+   color: #fff;
+   padding: 3px 6px;
+   border-radius: 3px;
+   -moz-border-radius: 3px;
+   -webkit-border-radius: 3px;
+	text-shadow: 1px 1px 1px #444;
 }
 
 .Alert a {
-    color: #fff;
+   color: #fff;
 }
 
 .Alert a:hover {
-    text-decoration: underline;
+   text-decoration: underline;
 }
 
 #Panel .Alert {
-    font-size: 10px;
-    padding: 0px 5px;
-    /*   -moz-border-radius: 8px;
-       -webkit-border-radius: 8px;*/
+   font-size: 10px;
+   padding: 0px 5px;
+/*   -moz-border-radius: 8px;
+   -webkit-border-radius: 8px;*/
 }
 
 div.EmptyInfo {
-    margin: 10px 0;
+   margin: 10px 0;
 }
 
 .HoverHelp {
-    position: relative;
+	position: relative;
 }
 
 .HoverHelp .Help {
-    display: none;
-    min-width: 200px;
-    background: #333;
-    color: #fff;
-    font-weight: normal;
-    font-size: 11px;
-    position: absolute;
-    left: -5px;
-    bottom: 20px;
-    border-radius: 2px;
-    -moz-border-radius: 2px;
-    -webkit-border-radius: 2px;
-    padding: 6px;
-    box-shadow: 0px 0px 2px #777;
-    -moz-box-shadow: 0px 0px 2px #777;
-    -webkit-box-shadow: 0px 0px 2px #777;
+	display: none;
+	min-width: 200px;
+	background: #333;
+	color: #fff;
+	font-weight: normal;
+	font-size: 11px;
+	position: absolute;
+	left: -5px;
+	bottom: 20px;
+   border-radius: 2px;
+	-moz-border-radius: 2px;
+	-webkit-border-radius: 2px;
+	padding: 6px;
+	box-shadow: 0px 0px 2px #777;
+	-moz-box-shadow: 0px 0px 2px #777;
+	-webkit-box-shadow: 0px 0px 2px #777;
 }
 
 /* Note: MorePager is related to the /applications/dashboard/modules/MorePagerModule. */
 .MorePager {
-    list-style: none;
-    margin: 1px 0 0;
-    padding: 3px 6px;
-    text-align: right;
-}
+   list-style: none;
+   margin: 1px 0 0;
+   padding: 3px 6px;
+   text-align: right;
+   }
 
 .MorePager a {
-    font-size: 13px;
-    font-weight: bold;
-    text-align: right;
+   font-size: 13px;
+   font-weight: bold;
+   text-align: right;
 }
 
 .MorePager a:hover {
-    color: #2786c2 !important;
-    text-decoration: underline;
+   color: #2786c2 !important;
+   text-decoration: underline;
 }
 
 .MorePager a.Loading:hover {
-    text-decoration: none;
+	text-decoration: none;
 }
 
 #PagerLess {
-    border-top-right-radius: 2px;
-    border-top-left-radius: 2px;
-    -moz-border-radius-topright: 2px;
-    -moz-border-radius-topleft: 2px;
-    -webkit-border-top-right-radius: 2px;
-    -webkit-border-top-left-radius: 2px;
-    margin-bottom: 1px;
+   border-top-right-radius: 2px;
+   border-top-left-radius: 2px;
+   -moz-border-radius-topright: 2px;
+   -moz-border-radius-topleft: 2px;
+   -webkit-border-top-right-radius: 2px;
+   -webkit-border-top-left-radius: 2px;
+   margin-bottom: 1px;
 }
 
 tr#PagerMore td {
-    border: 0;
-    text-align: right;
-    border-bottom: 1px solid #aedefc;
+   border: 0;
+   text-align: right;
+	border-bottom: 1px solid #aedefc;
 }
 
 #PagerMore {
-    margin-bottom: 1px;
+   margin-bottom: 1px;
 }
 
 /* Note: Tabs are used on administrative dashboard screens to help organize
   information being managed on screen. For example: applications and plugins.
 */
 .FilterMenu {
-    color: #aaa;
-    padding: 0 0 10px;
+   color: #aaa;
+   padding: 0 0 10px;
     padding: 0 20px 10px;
     position: relative;
     top: -10px;
 }
 
 .FilterMenu strong {
-    font-weight: bold;
-    color: #111;
+   font-weight: bold;
+   color: #111;
 }
 
 .FilterMenu span {
-    color: #999;
-    padding: 0 4px;
+   color: #999;
+   padding: 0 4px;
 }
 
 div.Tabs {
-    display: block;
-    padding: 0 10px;
-    margin: 0;
+	display: block;
+   padding: 0 10px;
+   margin: 0;
 }
 
 div.Tabs li {
-    display: inline;
-    margin: 0;
+   display: inline;
+   margin: 0;
 }
 
 div.Tabs li a,
@@ -719,134 +719,133 @@
 div.Tabs li a:hover,
 div.Tabs li a:active,
 div.Tabs li a:visited {
-    position: relative;
-    top: 4px;
-    margin: 0;
-    border: 1px solid #8bc1de;
-    border-bottom: 0;
-    border-radius: 3px 3px 0 0;
-    -moz-border-radius: 3px 3px 0 0;
-    -webkit-border-radius: 3px 3px 0 0;
-    background: #bbe2f7;
-    display: inline;
-    font-weight: bold;
-    color: #1e79a7;
-    text-decoration: none;
-    padding: 5px 10px;
-    line-height: 2.6;
+	position: relative;
+	top: 4px;
+   margin: 0;
+   border: 1px solid #8bc1de;
+	border-bottom: 0;
+   border-radius: 3px 3px 0 0;
+   -moz-border-radius: 3px 3px 0 0;
+   -webkit-border-radius: 3px 3px 0 0;
+   background: #bbe2f7;
+   display: inline;
+   font-weight: bold;
+   color: #1e79a7;
+   text-decoration: none;
+   padding: 5px 10px;
+	line-height: 2.6;
 }
 
 div.Tabs li a:hover {
-    background: #f3fcff;
+   background: #f3fcff;
 }
 
 div.Tabs li.Active a {
-    background: #DBF3FC;
-    border-bottom: 1px solid #DBF3FC;
-    color: #222;
+   background: #DBF3FC;
+	border-bottom: 1px solid #DBF3FC;
+   color: #222;
 }
 
 div.Tabs li a span {
-    line-height: 1;
-    font-size: 80%;
-    padding: 0 3px;
-    border-radius: 3px;
-    -webkit-border-radius: 3px;
-    -moz-border-radius: 3px;
-    font-weight: normal;
-    background: #1e79a7;
-    color: #eaf4fd;
-    margin: 0 0 0 4px;
+   line-height: 1;
+   font-size: 80%;
+   padding: 0 3px;
+   border-radius: 3px;
+   -webkit-border-radius: 3px;
+   -moz-border-radius: 3px;
+   font-weight: normal;
+   background: #1e79a7;
+   color: #eaf4fd;
+   margin: 0 0 0 4px;
 }
 
 /* ==================================================================== Forms */
 form ul {
-    list-style: none;
-    margin: 0px;
-    padding: 0px;
+   list-style: none;
+   margin: 0px;
+   padding: 0px;
 }
 
 #Content form ul {
-    padding: 20px 20px 0;
+	padding: 20px 20px 0;
 }
 
 form ul li {
-    margin-bottom: 10px;
-    padding: 0;
-    font-size: 12px;
+   margin-bottom: 10px;
+   padding: 0;
+   font-size: 12px;
 }
 
 form ul li label {
-    color: #000;
-    display: block;
-    font-size: 14px;
-    font-weight: bold;
-}
+   color: #000;
+   display: block;
+   font-size: 14px;
+	font-weight: bold;
+   }
 
 form ul li span {
-    display: block;
+	display: block;
 }
 
 body.Messages div.Popup form ul li label {
-    width: 100px;
+   width: 100px;
 }
 
 form ul li label.RadioLabel {
-    float: none;
-    display: inline;
-    font-weight: normal;
+   float: none;
+   display: inline;
+   font-weight: normal;
 }
 
 table.Label tbody th {
-    width: 140px;
+   width: 140px;
 }
 
 form ul li table label {
-    float: none;
-    display: inline;
-    width: auto;
+   float: none;
+   display: inline;
+   width: auto;
 }
 
 body.Messages div.Popup form ul li label.CheckBoxLabel,
 form ul li label.CheckBoxLabel {
-    float: none;
-    width: auto;
-    display: block;
-    font-size: 13px;
-    cursor: pointer;
-    margin: 0px;
-    padding: 0px;
-    line-height: 27px;
-    font-weight: normal;
+   float: none;
+   width: auto;
+   display: block;
+   font-size: 13px;
+   cursor: pointer;
+   margin: 0px;
+   padding: 0px;
+   line-height: 27px;
+	font-weight: normal;
 }
 
 form ul li label.CheckBoxLabel input {
-    margin: 7px 6px 4px 2px;
-    padding: 0px;
-    float: left;
+   margin: 7px 6px 4px 2px;
+   padding: 0px;
+   float: left;
 }
 
 form ul li label span {
-    font-size: 11px;
-    color: #999;
-    padding-left: 6px;
-}
+   font-size: 11px;
+   color: #999;
+   padding-left: 6px;
+   }
 
 form li.RadioInput label {
-    display: inline;
-}
+   display: inline;
+   }
 
 input.SmallButton {
-    cursor: pointer;
-    margin: 0px 0px 0px 0px;
-    font-size: 11px;
+   cursor: pointer;
+   margin: 0px 0px 0px 0px;
+   font-size: 11px;
 }
 
 input.SmallInput {
-    width: 80px;
-}
-
-<<<<<<< HEAD
+   width: 80px;
+}
+
 .Inline {
    display: inline;
 }
@@ -856,133 +855,131 @@
 }
 
 
-=======
->>>>>>> 0aed7e80
 /* FormTable */
 table {
-    width: 100%;
-    border-collapse: collapse;
-    border: 1px solid #a5d0e7;
-    border-left: none;
-    border-right: none;
-    margin: 0;
+   width: 100%;
+   border-collapse: collapse;
+	border: 1px solid #a5d0e7;
+	border-left: none;
+	border-right: none;
+	margin: 0;
 }
 
 table label {
-    font-size: 12px;
-    padding: 0px;
+   font-size: 12px;
+   padding: 0px;
 }
 
 table tr.Last td,
 table tr.Last th {
-    border-bottom: 0px;
+   border-bottom: 0px;
 }
 
 table th,
 table td {
-    font-weight: normal;
-    padding: 6px;
+   font-weight: normal;
+   padding: 6px;
 }
 
 form ul li table label {
-    font-size: 100%;
+	font-size: 100%;
 }
 
 table thead th,
 table thead td {
-    border-bottom: 1px solid #a5d0e7;
+   border-bottom: 1px solid #a5d0e7;
 }
 
 table tbody th {
-    font-weight: bold;
-    color: #000;
+   font-weight: bold;
+   color: #000;
 }
 
 table tbody th,
 table tbody td {
-    border-bottom: 1px solid #a5d0e7;
-    line-height: 150%;
+   border-bottom: 1px solid #a5d0e7;
+   line-height: 150%;
 }
 
 table tbody tr.FootNote td {
-    background: #ff9;
-    color: #454545;
-    border-bottom: 0px;
+   background: #ff9;
+   color: #454545;
+   border-bottom: 0px;
 }
 
 table tbody tr.More th,
 table tbody tr.More td {
-    border-bottom: 0;
+   border-bottom: 0;
 }
 
 table.AltRows tbody tr.Enabled td.Info,
 table.AltColumns tbody tr.Enabled td.Info,
 table.AltRows tbody tr.Disabled td.Info,
 table.AltColumns tbody tr.Disabled td.Info {
-    color: #888;
+   color: #888;
 }
 
 table tbody td.Info span {
-    padding: 0 6px;
+   padding: 0 6px;
 }
 
 table tbody td.Info strong {
-    margin-right: 10px;
-    font-weight: bold;
-    color: #000;
+	margin-right: 10px;
+   font-weight: bold;
+   color: #000;
 }
 
 table thead th {
-    font-weight: bold;
-    font-size: 13px;
-    /* line-height: 100%; This made the headings on checkbox lists highlight incorrectly. */
-    color: #000;
+   font-weight: bold;
+   font-size: 13px;
+   /* line-height: 100%; This made the headings on checkbox lists highlight incorrectly. */
+   color: #000;
 }
 
 table input.Button {
-    margin: 0px;
+   margin: 0px;
 }
 
 table.AltRows tr.Alt th,
 table.AltRows tr.Alt td {
-    background: #d3f0ff;
+   background: #d3f0ff;
 }
 
 table.AltColumns th.Alt,
 table.AltColumns td.Alt {
-    background: #d3f0ff;
+   background: #d3f0ff;
 }
 
 table.AltColumns tr.Alt {
-    background: none;
+   background: none;
 }
 
 table.AltColumns tr.Parent td,
 table tr.Parent td {
-    background: #fff;
+   background: #fff;
 }
 
 table.AltColumns tr.Parent td.Alt,
 table tr.Parent td.Alt {
-    background: #fcfcfc;
+	background: #fcfcfc;
 }
 
 table tr.Child td.First {
-    padding-left: 20px;
+   padding-left: 20px;
 }
 
 table tr.Highlight th,
 table tr.Highlight td {
-    color: #000;
+   color: #000;
 }
 
 table tbody td blockquote {
-    margin: 0px;
-    padding: 2px;
+   margin: 0px;
+   padding: 2px;
 }
 
 table.Sortable tbody td {
-    cursor: move;
+   cursor: move;
 }
 
 /* Status Rows - Certain tables have "Enabled" and "Disabled" rows (plugins, applications) that need to override default styles */
@@ -990,208 +987,208 @@
 table.AltRows tr.Enabled td,
 table.AltColumns tr.Enabled th,
 table.AltColumns tr.Enabled td {
-    background: #ffd;
-    color: #000;
+   background: #ffd;
+   color: #000;
 }
 
 table.AltRows tr.Disabled th,
 table.AltRows tr.Disabled td,
 table.AltColumns tr.Disabled th,
 table.AltColumns tr.Disabled td {
-    background: #d3f0ff;
+   background: #d3f0ff;
 }
 
 label.SubLabel {
-    display: inline-block;
-    font-size: 100%;
-    width: 100px;
+   display: inline-block;
+   font-size: 100%;
+   width: 100px;
 }
 
 /* CheckBoxGrid */
 .CheckBoxGrid {
-    margin: 10px 0;
-    width: auto;
+   margin: 10px 0;
+   width: auto;
 }
 
 .CheckBoxGrid a {
-    display: block !important;
-    padding: 5px;
+   display: block !important;
+   padding: 5px;
 }
 
 .CheckBoxGrid a:hover {
-    background: #ff9;
-    text-decoration: none;
+   background: #ff9;
+   text-decoration: none;
 }
 
 .CheckBoxGrid th a,
 .CheckBoxGrid td a,
 .CheckBoxGrid th a:hover,
 .CheckBoxGrid td a:hover {
-    color: #555 !important;
+   color: #555 !important;
 }
 
 .CheckBoxGrid td {
-    text-align: center;
+   text-align: center;
 }
 
 .CheckBoxGrid tbody th {
-    font-weight: normal;
-    padding: 0;
+   font-weight: normal;
+   padding: 0;
 }
 
 .CheckBoxGrid tbody th,
 .CheckBoxGrid tbody td {
-    vertical-align: middle;
+   vertical-align: middle;
 }
 
 .CheckBoxGrid thead th a,
 .CheckBoxGrid thead th a:hover {
-    color: #333 !important;
+   color: #333 !important;
 }
 
 .CheckBoxGrid thead td {
-    padding: 0;
+   padding: 0;
 }
 
 .CheckBoxGrid tbody th a span.Parent {
-    background: url('images/parent_divider.gif') center right no-repeat;
-    padding: 6px 10px 6px 0;
-    margin: 0 6px 0 0;
+   background: url('images/parent_divider.gif') center right no-repeat;
+   padding: 6px 10px 6px 0;
+   margin: 0 6px 0 0;
 }
 
 .CheckBoxGrid th {
-    width: 150px;
+   width: 150px;
 }
 
 .CheckBoxGrid td {
-    width: 50px;
+   width: 50px;
 }
 
 .CheckBoxGrid th,
 .CheckBoxGrid td {
-    padding: 3px;
+   padding: 3px;
 }
 
 .CheckBoxGrid th.Alt,
 .CheckBoxGrid td.Alt {
-    background: #d3f0ff;
+   background: #d3f0ff;
 }
 
 /* CheckColumn */
 .CheckColumn thead td a {
-    display: block !important;
-    padding: 6px 5px;
-    color: #333333 !important;
-    font-weight: bold;
+   display: block !important;
+   padding: 6px 5px;
+   color: #333333 !important;
+   font-weight: bold;
 }
 
 .CheckColumn thead td a:hover {
-    background: #f9f4c0;
-    text-decoration: none;
-    color: #333333 !important;
+   background: #f9f4c0;
+   text-decoration: none;
+   color: #333333 !important;
 }
 
 /* CheckBoxList */
 .CheckBoxList {
-    padding: 4px 0px 4px 0px;
+   padding: 4px 0px 4px 0px;
 }
 
 .CheckBoxList li {
-    border: 0px;
-    margin: 0px;
-    padding: 3px 0px 3px 0px;
-    font-size: 11px;
+   border: 0px;
+   margin: 0px;
+   padding: 3px 0px 3px 0px;
+   font-size: 11px;
 }
 
 .CheckBoxList li label.CheckBoxLabel {
-    float: none;
-    display: inline;
-    width: auto;
-    font-weight: normal;
-    padding: 0px 0px 0px 0px;
+   float: none;
+   display: inline;
+   width: auto;
+   font-weight: normal;
+   padding: 0px 0px 0px 0px;
 }
 
 .ColumnCheckBoxList {
-    width: 650px;
+   width: 650px;
 }
 
 .ColumnCheckBoxList li {
-    display: inline-block;
-    width: 321px;
+   display: inline-block;
+   width: 321px;
 }
 
 body.managecategories div.Info div {
-    padding-top: 16px;
+	padding-top: 16px;
 }
 
 form ul li.PasswordOptions label.RadioLabel {
-    display: block;
+   display: block;
 }
 
 /* =================================================================== Header */
 #Head {
-    background: url('images/dashboard-bg.png') top center repeat-x #014687;
-    border-bottom: 1px solid #000;
-    padding: 10px 18px 18px;
-    text-align: right;
+	background: url('images/dashboard-bg.png') top center repeat-x #014687;
+	border-bottom: 1px solid #000;
+	padding: 10px 18px 18px;
+   text-align: right;
 }
 
 #Head h1 {
-    line-height: 160%;
-    border: 0;
-    float: left;
-    margin: 0;
-    padding: 3px 0 0;
+	line-height: 160%;
+	border: 0;
+	float: left;
+	margin: 0;
+	padding: 3px 0 0;
 }
 
 #Head h1 a {
-    font-size: 24px;
+	font-size: 24px;
     color: #f8fdff;
     text-shadow: 0 1px 0 #000;
 }
 
 #Head div.User {
-    padding: 8px 0 0;
+	padding: 8px 0 0;
 }
 
 #Head h1 a span {
-    vertical-align: middle;
+	vertical-align: middle;
 }
 
 #Head div.User a,
 #Head h1 a span {
     font-family: 'lucida grande', 'Lucida Sans Unicode', Tahoma, sans-serif;
-    background: url('images/dashboard-bg.png') -480px -191px repeat-x #01518d;
-    border: 1px solid #002b57;
-    color: #fff;
+	background: url('images/dashboard-bg.png') -480px -191px repeat-x #01518d;
+	border: 1px solid #002b57;
+	color: #fff;
     text-shadow: 0 1px 0 #000;
-    padding: 4px 6px;
-    margin: 0 0 0 6px;
-    font-size: 12px;
-    font-weight: normal;
-    border-radius: 3px;
-    -webkit-border-radius: 3px;
-    -moz-border-radius: 3px;
+	padding: 4px 6px;
+	margin: 0 0 0 6px;
+	font-size: 12px;
+	font-weight: normal;
+   border-radius: 3px;
+	-webkit-border-radius: 3px;
+	-moz-border-radius: 3px;
 }
 
 #Head div.User a:hover,
 #Head h1 a span:hover {
-    background-position: -480px -191px;
-    box-shadow: 0 0 1px #0066C8;
-    -moz-box-shadow: 0 0 1px #0066C8;
-    -webkit-box-shadow: 0 0 1px #0066C8;
+	background-position: -480px -191px;
+	box-shadow: 0 0 1px #0066C8;
+	-moz-box-shadow: 0 0 1px #0066C8;
+	-webkit-box-shadow: 0 0 1px #0066C8;
 }
 
 #Head div.User a.Profile,
 #Head div.User a.Profile:hover {
-    background-position: -5px -191px;
-    padding: 4px 6px 4px 24px;
+	background-position: -5px -191px;
+	padding: 4px 6px 4px 24px;
 }
 
 #Head h1 a span,
 #Head h1 a span:hover {
-    background-position: -454px -191px;
-    padding: 4px 6px 4px 22px;
+	background-position: -454px -191px;
+	padding: 4px 6px 4px 22px;
 }
 
 #Head div.User a:focus {
@@ -1208,74 +1205,74 @@
 
 #Head div.User a:focus,
 #Head h1 a:focus span {
-    box-shadow: 0 0 1px #6fa3c9;
-    -moz-box-shadow: 0 1px 0 #6fa3c9;
-    -webkit-box-shadow: 0 0 1px #6fa3c9;
+	box-shadow: 0 0 1px #6fa3c9;
+	-moz-box-shadow: 0 1px 0 #6fa3c9;
+	-webkit-box-shadow: 0 0 1px #6fa3c9;
 }
 
 #Head div.User a span {
-    margin: 0 0 0 6px;
-    border-radius: 3px;
-    -webkit-border-radius: 3px;
-    -moz-border-radius: 3px;
-    background: #003671;
+	margin: 0 0 0 6px;
+   border-radius: 3px;
+	-webkit-border-radius: 3px;
+	-moz-border-radius: 3px;
+	background: #003671;
     padding: 0 4px;
 }
 
 /* ======================================================== Panels / Sidebars */
 #Panel {
-    float: left;
-    margin: 0;
-    width: 200px;
-    border-top: 1px solid #82BDDD;
-    border-right: 1px solid #82bddd;
-    background: #dbf3fc;
+   float: left;
+	margin: 0;
+	width: 200px;
+	border-top: 1px solid #82BDDD;
+	border-right: 1px solid #82bddd;
+	background: #dbf3fc;
 }
 
 #Panel div.Box {
-    margin: 0;
-    border: none;
-    border-bottom: 1px solid #8bc1de;
-    background: none;
+	margin: 0;
+	border: none;
+	border-bottom: 1px solid #8bc1de;
+	background: none;
 }
 
 #Panel div.Group {
-    padding: 0;
+	padding: 0;
 }
 
 div.Box h4 {
     font-family: 'lucida grande', 'Lucida Sans Unicode', Tahoma, sans-serif;
-    font-size: 100%;
-    font-weight: bold;
-    margin: 0 0 4px;
-    padding: 0 6px;
-    color: #076C8E;
-    text-shadow: #fff 0 1px 0;
+   font-size: 100%;
+   font-weight: bold;
+   margin: 0 0 4px;
+   padding: 0 6px;
+   color: #076C8E;
+	text-shadow: #fff 0 1px 0;
 }
 
 div.Box h4 a {
-    display: block;
-    color: #045974;
-    text-shadow: none;
+	display: block;
+   color: #045974;
+	text-shadow: none;
 }
 
 div.Box h4 a:hover {
-    color: #ff0084;
-    text-shadow: none;
+   color: #ff0084;
+	text-shadow: none;
 }
 
 div.Box h4.Active {
-    background: #045974;
+	background: #045974;
 }
 
 div.Box h4.Active a {
-    color: #fff;
-    text-shadow: none;
+	color: #fff;
+	text-shadow: none;
 }
 
 #Panel div.Box h4 {
-    padding: 0;
-    margin: 0;
+	padding: 0;
+	margin: 0;
 }
 
 #Panel div.Box h4 {
@@ -1327,304 +1324,304 @@
 }
 
 div.Box dl {
-    border-bottom: 1px solid #aedefc;
-    background: #f0fbff;
-    padding: 3px;
-    font-size: 90%;
-    overflow: hidden;
+   border-bottom: 1px solid #aedefc;
+   background: #f0fbff;
+   padding: 3px;
+   font-size: 90%;
+   overflow: hidden;
 }
 
 div.Box dl dt {
-    float: left;
-    width: 80px;
-    color: #2786C2;
+   float: left;
+   width: 80px;
+   color: #2786C2;
 }
 
 div.Box dl dd {
-    margin-left: 80px;
+   margin-left: 80px;
 }
 
 div.Box p {
-    font-size: 100%;
-    padding: 0 0 4px;
-    color: #555;
+   font-size: 100%;
+   padding: 0 0 4px;
+   color: #555;
 }
 
 #Panel div.Active {
-    background: #fff;
+	background: #fff;
 }
 
 ul.PanelInfo {
-    margin: 0 0 10px;
+	margin: 0 0 10px;
 }
 
 ul.PanelInfo li {
-    padding: 0;
-    font-size: 80%;
+   padding: 0;
+   font-size: 80%;
 }
 
 ul.PanelInfo li a {
-    position: relative;
+   position: relative;
 }
 
 #Panel div.Box h4 {
-    font-size: 14px;
-    font-weight: bold;
-    padding: 10px;
-    color: #000;
+	font-size: 14px;
+	font-weight: bold;
+	padding: 10px;
+   color: #000;
 }
 
 ul.PanelInfo li a {
-    font-size: 13px;
-    color: #000;
-    text-shadow: 0 0 1px #fff;
-    display: block;
-    padding: 2px 10px;
+	font-size: 13px;
+	color: #000;
+	text-shadow: 0 0 1px #fff;
+	display: block;
+	padding: 2px 10px;
 }
 
 #Panel div.Box h4 a {
-    color: #000;
+   color: #000;
 }
 
 span.New {
-    border-radius: 2px;
-    -moz-border-radius: 2px;
-    -webkit-border-radius: 2px;
-    background: #ff0;
-    color: #000;
-    font-size: 9px;
-    font-weight: bold;
-    box-shadow: 0 1px 2px #333;
-    -moz-box-shadow: 0 1px 2px #333;
-    -webkit-box-shadow: 0 1px 2px #333;
+   border-radius: 2px;
+   -moz-border-radius: 2px;
+   -webkit-border-radius: 2px;
+   background: #ff0;
+   color: #000;
+   font-size: 9px;
+   font-weight: bold;
+	box-shadow: 0 1px 2px #333;
+	-moz-box-shadow: 0 1px 2px #333;
+	-webkit-box-shadow: 0 1px 2px #333;
     padding: 0px 2px;
-    position: relative;
-    top: -4px;
-    right: auto;
+	position: relative;
+	top: -4px;
+	right: auto;
 }
 
 ul.PanelInfo li.Active {
-    background-image: url('images/arrow.png');
-    background-position: center left;
-    background-repeat: no-repeat;
-    background-color: rgba(0, 0, 0, 0.03);
-    background-color: #F5F9FF;
+   background-image: url('images/arrow.png');
+	background-position: center left;
+	background-repeat: no-repeat;
+	background-color: rgba(0, 0, 0, 0.03);
+	background-color: #F5F9FF;
 }
 
 ul.PanelInfo li.Active a {
-    text-shadow: 0 1px 0 #fff;
+	text-shadow: 0 1px 0 #fff;
 }
 
 ul.PanelInfo li:hover,
 ul.PanelInfo li.Active:hover {
-    background-color: rgba(0, 0, 0, 0.06);
+	background-color: rgba(0, 0, 0, 0.06);
 }
 
 /* ================================================= Dashboard Customizations */
 .Column table {
-    width: 100%;
-    border: none;
+   width: 100%;
+	border: none;
 }
 
 .Column table th {
-    width: 160px;
+	width: 160px;
 }
 
 .Col {
-    width: 175px;
-    float: left;
+	width: 175px;
+	float: left;
 }
 
 #RecentUsers img {
-    float: left;
-    height: 20px;
-    width: 20px;
-    margin-right: 8px;
-    overflow: hidden;
+	float: left;
+	height: 20px;
+	width: 20px;
+	margin-right: 8px;
+	overflow: hidden;
 }
 
 #UrlCode strong {
-    color: #000000;
+	color: #000000;
 }
 
 #UrlCode span {
-    display: inline;
-    background: #ff8;
-    padding: 2px 4px;
-    border-radius: 2px;
-    -moz-border-radius: 2px;
-    -webkit-border-radius: 2px;
+	display: inline;
+	background: #ff8;
+	padding: 2px 4px;
+   border-radius: 2px;
+	-moz-border-radius: 2px;
+	-webkit-border-radius: 2px;
 }
 
 #UrlCode input.InputBox {
-    width: 200px;
-    padding: 3px;
-    font-size: 12px;
+	width: 200px;
+	padding: 3px;
+	font-size: 12px;
     font-family: 'lucida grande', 'Lucida Sans Unicode', Tahoma, sans-serif;
 }
 
 #UrlCode a {
-    margin-left: 10px;
+	margin-left: 10px;
 }
 
 /* =============================================================== User Pages */
 #dashboard_user_index div.Info .InputBox {
-    margin-right: 6px;
+   margin-right: 6px;
 }
 
 #dashboard_user_index div.Info .Button {
-    margin-right: 20px;
+   margin-right: 20px;
 }
 
 /* ================================================== Splash Information Page */
 body.Home {
-    margin: 0;
-    padding: 80px;
-    background: url('images/eyes.png') 30px 30px no-repeat #fff;
+   margin: 0;
+   padding: 80px;
+	background: url('images/eyes.png') 30px 30px no-repeat #fff;
 }
 
 body.Home #Content {
-    margin: 0 auto;
-    border: none;
+	margin: 0 auto;
+   border: none;
 }
 
 #Content .SplashInfo h1 {
     font-family: "Helvetica Neue", Helvetica, arial, sans-serif;
-    background: transparent;
-    border: none;
+   background: transparent;
+   border: none;
     font-weight: bold;
     color: #000;
     font-size: 300%;
-    margin: 20px 0;
-    padding: 0;
-    line-height: 1;
+   margin: 20px 0;
+   padding: 0;
+   line-height: 1;
 }
 
 #Content .SplashInfo p {
-    margin: 10px 0;
-    color: #777;
-    font-size: 16px;
-    line-height: 1.6;
+	margin: 10px 0;
+	color: #777;
+	font-size: 16px;
+   line-height: 1.6;
 }
 
 /* =================================================================== Popups */
 div.Popup div.Messages {
-    text-align: left;
-    position: inherit;
-    top: auto;
-    left: auto;
-    z-index: auto;
-    margin: 10px 0 !important;
+   text-align: left;
+   position: inherit;
+   top: auto;
+   left: auto;
+   z-index: auto;
+	margin: 10px 0 !important;
 }
 
 div.Popup div.Warning {
-    margin: 10px 0;
+	margin: 10px 0;
 }
 
 div.Popup div.Messages ul {
-    display: block;
-    border-radius: 2px;
-    -moz-border-radius: 2px;
-    -webkit-border-radius: 2px;
+	display: block;
+   border-radius: 2px;
+	-moz-border-radius: 2px;
+	-webkit-border-radius: 2px;
 }
 
 div.Popup div.Info {
-    border: 0;
+	border: 0;
 }
 
 * html div.Popup div.Messages {
-    position: inherit;
-    width: auto;
-    top: auto;
-    left: auto;
-    overflow: auto;
+  position: inherit;
+  width: auto;
+  top: auto;
+  left: auto;
+  overflow: auto;
 }
 
 div.Popup .Loading {
-    display: block;
+   display: block;
 }
 
 .Overlay {
-    position: absolute;
-    top: 0;
-    left: 0;
-    width: 100%;
-    height: 100%;
+	position: absolute;
+	top: 0;
+	left: 0;
+	width: 100%;
+	height: 100%;
     background: rgba(255, 255, 255, 0.7);
 }
 
 div.Popup {
-    position: absolute;
-    width: 100%;
-    top: 0;
-    left: 0;
-    z-index: 5000;
-    text-align: center;
+  position: absolute;
+  width: 100%;
+  top: 0;
+  left: 0;
+  z-index: 5000;
+  text-align: center;
 }
 
 div.Popup div.Body {
-    margin: 0px auto;
-    text-align: left;
-    position: relative;
-    padding: 0 0 8px 0;
-    max-width: 550px;
-    border-radius: 5px;
-    -moz-border-radius: 5px;
-    -webkit-border-radius: 5px;
-    background: #f1fbfe;
-    border: 1px solid #01416b;
-    box-shadow: 0px 0px 3px #01416b;
-    -moz-box-shadow: 0px 0px 3px #01416b;
-    -webkit-box-shadow: 0px 0px 3px #01416b;
+	margin: 0px auto;
+	text-align: left;
+	position: relative;
+	padding: 0 0 8px 0;
+	max-width: 550px;
+	border-radius: 5px;
+	-moz-border-radius: 5px;
+	-webkit-border-radius: 5px;
+	background: #f1fbfe;
+	border: 1px solid #01416b;
+	box-shadow: 0px 0px 3px #01416b;
+	-moz-box-shadow: 0px 0px 3px #01416b;
+	-webkit-box-shadow: 0px 0px 3px #01416b;
 }
 
 div.Popup div.Body div.Body {
-    border: 0;
+   border: 0;
 }
 
 div.Popup div.Legal,
 div.Popup .Content form {
-    max-height: 450px;
-    overflow: auto;
-    padding: 0 10px 10px;
+	max-height: 450px;
+	overflow: auto;
+	padding: 0 10px 10px;
 }
 
 div.Popup .Loading {
-    text-align: center;
+  text-align: center;
 }
 
 div.Popup h1,
 div.Popup h2 {
-    padding: 6px 9px 4px;
-    text-shadow: 0 1px 0 #fff;
-    border-radius: 4px 4px 0 0;
-    -webkit-border-radius: 4px 4px 0 0;
-    -moz-border-radius: 4px 4px 0 0;
+	padding: 6px 9px 4px;
+	text-shadow: 0 1px 0 #fff;
+	border-radius: 4px 4px 0 0;
+	-webkit-border-radius: 4px 4px 0 0;
+	-moz-border-radius: 4px 4px 0 0;
     font-size: 14px;
     font-weight: bold;
-    margin: 0 0 5px 0;
-    color: #f8fdff;
-    background: url('images/dashboard-bg.png') top center repeat-x #014687;
-    border-bottom: 1px solid #000;
-    text-shadow: 0 1px 0 #000;
+	margin: 0 0 5px 0;
+	color: #f8fdff;
+	background: url('images/dashboard-bg.png') top center repeat-x #014687;
+	border-bottom: 1px solid #000;
+	text-shadow: 0 1px 0 #000;
 }
 
 div.Popup h3 {
-    font-size: 13px;
-    font-weight: bold;
-    padding: 20px 0 10px;
+	font-size: 13px;
+	font-weight: bold;
+	padding: 20px 0 10px;
 }
 
 div.Popup p {
-    padding: 6px 10px 10px;
+	padding: 6px 10px 10px;
 }
 
 div.Popup small {
-    font-size: 80%;
+	font-size: 80%;
 }
 
 div.Popup form p {
-    padding: 0;
+	padding: 0;
 }
 
 div.Popup form ul li label {
@@ -1632,63 +1629,63 @@
     display: block;
     font-size: 14px;
     font-weight: bold;
-    margin: 10px 0 0;
+	margin: 10px 0 0;
 }
 
 div.Popup form ul li label.RadioLabel,
 div.Popup form ul li label.CheckBoxLabel {
-    font-weight: normal;
+	font-weight: normal;
 }
 
 div.Popup input.Button {
-    margin: 4px 0 2px;
+	margin: 4px 0 2px;
 }
 
 body.Entry div.Popup p {
-    color: #000;
+	color: #000;
 }
 
 /* Note: The close class is used on the "close" anchor in popups. */
 a.Close {
-    line-height: 1;
-    color: #555;
-    cursor: pointer;
-    font-family: arial;
-    font-size: 22px;
-    font-weight: bold;
-    padding: 0;
-    border-radius: 3px;
-    -webkit-border-radius: 3px;
-    -moz-border-radius: 3px;
-    background: url('images/dashboard-sprites.png') 5px -795px no-repeat #000;
-    border-bottom: 1px solid #006edf;
+	line-height: 1;
+	color: #555;
+	cursor: pointer;
+	font-family: arial;
+	font-size: 22px;
+	font-weight: bold;
+	padding: 0;
+	border-radius: 3px;
+	-webkit-border-radius: 3px;
+	-moz-border-radius: 3px;
+	background: url('images/dashboard-sprites.png') 5px -795px no-repeat #000;
+	border-bottom: 1px solid #006edf;
     position: absolute;
     right: 10px;
     top: 7px;
-    height: 18px;
-    width: 18px;
-    overflow: hidden;
+	height: 18px;
+	width: 18px;
+	overflow: hidden;
 }
 
 a.Close span {
-    display: none;
+	display: none;
 }
 
 a.Close:hover {
-    color: #111;
+	color: #111;
 }
 
 div.Popup .Footer {
-    border: none;
-    background: none;
-    padding: 0;
-    margin: 0;
-    text-align: right;
+	border: none;
+	background: none;
+	padding: 0;
+	margin: 0;
+	text-align: right;
 }
 
 div.Popup .Footer input.Button {
-    font-size: 11px;
-    margin-right: 2px;
+	font-size: 11px;
+	margin-right: 2px;
 }
 
 /* ==================================================================== Legal */
@@ -1705,124 +1702,124 @@
 }
 
 div.Legal li {
-    padding: 5px 0;
+	padding: 5px 0;
 }
 
 div.Legal strong {
-    font-weight: bold;
+	font-weight: bold;
 }
 
 div.Legal em {
-    font-style: italic;
+	font-style: italic;
 }
 
 div.Legal p {
-    padding: 6px 0 10px;
-    margin: 0;
+	padding: 6px 0 10px;
+	margin: 0;
 }
 
 div.Legal h3 {
-    font-weight: bold;
-    padding: 6px 0 4px !important;
-    margin: 0 !important;
-    border: none !important;
-    background: none !important;
+	font-weight: bold;
+	padding: 6px 0 4px !important;
+	margin: 0 !important;
+	border: none !important;
+	background: none !important;
 }
 
 div.Legal {
-    margin: 10px;
-    padding: 2px 8px;
-    border: 1px solid #a5d0e7;
-    border-radius: 3px;
-    -moz-border-radius: 3px;
-    -webkit-border-radius: 3px;
-    background: #f6ffff;
+	margin: 10px;
+	padding: 2px 8px;
+	border: 1px solid #a5d0e7;
+   border-radius: 3px;
+	-moz-border-radius: 3px;
+	-webkit-border-radius: 3px;
+	background: #f6ffff;
 }
 
 div.Popup div.Legal {
-    margin: 0;
-    padding: 0 10px 10px;
-    border: none;
-    background: none;
-    border-radius: 0;
-    -moz-border-radius: 0;
-    -webkit-border-radius: 0;
+	margin: 0;
+	padding: 0 10px 10px;
+	border: none;
+	background: none;
+   border-radius: 0;
+	-moz-border-radius: 0;
+	-webkit-border-radius: 0;
 }
 
 /* =================================================================== Themes */
 div.CurrentTheme img,
 div.BrowseThemes img {
-    border: 1px solid #777;
+	border: 1px solid #777;
 }
 
 div.CurrentTheme h3,
 div.BrowseThemes h3 {
-    padding: 0 0 10px;
+	padding: 0 0 10px;
 }
 
 .CurrentTheme img {
-    float: left;
-    margin: 20px;
+	float: left;
+	margin: 20px;
 }
 
 .CurrentTheme {
-    min-height: 200px;
+	min-height: 200px;
     margin: 0;
 }
 
 .CurrentTheme h4 {
-    padding: 6px 0;
+	padding: 6px 0;
 }
 
 .CurrentTheme h4 span {
-    padding-left: 10px;
+	padding-left: 10px;
 }
 
 div.Description {
-    padding: 0 20px 20px;
+	padding: 0 20px 20px;
 }
 
 div.Options,
 div.CustomThemeOptions {
-    padding: 0 20px;
+	padding: 0 20px;
 }
 
 table.SelectionGrid {
-    background: none;
-    margin: 0;
-    border: none;
+	background: none;
+	margin: 0;
+	border: none;
 }
 
 table.SelectionGrid td {
-    width: 33%;
-    border: 1px solid #a5d0e7;
-    border-width: 0 0 1px;
-    padding: 16px;
-    vertical-align: top;
+	width: 33%;
+	border: 1px solid #a5d0e7;
+	border-width: 0 0 1px;
+	padding: 16px;
+	vertical-align: top;
 }
 
 table.Themes td {
-    min-width: 235px;
+   min-width: 235px;
 }
 
 table.Themes td h4 {
-    padding: 6px 0;
+	padding: 6px 0;
 }
 
 table.SelectionGrid td.FirstCol {
-    border-right: 1px solid #a5d0e7;
+	border-right: 1px solid #a5d0e7;
 }
 
 table.SelectionGrid td.EmptyCol,
 table.SelectionGrid td.LastCol {
-    border-left: 1px solid #a5d0e7;
+	border-left: 1px solid #a5d0e7;
 }
 
 table.SelectionGrid td.FirstCol,
 table.SelectionGrid td.EmptyCol,
 table.SelectionGrid td.LastCol,
 table.SelectionGrid td {
-    border-color: #e0e0e0;
+	border-color: #e0e0e0;
 }
 
 table.SelectionGrid h4 {
@@ -1833,40 +1830,40 @@
 }
 
 table.SelectionGrid em {
-    display: block;
-    padding: 3px 0 8px;
-    font-style: oblique;
+   display: block;
+   padding: 3px 0 8px;
+   font-style: oblique;
 }
 
 table.SelectionGrid div.Buttons {
-    float: right;
-    width: 70px;
-    text-align: center;
+   float: right;
+   width: 70px;
+   text-align: center;
 }
 
 table.SelectionGrid div.Buttons a {
-    display: block;
-    margin: 4px 0;
+   display: block;
+   margin: 4px 0;
 }
 
 table.Themes em {
-    padding-top: 13px;
+	padding-top: 13px;
 }
 
 table.SelectionGrid dl {
-    padding: 0 0 10px;
+	padding: 0 0 10px;
 }
 
 table.SelectionGrid dl dt {
-    display: inline;
-    color: #000;
-    border-right: 1px solid #e2f4ff;
-    padding: 4px 6px 4px 0;
-    margin: 0 4px 0 0;
+	display: inline;
+   color: #000;
+   border-right: 1px solid #e2f4ff;
+   padding: 4px 6px 4px 0;
+   margin: 0 4px 0 0;
 }
 
 table.SelectionGrid dl dd {
-    display: inline;
+	display: inline;
 }
 
 table.SelectionGrid td.Active {
@@ -1878,30 +1875,30 @@
 
 /* A general rule to remove padding from info (form adds it) */
 #Content form ul div.Info {
-    padding: 0;
-    margin: 10px 0;
+	padding: 0;
+	margin: 10px 0;
 }
 
 /* Exceptions to padding rule */
 body#dashboard_settings_registration #Content form ul div.Info {
-    padding: 10px;
-    margin: 10px;
+	padding: 10px;
+	margin: 10px;
 }
 
 #dashboard_settings_registration #Content form ul {
-    padding: 0;
+	padding: 0;
 }
 
 body.Import table {
-    margin-bottom: 20px;
+	margin-bottom: 20px;
 }
 
 body.Import .Button {
-    margin: 0 0 0 20px;
+	margin: 0 0 0 20px;
 }
 
 #InvitationExpiration {
-    padding: 0 20px;
+	padding: 0 20px;
 }
 
 table.AltRows tr.Disabled th,
@@ -1910,14 +1907,14 @@
 table.AltColumns tr.Disabled td,
 table.AltColumns th.Alt,
 table.AltColumns td.Alt {
-    background: none;
+	background: none;
 }
 
 table.AltRows tr.Enabled th,
 table.AltRows tr.Enabled td,
 table.AltColumns tr.Enabled th,
 table.AltColumns tr.Enabled td {
-    background: #ff8;
+	background: #ff8;
 }
 
 .CheckBoxGrid tbody th,
@@ -1929,37 +1926,37 @@
 table thead td,
 table.AltColumns thead th.Alt,
 table.AltColumns thead td.Alt {
-    background: #dbf3fc;
-    font-size: 13px;
-    color: #222;
-    text-shadow: 0 1px 0 #fff;
+	background: #dbf3fc;
+	font-size: 13px;
+	color: #222;
+	text-shadow: 0 1px 0 #fff;
 }
 
 table th,
 table td {
-    padding: 6px 6px 6px 20px;
-    vertical-align: top;
+	padding: 6px 6px 6px 20px;
+	vertical-align: top;
 }
 
 table th.Less,
 table td.Less {
-    padding: 6px;
+	padding: 6px;
 }
 
 table tbody tr.More th.Less,
 table tbody tr.More td.Less,
 table tbody th,
 table tbody td {
-    border-bottom: 1px solid #e0e0e0;
+	border-bottom: 1px solid #e0e0e0;
 }
 
 table tbody tr:last-child th,
 table tbody tr:last-child td {
-    border-bottom: none;
+	border-bottom: none;
 }
 
 .CheckBoxGrid td.Alt {
-    background: none;
+	background: none;
 }
 
 li.RolePermissions table.CheckBoxGrid tbody tr th a {
@@ -1972,32 +1969,32 @@
 
 /* Summary Tables */
 div.Summary {
-    clear: left;
-    margin: 20px 0 20px 20px;
-    width: 46%;
-    display: inline-block;
-    vertical-align: top;
+   clear: left;
+   margin: 20px 0 20px 20px;
+   width: 46%;
+   display: inline-block;
+   vertical-align: top;
 }
 
 div.Summary table {
-    margin: 0;
-    padding: 0;
+   margin: 0;
+   padding: 0;
 }
 
 div.Summary table th,
 div.Summary table td {
-    font-size: 11px;
-    padding: 4px 6px;
+   font-size: 11px;
+   padding: 4px 6px;
 }
 
 div.Summary table tbody th {
-    font-weight: normal;
+   font-weight: normal;
 }
 
 div.Summary table thead td,
 div.Summary table tbody td {
-    width: 80px;
-    padding: 4px 6px 4px 0;
+   width: 80px;
+   padding: 4px 6px 4px 0;
 }
 
 /* Mobile themes */
@@ -2006,13 +2003,13 @@
 }
 
 .themeblock {
-    box-sizing: border-box;
-    margin: 0;
-    width: 33.33%;
-    min-width: 235px;
-    padding: 20px;
-    position: relative;
-    transition: all 0.4s ease;
+   box-sizing: border-box;
+   margin: 0;
+   width: 33.33%;
+   min-width: 235px;
+   padding: 20px;
+   position: relative;
+   transition: all 0.4s ease;
 }
 
 .themeblock.current-theme {
@@ -2020,327 +2017,327 @@
 }
 
 #Content .themeblock h4 {
-    display: block;
-    padding: 0;
+   display: block;
+   padding: 0;
 }
 
 .themeblock .theme-version {
-    font-size: 14px;
-    color: #aaa;
-    font-weight: normal;
+   font-size: 14px;
+   color: #aaa;
+   font-weight: normal;
 }
 
 .themeblock .author-name {
-    color: #aaa;
-    padding: 0 0 20px 0;
+   color: #aaa;
+   padding: 0 0 20px 0;
 }
 
 .themeblock .theme-image {
-    display: block;
-    height: 213px;
-    overflow: hidden;
-    float: left;
-    box-shadow: 0 0 1px 0 #aaa;
-    margin: 10px 16px 5px 0;
+   display: block;
+   height: 213px;
+   overflow: hidden;
+   float: left;
+   box-shadow: 0 0 1px 0 #aaa;
+   margin: 10px 16px 5px 0;
 }
 
 .themeblock .theme-image img {
-    display: block;
-    width: auto;
-    height: 213px;
+   display: block;
+   width: auto;
+   height: 213px;
 }
 
 .themeblock .theme-image:empty {
-    width: 120px;
-    border: 1px solid #fff;
+   width: 120px;
+   border: 1px solid #fff;
     background-color: rgba(0, 0, 0, 0.02);
 }
 
 .themeblock .theme-description {
-    display: block;
-    margin: -5px 0 0 0;
-    font-style: normal;
+   display: block;
+   margin: -5px 0 0 0;
+   font-style: normal;
 }
 
 .themeblock dl {
-    clear: both;
-    float: left;
-    margin-top: 20px;
+   clear: both;
+   float: left;
+   margin-top: 20px;
 }
 
 .themeblock dt {
-    font-weight: bold;
+   font-weight: bold;
 }
 
 .themeblock dd {
-    color: #aaa;
+   color: #aaa;
 }
 
 .themeblock .Alert {
-    clear: both;
-    margin: 0 0 20px 0;
+   clear: both;
+   margin: 0 0 20px 0;
 }
 
 .theme-right-column {
-    overflow: hidden;
+   overflow: hidden;
 }
 
 .browser-mobile-themes.SelectionGrid div.Buttons {
-    display: block;
-    width: 100%;
-    box-sizing: border-box;
-    margin: 10px 0 20px 0;
+   display: block;
+   width: 100%;
+   box-sizing: border-box;
+   margin: 10px 0 20px 0;
 }
 
 .browser-mobile-themes.SelectionGrid div.Buttons a {
-    display: inline-block;
-    padding: 12px 0;
+   display: inline-block;
+   padding: 12px 0;
 }
 
 .theme-applied {
-    display: none;
-    padding: 10px 0;
-    border-radius: 2px;
-    background-color: #fff;
-    color: #aaa;
-    box-shadow: inset 0 0 2px 0 #ddd;
+   display: none;
+   padding: 10px 0;
+   border-radius: 2px;
+   background-color: #fff;
+   color: #aaa;
+   box-shadow: inset 0 0 2px 0 #ddd;
 }
 
 .browser-mobile-themes.SelectionGrid div.Buttons a,
 .theme-applied {
-    min-width: 62px;
-    width: 50%;
-    margin: auto;
-    float: right;
+   min-width: 62px;
+   width: 50%;
+   margin: auto;
+   float: right;
 }
 
 .themeblock.theme-progressing .theme-buttons,
 .themeblock.current-theme .theme-buttons {
-    display: none;
+   display: none;
 }
 
 .themeblock.current-theme .theme-applied {
-    display: block;
+   display: block;
 }
 
 .themeblock.current-theme .theme-apply-progress {
-    display: none;
+   display: none;
 }
 
 .themeblock .TinyProgress.theme-apply-progress {
-    display: block !important;
-    margin: auto;
-    height: 19px;
+   display: block !important;
+   margin: auto;
+   height: 19px;
 }
 
 /* =================================================================== Footer */
 #Foot {
-    clear: both;
-    font-size: 13px;
-    color: #076C8E;
-    font-weight: bold;
-    padding: 4px 18px 2px;
-    position: relative;
-    background: url('images/dashboard-bg.png') center -96px repeat-x #014687;
-    border: none;
+   clear: both;
+   font-size: 13px;
+   color: #076C8E;
+   font-weight: bold;
+	padding: 4px 18px 2px;
+	position: relative;
+	background: url('images/dashboard-bg.png') center -96px repeat-x #014687;
+	border: none;
     border-bottom: 1px solid #000204;
 }
 
 #Foot img {
-    display: none;
+	display: none;
 }
 
 #Foot a {
-    color: #076C8E;
+	color: #076C8E;
 }
 
 #Foot .Version {
-    position: absolute;
-    bottom: 10px;
-    right: 20px;
-    color: #5F9BBF;
-    font-size: 12px;
-    font-weight: normal;
-    padding-bottom: 5px;
+	position: absolute;
+	bottom: 10px;
+	right: 20px;
+	color: #5F9BBF;
+	font-size: 12px;
+	font-weight: normal;
+	padding-bottom: 5px;
 }
 
 #Foot div a {
-    display: block;
-    background: url('images/logo_footer.png') center center no-repeat;
-    height: 32px;
-    width: 72px;
-    margin: 6px 0 10px;
+	display: block;
+	background: url('images/logo_footer.png') center center no-repeat;
+	height: 32px;
+	width: 72px;
+	margin: 6px 0 10px;
 }
 
 .Count {
-    background: #02639E;
-    border-radius: 2px;
-    color: #fff;
-    font-size: 11px;
-    padding: 1px 6px !Important;
+   background: #02639E;
+   border-radius: 2px;
+   color: #fff;
+   font-size: 11px;
+   padding: 1px 6px !Important;
 }
 
 .Tag {
-    background: #555;
-    color: #fff;
-    border-radius: 2px;
-    -moz-border-radius: 2px;
-    -webkit-border-radius: 2px;
-
-    font-size: 11px;
-    padding: 1px 6px !Important;
+   background: #555;
+   color: #fff;
+   border-radius: 2px;
+   -moz-border-radius: 2px;
+   -webkit-border-radius: 2px;
+
+   font-size: 11px;
+   padding: 1px 6px !Important;
 }
 
 .Tag a {
-    color: #fff;
+   color: #fff;
 }
 
 .Tag-Spam {
-    background-color: #CF6E65;
-    color: #FFF6BF;
+   background-color: #CF6E65;
+   color: #FFF6BF;
 }
 
 .Tag-Edit {
-    background-color: #F27527;
+   background-color: #F27527;
 }
 
 .Tag-Delete, .Tag-Ban {
-    background-color: #C70028;
+   background-color: #C70028;
 }
 
 .Tag-Moderate {
-    background-color: #ae0076;
+   background-color: #ae0076;
 }
 
 .Meta-Container {
-    margin-top: 10px;
+   margin-top: 10px;
 }
 
 .Meta-Container .Tags {
-    margin-right: 5px;
+   margin-right: 5px;
 }
 
 .Meta {
-    margin: 0 5px;
-    display: inline-block;
+   margin: 0 5px;
+   display: inline-block;
 }
 
 .Meta-Label {
-    color: #999;
+   color: #999;
 }
 
 .Pager {
     font-size: 16px;
     font-weight: bold;
-    padding: 8px 0;
+   padding: 8px 0;
     text-align: right;
-    line-height: 10px;
+   line-height: 10px;
 }
 
 .Pager a,
 .Pager span {
-    padding: 0 4px;
+	padding: 0 4px;
 }
 
 .Pager span,
 .Pager a.Highlight {
-    color: #777;
+	color: #777;
 }
 
 .NumberedPager a.Next,
 .NumberedPager span.Next {
-    margin-left: 6px;
+	margin-left: 6px;
 }
 
 .NumberedPager a.Previous,
 .NumberedPager span.Previous {
-    margin-right: 6px;
+	margin-right: 6px;
 }
 
 .NormalList {
-    list-style: disc;
-    list-style-position: inside;
-    margin: 10px 0;
+   list-style: disc;
+   list-style-position: inside;
+   margin: 10px 0;
 }
 
 .NormalList li {
-    margin: 4px 0;
+   margin: 4px 0;
 }
 
 /* Help Links */
 .Help {
-    padding: 8px;
-    line-height: 1;
+   padding: 8px;
+	line-height: 1;
 }
 
 .Help h2 {
-    font-size: 14px;
-    font-weight: bold;
-    text-shadow: none;
-    margin: 0 0 10px;
+   font-size: 14px;
+	font-weight: bold;
+	text-shadow: none;
+   margin: 0 0 10px;
 }
 
 .Help ul {
-    list-style: disc;
-    margin-left: 19px;
+   list-style: disc;
+   margin-left: 19px;
 }
 
 .Help li {
-    margin-top: 6px;
-    line-height: 1.5;
+   margin-top: 6px;
+	line-height: 1.5;
 }
 
 .Aside {
-    border: solid 1px #cc8;
-    border-width: 1px 0 1px 1px;
-    border-top: solid 1px #aa8;
-    background: #ffc;
-    border-radius: 0 0 0 3px;
-    -moz-border-radius: 0 0 0 3px;
-    -webkit-border-radius: 0 0 0 3px;
-    /* width: 220px; */
-    max-width: 500px;
-    float: right;
-    z-index: 200;
-    position: relative;
-    margin: 0;
-    font-size: 12px;
+   border: solid 1px #cc8;
+	border-width: 1px 0 1px 1px;
+   border-top: solid 1px #aa8;
+   background: #ffc;
+   border-radius: 0 0 0 3px;
+   -moz-border-radius: 0 0 0 3px;
+   -webkit-border-radius: 0 0 0 3px;
+   /* width: 220px; */
+	max-width: 500px;
+   float: right;
+   z-index: 200;
+   position: relative;
+   margin: 0;
+	font-size: 12px;
 }
 
 /* Homepage Admin */
 .Homepage {
-    padding: 0 20px;
+	padding: 0 20px;
 }
 
 .Homepage a.Choice {
-    color: #777;
-    font-weight: bold;
-    font-size: 12px;
-    text-decoration: none;
-    display: inline-block;
-    vertical-align: bottom;
-    margin: 0 10px 10px 0;
-    padding: 0;
-    line-height: 2.6;
+	color: #777;
+	font-weight: bold;
+	font-size: 12px;
+	text-decoration: none;
+	display: inline-block;
+	vertical-align: bottom;
+	margin: 0 10px 10px 0;
+	padding: 0;
+	line-height: 2.6;
 }
 
 .Homepage .Sprite {
-    display: block;
-    height: 124px;
-    width: 180px;
-    background: url('images/homepage-sprites.png') 0 0 no-repeat;
-    border: 1px solid #888;
+	display: block;
+	height: 124px;
+	width: 180px;
+	background: url('images/homepage-sprites.png') 0 0 no-repeat;
+	border: 1px solid #888;
 }
 
 .Homepage a.Choice .Wrap {
-    border-radius: 2px;
-    -moz-border-radius: 2px;
-    -webkit-border-radius: 2px;
-    background: #f5f5f5;
-    border: 2px solid #ccc;
-    padding: 6px;
-    margin: 0;
-    display: block;
+	border-radius: 2px;
+	-moz-border-radius: 2px;
+	-webkit-border-radius: 2px;
+	background: #f5f5f5;
+	border: 2px solid #ccc;
+	padding: 6px;
+	margin: 0;
+	display: block;
 }
 
 .Homepage .SpDiscussionsTable {
@@ -2372,53 +2369,53 @@
 }
 
 .Homepage a.Choice:hover {
-    color: #000;
+	color: #000;
 }
 
 .Homepage a.Choice:hover .Wrap {
-    background-color: #fafafa;
-    border-color: #aaa;
+	background-color: #fafafa;
+	border-color: #aaa;
 }
 
 .Homepage a.Choice.Current {
-    color: #000;
-    background: url('images/check.png') 2px 3px no-repeat;
-    text-indent: 36px;
+	color: #000;
+	background: url('images/check.png') 2px 3px no-repeat;
+	text-indent: 36px;
 }
 
 .Homepage a.Current .Wrap {
-    background-color: #D6FFCF;
-    border-color: #06A800;
+   background-color: #D6FFCF;
+   border-color: #06A800;
 }
 
 .LayoutOptions {
-    margin: 20px 0;
+	margin: 20px 0;
 }
 
 ol.Sortable, ol.Sortable ol {
-    margin: 0 0 0 25px;
-    padding: 0;
-    list-style-type: none;
+	margin: 0 0 0 25px;
+	padding: 0;
+	list-style-type: none;
 }
 
 ol.Sortable {
-    margin: 0;
-    background: #f3f3f3;
+	margin: 0;
+	background: #f3f3f3;
 }
 
 .Sortable li {
-    margin: 0;
-    padding: 0;
+	margin: 0;
+	padding: 0;
 }
 
 .Sortable li div {
-    padding: 0;
-    margin: 0;
-    cursor: move;
+	padding: 0;
+	margin: 0;
+	cursor: move;
 }
 
 .Placeholder {
-    background-color: #cfcfcf;
+	background-color: #cfcfcf;
 }
 
 .SortableError {
@@ -2427,50 +2424,50 @@
 }
 
 .Sortable table {
-    border: 1px solid #e0e0e0;
-    border-right: none;
-    margin: -1px 0 0 -1px;
+	border: 1px solid #e0e0e0;
+	border-right: none;
+	margin: -1px 0 0 -1px;
 }
 
 .Sortable table td {
-    vertical-align: top;
-    padding: 6px;
-    background: #fff;
-    border-bottom: none;
+	vertical-align: top;
+	padding: 6px;
+	background: #fff;
+	border-bottom: none;
 }
 
 .Sortable table td strong,
 .Sortable table td blockquote {
-    display: block;
+	display: block;
 }
 
 .Sortable table td.Buttons {
-    text-align: right;
-    padding: 6px 0;
+	text-align: right;
+	padding: 6px 0;
 }
 
 /* ==================================================================== Feeds */
 .FeedItem {
-    padding: 6px 10px;
+	padding: 6px 10px;
 }
 
 .FeedItem a {
-    font-size: 13px;
-    display: inline;
-    font-weight: bold;
-    margin-right: 12px;
+	font-size: 13px;
+	display: inline;
+	font-weight: bold;
+	margin-right: 12px;
 }
 
 .FeedItem .Date {
-    display: inline;
-    font-size: 12px;
-    color: #888;
+	display: inline;
+	font-size: 12px;
+	color: #888;
 }
 
 .FeedItem em {
-    color: #333;
-    font-size: 12px;
-    display: block;
+	color: #333;
+	font-size: 12px;
+	display: block;
 }
 
 .FeedItem h2 {
@@ -2478,134 +2475,134 @@
 }
 
 .Selected {
-    background: #FFFF99 !Important;
+   background: #FFFF99 !Important;
 }
 
 .CheckboxCell {
-    width: 1em;
+   width: 1em;
 }
 
 .DateCell {
-    text-align: right;
-    width: 7em;
+   text-align: right;
+   width: 7em;
 }
 
 .UsernameCell {
-    width: 8em;
+   width: 8em;
 }
 
 .CenterCell {
-    text-align: center;
+   text-align: center;
 }
 
 ins {
-    background: #ddffdd;
-    color: #006600;
-    padding: 0 3px;
+   background: #ddffdd;
+   color: #006600;
+   padding: 0 3px;
 }
 
 del {
-    background: #ffeeee;
-    color: #bb0000;
-    padding: 0 3px;
+   background: #ffeeee;
+   color: #bb0000;
+   padding: 0 3px;
 }
 
 /* Do not customize these unless you enjoy pain. */
 
 /* Error messages that get displayed on forms throughout the application. */
 div.Errors {
-    text-align: left;
-    position: inherit;
-    top: auto;
-    left: auto;
-    z-index: auto;
-    margin: 0 !important;
+   text-align: left;
+   position: inherit;
+   top: auto;
+   left: auto;
+   z-index: auto;
+	margin: 0 !important;
 }
 
 * html div.Errors {
-    position: inherit;
-    width: auto;
-    top: auto;
-    left: auto;
-    overflow: auto;
+  position: inherit;
+  width: auto;
+  top: auto;
+  left: auto;
+  overflow: auto;
 }
 
 div.Errors ul {
-    border-bottom: 1px solid #a00 !important;
-    background: #d50a0a !important;
-    padding: 10px 20px !important;
-    display: block;
-    box-shadow: none;
-    -moz-box-shadow: none;
-    -webkit-box-shadow: none;
+	border-bottom: 1px solid #a00 !important;
+   background: #d50a0a !important;
+	padding: 10px 20px !important;
+	display: block;
+	box-shadow: none;
+	-moz-box-shadow: none;
+	-webkit-box-shadow: none;
 }
 
 div.Popup div.Errors ul {
-    border: 1px solid #a00 !important;
-    padding: 6px 10px !important;
+	border: 1px solid #a00 !important;
+	padding: 6px 10px !important;
 }
 
 div.Errors ul li {
-    color: #fff !important;
-    background: #d50a0a !important;
-    margin: 0;
+   color: #fff !important;
+   background: #d50a0a !important;
+	margin: 0;
 }
 
 div.Errors pre {
-    margin: 10px 0 5px;
-    padding: 4px 8px;
-    display: block;
-    border-radius: 2px;
-    -moz-border-radius: 2px;
-    -webkit-border-radius: 2px;
-    white-space: pre;
-    overflow: auto;
-    box-shadow: 0px 0px 2px #333;
-    -moz-box-shadow: 0px 0px 2px #333;
-    -webkit-box-shadow: 0px 0px 2px #333;
+	margin: 10px 0 5px;
+	padding: 4px 8px;
+	display: block;
+   border-radius: 2px;
+   -moz-border-radius: 2px;
+   -webkit-border-radius: 2px;
+   white-space: pre;
+   overflow: auto;
+	box-shadow: 0px 0px 2px #333;
+	-moz-box-shadow: 0px 0px 2px #333;
+	-webkit-box-shadow: 0px 0px 2px #333;
 }
 
 div.Errors pre,
 div.Errors pre * {
-    background: #ffa !important;
-    font-size: 12px !important;
-    font-weight: normal !important;
-    font-family: monospace !important;
-    text-shadow: none !important;
+	background: #ffa !important;
+	font-size: 12px !important;
+	font-weight: normal !important;
+	font-family: monospace !important;
+	text-shadow: none !important;
     color: #333 !important;
-    line-height: 1.4 !important;
+	line-height: 1.4 !important;
 }
 
 div.Errors pre * {
-    margin: 0 !important;
-    padding: 0 !important;
+	margin: 0 !important;
+	padding: 0 !important;
 }
 
 .PageInfo {
-    background: #00346d;
+	background: #00346d;
     background: -webkit-gradient(linear, center bottom, center top, from(#014a8a), to(#00346d));
     background: -moz-linear-gradient(top, #00346d, #014a8a);
     -pie-background: linear-gradient(top, #00346d, #014a8a);
     background: linear-gradient(top, #00346d, #014a8a);
-    padding: 10px;
-    color: #fff;
-    border-radius: 4px;
-    -moz-border-radius: 4px;
-    -webkit-border-radius: 4px;
-    margin: 20px;
+	padding: 10px;
+	color: #fff;
+	border-radius: 4px;
+	-moz-border-radius: 4px;
+	-webkit-border-radius: 4px;
+   margin: 20px;
 }
 
 .PageInfo h2 {
-    font-family: 'Rokkitt', serif !Important;
-    font-weight: normal;
-    font-size: 24px;
-    color: #fff;
-    text-shadow: 1px 2px 1px #000;
-    margin-bottom: 5px;
+   font-family: 'Rokkitt', serif !Important;
+   font-weight: normal;
+   font-size: 24px;
+   color: #fff;
+   text-shadow: 1px 2px 1px #000;
+   margin-bottom: 5px;
 }
 
 .PageInfo b {
-    color: #FFF6CD;
+   color: #FFF6CD;
 }
 
 /* Do not customize these unless you enjoy pain. */
@@ -2613,132 +2610,132 @@
 /* Note: InformMessages are "growl" style messages that appear in a fixed
 position on the page to notify users of things like drafts being saved, etc. */
 div.InformMessages {
-    text-align: left !important;
-    position: fixed;
-    top: auto;
-    bottom: 20px;
-    left: 20px;
-    z-index: 200;
-    margin: 0 !important;
-    padding: 0 !important;
-    list-style: none !important;
-    font-size: 12px;
-    display: block;
-    width: auto;
+   text-align: left !important;
+   position: fixed;
+   top: auto;
+   bottom: 20px;
+   left: 20px;
+   z-index: 200;
+   margin: 0 !important;
+   padding: 0 !important;
+   list-style: none !important;
+   font-size: 12px;
+   display: block;
+   width: auto;
 }
 
 * html div.InformMessages {
-    position: absolute;
+  position: absolute;
     width: 100%; /*IE5.5*/
-    top: auto;
-    left: 20px;
-    overflow: visible;
-    bottom: expression(eval(document.compatMode && document.compatMode=='CSS1Compat') ? documentElement.scrollBottom : document.body.scrollBottom);
+  top: auto;
+  left: 20px;
+  overflow: visible;
+  bottom: expression(eval(document.compatMode && document.compatMode=='CSS1Compat') ? documentElement.scrollBottom : document.body.scrollBottom);
 }
 
 div.InformMessages div.InformWrapper {
-    display: block;
+	display: block;
 }
 
 div.InformMessages div.InformMessage {
-    color: #fff !important;
-    text-shadow: 0 1px 1px #000;
-    text-align: left !important;
-    border-radius: 2px;
-    -moz-border-radius: 2px;
-    -webkit-border-radius: 2px;
-    background: rgb(0, 0, 0) !important;
-    background: rgba(0, 0, 0, 0.7) !important;
-    border: none !important;
-    width: auto !important;
-    max-width: 400px !important;
-    margin: 10px auto 0 !important;
-    padding: 9px 14px 8px !important;
+   color: #fff !important;
+	text-shadow: 0 1px 1px #000;
+   text-align: left !important;
+   border-radius: 2px;
+   -moz-border-radius: 2px;
+   -webkit-border-radius: 2px;
+	background: rgb(0, 0, 0) !important;
+	background: rgba(0, 0, 0, 0.7) !important;
+   border: none !important;
+   width: auto !important;
+	max-width: 400px !important;
+   margin: 10px auto 0 !important;
+   padding: 9px 14px 8px !important;
     display: -moz-inline-stack;
     display: inline-block;
     zoom: 1;
     *display: inline;
-    position: relative;
-    line-height: 1.6;
+	position: relative;
+	line-height: 1.6;
 }
 
 div.InformMessages div.InformMessage:hover {
-    background: rgba(0, 0, 0, 0.8) !important;
+	background: rgba(0, 0, 0, 0.8) !important;
 }
 
 div.InformMessages div.InformMessage a {
-    color: #fff;
-    text-decoration: underline;
+	color: #fff;
+	text-decoration: underline;
 }
 
 div.InformMessages div.InformMessage a:hover {
-    text-decoration: none;
+	text-decoration: none;
 }
 
 div.InformMessages div.InformMessage a.Close {
-    border: none;
-    background: transparent;
-    border-top-right-radius: 2px;
-    -webkit-border-top-right-radius: 2px;
-    -moz-border-radius-topright: 2px;
-    color: #ddd;
-    font-size: 14px;
-    text-align: center;
-    display: none;
-    height: 12px;
-    width: 12px;
-    line-height: 1;
-    text-decoration: none;
-    position: absolute;
-    top: 0px;
-    right: 0px;
+	border: none;
+	background: transparent;
+   border-top-right-radius: 2px;
+   -webkit-border-top-right-radius: 2px;
+   -moz-border-radius-topright: 2px;
+	color: #ddd;
+	font-size: 14px;
+	text-align: center;
+	display: none;
+	height: 12px;
+	width: 12px;
+	line-height: 1;
+	text-decoration: none;
+	position: absolute;
+	top: 0px;
+	right: 0px;
 }
 
 div.InformMessages div.InformMessage a.Close span {
-    display: inline;
+	display: inline;
 }
 
 div.InformMessages div.InformMessage a.Close:hover {
-    background: #000;
-    color: #fff;
+	background: #000;
+	color: #fff;
 }
 
 div.InformMessages div.InformMessage:hover a.Close {
-    display: block;
+	display: block;
 }
 
 /* Inform Sprites */
 div.InformMessages div.InformWrapper.HasIcon div.InformMessage {
-    padding-left: 42px !important;
-    min-height: 20px;
+	padding-left: 42px !important;
+	min-height: 20px;
 }
 
 div.InformMessages div.InformWrapper.HasSprite div.InformMessage {
-    padding-left: 40px !important;
+	padding-left: 40px !important;
 }
 
 div.InformMessages div.InformMessage a.Icon {
-    display: block;
-    position: absolute;
-    top: 5px;
-    left: 5px;
-    height: 28px;
-    width: 28px;
+	display: block;
+	position: absolute;
+	top: 5px;
+	left: 5px;
+	height: 28px;
+	width: 28px;
 }
 
 div.InformMessages div.InformMessage a.Icon img {
-    height: 28px;
-    width: 28px;
+	height: 28px;
+	width: 28px;
 }
 
 span.InformSprite {
-    background: url('images/inform-sprites.png') -9px -9px no-repeat;
-    display: block;
-    position: absolute;
-    top: 4px;
-    left: 5px;
-    height: 30px;
-    width: 30px;
+	background: url('images/inform-sprites.png') -9px -9px no-repeat;
+	display: block;
+	position: absolute;
+	top: 4px;
+	left: 5px;
+	height: 30px;
+	width: 30px;
 }
 
 span.InformSprite.Refresh {
@@ -3263,72 +3260,72 @@
 
 /* Plugins */
 .PluginIcon {
-    display: block;
-    height: 50px;
-    width: 50px;
+	display: block;
+	height: 50px;
+	width: 50px;
 }
 
 /* Getting Started Screen */
 .Welcome h2 {
-    overflow: hidden;
-    text-indent: -1000px;
-    font-size: 1px;
-    height: 42px;
-    width: 341px;
-    background: url('images/welcome-message.png') top left no-repeat transparent;
+	overflow: hidden;
+	text-indent: -1000px;
+	font-size: 1px;
+	height: 42px;
+	width: 341px;
+	background: url('images/welcome-message.png') top left no-repeat transparent;
 }
 
 .Info ul,
 .Info ol {
-    margin: 1em 0 1em 3em;
+   margin: 1em 0 1em 3em;
 }
 
 .Info ol li {
-    list-style: decimal !important;
+  list-style: decimal !important;
 }
 
 .Info ul li {
-    list-style: disc !important;
+  list-style: disc !important;
 }
 
 .ActivateSlider {
-    display: inline-block;
-    background: #bbb;
-    box-shadow: 0 10px 30px rgba(0, 0, 0, .5) inset;
-    border: solid 1px #ccc;
-    width: 100px;
-    padding: 1px;
-    border-radius: 2px;
-    position: relative;
-    line-height: 1;
-    vertical-align: middle;
+   display: inline-block;
+   background: #bbb;
+   box-shadow: 0 10px 30px rgba(0, 0, 0, .5) inset;
+   border: solid 1px #ccc;
+   width: 100px;
+   padding: 1px;
+   border-radius: 2px;
+   position: relative;
+   line-height: 1;
+   vertical-align: middle;
 }
 
 .ActivateSlider .SmallButton {
-    line-height: 11px;
+   line-height: 11px;
 }
 
 .ActivateSlider-Active {
-    text-align: right;
-    background: #001F44;
-    box-shadow: 0 -5px 10px #0B64C6 inset;
+   text-align: right;
+   background: #001F44;
+   box-shadow: 0 -5px 10px #0B64C6 inset;
 }
 
 .ActivateSlider .SmallButton {
-    margin: 0;
-    min-width: 45px;
+   margin: 0;
+   min-width: 45px;
 
 }
 
 .Sprite {
-    width: 16px;
-    height: 16px;
-    line-height: 16px;
-    vertical-align: text-top;
-    border: solid 2px transparent;
-    margin: -2px;
-    background: url('//vanillicon.com/sprites/sprites-14-sweetx-001F44.png') 0 0 no-repeat;
-    display: inline-block;
+   width: 16px;
+   height: 16px;
+   line-height: 16px;
+   vertical-align: text-top;
+   border: solid 2px transparent;
+   margin: -2px;
+	background: url('//vanillicon.com/sprites/sprites-14-sweetx-001F44.png') 0 0 no-repeat;
+	display: inline-block;
 }
 
 /* 16px Sprites Black Transparent */
