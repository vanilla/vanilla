--- conflicted
+++ resolved
@@ -1617,9 +1617,9 @@
 
 .nav-tabs .dropdown-menu, .nav-tabs .ac_results {
   margin-top: -1px;
-  border-top-right-radius: 0;
-  border-top-left-radius: 0;
-}
+    border-top-right-radius: 0;
+    border-top-left-radius: 0;
+  }
 
 .tooltip {
   position: absolute;
@@ -4796,9 +4796,6 @@
   display: none !important;
 }
 
-<<<<<<< HEAD
-.toolbar-stats > *:not(.nav-stats):not(.analytics-panel-metrics) {
-=======
 .alert, .CasualMessage, .InfoMessage, .WarningMessage, .AlertMessage, div.Messages.Errors {
   padding: 15px;
   border: 0.0625rem solid transparent;
@@ -4869,8 +4866,7 @@
   color: #e6e6e6;
 }
 
-.toolbar-stats > *:not(.nav-stats) {
->>>>>>> 2fe9f09c
+.toolbar-stats > *:not(.nav-stats):not(.analytics-panel-metrics) {
   margin-top: 2.25rem;
 }
 
@@ -7046,235 +7042,6 @@
   padding-left: 0;
   height: 1.125rem;
   vertical-align: middle;
-<<<<<<< HEAD
-}
-
-.iradio:hover, .iradio:focus,
-.icheck-label:hover .iradio,
-.icheck-label:focus .iradio,
-.icheckbox:hover,
-.icheckbox:focus,
-.icheck-label:hover
-.icheckbox,
-.icheck-label:focus
-.icheckbox {
-  background-color: #0291db;
-  border-color: #0291db;
-}
-
-.iradio:hover:before, .iradio:focus:before,
-.icheck-label:hover .iradio:before,
-.icheck-label:focus .iradio:before,
-.icheckbox:hover:before,
-.icheckbox:focus:before,
-.icheck-label:hover
-.icheckbox:before,
-.icheck-label:focus
-.icheckbox:before {
-  display: block;
-  color: #fff;
-}
-
-.iradio {
-  border-radius: 0.5625rem;
-}
-
-.iradio.checked:before {
-  position: absolute;
-  display: block;
-  top: -0.0625rem;
-  left: -0.0625rem;
-  width: 1.125rem;
-  height: 1.125rem;
-  border: 0.25rem solid #0291db;
-  border-radius: 0.5625rem;
-  background-color: #fff;
-  content: '';
-}
-
-.icheckbox.checked {
-  font-size: 0.75rem;
-  text-align: center;
-  background-color: #0291db;
-  border-color: #0291db;
-}
-
-.icheckbox.checked:before {
-  display: block;
-  margin-top: 0.125rem;
-  color: #fff;
-  content: "\f171";
-}
-
-label[id^=iCheck] {
-  padding-left: 0;
-}
-
-.text-input-button {
-  display: -ms-flexbox;
-  display: flex;
-  -ms-flex-positive: 1;
-  flex-grow: 1;
-  -ms-flex-align: center;
-  align-items: center;
-}
-
-.text-input-button input {
-  border-top-right-radius: 0;
-  border-bottom-right-radius: 0;
-}
-
-.text-input-button .btn, .text-input-button .file-upload-browse, .text-input-button .Button {
-  margin-left: -0.0625rem;
-  border-top-left-radius: 0;
-  border-bottom-left-radius: 0;
-  min-width: inherit;
-}
-
-.text-input-button .label-wrap {
-  -ms-flex-negative: 0;
-  flex-shrink: 0;
-  display: block;
-  margin-right: 0.5625rem;
-}
-
-.text-input-button .label-wrap label {
-  line-height: 1;
-  margin-bottom: 0;
-}
-
-.form-group {
-  display: -ms-flexbox;
-  display: flex;
-  -ms-flex-wrap: wrap;
-  flex-wrap: wrap;
-  -ms-flex-align: center;
-  align-items: center;
-  padding-top: 1rem;
-  padding-bottom: 1rem;
-  margin-bottom: 0;
-  border-bottom: 1px dotted #e7e8e9;
-}
-
-.form-group > .label-wrap-wide {
-  -ms-flex-positive: 1;
-  flex-grow: 1;
-}
-
-@media (max-width: 543px) {
-  .form-group .input-wrap, .form-group .color-picker {
-    margin-top: 0.28125rem;
-  }
-}
-
-.padded, .label-wrap img, div.Messages.Errors {
-  margin: 1.125rem 0;
-}
-
-.padded-top {
-  margin-top: 1.125rem;
-}
-
-.padded-bottom {
-  margin-bottom: 1.125rem;
-}
-
-.padded-left {
-  margin-left: 1.125rem;
-}
-
-.padded-right {
-  margin-right: 1.125rem;
-}
-
-.flex {
-  display: -ms-flexbox;
-  display: flex;
-  -ms-flex-pack: justify;
-  justify-content: space-between;
-  -ms-flex-align: center;
-  align-items: center;
-}
-
-.flex > * {
-  margin-right: 0.28125rem;
-}
-
-.flex > *:last-child {
-  margin-right: 0;
-}
-
-.flex-wrap {
-  max-width: 100%;
-  -ms-flex-wrap: wrap;
-  flex-wrap: wrap;
-}
-
-.flex-wrap > *, .flex-wrap.flex > * {
-  margin-right: 0;
-}
-
-.shrink {
-  -ms-flex-negative: 1;
-  flex-shrink: 1;
-}
-
-.grow {
-  -ms-flex-positive: 1;
-  flex-grow: 1;
-}
-
-.no-shrink {
-  -ms-flex-negative: 0;
-  flex-shrink: 0;
-}
-
-.no-grow {
-  -ms-flex-positive: 0;
-  flex-grow: 0;
-}
-
-.pull-left {
-  float: left;
-}
-
-.pull-right {
-  float: right;
-}
-
-.Hidden,
-.hidden {
-  display: none;
-}
-
-.progress {
-  background: url("images/progress.gif") center center no-repeat;
-}
-
-.icon, .btn-icon, .btn-icon-border, .search-wrap .search-icon-wrap,
-.icon svg, .btn-icon svg, .btn-icon-border svg, .search-wrap .search-icon-wrap svg {
-  vertical-align: middle;
-  display: inline-block;
-}
-
-.icon-9,
-.icon-9 svg {
-  height: 0.5625rem;
-  width: 0.5625rem;
-}
-
-.icon-10,
-.icon-10 svg {
-  height: 0.625rem;
-  width: 0.625rem;
-}
-
-.icon-11,
-.icon-11 svg {
-  height: 0.6875rem;
-  width: 0.6875rem;
-=======
->>>>>>> 2fe9f09c
 }
 
 .iradio:hover, .iradio:focus,
@@ -8299,9 +8066,9 @@
 
 .help code {
   word-wrap: break-word;
-}
-
 .help li {
+}
+
   margin-bottom: 0.28125rem;
   font-size: 0.75rem;
 }
@@ -8309,7 +8076,7 @@
 .help ol,
 .help ul {
   padding-left: 1.125rem;
-}
+  }
 
 .control-panel {
   font-size: 0.75rem;
@@ -8522,8 +8289,8 @@
 }
 
 .main-row-wide .panel-right {
-  display: none;
-}
+    display: none;
+  }
 
 .main-row-wide .panel-left {
   display: none;
@@ -8536,15 +8303,15 @@
 
 .drawer-show .main:after {
   position: absolute;
-  display: block;
-  width: 100%;
+    display: block;
+    width: 100%;
   height: 100%;
   top: 0;
   left: 0;
   background-color: rgba(0, 0, 0, 0.25);
   z-index: 3;
   content: '';
-}
+  }
 
 .drawer-toggle {
   display: none;
@@ -8566,7 +8333,7 @@
     width: 222px;
     height: 100%;
     padding-top: 7.5rem;
-  }
+}
 }
 
 .table-wrap {
@@ -8900,7 +8667,7 @@
     left: 0.75rem;
     right: 0.75rem;
     bottom: 0.75rem;
-  }
+}
 }
 
 .toolbar {
@@ -9106,9 +8873,9 @@
 
 body {
   transition: all 250ms;
-}
-
 ul {
+}
+
   margin-bottom: 0;
 }
 
