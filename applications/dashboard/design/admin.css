--- conflicted
+++ resolved
@@ -3166,11 +3166,8 @@
   padding-right: 1.125rem;
 }
 
-<<<<<<< HEAD
-.row, .footer, .form-group, .label-selector, .media-addon,
-=======
+
 .row, .footer, .label-selector, .emojiext-list, .form-group, .media, .media-addon,
->>>>>>> 047d99f6
 .media-callout {
   display: -ms-flexbox;
   display: flex;
@@ -3180,11 +3177,7 @@
   margin-right: -1.125rem;
 }
 
-<<<<<<< HEAD
-.col-xs-1, .col-xs-2, .col-xs-3, .col-xs-4, .col-xs-5, .col-xs-6, .col-xs-7, .col-xs-8, .col-xs-9, .col-xs-10, .col-xs-11, .col-xs-12, .form-group > .label-wrap-wide, .Homepage .label-selector-item, .label-selector-item, .media-callout .media-left, .modal .media-callout .media-left, .col-xs-13, .col-xs-14, .col-xs-15, .col-xs-16, .col-xs-17, .col-xs-18, .col-xs-19, .col-xs-20, .col-xs-21, .col-xs-22, .col-xs-23, .col-xs-24, .form-group > .input-wrap, .form-group > .color-picker, .form-group > .label-wrap, .col-sm-1, .col-sm-2, .col-sm-3, .col-sm-4, .col-sm-5, .col-sm-6, .col-sm-7, .col-sm-8, .col-sm-9, .col-sm-10, .col-sm-11, .col-sm-12, .col-sm-13, .col-sm-14, .col-sm-15, .col-sm-16, .col-sm-17, .col-sm-18, .col-sm-19, .col-sm-20, .col-sm-21, .col-sm-22, .col-sm-23, .col-sm-24, .col-md-1, .col-md-2, .col-md-3, .col-md-4, .col-md-5, .col-md-6, .col-md-7, .col-md-8, .col-md-9, .col-md-10, .col-md-11, .col-md-12, .col-md-13, .col-md-14, .col-md-15, .col-md-16, .col-md-17, .col-md-18, .col-md-19, .col-md-20, .col-md-21, .col-md-22, .col-md-23, .col-md-24, .col-lg-1, .col-lg-2, .col-lg-3, .col-lg-4, .col-lg-5, .col-lg-6, .col-lg-7, .col-lg-8, .col-lg-9, .col-lg-10, .col-lg-11, .col-lg-12, .col-lg-13, .col-lg-14, .col-lg-15, .col-lg-16, .col-lg-17, .col-lg-18, .col-lg-19, .col-lg-20, .col-lg-21, .col-lg-22, .col-lg-23, .col-lg-24, .col-xl-1, .col-xl-2, .col-xl-3, .col-xl-4, .col-xl-5, .col-xl-6, .col-xl-7, .col-xl-8, .col-xl-9, .col-xl-10, .col-xl-11, .col-xl-12, .col-xl-13, .col-xl-14, .col-xl-15, .col-xl-16, .col-xl-17, .col-xl-18, .col-xl-19, .col-xl-20, .col-xl-21, .col-xl-22, .col-xl-23, .col-xl-24 {
-=======
 .col-xs-1, .col-xs-2, .col-xs-3, .col-xs-4, .col-xs-5, .col-xs-6, .col-xs-7, .col-xs-8, .col-xs-9, .col-xs-10, .col-xs-11, .col-xs-12, .form-group > .label-wrap-wide, .grid-item, .label-selector-item:not(.no-grid), .grid-item-large, .Homepage .label-selector-item, .grid-item-fixed, .media-callout .media-left, .modal .media-callout .media-left, .col-xs-13, .col-xs-14, .col-xs-15, .col-xs-16, .col-xs-17, .col-xs-18, .col-xs-19, .col-xs-20, .col-xs-21, .col-xs-22, .col-xs-23, .col-xs-24, .form-group > .input-wrap, .form-group > .color-picker, .form-group > .label-wrap, .col-sm-1, .col-sm-2, .col-sm-3, .col-sm-4, .col-sm-5, .col-sm-6, .col-sm-7, .col-sm-8, .col-sm-9, .col-sm-10, .col-sm-11, .col-sm-12, .col-sm-13, .col-sm-14, .col-sm-15, .col-sm-16, .col-sm-17, .col-sm-18, .col-sm-19, .col-sm-20, .col-sm-21, .col-sm-22, .col-sm-23, .col-sm-24, .col-md-1, .col-md-2, .col-md-3, .col-md-4, .col-md-5, .col-md-6, .col-md-7, .col-md-8, .col-md-9, .col-md-10, .col-md-11, .col-md-12, .col-md-13, .col-md-14, .col-md-15, .col-md-16, .col-md-17, .col-md-18, .col-md-19, .col-md-20, .col-md-21, .col-md-22, .col-md-23, .col-md-24, .col-lg-1, .col-lg-2, .col-lg-3, .col-lg-4, .col-lg-5, .col-lg-6, .col-lg-7, .col-lg-8, .col-lg-9, .col-lg-10, .col-lg-11, .col-lg-12, .col-lg-13, .col-lg-14, .col-lg-15, .col-lg-16, .col-lg-17, .col-lg-18, .col-lg-19, .col-lg-20, .col-lg-21, .col-lg-22, .col-lg-23, .col-lg-24, .col-xl-1, .col-xl-2, .col-xl-3, .col-xl-4, .col-xl-5, .col-xl-6, .col-xl-7, .col-xl-8, .col-xl-9, .col-xl-10, .col-xl-11, .col-xl-12, .col-xl-13, .col-xl-14, .col-xl-15, .col-xl-16, .col-xl-17, .col-xl-18, .col-xl-19, .col-xl-20, .col-xl-21, .col-xl-22, .col-xl-23, .col-xl-24 {
->>>>>>> 047d99f6
   position: relative;
   min-height: 1px;
   padding-left: 1.125rem;
@@ -3246,11 +3239,7 @@
   flex: 0 0 45.8333333333%;
 }
 
-<<<<<<< HEAD
-.col-xs-12, .form-group > .label-wrap-wide, .Homepage .label-selector-item, .label-selector-item, .media-callout .media-left, .modal .media-callout .media-left {
-=======
 .col-xs-12, .form-group > .label-wrap-wide, .grid-item, .label-selector-item:not(.no-grid), .grid-item-large, .Homepage .label-selector-item, .grid-item-fixed, .media-callout .media-left, .modal .media-callout .media-left {
->>>>>>> 047d99f6
   -ms-flex: 0 0 50%;
   flex: 0 0 50%;
 }
@@ -3644,11 +3633,8 @@
     -ms-flex: 0 0 29.1666666667%;
     flex: 0 0 29.1666666667%;
   }
-<<<<<<< HEAD
-  .col-sm-8, .Homepage .label-selector-item, .label-selector-item, .media-callout .media-left {
-=======
+
   .col-sm-8, .grid-item, .label-selector-item:not(.no-grid), .grid-item-large, .Homepage .label-selector-item, .media-callout .media-left {
->>>>>>> 047d99f6
     -ms-flex: 0 0 33.3333333333%;
     flex: 0 0 33.3333333333%;
   }
@@ -4296,11 +4282,7 @@
     -ms-flex: 0 0 29.1666666667%;
     flex: 0 0 29.1666666667%;
   }
-<<<<<<< HEAD
-  .col-lg-8, .label-selector-item, .media-callout .media-left {
-=======
   .col-lg-8, .grid-item, .label-selector-item:not(.no-grid), .media-callout .media-left {
->>>>>>> 047d99f6
     -ms-flex: 0 0 33.3333333333%;
     flex: 0 0 33.3333333333%;
   }
@@ -4616,11 +4598,7 @@
     -ms-flex: 0 0 20.8333333333%;
     flex: 0 0 20.8333333333%;
   }
-<<<<<<< HEAD
-  .col-xl-6, .label-selector-item, .media-callout .media-left {
-=======
   .col-xl-6, .grid-item, .label-selector-item:not(.no-grid), .media-callout .media-left {
->>>>>>> 047d99f6
     -ms-flex: 0 0 25%;
     flex: 0 0 25%;
   }
@@ -6831,8 +6809,6 @@
   margin-left: 0.5625rem;
 }
 
-<<<<<<< HEAD
-=======
 .stacked label {
   display: block;
 }
@@ -6873,7 +6849,6 @@
   padding-top: 1.125rem;
 }
 
->>>>>>> 047d99f6
 .toggle-wrap {
   display: block;
   position: relative;
@@ -7625,15 +7600,6 @@
   margin-right: 1.125rem;
 }
 
-<<<<<<< HEAD
-.flex {
-  display: -ms-flexbox;
-  display: flex;
-  -ms-flex-pack: justify;
-  justify-content: space-between;
-  -ms-flex-align: center;
-  align-items: center;
-=======
 .form-group {
   display: -ms-flexbox;
   display: flex;
@@ -7661,7 +7627,6 @@
 .Hidden,
 .hidden {
   display: none;
->>>>>>> 047d99f6
 }
 
 .flex > * {
@@ -7948,8 +7913,6 @@
   content: '';
 }
 
-<<<<<<< HEAD
-=======
 .media {
   margin-bottom: 0;
 }
@@ -8119,7 +8082,6 @@
   content: '';
 }
 
->>>>>>> 047d99f6
 .media-sm {
   display: -ms-flexbox;
   display: flex;
@@ -8191,11 +8153,7 @@
   color: #0291db;
 }
 
-<<<<<<< HEAD
-.media-sm .info, .media-sm .FeedItem .FeedDescription, .FeedItem .media-sm .FeedDescription, .media-sm .FeedItem .Date, .FeedItem .media-sm .Date {
-=======
 .media-sm .info, .media-sm .Section-DashboardHome .FeedItem .FeedDescription, .Section-DashboardHome .FeedItem .media-sm .FeedDescription, .media-sm .emojiset-author {
->>>>>>> 047d99f6
   font-size: 0.75rem;
   line-height: 1;
   color: #949aa2;
