@charset "UTF-8";
em {
  font-style: italic;
}

.sr-only {
  position: absolute;
  width: 1px;
  height: 1px;
  padding: 0;
  margin: -1px;
  overflow: hidden;
  clip: rect(0, 0, 0, 0);
  border: 0;
}

.isHidden {
  display: none !important;
}

/** Hides the image cropper on mobile themes. This image cropper is not mobile compatible. */
body.isMobile .box-crop .box-source {
  display: none;
}

body.isMobile .change-picture .change-picture-instructions {
  display: none;
}

<<<<<<< HEAD
button.Close {
  -webkit-appearance: none;
  -moz-appearance: none;
  appearance: none;
  border: 0;
}

.Close-x {
  color: #000;
  font-family: arial;
  font-size: 22px;
  font-weight: bold;
  padding: 0;
}

.accessibility-jumpTo {
  -webkit-appearance: none;
  -moz-appearance: none;
  appearance: none;
  border: 0;
  border: 0;
  clip: rect(0 0 0 0);
  height: 1px;
  margin: -1px;
  overflow: hidden;
  padding: 0;
  position: absolute;
  width: 1px;
}

.accessibility-jumpTo:focus {
  position: absolute;
  top: 50px;
  left: 0;
  text-align: left;
  background-color: white;
  color: black;
  display: block;
  font-size: 14px;
  clip: auto;
  margin: 0;
  height: auto;
  padding: 0 12px;
  width: 100%;
  z-index: 2;
  transform: translateY(-100%);
=======
@media (max-width: 600px) {
  .box-crop .box-source {
    display: none;
  }
  .change-picture .change-picture-instructions {
    display: none;
  }
>>>>>>> 7da80ada
}

@keyframes spinnerLoader {
  0% {
    transform: rotate(73deg);
  }
  100% {
    transform: rotate(433deg);
  }
}

.richEditor {
  position: relative;
  display: block;
  padding-left: 36px;
  font-size: 16px;
}

.richEditor-frame.InputBox {
  position: relative;
  background: white;
  height: auto;
  padding: 0;
}

.richEditor-menu {
  display: inline-block;
  position: relative;
}

.richEditor-menu.FlyoutMenu {
  position: relative;
  top: auto;
  left: auto;
  right: auto;
  bottom: auto;
  display: block;
  float: none;
}

@keyframes fadein {
  0% {
    opacity: 0;
  }
  100% {
    opacity: 1;
  }
}

.richEditorParagraphMenu {
  position: absolute;
  top: 9px;
  left: -6px;
  transform: translateX(-100%);
  height: 24px;
  width: 24px;
  z-index: 1;
  animation: fadein 0.3s ease;
  animation-iteration-count: 1;
}

.richEditor-text {
  position: relative;
  min-height: 200px;
  padding: 9px 12px;
  outline-color: transparent;
  white-space: pre-wrap !important;
}

.richEditor-text:focus {
  outline-offset: -2px;
  outline-style: auto;
  outline-width: 5px;
  outline-color: Highlight;
  outline-color: -webkit-focus-ring-color;
  z-index: 1;
}

.ql-clipboard {
  position: absolute;
  width: 1px;
  height: 1px;
  padding: 0;
  margin: -1px;
  overflow: hidden;
  clip: rect(0, 0, 0, 0);
  border: 0;
}

.richEditor-menuItems {
  position: relative;
  display: flex;
  align-items: flex-start;
  justify-content: flex-start;
  flex-wrap: nowrap;
  list-style: none;
  margin: 0;
  padding: 0;
}

.richEditor-menuItem {
  display: block;
  margin: 0;
  padding: 0;
}

.richEditor-menuItem .richEditor-button {
  height: 39px;
  width: 39px;
  font-size: 24px;
  line-height: 39px;
}

.richEditor-menuItem .richEditor-button.emojiChar-🇺🇳 {
  font-size: 14px;
}

.richEditor-menuItem.isRightAligned {
  margin-left: auto;
}

.iconButton,
.richEditor-button {
  position: relative;
  -webkit-appearance: none;
  -moz-appearance: none;
  appearance: none;
  border: 0;
  padding: 0;
  background: none;
}

.richEditor-button {
  display: block;
  height: 24px;
  width: 24px;
}

.richEditor-button.emojiGroup {
  width: 24px;
  height: 24px;
}

.richEditor-button.richEditorParagraphMenu-handle {
  background: transparent;
  transition: opacity 0.3s ease;
}

.richEditor-button.richEditorParagraphMenu-handle.isHidden {
  opacity: 0;
}

.richEditor-button.richEditorParagraphMenu-handle .richEditorInline-icon {
  opacity: 1;
}

.richEditor-button:not(:disabled) {
  cursor: pointer;
}

.richEditor-button:focus {
  z-index: 2;
}

.richEditor-button:hover .richEditorInline-icon, .richEditor-button:focus .richEditorInline-icon, .richEditor-button.isActive .richEditorInline-icon {
  opacity: 1;
}

.richEditor-upload {
  display: none;
}

.embedBar {
  display: block;
  width: 100%;
  padding: 0;
}

.richEditorInline-icon {
  display: block;
  margin: auto;
  height: 24px;
  width: 24px;
  opacity: 0.6;
}

.atMention {
  width: 200px;
}

.atMention-items {
  width: 100%;
}

.atMention-items.MenuItems {
  position: relative;
  top: auto;
  left: auto;
  right: auto;
  bottom: auto;
  display: block;
}

.atMention-user {
  display: flex;
  align-items: center;
  width: 100%;
  box-sizing: border-box;
  overflow: hidden;
}

.atMention-photoWrap {
  margin-right: 10px;
}

.atMention-photo {
  width: 30px;
  height: 30px;
}

.atMention-userName {
  flex-grow: 1;
  overflow: hidden;
  white-space: nowrap;
  text-overflow: ellipsis;
  max-width: calc(100% - 40px);
}

.atMention-mark {
  padding: 0;
  font-weight: 600;
}

.atMention-photo {
  display: block;
}

.insertLink.FlyoutMenu {
  display: flex;
  flex-wrap: nowrap;
  align-items: center;
  max-width: 387px;
  width: 100%;
  padding-left: 5px;
}

.richEditor-close.Close {
  position: relative;
  display: block;
  width: 39px;
  height: 39px;
  line-height: 39px;
  top: auto;
  right: auto;
  text-align: center;
  user-select: none;
}

.insertLink-input.InputBox {
  border: 0 !important;
  margin-bottom: 0 !important;
  flex-grow: 1;
  max-width: calc(100% - 39px);
}

.insertPopover {
  position: relative;
  z-index: 6;
}

.insertPopover .InputBox {
  width: 100%;
  box-sizing: border-box;
}

.insertPopover .richEditor-close {
  position: absolute;
  top: 0;
  right: 0;
}

.insertPopover .Footer {
  display: flex;
}

.insertPopover-header {
  padding-top: 12px;
  padding-bottom: 12px;
  padding-left: 12px;
  padding-right: 12px;
}

.insertPopover-footer {
  padding-bottom: 12px;
  padding-left: 12px;
  padding-right: 12px;
}

.insertMedia-title {
  margin: 0;
  max-width: calc(100% - 39px);
  min-height: 27px;
}

.insertMedia-footer {
  display: flex;
  align-items: center;
  justify-content: flex-end;
  padding-left: 12px;
  padding-right: 12px;
  padding-bottom: 12px;
}

.insertMedia-help {
  margin-right: auto;
  font-size: 12px;
}

.insertMedia-insert {
  margin-bottom: 3px;
}

.insertPopover-body {
  max-height: 100vh;
  height: 292.5px;
  margin-bottom: 12px;
  padding-left: 12px;
  padding-right: 12px;
}

.content-wrapper {
  height: 100%;
}

.richEditor-menu.insertEmoji {
  position: absolute;
  bottom: 100%;
  left: 0;
}

.richEditor-insertEmoji {
  width: 39px;
  height: 39px;
  font-size: 24px;
}

.richEditor ~ .TextBoxWrapper {
  display: none;
}

.richEditor-nubPosition {
  position: absolute;
  display: flex;
  align-items: flex-start;
  justify-content: center;
  overflow: hidden;
  width: 24px;
  height: 24px;
  -webkit-user-select: none;
  -moz-user-select: none;
  -ms-user-select: none;
  user-select: none;
  transform: translateX(-50%);
  margin-top: -1px;
}

.richEditor-nub {
  position: relative;
  display: block;
  width: 12px;
  height: 12px;
  border-top: 1px solid #999;
  border-right: 1px solid #999;
  box-shadow: 0 0 5px 1px #eee;
  box-shadow: 0 0 5px 1px rgba(0, 0, 0, 0.2);
  background: white;
}

.richEditor-toolbarContainer.isUp {
  transform: translateY(-12px);
}

.richEditor-toolbarContainer.isUp .richEditor-nubPosition {
  top: 100%;
}

.richEditor-toolbarContainer.isUp .richEditor-nub {
  transform: translateY(-50%) rotate(135deg);
}

.richEditor-toolbarContainer.isDown {
  transform: translateY(12px);
}

.richEditor-toolbarContainer.isDown .richEditor-nubPosition {
  bottom: 100%;
}

.richEditor-toolbarContainer.isDown .richEditor-nubPosition {
  align-items: flex-end;
  transform: translateY(-50%) translateX(-50%);
  margin-top: 1px;
}

.richEditor-toolbarContainer.isDown .richEditor-nub {
  transform: translateY(50%) rotate(-45deg);
}

.richEditor-paragraphToolbarContainer {
  position: absolute;
}

.richEditor-paragraphToolbarContainer .richEditor-nubPosition {
  left: 2px;
}

.richEditor-paragraphToolbarContainer.isUp {
  bottom: 100%;
}

.richEditor-paragraphToolbarContainer.isUp .richEditor-nubPosition {
  top: 100%;
  transform: none;
}

.richEditor-paragraphToolbarContainer.isDown {
  top: 100%;
}

.richEditor-paragraphToolbarContainer.isDown .richEditor-nubPosition {
  bottom: 100%;
  transform: translateY(1px);
}

.blockquote {
  display: block;
  margin: 0;
  padding-top: 0;
  padding-left: 18px;
  padding-right: 0;
  padding-bottom: 0;
  padding: 3px 3px 3px 18px;
  border-left: solid #D8D8D8 6px;
  box-sizing: border-box;
  width: 100%;
  vertical-align: middle;
  border-left: solid #D8D8D8 6px;
  color: #A3A3A3;
}

.userContent code,
.code {
  display: inline-block;
  font-size: 0.86em;
  vertical-align: middle;
  line-height: 1em;
  box-sizing: border-box;
  font-family: monospace;
  background: transparent;
  margin: 0;
  border-radius: 2;
  border-width: 1px;
  border-style: solid;
  border-color: #a3a3a3;
  padding-top: 0.07em;
  padding-bottom: 0.07em;
  padding-left: 0.5em;
  padding-right: 0.5em;
}

.code.isBlock {
  display: block;
  overflow-x: auto;
  border: 0;
  word-wrap: normal;
  line-height: 1.4;
  white-space: pre;
  border-radius: 0;
  background: none;
  padding: 12px;
  font-size: 14px;
  background-color: #f6f8fa;
}

.userContent > *:not(:last-child) {
  margin-bottom: .6em;
}

.userContent > *:not(:last-child) + h1,
.userContent > *:not(:last-child) + h2,
.userContent > *:not(:last-child) + h3,
.userContent > *:not(:last-child) + h4,
.userContent > *:not(:last-child) + h5,
.userContent > *:not(:last-child) + h6 {
  margin-top: 9.6px;
}

.userContent,
.userContent h1,
.userContent h2,
.userContent h3,
.userContent h4,
.userContent h5,
.userContent h6,
.userContent span,
.userContent div,
.userContent td,
.userContent th,
.userContent code,
.userContent a,
.userContent p {
  word-break: break-word;
  text-overflow: ellipsis;
  line-height: 1.5;
}

.userContent iframe,
.userContent .embedImage-img {
  display: block;
  position: relative;
  margin-left: auto;
  margin-right: auto;
  max-width: 100%;
  max-height: 80vh;
}

.emoji {
  width: 20px;
  height: 20px;
  vertical-align: -.232em;
}

.richEditor-button {
  user-select: none;
}

.emojiGroups {
  display: flex;
  flex-wrap: nowrap;
  justify-content: space-between;
  padding-left: 3px;
}

.emojiGroup {
  color: #737982;
}

.emojiGroup:hover {
  color: #212327;
}

.emojiGroup.isSelected {
  background-color: #aee4fe;
}

.emojiGroup + .emojiGroup {
  margin-left: 10px;
}

.emojiGroup-icon {
  display: block;
  position: relative;
  margin: 0;
  padding: 0;
  width: 24px;
  size: 24px;
}

.followButton {
  white-space: nowrap;
  font-size: 10px;
  text-transform: uppercase;
  vertical-align: middle;
  font-weight: 400;
  padding: 0 5px;
  text-decoration: none;
}

.followButton.isFollowing:not(:hover) {
  opacity: 0.7;
}

.followButton-icon {
  width: 14px;
  height: 14px;
  margin-right: 5px;
  vertical-align: sub;
}

.vanillaIcon {
  display: inline-block;
  width: 24px;
  height: 24px;
}

.selectBox {
  display: inline-block;
  position: relative;
  white-space: nowrap;
  vertical-align: middle;
}

.PageControls .selectBox {
  margin-right: 15px;
  float: left;
  display: flex;
  align-items: center;
  justify-content: flex-start;
}

.selectBox-label {
  position: relative;
  cursor: pointer;
  user-select: none;
  margin-right: 5px;
}

.selectBox-main {
  display: flex;
  justify-content: flex-start;
  align-items: center;
  position: relative;
  cursor: pointer;
  user-select: none;
}

.selectBox-content {
  display: none;
  left: 100%;
  margin-left: -29px;
  margin-top: 10px;
}

.selectBox-toggle {
  position: relative;
  display: inline-block;
  vertical-align: inherit;
  cursor: pointer;
  user-select: none;
  outline: none;
  -webkit-appearance: none;
  -moz-appearance: none;
  appearance: none;
  white-space: nowrap;
  max-height: 100%;
}

.selectBox-toggle:active {
  text-decoration: none;
}

.selectBox-item {
  position: relative;
  display: block;
}

.selectBox-item .dropdown-menu-link.selectBox-link {
  position: relative;
  padding-left: 30px;
}

.selectBox-item.isActive .selectBox-link {
  pointer-events: none;
  cursor: default;
}

.selectBox-link {
  display: block;
  box-sizing: border-box;
  white-space: nowrap;
  text-overflow: ellipsis;
  overflow: hidden;
  text-decoration: none !important;
  text-align: left;
}

.selectBox-selectedIcon {
  position: absolute;
  left: 5px;
  top: 0;
  bottom: 0;
  margin: auto 0;
  width: 18px;
  height: 18px;
}

.menu-separator {
  background: none;
  border-bottom: 1px solid #dddee0;
  margin: 6px 0;
}

.menu-separator hr {
  position: absolute;
  width: 1px;
  height: 1px;
  padding: 0;
  margin: -1px;
  overflow: hidden;
  clip: rect(0, 0, 0, 0);
  border: 0;
}

.PageControls {
  position: relative;
}

body.Categories.isMobile .PageControls.Top {
  display: block;
}

.ButtonGroup.discussion-sort-filter-module {
  display: flex;
  align-items: center;
}

.spoiler {
  border-style: solid;
  border-color: #aaadb1;
  border-width: 1px;
  border-radius: 2px;
  background-color: #fff8d9;
}

.spoiler .spoiler-chevronUp {
  display: none;
}

.spoiler .spoiler-content {
  display: none;
}

.spoiler.isShowingSpoiler .spoiler-content {
  display: block;
}

.spoiler.isShowingSpoiler .spoiler-chevronUp {
  display: inline-block;
}

.spoiler.isShowingSpoiler .spoiler-chevronDown {
  display: none;
}

.spoiler-chevronUp,
.spoiler-chevronDown {
  width: 8px;
  height: 4px;
  display: inline-block;
  margin-left: 6px;
  vertical-align: .2em;
}

.button-spoiler {
  -webkit-user-select: none;
  -moz-user-select: none;
  -ms-user-select: none;
  user-select: none;
  width: 100%;
  max-width: 100%;
  font-size: 16px;
  min-height: 48px;
  padding: 0 18px;
  outline: 0;
  cursor: pointer;
  text-align: center;
  opacity: 1;
}

.button-spoiler {
  border: 0;
  border-radius: 0;
  color: #555a62;
  background-color: transparent;
  text-align: left;
}

.button-spoiler:not([disabled]):hover {
  color: #f52c6e;
  background-color: transparent;
}

.button-spoiler:not([disabled]):active {
  color: #f52c6e;
  background-color: transparent;
}

.spoiler-warningMain {
  position: relative;
  display: flex;
  box-sizing: border-box;
  justify-content: center;
  padding: 0 24px;
  width: 100%;
  line-height: 1;
}

.spoiler-icon {
  position: relative;
  width: 24px;
  height: 24px;
  margin-right: 12px;
}

.spoiler-chevron {
  position: absolute;
  top: 0;
  right: 0;
  bottom: 0;
  width: 36px;
  height: 48px;
  display: flex;
  align-items: center;
}

.spoiler-warningAfter,
.spoiler-warningBefore {
  margin: 0;
  padding: 0;
}

.spoiler-warningBefore {
  margin-right: 6px;
}

.spoiler-content {
  padding: 0 18px 18px 18px;
}

.spoiler-buttonContainer {
  white-space: normal;
  user-select: none;
}

.embed {
  display: block;
}

.embedLoader-icon {
  display: inline-block;
  width: 24px;
  height: 24px;
  flex-basis: 24px;
}

.embedLoader {
  display: block;
  position: relative;
}

.embedLoader-box {
  display: flex;
  align-items: center;
  justify-content: center;
  background: #FFFFFF;
  box-shadow: 0 0 2px 0 rgba(0, 0, 0, 0.3);
  width: 135px;
  height: 135px;
  margin: auto;
}

.embedLoader-loader {
  transition-duration: opacity;
  transition-timing-function: ease-out;
  display: block;
  width: 42px;
  height: 42px;
  border-radius: 50%;
  border-top: 3px solid #0291db;
  border-right: 3px solid rgba(2, 145, 219, 0.2);
  border-bottom: 3px solid rgba(2, 145, 219, 0.2);
  border-left: 3px solid rgba(2, 145, 219, 0.2);
  transform: translateZ(0);
  animation: spinnerLoader 0.7s infinite ease-in-out;
}

.embedLoader-loader::after {
  border-radius: 50%;
  width: 42px;
  height: 42px;
}

.embedLoader-errors {
  display: flex;
  flex-direction: column;
  justify-content: center;
  min-height: 135px;
  margin: 0;
  padding: 0;
  text-indent: 0;
  list-style-type: none;
}

.embedLoader-error {
  display: flex;
  overflow: hidden;
  align-items: center;
  list-style: none;
  margin: 0;
  box-shadow: 0 1px 3px 0 rgba(0, 0, 0, 0.3);
  padding: 15px;
  background: rgba(255, 57, 52, 0.12);
}

.embedLoader-error + .embedLoader-error {
  margin-top: 12px;
}

.embedLoader-error .embedLoader-warningIcon {
  align-self: flex-start;
}

.embedLoader-error .closeButton {
  opacity: 0.7;
  width: 24px;
  height: 24px;
  align-self: flex-start;
  margin: 0 0 0 auto;
  cursor: pointer;
}

.embedLoader-error .closeButton, .embedLoader-error .closeButton:hover, .embedLoader-error .closeButton:focus {
  background: none !important;
  border: 0 !important;
  color: inherit !important;
  line-height: normal;
  overflow: hidden;
  padding: 0 !important;
  -webkit-appearance: button !important;
  /* for input */
  -webkit-user-select: none !important;
  /* for button */
  -moz-user-select: none !important;
  -ms-user-select: none !important;
}

.embedLoader-error .closeButton:hover, .embedLoader-error .closeButton:focus {
  opacity: 1;
}

.userContent .embedLoader-errorMessage {
  max-width: calc(100% - 72px);
  padding-left: 24px;
}

.userContent .embedLink-title {
  margin: 0;
}

.userContent .embedLink-title:not(:last-child) {
  margin: 0 0 6px;
}

.embed {
  white-space: normal;
}

.embedImage {
  display: block;
  width: 640px;
  max-width: 100%;
  margin: auto;
}

.embedVideo {
  position: relative;
  display: block;
  width: 640px;
  max-width: 100%;
  margin: auto;
}

.embedVideo iframe,
.embedVideo .embedVideo-iframe {
  position: absolute;
  display: block;
  top: 0;
  left: 0;
  height: 100%;
  width: 100%;
}

.embedVideo:focus .embedVideo-playIcon, .embedVideo:hover .embedVideo-playIcon {
  transform: scale(1.1);
}

.embedVideo-ratio {
  position: relative;
  display: block;
  background-color: #000000;
  margin: 0;
  width: 100%;
  padding-left: 0;
  padding-right: 0;
  padding-bottom: 0;
}

.embedVideo-ratio.is21by9 {
  padding-top: 42.8571428571%;
}

.embedVideo-ratio.is16by9 {
  padding-top: 56.25%;
}

.embedVideo-ratio.is4by3 {
  padding-top: 75%;
}

.embedVideo-ratio.is1by1 {
  padding-top: 100%;
}

.embedVideo-playButton {
  position: absolute;
  display: block;
  top: 0;
  left: 0;
  height: 100%;
  width: 100%;
  background-size: cover;
  background-repeat: no-repeat;
  cursor: pointer;
}

.embedVideo-playIcon {
  position: absolute;
  top: 0;
  left: 0;
  right: 0;
  bottom: 0;
  margin: auto;
  width: 80px;
  height: 80px;
  color: white;
}

.embedVideo-playIconPath {
  stroke: rgba(0, 0, 0, 0.1);
}

.embedLink {
  display: block;
  background: #ffffff;
  box-shadow: 0 1px 3px 0 rgba(0, 0, 0, 0.3);
}

.embedLink, .embedLink:hover, .embedLink:focus {
  color: inherit;
  text-decoration: none !important;
}

.embedLink-body {
  display: block;
  position: relative;
  overflow: hidden;
}

.embedLink-main {
  padding: 18px;
  box-sizing: border-box;
}

.embedLink-image {
  position: absolute;
  top: 0;
  left: 0;
  background-size: cover;
  background-repeat: no-repeat;
  width: 225px;
  height: 100%;
}

.embedLink-image + .embedLink-main {
  margin-left: auto;
  width: calc(100% - 225px);
}

.embedLink-header {
  display: flex;
  flex-wrap: wrap;
  align-items: center;
  justify-content: flex-start;
  font-size: 14px;
  line-height: 1.5;
  margin-bottom: 6px;
}

.embedLink-userName {
  margin: 0 0 0 12px;
  padding: 0;
  color: #555A62;
  font-weight: bold;
}

.embedLink-dateTime {
  font-size: .8em;
  margin: 0 0 0 12px;
  padding: 0;
  color: #737373;
}

.embedLink-title {
  display: block;
  width: 100%;
  margin: 0;
  padding: 0;
  font-size: 14px;
  line-height: 1.5;
  font-weight: bold;
  white-space: nowrap;
  overflow: hidden;
  text-overflow: ellipsis;
}

.embedLink-source {
  font-size: 12.04px;
  color: rgba(85, 90, 98, 0.72);
  white-space: nowrap;
  overflow: hidden;
  text-overflow: ellipsis;
  margin: 0;
}

.embedLink-excerpt {
  font-size: 14px;
  color: #555A62;
  overflow: hidden;
  text-overflow: ellipsis;
  word-break: break-word;
  max-width: 100%;
  line-height: 1.5;
  max-height: 63px;
}

.safeEmoji {
  display: inline;
  font-family: "Segoe UI Emoji", sans-serif;
}

.nativeEmoji {
  font-family: "Segoe UI Emoji", sans-serif;
}

.fallBackEmoji {
  display: inline-block;
  height: 1em;
  width: 1em;
  margin: 0 .05em 0 .1em;
  vertical-align: -0.1em;
  user-select: none;
}

/*# sourceMappingURL=style-compat.css.map */<|MERGE_RESOLUTION|>--- conflicted
+++ resolved
@@ -27,54 +27,6 @@
   display: none;
 }
 
-<<<<<<< HEAD
-button.Close {
-  -webkit-appearance: none;
-  -moz-appearance: none;
-  appearance: none;
-  border: 0;
-}
-
-.Close-x {
-  color: #000;
-  font-family: arial;
-  font-size: 22px;
-  font-weight: bold;
-  padding: 0;
-}
-
-.accessibility-jumpTo {
-  -webkit-appearance: none;
-  -moz-appearance: none;
-  appearance: none;
-  border: 0;
-  border: 0;
-  clip: rect(0 0 0 0);
-  height: 1px;
-  margin: -1px;
-  overflow: hidden;
-  padding: 0;
-  position: absolute;
-  width: 1px;
-}
-
-.accessibility-jumpTo:focus {
-  position: absolute;
-  top: 50px;
-  left: 0;
-  text-align: left;
-  background-color: white;
-  color: black;
-  display: block;
-  font-size: 14px;
-  clip: auto;
-  margin: 0;
-  height: auto;
-  padding: 0 12px;
-  width: 100%;
-  z-index: 2;
-  transform: translateY(-100%);
-=======
 @media (max-width: 600px) {
   .box-crop .box-source {
     display: none;
@@ -82,7 +34,6 @@
   .change-picture .change-picture-instructions {
     display: none;
   }
->>>>>>> 7da80ada
 }
 
 @keyframes spinnerLoader {
