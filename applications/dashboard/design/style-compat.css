--- conflicted
+++ resolved
@@ -83,14 +83,6 @@
   display: none;
 }
 
-.authenticateConnect .pageTitle,
-.authenticateUserCol .pageTitle {
-  text-align: center;
-  display: block;
-  font-size: 30px;
-  margin-bottom: 36px;
-}
-
 .authenticateUserCol {
   padding: 0 26px;
   margin: auto;
@@ -99,6 +91,11 @@
   box-sizing: border-box;
 }
 
+.authenticateUserCol .pageTitle {
+  text-align: center;
+  margin-bottom: 18px;
+}
+
 .authenticateUserCol .button.button-fullWidth {
   margin-bottom: 18px;
 }
@@ -107,8 +104,6 @@
   margin-bottom: 12px;
 }
 
-<<<<<<< HEAD
-=======
 .authenticateUserCol .icon {
   display: inline-block;
   width: 24px;
@@ -121,7 +116,6 @@
   height: 32px;
 }
 
->>>>>>> 285b73c9
 .authenticateUser-photoCrop,
 .authenticateUser-imageWrap {
   display: block;
@@ -167,7 +161,7 @@
 }
 
 .authenticateUser-name {
-  font-size: 18px;
+  font-size: 16px;
   font-weight: 600;
   text-align: center;
 }
@@ -191,13 +185,11 @@
       -ms-flex-align: center;
           align-items: center;
   font-size: 12px;
-  line-height: 1.4285714286;
 }
 
 .rememberMeAndForgot a {
   font-size: inherit;
   color: #0291db;
-  line-height: inherit;
 }
 
 .rememberMeAndForgot-rememberMe {
@@ -290,104 +282,6 @@
   margin-bottom: 18px;
 }
 
-.ssoUser-info {
-  display: block;
-  position: relative;
-  width: 120px;
-  height: auto;
-  margin: auto;
-  padding: 0;
-}
-
-.ssoUser-image.PhotoWrap {
-  height: 117px;
-  width: 117px;
-  background-size: cover;
-  background-position: 50% 50%;
-  background-repeat: no-repeat;
-  border-radius: 50%;
-  overflow: hidden;
-}
-
-.ssoUser-image.PhotoWrap::before {
-  display: none;
-}
-
-.ssoUser-info {
-  position: relative;
-  text-align: center;
-}
-
-.ssoUser {
-  padding-bottom: 12px;
-}
-
-.ssoUser-image {
-  overflow: hidden;
-  border-radius: 50%;
-}
-
-.ssoUser-provider {
-  position: absolute;
-  display: -webkit-box;
-  display: -webkit-flex;
-  display: -ms-flexbox;
-  display: flex;
-  -webkit-box-align: center;
-  -webkit-align-items: center;
-      -ms-flex-align: center;
-          align-items: center;
-  -webkit-box-pack: center;
-  -webkit-justify-content: center;
-      -ms-flex-pack: center;
-          justify-content: center;
-  bottom: 0;
-  right: 0;
-  width: 39px;
-  height: 39px;
-  overflow: hidden;
-  border-radius: 50%;
-  border-style: solid;
-  border-width: 3px;
-}
-
-.ssoUser-icon {
-  width: 24px;
-  height: auto;
-}
-
-.ssoUser-arrowDown {
-  display: block;
-  width: 42px;
-  height: auto;
-  margin-top: 12px;
-  margin-right: auto;
-  margin-left: auto;
-}
-
-.ssoUser-namePrimary {
-  font-size: 18px;
-  margin-top: 1em;
-  text-align: center;
-  color: inherit;
-}
-
-.ssoUser-nameSecondary {
-  font-size: 12px;
-  text-align: center;
-  color: inherit;
-  opacity: .7;
-  margin-top: 6px;
-}
-
-.authenticateUser-paragraph {
-  margin-bottom: 24px;
-}
-
-.errorOrLinkLabel-message {
-  color: #ff3933;
-}
-
 .followButton {
   white-space: nowrap;
   font-size: 10px;
@@ -579,8 +473,8 @@
           align-items: center;
 }
 
-.inputBlock.inputBlock-tighterTop {
-  margin-top: -18px;
+.inputBlock.inputBlock-tighter {
+  margin-top: -12px;
 }
 
 .inputBlock.hasError .inputText {
@@ -602,7 +496,7 @@
   display: block;
   font-weight: 600;
   margin-bottom: 6px;
-  line-height: 1.4285714286;
+  line-height: 1.428571429;
 }
 
 .InputBox.inputText {
@@ -612,7 +506,7 @@
 .inputBlock-error {
   display: block;
   color: #ff3933;
-  line-height: 1.4285714286;
+  line-height: 1.428571429;
   font-size: 12px;
   margin-top: 3px;
   word-break: break-all;
@@ -634,8 +528,12 @@
 .inputBlock-labelNote {
   display: block;
   font-size: 12px;
-  line-height: 1.4285714286;
-  margin-top: 3px;
+  line-height: 1.428571429;
+  opacity: .6;
+}
+
+.inputBlock-labelNote + .inputBlock-inputWrap {
+  margin-top: 6px;
 }
 
 .authenticateUser-paragraph {
@@ -653,11 +551,6 @@
 
 .checkbox-box {
   display: none;
-}
-
-label.checkbox {
-  line-height: 1.4285714286;
-  font-size: 12px;
 }
 
 label.checkbox input.checkbox-input {
@@ -671,39 +564,12 @@
       -ms-user-select: none;
           user-select: none;
   margin-left: 6px;
-  font-size: inherit;
   line-height: inherit;
 }
 
 .button.button-fullWidth {
   width: 100%;
   max-width: 100%;
-  text-align: center;
-}
-
-.uiButton {
-  font-size: 14px;
-  margin-left: -24px;
-  line-height: 1.4285714286;
-  cursor: pointer;
-  display: -webkit-inline-box;
-  display: -webkit-inline-flex;
-  display: -ms-inline-flexbox;
-  display: inline-flex;
-  -webkit-box-align: start;
-  -webkit-align-items: flex-start;
-      -ms-flex-align: start;
-          align-items: flex-start;
-  -webkit-box-pack: center;
-  -webkit-justify-content: center;
-      -ms-flex-pack: center;
-          justify-content: center;
-  color: inherit;
-}
-
-.uiButton:hover, .uiButton:focus {
-  border: 0;
-  text-decoration: none;
 }
 
 ::-moz-focus-inner {
@@ -785,16 +651,6 @@
 
 .stickyHeader.isScrollingDown {
   position: absolute;
-}
-
-.backLink-icon {
-  display: block;
-  width: 24px;
-  height: 24px;
-}
-
-.backLink-label {
-  line-height: 24px;
 }
 
 @-webkit-keyframes spinnerLoader {
