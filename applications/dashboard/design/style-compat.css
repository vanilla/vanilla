.richEditor {
  position: relative;
  display: block;
  padding-left: 36px;
}

.richEditor-frame.InputBox {
  background: white;
  height: auto;
  padding: 0;
}

.richEditor-menu {
  display: inline-block;
  position: relative;
}

.richEditor-menu.FlyoutMenu {
  position: relative;
  top: auto;
  left: auto;
  right: auto;
  bottom: auto;
  display: block;
  float: none;
}

.richEditorParagraphMenu {
  position: absolute;
  top: 9px;
  left: 6px;
  height: 24px;
  width: 24px;
}

.richEditor-text {
  position: relative;
  min-height: 200px;
  padding: 9px 12px 0;
}

.richEditor-text:focus {
  outline-offset: -2px;
  outline-style: auto;
  outline-width: 5px;
  outline-color: Highlight;
  outline-color: -webkit-focus-ring-color;
  z-index: 1;
}

.richEditor-menuItems {
  position: relative;
  display: flex;
  align-items: flex-start;
  justify-content: flex-start;
  flex-wrap: nowrap;
  list-style: none;
  margin: 0;
  padding: 0;
}

.richEditor-menuItem {
  display: block;
  margin: 0;
  padding: 0;
}

.richEditor-menuItem .richEditor-button {
  height: 39px;
  width: 39px;
}

.richEditor-menuItem.isRightAligned {
  margin-left: auto;
}

.richEditor-button {
  display: block;
  position: relative;
  -webkit-appearance: none;
  -moz-appearance: none;
  appearance: none;
  border: 0;
  padding: 0;
  height: 24px;
  width: 24px;
}

.richEditor-button.richEditorParagraphMenu-handle {
  background: transparent;
}

.richEditor-button.richEditorParagraphMenu-handle .richEditorInline-icon {
  opacity: 1;
}

.richEditor-button:not(:disabled) {
  cursor: pointer;
}

.richEditor-button:focus {
  z-index: 1;
}

.richEditor-button:hover .richEditorInline-icon, .richEditor-button:focus .richEditorInline-icon {
  opacity: 1;
}

.embedBar {
  display: block;
  width: 100%;
  padding: 0;
}

.richEditorInline-icon {
  display: block;
  margin: auto;
  height: 24px;
  width: 24px;
  opacity: 0.6;
}

.atMention {
  width: 200px;
}

.atMention-items {
  width: 100%;
}

.atMention-items.MenuItems {
  position: relative;
  top: auto;
  left: auto;
  right: auto;
  bottom: auto;
  display: block;
}

.atMention-user {
  display: flex;
  align-items: center;
  width: 100%;
  box-sizing: border-box;
  overflow: hidden;
}

.atMention-photoWrap {
  margin-right: 10px;
}

.atMention-photo {
  width: 30px;
  height: 30px;
}

.atMention-userName {
  flex-grow: 1;
  overflow: hidden;
  white-space: nowrap;
  text-overflow: ellipsis;
  max-width: calc(100% - 40px);
}

.atMention-mark {
  padding: 0;
  font-weight: 600;
}

.atMention-photo {
  display: block;
}

.insertLink.FlyoutMenu {
  display: flex;
  flex-wrap: nowrap;
  align-items: center;
  max-width: 387px;
  width: 100%;
  padding-left: 5px;
}

.richEditor-close.Close {
  position: relative;
  display: block;
  width: 39px;
  height: 39px;
  line-height: 39px;
  top: auto;
  right: auto;
  text-align: center;
  user-select: none;
}

.insertLink-input.InputBox {
  border: 0 !important;
  flex-grow: 1;
  max-width: calc(100% - 39px);
}

.insertPopover .InputBox {
  width: 100%;
  box-sizing: border-box;
}

.insertPopover .richEditor-close {
  position: absolute;
  top: 0;
  right: 0;
}

.insertPopover .Footer {
  display: flex;
}

.insertPopover-header {
  padding-top: 9px;
  padding-bottom: 9px;
  padding-left: 12px;
  padding-right: 12px;
}

.insertPopover-footer {
  padding-bottom: 9px;
  padding-left: 12px;
  padding-right: 12px;
}

.insertMedia-title {
  margin: 0;
  max-width: calc(100% - 39px);
  min-height: 30px;
}

.insertMedia-footer {
  display: flex;
  align-items: center;
  justify-content: flex-end;
  padding-left: 12px;
  padding-right: 12px;
  padding-bottom: 9px;
}

.insertMedia-help {
  margin-right: auto;
  font-size: 12px;
}

.insertMedia-insert {
  margin-bottom: 3px;
}

.insertPopover-body {
  max-height: 250px;
  overflow: auto;
  padding-left: 12px;
  padding-right: 12px;
  margin-bottom: 12px;
}

.richEditor-emojis {
  display: flex;
  flex-wrap: wrap;
  align-items: flex-start;
  justify-content: flex-start;
}

.richEditor-insertEmoji {
  width: 39px;
  height: 39px;
  font-size: 24px;
}

<<<<<<< HEAD
.followButton {
  white-space: nowrap;
  font-size: 10px;
  text-transform: uppercase;
  vertical-align: middle;
  font-weight: 400;
  padding: 0 5px;
  text-decoration: none;
}

.followButton.isFollowing:not(:hover) {
  opacity: 0.7;
}

.followButton-icon {
  width: 14px;
  height: 14px;
  margin-right: 5px;
  vertical-align: sub;
}

.vanillaIcon {
  display: inline-block;
  width: 24px;
  height: 24px;
}

.PageControls .selectBox {
  margin-right: 10px;
  float: left;
}

.selectBox {
  display: inline-block;
  position: relative;
  white-space: nowrap;
  vertical-align: middle;
}

.selectBox-label {
  display: inline-block;
  position: relative;
  cursor: pointer;
  user-select: none;
  height: 100%;
  margin-right: 5px;
}

.selectBox-main {
  display: inline-block;
  position: relative;
  cursor: pointer;
  user-select: none;
  height: 100%;
}

.selectBox-content {
  left: 100%;
  margin-left: -29px;
  margin-top: 10px;
}

.selectBox-toggle {
  position: relative;
  display: block;
  line-height: 1;
  vertical-align: middle;
  cursor: pointer;
  user-select: none;
  outline: none;
  -webkit-appearance: none;
  -moz-appearance: none;
  appearance: none;
  white-space: nowrap;
  max-height: 100%;
}

.selectBox-toggle:active {
  text-decoration: none;
}

.vanillaDropDown-arrow,
.selectBox-selected {
  line-height: 1;
  vertical-align: middle;
}

.selectBox-item {
  position: relative;
  display: block;
}

.selectBox-item .dropdown-menu-link.selectBox-link {
  position: relative;
  padding-left: 30px;
}

.selectBox-item.isActive .selectBox-link {
  pointer-events: none;
  cursor: default;
}

.selectBox-link {
  display: block;
  box-sizing: border-box;
  white-space: nowrap;
  text-overflow: ellipsis;
  overflow: hidden;
  width: 100%;
  text-decoration: none !important;
  text-align: left;
}

.selectBox-selectedIcon {
  position: absolute;
  left: 5px;
  top: 0;
  bottom: 0;
  margin: auto 0;
  width: 18px;
  height: 18px;
}

body.Categories.isMobile .PageControls.Top {
  display: block;
}

.sr-only {
  position: absolute;
  width: 1px;
  height: 1px;
  padding: 0;
  margin: -1px;
  overflow: hidden;
  clip: rect(0, 0, 0, 0);
  border: 0;
=======
.richEditor ~ .TextBoxWrapper {
  display: none;
}

.ql-tooltip,
.ql-hidden {
  display: none;
>>>>>>> fcecb73a
}

/*# sourceMappingURL=style-compat.css.map */<|MERGE_RESOLUTION|>--- conflicted
+++ resolved
@@ -271,7 +271,15 @@
   font-size: 24px;
 }
 
-<<<<<<< HEAD
+.richEditor ~ .TextBoxWrapper {
+  display: none;
+}
+
+.ql-tooltip,
+.ql-hidden {
+  display: none;
+}
+
 .followButton {
   white-space: nowrap;
   font-size: 10px;
@@ -408,15 +416,6 @@
   overflow: hidden;
   clip: rect(0, 0, 0, 0);
   border: 0;
-=======
-.richEditor ~ .TextBoxWrapper {
-  display: none;
-}
-
-.ql-tooltip,
-.ql-hidden {
-  display: none;
->>>>>>> fcecb73a
 }
 
 /*# sourceMappingURL=style-compat.css.map */