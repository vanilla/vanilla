@charset "UTF-8";
/* ------------------------------- *    Third Party Colors
\* ------------------------------- */
em {
  font-style: italic;
}

.sr-only {
  position: absolute;
  width: 1px;
  height: 1px;
  padding: 0;
  margin: -1px;
  overflow: hidden;
  clip: rect(0, 0, 0, 0);
  border: 0;
}

.isCentered {
  text-align: center;
}

.isHidden {
  display: none !important;
}

/** Hides the image cropper on mobile themes. This image cropper is not mobile compatible. */
body.isMobile .box-crop .box-source {
  display: none;
}

body.isMobile .change-picture .change-picture-instructions {
  display: none;
}

@media (max-width: 600px) {
  .box-crop .box-source {
    display: none;
  }
  .change-picture .change-picture-instructions {
    display: none;
  }
}

button.Close {
  -webkit-appearance: none;
  -moz-appearance: none;
  appearance: none;
  border: 0;
}

.Close-x {
  color: #000;
  font-family: arial;
  font-size: 22px;
  font-weight: bold;
  padding: 0;
}

.accessibility-jumpTo {
  -webkit-appearance: none;
  -moz-appearance: none;
  appearance: none;
  border: 0;
  border: 0;
  clip: rect(0 0 0 0);
  height: 1px;
  margin: -1px;
  overflow: hidden;
  padding: 0;
  position: absolute;
  width: 1px;
}

.accessibility-jumpTo:focus {
  position: absolute;
  top: 50px;
  left: 0;
  text-align: left;
  background-color: white;
  color: black;
  display: block;
  font-size: 14px;
  clip: auto;
  margin: 0;
  height: auto;
  padding: 0 12px;
  width: 100%;
  z-index: 2;
  transform: translateY(-100%);
}

.categoryList-heading + .DataTableWrap > .categoryList-genericHeading {
  display: none;
}

.authenticateUserCol {
  padding: 0 26px;
  margin: auto;
  width: 386px;
  max-width: 100%;
  box-sizing: border-box;
}

.authenticateUserCol .pageTitle {
  text-align: center;
  margin-bottom: 18px;
}

.authenticateUserCol .button.button-fullWidth {
  margin-bottom: 18px;
}

.authenticateUserCol .button.button-fullWidth.button-sso {
  margin-bottom: 12px;
}

.authenticateUserCol .icon {
  display: inline-block;
  width: 24px;
  height: 24px;
  vertical-align: middle;
}

.authenticateUserCol .iconLarge {
  width: 42px;
  height: 42px;
}

.authenticateUser-photoCrop,
.authenticateUser-imageWrap {
  display: block;
  width: 100%;
  max-width: 117px;
}

.authenticateUser-photoCrop {
  overflow: hidden;
  border-radius: 50%;
}

.authenticateUser-imageWrap {
  position: relative;
  margin: auto;
}

.authenticateUser-icon {
  position: absolute;
  bottom: 0;
  right: 0;
  display: block;
  width: 42px;
  height: 42px;
  background-color: #fff;
  border-style: solid;
  border-width: 3px;
  border-color: #fff;
  border-radius: 50%;
}

.authenticateUser-photo {
  display: block;
  max-width: 100%;
  width: 100%;
  height: auto;
}

.authenticateUser-arrowDown {
  display: block;
  margin: 18px auto;
  opacity: 0.6;
}

.authenticateUser-name {
  font-size: 16px;
  font-weight: 600;
  text-align: center;
}

.authenticateUser-userName {
  font-size: 12px;
  opacity: 0.6;
  text-align: center;
}

.rememberMeAndForgot {
  display: flex;
  flex-wrap: wrap;
  align-items: center;
  font-size: 12px;
}

.rememberMeAndForgot a {
  font-size: inherit;
  color: #0291db;
}

.rememberMeAndForgot-rememberMe {
  flex-grow: 1;
  padding-right: 6px;
}

.authenticateUser-divider {
  text-align: center;
}

.authenticateUser-footer {
  text-align: center;
}

.authenticateUser-ssoLabel {
  display: inline;
  margin-left: 12px;
}

.button.Button.Primary.buttonCTA, .button.Button.button-sso {
  user-select: none;
  display: flex;
  align-items: center;
  justify-content: center;
  background-image: none;
  box-sizing: border-box;
  text-decoration: none !important;
}

.button.Button.button-sso {
  box-shadow: 0 1px 3px 0 rgba(0, 0, 0, 0.3);
}

.button-ssoLabel {
  margin-left: 12px;
  margin-right: 12px;
  font-size: 14px;
  font-weight: normal;
  text-shadow: none;
}

.ssoMethod-icon {
  width: 24px;
  height: auto;
}

.ssoMethod-icon.ssoMethod-iconSpacer {
  display: block;
  visibility: hidden;
  height: 24px;
}

.button-ssoContents {
  display: flex;
  align-items: center;
  justify-content: space-between;
  flex-wrap: wrap;
  width: 100%;
  max-width: 100%;
}

.ssoMethods {
  margin-bottom: 18px;
}

.followButton {
  white-space: nowrap;
  font-size: 10px;
  text-transform: uppercase;
  vertical-align: middle;
  font-weight: 400;
  padding: 0 5px;
  text-decoration: none;
}

.followButton.isFollowing:not(:hover) {
  opacity: 0.7;
}

.followButton-icon {
  width: 14px;
  height: 14px;
  margin-right: 5px;
  vertical-align: sub;
}

.selectBox {
  display: inline-block;
  position: relative;
  white-space: nowrap;
  vertical-align: middle;
}

.PageControls .selectBox {
  margin-right: 15px;
  float: left;
  display: flex;
  align-items: center;
  justify-content: flex-start;
}

.selectBox-label {
  position: relative;
  cursor: pointer;
  user-select: none;
  margin-right: 5px;
}

.selectBox-main {
  display: flex;
  justify-content: flex-start;
  align-items: center;
  position: relative;
  cursor: pointer;
  user-select: none;
}

.selectBox-content {
  display: none;
  left: 100%;
  margin-left: -29px;
  margin-top: 10px;
}

.selectBox-toggle {
  position: relative;
  display: inline-block;
  vertical-align: inherit;
  cursor: pointer;
  user-select: none;
  outline: none;
  -webkit-appearance: none;
  -moz-appearance: none;
  appearance: none;
  white-space: nowrap;
  max-height: 100%;
}

.selectBox-toggle:active {
  text-decoration: none;
}

.selectBox-item {
  position: relative;
  display: block;
}

.selectBox-item .dropdown-menu-link.selectBox-link {
  position: relative;
  padding-left: 30px;
}

.selectBox-item.isActive .selectBox-link {
  pointer-events: none;
  cursor: default;
}

.selectBox-link {
  display: block;
  box-sizing: border-box;
  white-space: nowrap;
  text-overflow: ellipsis;
  overflow: hidden;
  text-decoration: none !important;
  text-align: left;
}

.selectBox-selectedIcon {
  position: absolute;
  left: 5px;
  top: 0;
  bottom: 0;
  margin: auto 0;
  width: 18px;
  height: 18px;
}

.menu-separator {
  background: none;
  border-bottom: 1px solid #dddee0;
  margin: 6px 0;
}

.menu-separator hr {
  position: absolute;
  width: 1px;
  height: 1px;
  padding: 0;
  margin: -1px;
  overflow: hidden;
  clip: rect(0, 0, 0, 0);
  border: 0;
}

.PageControls {
  position: relative;
}

body.Categories.isMobile .PageControls.Top {
  display: block;
}

.ButtonGroup.discussion-sort-filter-module {
  display: flex;
  align-items: center;
}

.inputBlock {
  display: block;
  margin-bottom: 24px;
}

.inputBlock .checkbox {
  display: flex;
  align-items: center;
}

.inputBlock.inputBlock-tighter {
  margin-top: -12px;
}

.inputBlock.hasError .inputText {
  border-color: #ff3933;
  background-color: #ffebeb;
  color: #ff3933;
}

.inputBlock ::-ms-clear {
  display: none;
}

.inputBlock-errors,
.inputBlock-labelAndDescription {
  display: block;
}

.inputBlock-labelText {
  display: block;
  font-weight: 600;
  margin-bottom: 6px;
  line-height: 1.428571429;
}

.InputBox.inputText {
  width: 100%;
}

.inputBlock-error {
  display: block;
  color: #ff3933;
  line-height: 1.428571429;
  font-size: 12px;
  margin-top: 3px;
  word-break: break-all;
  word-break: break-word;
}

.inputBlock-error:first-letter {
  text-transform: capitalize;
}

.inputBlock-error + .inputBlock-error {
  margin-top: 6px;
}

.inputBlock-inputWrap {
  display: block;
}

.inputBlock-labelNote {
  display: block;
  font-size: 12px;
  line-height: 1.428571429;
  opacity: .6;
}

.inputBlock-labelNote + .inputBlock-inputWrap {
  margin-top: 6px;
}

.authenticateUser-paragraph {
  word-break: break-all;
  word-break: break-word;
}

.authenticateUser-paragraph.isError {
  color: #ff3933;
}

.inputBlock-inputText {
  box-sizing: border-box;
}

.checkbox-box {
  display: none;
}

label.checkbox input.checkbox-input {
  float: none;
  margin: 0;
}

.checkbox-label {
  user-select: none;
  margin-left: 6px;
  line-height: inherit;
}

.button.button-fullWidth {
  width: 100%;
  max-width: 100%;
}

.passwordStrength-bar {
  position: relative;
  width: 100%;
}

.StrengthText.passwordStrength-gaugeLabel {
  margin-right: 0;
}

.passwordStrength.PasswordStrength {
  padding: 0;
}

.pageHeading {
  display: flex;
  width: 100%;
  align-items: center;
  flex-wrap: wrap;
}

.pageHeading .pageHeading-title {
  display: block;
  margin-top: 0;
  margin-bottom: 0;
}

.pageHeading-main {
  position: relative;
  display: block;
  max-width: 100%;
  flex-grow: 1;
}

.pageHeading-actions {
  display: flex;
  align-self: center;
  max-width: 100%;
}

@keyframes spinnerLoader {
  0% {
    transform: rotate(73deg);
  }
  100% {
    transform: rotate(433deg);
  }
}

.richEditor {
  position: relative;
  display: block;
  padding-left: 36px;
  font-size: 100%;
}

.richEditor-frame.InputBox {
  position: relative;
  background: white;
  height: auto;
  padding: 0;
}

.richEditor-menu {
  display: inline-block;
  position: relative;
}

.richEditor-menu.FlyoutMenu {
  position: relative;
  top: auto;
  left: auto;
  right: auto;
  bottom: auto;
  display: block;
  float: none;
}

@keyframes fadein {
  0% {
    opacity: 0;
  }
  100% {
    opacity: 1;
  }
}

.richEditorParagraphMenu {
  position: absolute;
  top: 9px;
  left: -6px;
  transform: translateX(-100%);
  height: 24px;
  width: 24px;
  z-index: 1;
  animation: fadein 0.3s ease;
  animation-iteration-count: 1;
}

.richEditor-text {
  position: relative;
  min-height: 200px;
  padding: 9px 12px;
  outline-color: transparent;
  white-space: pre-wrap !important;
}

.richEditor-text:focus {
  outline-offset: -2px;
  outline-style: auto;
  outline-width: 5px;
  outline-color: Highlight;
  outline-color: -webkit-focus-ring-color;
  z-index: 1;
}

.ql-clipboard {
  position: absolute;
  width: 1px;
  height: 1px;
  padding: 0;
  margin: -1px;
  overflow: hidden;
  clip: rect(0, 0, 0, 0);
  border: 0;
}

.richEditor-menuItems {
  position: relative;
  display: flex;
  align-items: flex-start;
  justify-content: flex-start;
  flex-wrap: nowrap;
  list-style: none;
  margin: 0;
  padding: 0;
}

<<<<<<< HEAD
.richEditor-nextInput,
=======
.richEditor-menuItems .richEditor-menuItem {
  display: block;
  padding: 0;
  margin: 0;
}

.richEditor-menuItems .richEditor-menuItem .richEditor-button, .richEditor-menuItems .richEditor-menuItem.richEditor-button {
  height: 39px;
  width: 39px;
  font-size: 24px;
  line-height: 39px;
}

.richEditor-menuItems .richEditor-menuItem .richEditor-button.emojiChar-🇺🇳, .richEditor-menuItems .richEditor-menuItem.richEditor-button.emojiChar-🇺🇳 {
  font-size: 14px;
}

.richEditor-menuItems .richEditor-menuItem.isRightAligned {
  margin-left: auto;
}

>>>>>>> 38c9dc44
.atMentionList-suggestion,
.iconButton,
.richEditor-button {
  white-space: nowrap;
  text-overflow: ellipsis;
  overflow-x: hidden;
  max-width: 100%;
  position: relative;
  appearance: none;
  border: 0;
  padding: 0;
  background: none;
  width: 100%;
  text-align: left;
}

.richEditor-button {
  display: block;
  height: 24px;
  width: 24px;
}

.richEditor-button.emojiGroup {
  width: 24px;
  height: 24px;
}

.richEditor-button.richEditorParagraphMenu-handle {
  background: transparent;
  transition: opacity 0.3s ease;
}

.richEditor-button.richEditorParagraphMenu-handle.isHidden {
  opacity: 0;
}

.richEditor-button.richEditorParagraphMenu-handle .richEditorInline-icon {
  opacity: 1;
}

.richEditor-button:not(:disabled) {
  cursor: pointer;
}

.richEditor-button:focus {
  z-index: 2;
}

.richEditor-button:hover .richEditorInline-icon, .richEditor-button:focus .richEditorInline-icon, .richEditor-button.isActive .richEditorInline-icon {
  opacity: 1;
}

.richEditor-menuWideItem,
.richEditor-menuItem {
  display: block;
  padding: 0;
  margin: 0;
}

.richEditor-menuWideItem .richEditor-button, .richEditor-menuWideItem.richEditor-button,
.richEditor-menuItem .richEditor-button,
.richEditor-menuItem.richEditor-button {
  height: 39px;
  width: 39px;
  font-size: 24px;
  line-height: 39px;
}

.richEditor-menuWideItem .richEditor-button.emojiChar-🇺🇳, .richEditor-menuWideItem.richEditor-button.emojiChar-🇺🇳,
.richEditor-menuItem .richEditor-button.emojiChar-🇺🇳,
.richEditor-menuItem.richEditor-button.emojiChar-🇺🇳 {
  font-size: 14px;
}

.richEditor-menuWideItem.isRightAligned,
.richEditor-menuItem.isRightAligned {
  margin-left: auto;
}

.richEditor-nextInput {
  height: 39px;
  line-height: 39px;
  font-size: 0.9em;
  color: inherit;
  padding-left: 9px;
  padding-right: 9px;
}

.richEditor-upload {
  display: none !important;
}

.richEditor-embedBar {
  display: block;
  width: 100%;
  margin: 0;
}

.richEditorInline-icon {
  display: block;
  margin: auto;
  height: 24px;
  width: 24px;
  opacity: 0.6;
}

.insertLink.FlyoutMenu {
  display: flex;
  flex-wrap: nowrap;
  align-items: center;
  max-width: 387px;
  width: 100%;
  padding-left: 5px;
}

.richEditor-close.Close {
  position: relative;
  display: block;
  width: 39px;
  height: 39px;
  line-height: 39px;
  top: auto;
  right: auto;
  text-align: center;
  user-select: none;
}

.insertLink-input.InputBox {
  border: 0 !important;
  margin-bottom: 0 !important;
  flex-grow: 1;
  max-width: calc(100% - 39px);
}

.insertPopover {
  position: relative;
  z-index: 6;
}

.insertPopover .InputBox {
  width: 100%;
  box-sizing: border-box;
}

.insertPopover .richEditor-close {
  position: absolute;
  top: 0;
  right: 0;
}

.insertPopover .Footer {
  display: flex;
}

.insertPopover-header {
  padding-top: 12px;
  padding-bottom: 12px;
  padding-left: 12px;
  padding-right: 12px;
}

.insertPopover-footer {
  padding-bottom: 12px;
  padding-left: 12px;
  padding-right: 12px;
}

.popover-title {
  word-break: break-all;
  word-break: break-word;
  text-overflow: ellipsis;
  overflow-x: hidden;
  max-width: 100%;
  margin: 0;
  max-width: calc(100% - 39px);
  min-height: 27px;
}

.insertMedia-footer {
  display: flex;
  align-items: center;
  justify-content: flex-end;
  padding-left: 12px;
  padding-right: 12px;
  padding-bottom: 12px;
}

.insertMedia-help {
  margin-right: auto;
  font-size: 12px;
}

.insertMedia-insert {
  margin-bottom: 3px;
}

.insertPopover-body {
  margin-bottom: 12px;
  padding-left: 12px;
  padding-right: 12px;
}

.insertEmoji-body {
  max-height: 100vh;
  height: 292.5px;
}

.content-wrapper {
  height: 100%;
}

.embedDialogue {
  position: relative;
}

.richEditor-menu.insertPopover {
  position: absolute;
  bottom: 100%;
  left: 0;
}

.popover-title {
  font-size: 100%;
}

.richEditor-insertEmoji {
  width: 39px;
  height: 39px;
  font-size: 24px;
  text-align: center;
  overflow: hidden;
}

.richEditor ~ .TextBoxWrapper {
  display: none;
}

.richEditor-nubPosition {
  position: absolute;
  display: flex;
  align-items: flex-start;
  justify-content: center;
  overflow: hidden;
  width: 24px;
  height: 24px;
  -webkit-user-select: none;
  -moz-user-select: none;
  -ms-user-select: none;
  user-select: none;
  transform: translateX(-50%);
  margin-top: -1px;
}

.richEditor-nub {
  position: relative;
  display: block;
  width: 12px;
  height: 12px;
  border-top: 1px solid #999;
  border-right: 1px solid #999;
  box-shadow: 0 0 5px 1px #eee;
  box-shadow: 0 0 5px 1px rgba(0, 0, 0, 0.2);
  background: white;
}

.richEditor-toolbarContainer.isUp {
  transform: translateY(-12px);
}

.richEditor-toolbarContainer.isUp .richEditor-nubPosition {
  top: 100%;
}

.richEditor-toolbarContainer.isUp .richEditor-nub {
  transform: translateY(-50%) rotate(135deg);
}

.richEditor-toolbarContainer.isDown {
  transform: translateY(12px);
}

.richEditor-toolbarContainer.isDown .richEditor-nubPosition {
  bottom: 100%;
}

.richEditor-toolbarContainer.isDown .richEditor-nubPosition {
  align-items: flex-end;
  transform: translateY(-50%) translateX(-50%);
  margin-top: 1px;
}

.richEditor-toolbarContainer.isDown .richEditor-nub {
  transform: translateY(50%) rotate(-45deg);
}

.richEditor-paragraphToolbarContainer {
  position: absolute;
}

.richEditor-paragraphToolbarContainer .richEditor-nubPosition {
  left: 2px;
}

.richEditor-paragraphToolbarContainer.isUp {
  bottom: 100%;
}

.richEditor-paragraphToolbarContainer.isUp .richEditor-nubPosition {
  top: 100%;
  transform: none;
}

.richEditor-paragraphToolbarContainer.isDown {
  top: 100%;
}

.richEditor-paragraphToolbarContainer.isDown .richEditor-nubPosition {
  bottom: 100%;
  transform: translateY(1px);
}

.blockquote {
  display: block;
  margin: 0;
  padding-top: 0;
  padding-left: 18px;
  padding-right: 0;
  padding-bottom: 0;
  padding: 3px 3px 3px 18px;
  border-left: solid #D8D8D8 6px;
  box-sizing: border-box;
  width: 100%;
  vertical-align: middle;
  border-left: solid #D8D8D8 6px;
  color: #A3A3A3;
}

.userContent code,
.code {
  display: inline-block;
  font-size: 0.86em;
  vertical-align: middle;
  line-height: 1em;
  box-sizing: border-box;
  font-family: monospace;
  background: transparent;
  margin: 0;
  border-radius: 2;
  border-width: 1px;
  border-style: solid;
  border-color: #a3a3a3;
  padding-top: 0.07em;
  padding-bottom: 0.07em;
  padding-left: 0.5em;
  padding-right: 0.5em;
}

.code.isBlock {
  display: block;
  overflow-x: auto;
  border: 0;
  word-wrap: normal;
  line-height: 1.4;
  white-space: pre;
  border-radius: 0;
  background: none;
  padding: 12px;
  font-size: 14px;
  background-color: #f6f8fa;
}

.userContent > *:not(:last-child) {
  margin-bottom: .6em;
}

.userContent > *:not(:last-child) + h1,
.userContent > *:not(:last-child) + h2,
.userContent > *:not(:last-child) + h3,
.userContent > *:not(:last-child) + h4,
.userContent > *:not(:last-child) + h5,
.userContent > *:not(:last-child) + h6 {
  margin-top: 60%;
}

.userContent,
.userContent h1,
.userContent h2,
.userContent h3,
.userContent h4,
.userContent h5,
.userContent h6,
.userContent span,
.userContent div,
.userContent td,
.userContent th,
.userContent code,
.userContent a,
.userContent p {
  word-break: break-all;
  word-break: break-word;
  text-overflow: ellipsis;
  line-height: 1.5;
}

.userContent iframe,
.userContent .embedImage-img {
  display: block;
  position: relative;
  margin-left: auto;
  margin-right: auto;
  max-width: 100%;
  max-height: 80vh;
}

.emoji {
  width: 20px;
  height: 20px;
  vertical-align: -.232em;
}

.richEditor-button {
  user-select: none;
}

.emojiGroups {
  display: flex;
  flex-wrap: nowrap;
  justify-content: space-between;
  padding-left: 3px;
}

.emojiGroup {
  color: #737982;
}

.emojiGroup:hover {
  color: #212327;
}

.emojiGroup.isSelected {
  background-color: #aee4fe;
}

.emojiGroup + .emojiGroup {
  margin-left: 10px;
}

.emojiGroup-icon {
  display: block;
  position: relative;
  margin: 0;
  padding: 0;
  width: 24px;
  size: 24px;
}

.atMentionList {
  position: absolute;
  width: 200px;
}

.atMentionList-items.MenuItems {
  display: block;
  padding: 3px 0;
}

.atMentionList-items.isHidden {
  display: none;
}

.atMentionList-item.isActive .atMentionList-suggestion {
  background-color: #f4f3f5;
}

.atMentionList-suggestion {
  width: 100%;
  cursor: pointer;
}

.atMentionList-user,
.atMentionList-noResults {
  display: flex;
  align-items: center;
  width: 100%;
  box-sizing: border-box;
  overflow: hidden;
  line-height: 30px;
  padding-top: 3px;
  padding-right: 6px;
  padding-bottom: 3px;
  padding-left: 6px;
}

.atMentionList-photoWrap {
  margin-right: 10px;
}

.atMentionList-photo {
  width: 30px;
  height: 30px;
}

.atMentionList-userName {
  display: block;
  flex-grow: 1;
  overflow: hidden;
  white-space: nowrap;
  text-overflow: ellipsis;
  max-width: calc(100% - 40px);
}

.atMentionList-mark {
  padding: 0;
  font-weight: 600;
}

.atMentionList-photo {
  display: block;
}

.atMention {
  color: inherit;
  font-weight: 600;
  user-select: all;
}

@media (min-width: 700px) {
  body.hasRichEditor.Section-PostDiscussion #DiscussionForm select {
    max-width: 100%;
  }
  body.hasRichEditor.Section-PostDiscussion #DiscussionForm .FormWrapper {
    padding-left: 36px;
  }
  body.hasRichEditor.Section-PostDiscussion #DiscussionForm .FormWrapper .richEditor {
    padding-left: 0;
  }
  body.hasRichEditor .CommentForm .CommentFormWrap .Form-HeaderWrap {
    display: none;
  }
  body.hasRichEditor .CommentForm .CommentFormWrap .FormWrapper {
    padding-left: 0;
  }
  body.hasRichEditor .DataListWrap .FormWrapper.FormWrapper-Condensed {
    padding-left: 0;
  }
  body.hasRichEditor #MessageForm .Form-HeaderWrap,
  body.hasRichEditor #ConversationForm .Form-HeaderWrap {
    display: none;
  }
  body.hasRichEditor #MessageForm .FormWrapper,
  body.hasRichEditor #ConversationForm .FormWrapper {
    padding-left: 36px;
  }
  body.hasRichEditor #MessageForm .FormWrapper .richEditor,
  body.hasRichEditor #ConversationForm .FormWrapper .richEditor {
    padding-left: 0;
  }
}

.u-visibleOnFullScreenEditor {
  display: none;
}

body.isMobile .richEditor-embedBar {
  display: none;
}

body.isMobile .embedDialogue {
  position: static;
}

body.isMobile .richEditor-embedBarScroll {
  display: block;
  position: absolute;
  bottom: 0;
  left: 0;
  width: 100%;
  height: 39px;
  pointer-events: none;
  background: rgba(255, 165, 0, 0.5);
}

body.isMobile .u-hiddenOnFullScreenEditor {
  display: none !important;
}

body.isMobile .insertPopover {
  width: 100%;
}

body.isMobile .richEditor {
  padding-left: 0;
}

body.isMobile .richEditor.isFocused {
  display: flex;
  position: fixed;
  top: 0;
  left: 0;
  width: 100%;
  height: 100vh;
  align-items: center;
  max-height: 100vh;
  z-index: 2001;
  box-sizing: border-box;
  margin: 0 !important;
}

body.isMobile .richEditor.isFocused .richEditor-frame {
  position: relative;
  border: 0;
  border-radius: 0;
  height: 100vh;
}

body.isMobile .richEditor.isFocused .js-richText {
  display: block;
  position: relative;
  margin-top: 39px;
  height: calc(100% - 39px);
}

body.isMobile .richEditor.isFocused .richEditor-text {
  position: absolute;
  top: 0;
  left: 0;
  height: 100%;
  width: 100%;
  min-height: 100%;
  max-height: 100%;
  overflow: auto;
}

body.isMobile .richEditor.isFocused .richEditor-embedBar {
  position: absolute;
  display: block;
  top: 0;
  left: 0;
  width: 100%;
  border-bottom-color: #a3a3a3;
  border-bottom-width: 1px;
  border-bottom-style: solid;
}

body.isMobile .richEditor.isFocused .u-visibleOnFullScreenEditor {
  display: block;
}

body.isMobile .richEditor.isFocused .richEditor-menu.insertPopover {
  top: 100%;
  bottom: auto;
}

body.isMobile .richEditorParagraphMenu {
  display: none !important;
}

body.isMobile .FormWrapper {
  padding-left: 18px;
  padding-right: 18px;
}

@media (max-width: 700px) {
  .richEditor-embedBar {
    display: none;
  }
  .embedDialogue {
    position: static;
  }
  .richEditor-embedBarScroll {
    display: block;
    position: absolute;
    bottom: 0;
    left: 0;
    width: 100%;
    height: 39px;
    pointer-events: none;
    background: rgba(255, 165, 0, 0.5);
  }
  .u-hiddenOnFullScreenEditor {
    display: none !important;
  }
  .insertPopover {
    width: 100%;
  }
  .richEditor {
    padding-left: 0;
  }
  .richEditor.isFocused {
    display: flex;
    position: fixed;
    top: 0;
    left: 0;
    width: 100%;
    height: 100vh;
    align-items: center;
    max-height: 100vh;
    z-index: 2001;
    box-sizing: border-box;
    margin: 0 !important;
  }
  .richEditor.isFocused .richEditor-frame {
    position: relative;
    border: 0;
    border-radius: 0;
    height: 100vh;
  }
  .richEditor.isFocused .js-richText {
    display: block;
    position: relative;
    margin-top: 39px;
    height: calc(100% - 39px);
  }
  .richEditor.isFocused .richEditor-text {
    position: absolute;
    top: 0;
    left: 0;
    height: 100%;
    width: 100%;
    min-height: 100%;
    max-height: 100%;
    overflow: auto;
  }
  .richEditor.isFocused .richEditor-embedBar {
    position: absolute;
    display: block;
    top: 0;
    left: 0;
    width: 100%;
    border-bottom-color: #a3a3a3;
    border-bottom-width: 1px;
    border-bottom-style: solid;
  }
  .richEditor.isFocused .u-visibleOnFullScreenEditor {
    display: block;
  }
  .richEditor.isFocused .richEditor-menu.insertPopover {
    top: 100%;
    bottom: auto;
  }
  .richEditorParagraphMenu {
    display: none !important;
  }
  .FormWrapper {
    padding-left: 18px;
    padding-right: 18px;
  }
}

.spoiler {
  border-style: solid;
  border-color: #aaadb1;
  border-width: 1px;
  border-radius: 2px;
  background-color: #fff8d9;
}

.spoiler .spoiler-chevronUp {
  display: none;
}

.spoiler .spoiler-content {
  display: none;
}

.spoiler.isShowingSpoiler .spoiler-content {
  display: block;
}

.spoiler.isShowingSpoiler .spoiler-chevronUp {
  display: inline-block;
}

.spoiler.isShowingSpoiler .spoiler-chevronDown {
  display: none;
}

.spoiler-chevronUp,
.spoiler-chevronDown {
  width: 8px;
  height: 4px;
  display: inline-block;
  margin-left: 6px;
  vertical-align: .2em;
}

.button-spoiler {
  -webkit-user-select: none;
  -moz-user-select: none;
  -ms-user-select: none;
  user-select: none;
  width: 100%;
  max-width: 100%;
  font-size: 16px;
  min-height: 48px;
  padding: 0 18px;
  outline: 0;
  cursor: pointer;
  text-align: center;
  opacity: 1;
}

.button-spoiler {
  border: 0;
  border-radius: 0;
  color: #555a62;
  background-color: transparent;
  text-align: left;
}

.button-spoiler:not([disabled]):hover {
  color: #f52c6e;
  background-color: transparent;
}

.button-spoiler:not([disabled]):active {
  color: #f52c6e;
  background-color: transparent;
}

.spoiler-warningMain {
  position: relative;
  display: flex;
  box-sizing: border-box;
  justify-content: center;
  padding: 0 24px;
  width: 100%;
  line-height: 1;
}

.spoiler-icon {
  position: relative;
  width: 24px;
  height: 24px;
  margin-right: 12px;
}

.spoiler-chevron {
  position: absolute;
  top: 0;
  right: 0;
  bottom: 0;
  width: 36px;
  height: 48px;
  display: flex;
  align-items: center;
}

.spoiler-warningAfter,
.spoiler-warningBefore {
  margin: 0;
  padding: 0;
}

.spoiler-warningBefore {
  margin-right: 6px;
}

.spoiler-content {
  padding: 0 18px 18px 18px;
}

.spoiler-buttonContainer {
  white-space: normal;
  user-select: none;
}

.embed {
  display: block;
  user-select: none;
}

.embed-focusableElement {
  transition: 0.2s ease box-shadow;
  cursor: pointer;
}

.embed-focusableElement.embed-twitter {
  border-radius: 4px;
}

.embed-focusableElement:hover {
  box-shadow: 0 0 0 2px rgba(2, 145, 219, 0.5);
}

.embed-focusableElement:focus {
  box-shadow: 0 0 0 2px #0291DB;
}

.embedLoader-icon {
  display: inline-block;
  width: 24px;
  height: 24px;
  flex-basis: 24px;
}

.embedLoader {
  display: block;
  position: relative;
}

.embedLoader-box {
  display: flex;
  align-items: center;
  justify-content: center;
  background: #FFFFFF;
  box-shadow: 0 0 2px 0 rgba(0, 0, 0, 0.3);
  width: 135px;
  height: 135px;
  margin: auto;
}

.embedLoader-loader {
  transition-duration: opacity;
  transition-timing-function: ease-out;
  display: block;
  width: 42px;
  height: 42px;
  border-radius: 50%;
  border-top: 3px solid #0291db;
  border-right: 3px solid rgba(2, 145, 219, 0.2);
  border-bottom: 3px solid rgba(2, 145, 219, 0.2);
  border-left: 3px solid rgba(2, 145, 219, 0.2);
  transform: translateZ(0);
  animation: spinnerLoader 0.7s infinite ease-in-out;
}

.embedLoader-loader::after {
  border-radius: 50%;
  width: 42px;
  height: 42px;
}

.embedLoader-errors {
  display: flex;
  flex-direction: column;
  justify-content: center;
  min-height: 135px;
  margin: 0;
  padding: 0;
  text-indent: 0;
  list-style-type: none;
}

.embedLoader-error {
  display: flex;
  overflow: hidden;
  align-items: center;
  list-style: none;
  margin: 0;
  box-shadow: 0 1px 3px 0 rgba(0, 0, 0, 0.3);
  padding: 15px;
  background: rgba(255, 57, 52, 0.12);
}

.embedLoader-error + .embedLoader-error {
  margin-top: 12px;
}

.embedLoader-error .embedLoader-warningIcon {
  align-self: flex-start;
}

.embedLoader-error .closeButton {
  opacity: 0.7;
  width: 24px;
  height: 24px;
  align-self: flex-start;
  margin: 0 0 0 auto;
  cursor: pointer;
}

.embedLoader-error .closeButton, .embedLoader-error .closeButton:hover, .embedLoader-error .closeButton:focus {
  background: none !important;
  border: 0 !important;
  color: inherit !important;
  line-height: normal;
  overflow: hidden;
  padding: 0 !important;
  -webkit-appearance: button !important;
  /* for input */
  -webkit-user-select: none !important;
  /* for button */
  -moz-user-select: none !important;
  -ms-user-select: none !important;
}

.embedLoader-error .closeButton:hover, .embedLoader-error .closeButton:focus {
  opacity: 1;
}

.userContent .embedLoader-errorMessage {
  max-width: calc(100% - 72px);
  padding-left: 24px;
}

.userContent .embedLink-title {
  margin: 0;
}

.userContent .embedLink-title:not(:last-child) {
  margin: 0 0 6px;
}

.embed {
  white-space: normal;
}

.embedImage {
  display: block;
  width: 640px;
  max-width: 100%;
  margin: auto;
}

.embedVideo {
  position: relative;
  display: block;
  width: 640px;
  max-width: 100%;
  margin: auto;
}

.embedVideo iframe,
.embedVideo .embedVideo-iframe {
  position: absolute;
  display: block;
  top: 0;
  left: 0;
  height: 100%;
  width: 100%;
}

.embedVideo:focus .embedVideo-playIcon, .embedVideo:hover .embedVideo-playIcon {
  transform: scale(1.1);
}

.embedVideo-ratio {
  position: relative;
  display: block;
  background-color: #000000;
  margin: 0;
  width: 100%;
  padding-left: 0;
  padding-right: 0;
  padding-bottom: 0;
}

.embedVideo-ratio.is21by9 {
  padding-top: 42.8571428571%;
}

.embedVideo-ratio.is16by9 {
  padding-top: 56.25%;
}

.embedVideo-ratio.is4by3 {
  padding-top: 75%;
}

.embedVideo-ratio.is1by1 {
  padding-top: 100%;
}

.embedVideo-playButton {
  position: absolute;
  display: block;
  top: 0;
  left: 0;
  height: 100%;
  width: 100%;
  background-size: cover;
  background-repeat: no-repeat;
  background-position: center;
  cursor: pointer;
  overflow: hidden;
}

.embedVideo-playButton::before {
  content: "";
  display: block;
  position: absolute;
  display: block;
  top: 0;
  left: 0;
  height: 100%;
  width: 100%;
  background: linear-gradient(to bottom, rgba(0, 0, 0, 0.4), rgba(0, 0, 0, 0.4));
}

.embedVideo-playIcon {
  position: absolute;
  top: 0;
  left: 0;
  right: 0;
  bottom: 0;
  margin: auto;
  width: 80px;
  height: 80px;
  color: white;
}

.embedVideo-playIconPath {
  stroke: rgba(0, 0, 0, 0.1);
}

.embedExternal {
  display: flex;
  justify-content: center;
}

.embedExternal-content {
  display: inline-block;
  max-width: 100%;
  width: 100%;
  overflow: hidden;
}

.twitter-tweet {
  margin: 0 !important;
}

.richEditor .twitter-tweet {
  pointer-events: none;
}

.embedLink {
  display: block;
  background: #ffffff;
  box-shadow: 0 1px 3px 0 rgba(0, 0, 0, 0.3);
}

.embedLink, .embedLink:hover, .embedLink:focus {
  color: inherit;
  text-decoration: none !important;
}

.embedLink-body {
  display: block;
  position: relative;
  overflow: hidden;
}

.embedLink-main {
  padding: 18px;
  box-sizing: border-box;
}

.embedLink-image {
  position: absolute;
  top: 0;
  left: 0;
  background-size: cover;
  background-repeat: no-repeat;
  background-position: 50% 50%;
  width: 225px;
  height: 100%;
}

.embedLink-image + .embedLink-main {
  margin-left: auto;
  width: calc(100% - 225px);
}

@media (max-width: 550px) {
  .embedLink-image {
    position: relative;
    width: 100%;
    padding-top: 52.5%;
  }
  .embedLink-image + .embedLink-main {
    width: 100%;
  }
}

.embedLink-header {
  display: flex;
  flex-wrap: wrap;
  align-items: center;
  justify-content: flex-start;
  font-size: 14px;
  line-height: 1.5;
  margin-bottom: 6px;
}

.embedLink-userName {
  margin: 0 0 0 12px;
  padding: 0;
  color: #555A62;
  font-weight: bold;
}

.embedLink-dateTime {
  font-size: .8em;
  margin: 0 0 0 12px;
  padding: 0;
  color: #737373;
}

.embedLink-title {
  display: block;
  width: 100%;
  margin: 0;
  padding: 0;
  font-size: 14px;
  line-height: 1.5;
  font-weight: bold;
  white-space: nowrap;
  overflow: hidden;
  text-overflow: ellipsis;
}

.embedLink-source {
  font-size: 12.04px;
  color: rgba(85, 90, 98, 0.72);
  white-space: nowrap;
  overflow: hidden;
  text-overflow: ellipsis;
  margin: 0;
}

.embedLink-excerpt {
  font-size: 14px;
  color: #555A62;
  overflow: hidden;
  text-overflow: ellipsis;
  word-break: break-word;
  max-width: 100%;
  line-height: 1.5;
  max-height: 63px;
}

.safeEmoji {
  display: inline;
  font-family: "Segoe UI Emoji", sans-serif;
}

.nativeEmoji {
  font-family: "Segoe UI Emoji", sans-serif;
}

.fallBackEmoji {
  display: inline-block;
  height: 1em;
  width: 1em;
  margin: 0 .05em 0 .1em;
  vertical-align: -0.1em;
  user-select: none;
}

/*# sourceMappingURL=style-compat.css.map */<|MERGE_RESOLUTION|>--- conflicted
+++ resolved
@@ -559,7 +559,7 @@
   position: relative;
   display: block;
   padding-left: 36px;
-  font-size: 100%;
+  font-size: 16px;
 }
 
 .richEditor-frame.InputBox {
@@ -644,9 +644,6 @@
   padding: 0;
 }
 
-<<<<<<< HEAD
-.richEditor-nextInput,
-=======
 .richEditor-menuItems .richEditor-menuItem {
   display: block;
   padding: 0;
@@ -668,7 +665,7 @@
   margin-left: auto;
 }
 
->>>>>>> 38c9dc44
+.richEditor-nextInput,
 .atMentionList-suggestion,
 .iconButton,
 .richEditor-button {
@@ -764,7 +761,7 @@
 .richEditor-embedBar {
   display: block;
   width: 100%;
-  margin: 0;
+  padding: 0;
 }
 
 .richEditorInline-icon {
@@ -1050,7 +1047,7 @@
 .userContent > *:not(:last-child) + h4,
 .userContent > *:not(:last-child) + h5,
 .userContent > *:not(:last-child) + h6 {
-  margin-top: 60%;
+  margin-top: 9.6px;
 }
 
 .userContent,
