@charset "UTF-8";
/* ------------------------------- *    Third Party Colors
\* ------------------------------- */
em {
  font-style: italic;
}

.sr-only {
  position: absolute;
  width: 1px;
  height: 1px;
  padding: 0;
  margin: -1px;
  overflow: hidden;
  clip: rect(0, 0, 0, 0);
  border: 0;
}

<<<<<<< HEAD
.isCentered {
  text-align: center;
=======
.isHidden {
  display: none !important;
>>>>>>> 41df424b
}

/** Hides the image cropper on mobile themes. This image cropper is not mobile compatible. */
body.isMobile .box-crop .box-source {
  display: none;
}

body.isMobile .change-picture .change-picture-instructions {
  display: none;
}

@media (max-width: 600px) {
  .box-crop .box-source {
    display: none;
  }
  .change-picture .change-picture-instructions {
    display: none;
  }
}

button.Close {
  -webkit-appearance: none;
  -moz-appearance: none;
  appearance: none;
  border: 0;
}

.Close-x {
  color: #000;
  font-family: arial;
  font-size: 22px;
  font-weight: bold;
  padding: 0;
}

.accessibility-jumpTo {
  -webkit-appearance: none;
  -moz-appearance: none;
  appearance: none;
  border: 0;
  border: 0;
  clip: rect(0 0 0 0);
  height: 1px;
  margin: -1px;
  overflow: hidden;
  padding: 0;
  position: absolute;
  width: 1px;
}

.accessibility-jumpTo:focus {
  position: absolute;
  top: 50px;
  left: 0;
  text-align: left;
  background-color: white;
  color: black;
  display: block;
  font-size: 14px;
  clip: auto;
  margin: 0;
  height: auto;
  padding: 0 12px;
  width: 100%;
  z-index: 2;
  transform: translateY(-100%);
}

.categoryList-heading + .DataTableWrap > .categoryList-genericHeading {
  display: none;
}

.authenticateUserCol {
  padding: 0 26px;
  margin: auto;
  width: 386px;
  max-width: 100%;
  box-sizing: border-box;
}

.authenticateUserCol .pageTitle {
  text-align: center;
  margin-bottom: 18px;
}

.authenticateUserCol .button.button-fullWidth {
  margin-bottom: 18px;
}

.authenticateUserCol .icon {
  display: inline-block;
  width: 24px;
  height: 24px;
  vertical-align: middle;
}

.authenticateUserCol .iconLarge {
  width: 42px;
  height: 42px;
}

.authenticateUser-photoCrop,
.authenticateUser-imageWrap {
  display: block;
  width: 100%;
  max-width: 117px;
}

.authenticateUser-photoCrop {
  overflow: hidden;
  border-radius: 50%;
}

.authenticateUser-imageWrap {
  position: relative;
  margin: auto;
}

.authenticateUser-icon {
  position: absolute;
  bottom: 0;
  right: 0;
  display: block;
  width: 42px;
  height: 42px;
  background-color: #fff;
  border-style: solid;
  border-width: 3px;
  border-color: #fff;
  border-radius: 50%;
}

.authenticateUser-photo {
  display: block;
  max-width: 100%;
  width: 100%;
  height: auto;
}

.authenticateUser-arrowDown {
  display: block;
  margin: 18px auto;
  opacity: 0.6;
}

.authenticateUser-name {
  font-size: 16px;
  font-weight: 600;
  text-align: center;
}

.authenticateUser-userName {
  font-size: 12px;
  opacity: 0.6;
  text-align: center;
}

.rememberMeAndForgot {
  display: flex;
  flex-wrap: wrap;
  align-items: center;
  font-size: 12px;
}

.rememberMeAndForgot a {
  font-size: inherit;
  color: #0291db;
}

.rememberMeAndForgot-rememberMe {
  flex-grow: 1;
  padding-right: 6px;
}

.authenticateUser-divider {
  text-align: center;
}

.authenticateUser-footer {
  text-align: center;
}

.authenticateUser-ssoLabel {
  display: inline;
  margin-left: 12px;
}

.button.Button.Primary.buttonCTA, .button.Button.button-sso {
  display: flex;
  align-items: center;
  justify-content: center;
  background-image: none;
  box-sizing: border-box;
}

.button.Button.button-sso {
  box-shadow: 0 1px 3px 0 rgba(0, 0, 0, 0.3);
}

.button-ssoLabel {
  margin-left: 12px;
  font-size: 14px;
  font-weight: normal;
}

.ssoMethod-icon {
  width: 24px;
  height: auto;
}

.button-ssoContents {
  display: flex;
  align-items: center;
  justify-content: flex-start;
  flex-wrap: wrap;
  width: 200px;
  max-width: 100%;
}

.followButton {
  white-space: nowrap;
  font-size: 10px;
  text-transform: uppercase;
  vertical-align: middle;
  font-weight: 400;
  padding: 0 5px;
  text-decoration: none;
}

.followButton.isFollowing:not(:hover) {
  opacity: 0.7;
}

.followButton-icon {
  width: 14px;
  height: 14px;
  margin-right: 5px;
  vertical-align: sub;
}

.selectBox {
  display: inline-block;
  position: relative;
  white-space: nowrap;
  vertical-align: middle;
}

.PageControls .selectBox {
  margin-right: 15px;
  float: left;
  display: flex;
  align-items: center;
  justify-content: flex-start;
}

.selectBox-label {
  position: relative;
  cursor: pointer;
  user-select: none;
  margin-right: 5px;
}

.selectBox-main {
  display: flex;
  justify-content: flex-start;
  align-items: center;
  position: relative;
  cursor: pointer;
  user-select: none;
}

.selectBox-content {
  display: none;
  left: 100%;
  margin-left: -29px;
  margin-top: 10px;
}

.selectBox-toggle {
  position: relative;
  display: inline-block;
  vertical-align: inherit;
  cursor: pointer;
  user-select: none;
  outline: none;
  -webkit-appearance: none;
  -moz-appearance: none;
  appearance: none;
  white-space: nowrap;
  max-height: 100%;
}

.selectBox-toggle:active {
  text-decoration: none;
}

.selectBox-item {
  position: relative;
  display: block;
}

.selectBox-item .dropdown-menu-link.selectBox-link {
  position: relative;
  padding-left: 30px;
}

.selectBox-item.isActive .selectBox-link {
  pointer-events: none;
  cursor: default;
}

.selectBox-link {
  display: block;
  box-sizing: border-box;
  white-space: nowrap;
  text-overflow: ellipsis;
  overflow: hidden;
  text-decoration: none !important;
  text-align: left;
}

.selectBox-selectedIcon {
  position: absolute;
  left: 5px;
  top: 0;
  bottom: 0;
  margin: auto 0;
  width: 18px;
  height: 18px;
}

.menu-separator {
  background: none;
  border-bottom: 1px solid #dddee0;
  margin: 6px 0;
}

.menu-separator hr {
  position: absolute;
  width: 1px;
  height: 1px;
  padding: 0;
  margin: -1px;
  overflow: hidden;
  clip: rect(0, 0, 0, 0);
  border: 0;
}

.PageControls {
  position: relative;
}

body.Categories.isMobile .PageControls.Top {
  display: block;
}

.ButtonGroup.discussion-sort-filter-module {
  display: flex;
  align-items: center;
}

.inputBlock {
  display: block;
  margin-bottom: 24px;
}

.inputBlock .checkbox {
  display: flex;
  align-items: center;
}

.inputBlock.inputBlock-tighter {
  margin-top: -12px;
}

.inputBlock.hasError .inputText {
  border-color: #ff3933;
  background-color: #ffebeb;
  color: #ff3933;
}

.inputBlock ::-ms-clear {
  display: none;
}

.inputBlock-errors,
.inputBlock-labelAndDescription {
  display: block;
}

.inputBlock-labelText {
  display: block;
  font-weight: 600;
  margin-bottom: 6px;
  line-height: 1.428571429;
}

.InputBox.inputText {
  width: 100%;
}

.inputBlock-error {
  display: block;
  color: #ff3933;
  line-height: 1.428571429;
  font-size: 12px;
}

.inputBlock-inputWrap {
  display: block;
}

.inputBlock-labelNote {
  display: block;
  font-size: 12px;
  line-height: 1.428571429;
  opacity: .6;
}

.inputBlock-labelNote + .inputBlock-inputWrap {
  margin-top: 6px;
}

.authenticateUser-paragraph.isError {
  color: #ff3933;
}

.inputBlock-inputText {
  box-sizing: border-box;
}

.checkbox-box {
  display: none;
}

label.checkbox input.checkbox-input {
  float: none;
  margin: 0;
}

.checkbox-label {
  margin-left: 6px;
  line-height: inherit;
}

.button.button-fullWidth {
  width: 100%;
  max-width: 100%;
}

.passwordStrength-bar {
  position: relative;
  width: 100%;
}

.StrengthText.passwordStrength-gaugeLabel {
  margin-right: 0;
}

.passwordStrength.PasswordStrength {
  padding: 0;
}

@keyframes spinnerLoader {
  0% {
    transform: rotate(73deg);
  }
  100% {
    transform: rotate(433deg);
  }
}

.richEditor {
  position: relative;
  display: block;
  padding-left: 36px;
  font-size: 16px;
}

.richEditor-frame.InputBox {
  position: relative;
  background: white;
  height: auto;
  padding: 0;
}

.richEditor-menu {
  display: inline-block;
  position: relative;
}

.richEditor-menu.FlyoutMenu {
  position: relative;
  top: auto;
  left: auto;
  right: auto;
  bottom: auto;
  display: block;
  float: none;
}

@keyframes fadein {
  0% {
    opacity: 0;
  }
  100% {
    opacity: 1;
  }
}

.richEditorParagraphMenu {
  position: absolute;
  top: 9px;
  left: -6px;
  transform: translateX(-100%);
  height: 24px;
  width: 24px;
  z-index: 1;
  animation: fadein 0.3s ease;
  animation-iteration-count: 1;
}

.richEditor-text {
  position: relative;
  min-height: 200px;
  padding: 9px 12px;
  outline-color: transparent;
  white-space: pre-wrap !important;
}

.richEditor-text:focus {
  outline-offset: -2px;
  outline-style: auto;
  outline-width: 5px;
  outline-color: Highlight;
  outline-color: -webkit-focus-ring-color;
  z-index: 1;
}

.ql-clipboard {
  position: absolute;
  width: 1px;
  height: 1px;
  padding: 0;
  margin: -1px;
  overflow: hidden;
  clip: rect(0, 0, 0, 0);
  border: 0;
}

.richEditor-menuItems {
  position: relative;
  display: flex;
  align-items: flex-start;
  justify-content: flex-start;
  flex-wrap: nowrap;
  list-style: none;
  margin: 0;
  padding: 0;
}

.richEditor-menuItem {
  display: block;
  padding: 0;
  margin: 0;
}

.richEditor-menuItem .richEditor-button, .richEditor-menuItem.richEditor-button {
  height: 39px;
  width: 39px;
  font-size: 24px;
  line-height: 39px;
}

.richEditor-menuItem .richEditor-button.emojiChar-🇺🇳, .richEditor-menuItem.richEditor-button.emojiChar-🇺🇳 {
  font-size: 14px;
}

.richEditor-menuItem.isRightAligned {
  margin-left: auto;
}

.iconButton,
.richEditor-button {
  position: relative;
  -webkit-appearance: none;
  -moz-appearance: none;
  appearance: none;
  border: 0;
  padding: 0;
  background: none;
}

.richEditor-button {
  display: block;
  height: 24px;
  width: 24px;
}

.richEditor-button.emojiGroup {
  width: 24px;
  height: 24px;
}

.richEditor-button.richEditorParagraphMenu-handle {
  background: transparent;
  transition: opacity 0.3s ease;
}

.richEditor-button.richEditorParagraphMenu-handle.isHidden {
  opacity: 0;
}

.richEditor-button.richEditorParagraphMenu-handle .richEditorInline-icon {
  opacity: 1;
}

.richEditor-button:not(:disabled) {
  cursor: pointer;
}

.richEditor-button:focus {
  z-index: 2;
}

.richEditor-button:hover .richEditorInline-icon, .richEditor-button:focus .richEditorInline-icon, .richEditor-button.isActive .richEditorInline-icon {
  opacity: 1;
}

.richEditor-upload {
  display: none;
}

.embedBar {
  display: block;
  width: 100%;
  padding: 0;
}

.richEditorInline-icon {
  display: block;
  margin: auto;
  height: 24px;
  width: 24px;
  opacity: 0.6;
}

.atMention {
  width: 200px;
}

.atMention-items {
  width: 100%;
}

.atMention-items.MenuItems {
  position: relative;
  top: auto;
  left: auto;
  right: auto;
  bottom: auto;
  display: block;
}

.atMention-user {
  display: flex;
  align-items: center;
  width: 100%;
  box-sizing: border-box;
  overflow: hidden;
}

.atMention-photoWrap {
  margin-right: 10px;
}

.atMention-photo {
  width: 30px;
  height: 30px;
}

.atMention-userName {
  flex-grow: 1;
  overflow: hidden;
  white-space: nowrap;
  text-overflow: ellipsis;
  max-width: calc(100% - 40px);
}

.atMention-mark {
  padding: 0;
  font-weight: 600;
}

.atMention-photo {
  display: block;
}

.insertLink.FlyoutMenu {
  display: flex;
  flex-wrap: nowrap;
  align-items: center;
  max-width: 387px;
  width: 100%;
  padding-left: 5px;
}

.richEditor-close.Close {
  position: relative;
  display: block;
  width: 39px;
  height: 39px;
  line-height: 39px;
  top: auto;
  right: auto;
  text-align: center;
  user-select: none;
}

.insertLink-input.InputBox {
  border: 0 !important;
  margin-bottom: 0 !important;
  flex-grow: 1;
  max-width: calc(100% - 39px);
}

.insertPopover {
  position: relative;
  z-index: 6;
}

.insertPopover .InputBox {
  width: 100%;
  box-sizing: border-box;
}

.insertPopover .richEditor-close {
  position: absolute;
  top: 0;
  right: 0;
}

.insertPopover .Footer {
  display: flex;
}

.insertPopover-header {
  padding-top: 12px;
  padding-bottom: 12px;
  padding-left: 12px;
  padding-right: 12px;
}

.insertPopover-footer {
  padding-bottom: 12px;
  padding-left: 12px;
  padding-right: 12px;
}

.popover-title {
  margin: 0;
  max-width: calc(100% - 39px);
  min-height: 27px;
}

.insertMedia-footer {
  display: flex;
  align-items: center;
  justify-content: flex-end;
  padding-left: 12px;
  padding-right: 12px;
  padding-bottom: 12px;
}

.insertMedia-help {
  margin-right: auto;
  font-size: 12px;
}

.insertMedia-insert {
  margin-bottom: 3px;
}

.insertPopover-body {
  margin-bottom: 12px;
  padding-left: 12px;
  padding-right: 12px;
}

.insertEmoji-body {
  max-height: 100vh;
  height: 292.5px;
}

.content-wrapper {
  height: 100%;
}

.embedDialogue {
  position: relative;
}

.richEditor-menu.insertPopover {
  position: absolute;
  bottom: 100%;
  left: 0;
}

.popover-title {
  font-size: 100%;
}

.richEditor-insertEmoji {
  width: 39px;
  height: 39px;
  font-size: 24px;
}

.richEditor ~ .TextBoxWrapper {
  display: none;
}

.richEditor-nubPosition {
  position: absolute;
  display: flex;
  align-items: flex-start;
  justify-content: center;
  overflow: hidden;
  width: 24px;
  height: 24px;
  -webkit-user-select: none;
  -moz-user-select: none;
  -ms-user-select: none;
  user-select: none;
  transform: translateX(-50%);
  margin-top: -1px;
}

.richEditor-nub {
  position: relative;
  display: block;
  width: 12px;
  height: 12px;
  border-top: 1px solid #999;
  border-right: 1px solid #999;
  box-shadow: 0 0 5px 1px #eee;
  box-shadow: 0 0 5px 1px rgba(0, 0, 0, 0.2);
  background: white;
}

.richEditor-toolbarContainer.isUp {
  transform: translateY(-12px);
}

.richEditor-toolbarContainer.isUp .richEditor-nubPosition {
  top: 100%;
}

.richEditor-toolbarContainer.isUp .richEditor-nub {
  transform: translateY(-50%) rotate(135deg);
}

.richEditor-toolbarContainer.isDown {
  transform: translateY(12px);
}

.richEditor-toolbarContainer.isDown .richEditor-nubPosition {
  bottom: 100%;
}

.richEditor-toolbarContainer.isDown .richEditor-nubPosition {
  align-items: flex-end;
  transform: translateY(-50%) translateX(-50%);
  margin-top: 1px;
}

.richEditor-toolbarContainer.isDown .richEditor-nub {
  transform: translateY(50%) rotate(-45deg);
}

.richEditor-paragraphToolbarContainer {
  position: absolute;
}

.richEditor-paragraphToolbarContainer .richEditor-nubPosition {
  left: 2px;
}

.richEditor-paragraphToolbarContainer.isUp {
  bottom: 100%;
}

.richEditor-paragraphToolbarContainer.isUp .richEditor-nubPosition {
  top: 100%;
  transform: none;
}

.richEditor-paragraphToolbarContainer.isDown {
  top: 100%;
}

.richEditor-paragraphToolbarContainer.isDown .richEditor-nubPosition {
  bottom: 100%;
  transform: translateY(1px);
}

.blockquote {
  display: block;
  margin: 0;
  padding-top: 0;
  padding-left: 18px;
  padding-right: 0;
  padding-bottom: 0;
  padding: 3px 3px 3px 18px;
  border-left: solid #D8D8D8 6px;
  box-sizing: border-box;
  width: 100%;
  vertical-align: middle;
  border-left: solid #D8D8D8 6px;
  color: #A3A3A3;
}

.userContent code,
.code {
  display: inline-block;
  font-size: 0.86em;
  vertical-align: middle;
  line-height: 1em;
  box-sizing: border-box;
  font-family: monospace;
  background: transparent;
  margin: 0;
  border-radius: 2;
  border-width: 1px;
  border-style: solid;
  border-color: #a3a3a3;
  padding-top: 0.07em;
  padding-bottom: 0.07em;
  padding-left: 0.5em;
  padding-right: 0.5em;
}

.code.isBlock {
  display: block;
  overflow-x: auto;
  border: 0;
  word-wrap: normal;
  line-height: 1.4;
  white-space: pre;
  border-radius: 0;
  background: none;
  padding: 12px;
  font-size: 14px;
  background-color: #f6f8fa;
}

.userContent > *:not(:last-child) {
  margin-bottom: .6em;
}

.userContent > *:not(:last-child) + h1,
.userContent > *:not(:last-child) + h2,
.userContent > *:not(:last-child) + h3,
.userContent > *:not(:last-child) + h4,
.userContent > *:not(:last-child) + h5,
.userContent > *:not(:last-child) + h6 {
  margin-top: 9.6px;
}

.userContent,
.userContent h1,
.userContent h2,
.userContent h3,
.userContent h4,
.userContent h5,
.userContent h6,
.userContent span,
.userContent div,
.userContent td,
.userContent th,
.userContent code,
.userContent a,
.userContent p {
  word-break: break-word;
  text-overflow: ellipsis;
  line-height: 1.5;
}

.userContent iframe,
.userContent .embedImage-img {
  display: block;
  position: relative;
  margin-left: auto;
  margin-right: auto;
  max-width: 100%;
  max-height: 80vh;
}

.emoji {
  width: 20px;
  height: 20px;
  vertical-align: -.232em;
}

.richEditor-button {
  user-select: none;
}

.emojiGroups {
  display: flex;
  flex-wrap: nowrap;
  justify-content: space-between;
  padding-left: 3px;
}

.emojiGroup {
  color: #737982;
}

.emojiGroup:hover {
  color: #212327;
}

.emojiGroup.isSelected {
  background-color: #aee4fe;
}

.emojiGroup + .emojiGroup {
  margin-left: 10px;
}

.emojiGroup-icon {
  display: block;
  position: relative;
  margin: 0;
  padding: 0;
  width: 24px;
  size: 24px;
}

.spoiler {
  border-style: solid;
  border-color: #aaadb1;
  border-width: 1px;
  border-radius: 2px;
  background-color: #fff8d9;
}

.spoiler .spoiler-chevronUp {
  display: none;
}

.spoiler .spoiler-content {
  display: none;
}

.spoiler.isShowingSpoiler .spoiler-content {
  display: block;
}

.spoiler.isShowingSpoiler .spoiler-chevronUp {
  display: inline-block;
}

.spoiler.isShowingSpoiler .spoiler-chevronDown {
  display: none;
}

.spoiler-chevronUp,
.spoiler-chevronDown {
  width: 8px;
  height: 4px;
  display: inline-block;
  margin-left: 6px;
  vertical-align: .2em;
}

.button-spoiler {
  -webkit-user-select: none;
  -moz-user-select: none;
  -ms-user-select: none;
  user-select: none;
  width: 100%;
  max-width: 100%;
  font-size: 16px;
  min-height: 48px;
  padding: 0 18px;
  outline: 0;
  cursor: pointer;
  text-align: center;
  opacity: 1;
}

.button-spoiler {
  border: 0;
  border-radius: 0;
  color: #555a62;
  background-color: transparent;
  text-align: left;
}

.button-spoiler:not([disabled]):hover {
  color: #f52c6e;
  background-color: transparent;
}

.button-spoiler:not([disabled]):active {
  color: #f52c6e;
  background-color: transparent;
}

.spoiler-warningMain {
  position: relative;
  display: flex;
  box-sizing: border-box;
  justify-content: center;
  padding: 0 24px;
  width: 100%;
  line-height: 1;
}

.spoiler-icon {
  position: relative;
  width: 24px;
  height: 24px;
  margin-right: 12px;
}

.spoiler-chevron {
  position: absolute;
  top: 0;
  right: 0;
  bottom: 0;
  width: 36px;
  height: 48px;
  display: flex;
  align-items: center;
}

.spoiler-warningAfter,
.spoiler-warningBefore {
  margin: 0;
  padding: 0;
}

.spoiler-warningBefore {
  margin-right: 6px;
}

.spoiler-content {
  padding: 0 18px 18px 18px;
}

.spoiler-buttonContainer {
  white-space: normal;
  user-select: none;
}

.embed {
  display: block;
  user-select: none;
}

.embedLoader-icon {
  display: inline-block;
  width: 24px;
  height: 24px;
  flex-basis: 24px;
}

.embedLoader {
  display: block;
  position: relative;
}

.embedLoader-box {
  display: flex;
  align-items: center;
  justify-content: center;
  background: #FFFFFF;
  box-shadow: 0 0 2px 0 rgba(0, 0, 0, 0.3);
  width: 135px;
  height: 135px;
  margin: auto;
}

.embedLoader-loader {
  transition-duration: opacity;
  transition-timing-function: ease-out;
  display: block;
  width: 42px;
  height: 42px;
  border-radius: 50%;
  border-top: 3px solid #0291db;
  border-right: 3px solid rgba(2, 145, 219, 0.2);
  border-bottom: 3px solid rgba(2, 145, 219, 0.2);
  border-left: 3px solid rgba(2, 145, 219, 0.2);
  transform: translateZ(0);
  animation: spinnerLoader 0.7s infinite ease-in-out;
}

.embedLoader-loader::after {
  border-radius: 50%;
  width: 42px;
  height: 42px;
}

.embedLoader-errors {
  display: flex;
  flex-direction: column;
  justify-content: center;
  min-height: 135px;
  margin: 0;
  padding: 0;
  text-indent: 0;
  list-style-type: none;
}

.embedLoader-error {
  display: flex;
  overflow: hidden;
  align-items: center;
  list-style: none;
  margin: 0;
  box-shadow: 0 1px 3px 0 rgba(0, 0, 0, 0.3);
  padding: 15px;
  background: rgba(255, 57, 52, 0.12);
}

.embedLoader-error + .embedLoader-error {
  margin-top: 12px;
}

.embedLoader-error .embedLoader-warningIcon {
  align-self: flex-start;
}

.embedLoader-error .closeButton {
  opacity: 0.7;
  width: 24px;
  height: 24px;
  align-self: flex-start;
  margin: 0 0 0 auto;
  cursor: pointer;
}

.embedLoader-error .closeButton, .embedLoader-error .closeButton:hover, .embedLoader-error .closeButton:focus {
  background: none !important;
  border: 0 !important;
  color: inherit !important;
  line-height: normal;
  overflow: hidden;
  padding: 0 !important;
  -webkit-appearance: button !important;
  /* for input */
  -webkit-user-select: none !important;
  /* for button */
  -moz-user-select: none !important;
  -ms-user-select: none !important;
}

.embedLoader-error .closeButton:hover, .embedLoader-error .closeButton:focus {
  opacity: 1;
}

.userContent .embedLoader-errorMessage {
  max-width: calc(100% - 72px);
  padding-left: 24px;
}

.userContent .embedLink-title {
  margin: 0;
}

.userContent .embedLink-title:not(:last-child) {
  margin: 0 0 6px;
}

.embed {
  white-space: normal;
}

.embedImage {
  display: block;
  width: 640px;
  max-width: 100%;
  margin: auto;
}

.embedImage-img {
  transition: 0.2s ease border;
  border: 2px transparent solid;
}

.embedImage-img:hover {
  border-color: rgba(2, 145, 219, 0.5);
}

.embedImage-img:focus {
  border-color: #0291DB;
}

.embedVideo {
  position: relative;
  display: block;
  width: 640px;
  max-width: 100%;
  margin: auto;
}

.embedVideo iframe,
.embedVideo .embedVideo-iframe {
  position: absolute;
  display: block;
  top: 0;
  left: 0;
  height: 100%;
  width: 100%;
}

.embedVideo:focus .embedVideo-playIcon, .embedVideo:hover .embedVideo-playIcon {
  transform: scale(1.1);
}

.embedVideo-ratio {
  position: relative;
  display: block;
  background-color: #000000;
  margin: 0;
  width: 100%;
  padding-left: 0;
  padding-right: 0;
  padding-bottom: 0;
}

.embedVideo-ratio.is21by9 {
  padding-top: 42.8571428571%;
}

.embedVideo-ratio.is16by9 {
  padding-top: 56.25%;
}

.embedVideo-ratio.is4by3 {
  padding-top: 75%;
}

.embedVideo-ratio.is1by1 {
  padding-top: 100%;
}

.embedVideo-playButton {
  position: absolute;
  display: block;
  top: 0;
  left: 0;
  height: 100%;
  width: 100%;
  background-size: cover;
  background-repeat: no-repeat;
  cursor: pointer;
}

.embedVideo-playIcon {
  position: absolute;
  top: 0;
  left: 0;
  right: 0;
  bottom: 0;
  margin: auto;
  width: 80px;
  height: 80px;
  color: white;
}

.embedVideo-playIconPath {
  stroke: rgba(0, 0, 0, 0.1);
}

.embedLink {
  display: block;
  background: #ffffff;
  box-shadow: 0 1px 3px 0 rgba(0, 0, 0, 0.3);
  transition: 0.2s ease border;
  border: 2px transparent solid;
}

.embedLink, .embedLink:hover, .embedLink:focus {
  color: inherit;
  text-decoration: none !important;
}

.embedLink:hover {
  border-color: rgba(2, 145, 219, 0.5);
}

.embedLink:focus {
  border-color: #0291DB;
}

.embedLink-body {
  display: block;
  position: relative;
  overflow: hidden;
}

.embedLink-main {
  padding: 18px;
  box-sizing: border-box;
}

.embedLink-image {
  position: absolute;
  top: 0;
  left: 0;
  background-size: cover;
  background-repeat: no-repeat;
  width: 225px;
  height: 100%;
}

.embedLink-image + .embedLink-main {
  margin-left: auto;
  width: calc(100% - 225px);
}

.embedLink-header {
  display: flex;
  flex-wrap: wrap;
  align-items: center;
  justify-content: flex-start;
  font-size: 14px;
  line-height: 1.5;
  margin-bottom: 6px;
}

.embedLink-userName {
  margin: 0 0 0 12px;
  padding: 0;
  color: #555A62;
  font-weight: bold;
}

.embedLink-dateTime {
  font-size: .8em;
  margin: 0 0 0 12px;
  padding: 0;
  color: #737373;
}

.embedLink-title {
  display: block;
  width: 100%;
  margin: 0;
  padding: 0;
  font-size: 14px;
  line-height: 1.5;
  font-weight: bold;
  white-space: nowrap;
  overflow: hidden;
  text-overflow: ellipsis;
}

.embedLink-source {
  font-size: 12.04px;
  color: rgba(85, 90, 98, 0.72);
  white-space: nowrap;
  overflow: hidden;
  text-overflow: ellipsis;
  margin: 0;
}

.embedLink-excerpt {
  font-size: 14px;
  color: #555A62;
  overflow: hidden;
  text-overflow: ellipsis;
  word-break: break-word;
  max-width: 100%;
  line-height: 1.5;
  max-height: 63px;
}

.safeEmoji {
  display: inline;
  font-family: "Segoe UI Emoji", sans-serif;
}

.nativeEmoji {
  font-family: "Segoe UI Emoji", sans-serif;
}

.fallBackEmoji {
  display: inline-block;
  height: 1em;
  width: 1em;
  margin: 0 .05em 0 .1em;
  vertical-align: -0.1em;
  user-select: none;
}

/*# sourceMappingURL=style-compat.css.map */<|MERGE_RESOLUTION|>--- conflicted
+++ resolved
@@ -16,13 +16,12 @@
   border: 0;
 }
 
-<<<<<<< HEAD
 .isCentered {
   text-align: center;
-=======
+}
+
 .isHidden {
   display: none !important;
->>>>>>> 41df424b
 }
 
 /** Hides the image cropper on mobile themes. This image cropper is not mobile compatible. */
