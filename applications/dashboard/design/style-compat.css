--- conflicted
+++ resolved
@@ -1759,122 +1759,6 @@
   white-space: normal;
 }
 
-.embedImage {
-  display: block;
-  width: 640px;
-  max-width: 100%;
-  margin: auto;
-}
-
-.embedExternal-content.embedVideo {
-  position: relative;
-  display: block;
-  width: 640px;
-  max-width: 100%;
-  margin: auto;
-}
-
-.embedExternal-content.embedVideo .embedVideo-iframe {
-  position: absolute;
-  display: block;
-  top: 0;
-  left: 0;
-  height: 100%;
-  width: 100%;
-}
-
-.embedExternal-content.embedVideo:focus .embedVideo-playIcon, .embedExternal-content.embedVideo:hover .embedVideo-playIcon {
-  -webkit-transform: scale(1.1);
-      -ms-transform: scale(1.1);
-          transform: scale(1.1);
-}
-
-.embedVideo-ratio {
-  position: relative;
-  display: block;
-  background-color: #000000;
-  margin: 0;
-  width: 100%;
-  padding-left: 0;
-  padding-right: 0;
-  padding-bottom: 0;
-}
-
-.embedVideo-ratio.is21by9 {
-  padding-top: 42.8571428571%;
-}
-
-.embedVideo-ratio.is16by9 {
-  padding-top: 56.25%;
-}
-
-.embedVideo-ratio.is4by3 {
-  padding-top: 75%;
-}
-
-.embedVideo-ratio.is1by1 {
-  padding-top: 100%;
-}
-
-.embedVideo-playButton {
-  position: absolute;
-  display: block;
-  top: 0;
-  left: 0;
-  height: 100%;
-  width: 100%;
-  background-size: cover;
-  background-repeat: no-repeat;
-  background-position: center;
-  cursor: pointer;
-  overflow: hidden;
-}
-
-.embedVideo-playButton::before {
-  content: "";
-  display: block;
-  position: absolute;
-  display: block;
-  top: 0;
-  left: 0;
-  height: 100%;
-  width: 100%;
-  background: -webkit-linear-gradient(top, rgba(0, 0, 0, 0.4), rgba(0, 0, 0, 0.4));
-  background: linear-gradient(to bottom, rgba(0, 0, 0, 0.4), rgba(0, 0, 0, 0.4));
-}
-
-.embedVideo-playIcon {
-  position: absolute;
-  top: 0;
-  left: 0;
-  right: 0;
-  bottom: 0;
-  margin: auto;
-  width: 80px;
-  height: 80px;
-  color: white;
-}
-
-.embedVideo-playIconPath {
-  stroke: rgba(0, 0, 0, 0.1);
-}
-
-.embedGiphy {
-  position: relative;
-  display: block;
-  max-width: 100%;
-  margin: auto;
-}
-
-.embedGiphy .embedGiphy-iframe {
-  position: absolute;
-  display: block;
-  top: 0;
-  left: 0;
-  height: 100%;
-  width: 100%;
-}
-
 .embedExternal {
   display: -webkit-box;
   display: -webkit-flex;
@@ -1932,195 +1816,6 @@
   pointer-events: none;
 }
 
-.embed {
-  display: block;
-  -webkit-user-select: none;
-     -moz-user-select: none;
-      -ms-user-select: none;
-          user-select: none;
-}
-
-.embed-focusableElement {
-  -webkit-transition: 0.2s ease box-shadow;
-          transition: 0.2s ease box-shadow;
-  cursor: pointer;
-}
-
-.embed-focusableElement.embed-twitter {
-  border-radius: 4px;
-}
-
-.embed-focusableElement:hover {
-  box-shadow: 0 0 0 2px rgba(2, 145, 219, 0.5);
-}
-
-.embed-focusableElement:focus {
-  box-shadow: 0 0 0 2px #0291DB;
-}
-
-.embedLoader-icon {
-  display: inline-block;
-  width: 24px;
-  height: 24px;
-  -webkit-flex-basis: 24px;
-      -ms-flex-preferred-size: 24px;
-          flex-basis: 24px;
-}
-
-.embedLoader {
-  display: block;
-  position: relative;
-}
-
-.embedLoader-box {
-  display: -webkit-box;
-  display: -webkit-flex;
-  display: -ms-flexbox;
-  display: flex;
-  -webkit-box-align: center;
-  -webkit-align-items: center;
-      -ms-flex-align: center;
-          align-items: center;
-  -webkit-box-pack: center;
-  -webkit-justify-content: center;
-      -ms-flex-pack: center;
-          justify-content: center;
-  background: #FFFFFF;
-  box-shadow: 0 0 2px 0 rgba(0, 0, 0, 0.3);
-  width: 135px;
-  height: 135px;
-  margin: auto;
-  overflow: hidden;
-}
-
-.embedLoader-loader {
-  -webkit-transition-duration: opacity;
-          transition-duration: opacity;
-  -webkit-transition-timing-function: ease-out;
-          transition-timing-function: ease-out;
-  display: block;
-  width: 42px;
-  height: 42px;
-  border-radius: 50%;
-  border-top: 3px solid #0291db;
-  border-right: 3px solid rgba(2, 145, 219, 0.2);
-  border-bottom: 3px solid rgba(2, 145, 219, 0.2);
-  border-left: 3px solid rgba(2, 145, 219, 0.2);
-  -webkit-transform: translateZ(0);
-          transform: translateZ(0);
-  -webkit-animation: spinnerLoader 0.7s infinite ease-in-out;
-          animation: spinnerLoader 0.7s infinite ease-in-out;
-}
-
-.embedLoader-loader::after {
-  border-radius: 50%;
-  width: 42px;
-  height: 42px;
-}
-
-.embedLoader-errors {
-  display: -webkit-box;
-  display: -webkit-flex;
-  display: -ms-flexbox;
-  display: flex;
-  -webkit-box-orient: vertical;
-  -webkit-box-direction: normal;
-  -webkit-flex-direction: column;
-      -ms-flex-direction: column;
-          flex-direction: column;
-  -webkit-box-pack: center;
-  -webkit-justify-content: center;
-      -ms-flex-pack: center;
-          justify-content: center;
-  min-height: 135px;
-  margin: 0;
-  padding: 0;
-  text-indent: 0;
-  list-style-type: none;
-}
-
-.embedLoader-error {
-  display: -webkit-box;
-  display: -webkit-flex;
-  display: -ms-flexbox;
-  display: flex;
-  overflow: hidden;
-  -webkit-box-align: center;
-  -webkit-align-items: center;
-      -ms-flex-align: center;
-          align-items: center;
-  list-style: none;
-  margin: 0;
-  box-shadow: 0 1px 3px 0 rgba(0, 0, 0, 0.3);
-  padding: 15px;
-  background: rgba(255, 57, 52, 0.12);
-}
-
-.embedLoader-error + .embedLoader-error {
-  margin-top: 12px;
-}
-
-.embedLoader-error .embedLoader-warningIcon {
-  -webkit-align-self: flex-start;
-      -ms-flex-item-align: start;
-          align-self: flex-start;
-}
-
-.embedLoader-error .closeButton {
-  opacity: 0.7;
-  width: 24px;
-  height: 24px;
-  -webkit-align-self: flex-start;
-      -ms-flex-item-align: start;
-          align-self: flex-start;
-  margin: 0 0 0 auto;
-  cursor: pointer;
-}
-
-.embedLoader-error .closeButton, .embedLoader-error .closeButton:hover, .embedLoader-error .closeButton:focus {
-  background: none !important;
-  border: 0 !important;
-  color: inherit !important;
-  line-height: normal;
-  overflow: hidden;
-  padding: 0 !important;
-  -webkit-appearance: button !important;
-  /* for input */
-  -webkit-user-select: none !important;
-  /* for button */
-  -moz-user-select: none !important;
-  -ms-user-select: none !important;
-}
-
-.embedLoader-error .closeButton:hover, .embedLoader-error .closeButton:focus {
-  opacity: 1;
-}
-
-.userContent .embedLoader-errorMessage {
-  max-width: -webkit-calc(100% - 72px);
-  max-width: calc(100% - 72px);
-  padding-left: 24px;
-}
-
-.userContent .embedLink-title {
-  margin: 0;
-}
-
-.userContent .embedLink-title:not(:last-child) {
-  margin: 0 0 6px;
-}
-
-.embed {
-  white-space: normal;
-}
-
-.embedImage {
-  display: block;
-  width: 640px;
-  max-width: 100%;
-  margin: auto;
-}
-
 .embedExternal-content.embedVideo {
   position: relative;
   display: block;
@@ -2214,98 +1909,11 @@
   stroke: rgba(0, 0, 0, 0.1);
 }
 
-.embedGiphy {
-  position: relative;
-  display: block;
+.embedImage {
+  display: block;
+  width: 640px;
   max-width: 100%;
   margin: auto;
-}
-
-.embedGiphy .embedGiphy-iframe {
-  position: absolute;
-  display: block;
-  top: 0;
-  left: 0;
-  height: 100%;
-  width: 100%;
-}
-
-.embedExternal-content.embed-instagram {
-  width: 640px;
-}
-
-.instagram-media {
-  margin-bottom: 0 !important;
-  width: 100% !important;
-}
-
-<<<<<<< HEAD
-=======
-.embedExternal-content.embed-soundcloud {
-  width: 640px;
-}
-
-.embed-getty {
-  width: 100%;
-  max-width: 640px;
-}
-
->>>>>>> 2cde36a0
-.embedExternal {
-  display: -webkit-box;
-  display: -webkit-flex;
-  display: -ms-flexbox;
-  display: flex;
-  -webkit-box-pack: center;
-  -webkit-justify-content: center;
-      -ms-flex-pack: center;
-          justify-content: center;
-  -webkit-box-align: center;
-  -webkit-align-items: center;
-      -ms-flex-align: center;
-          align-items: center;
-}
-
-.embedExternal-content {
-  display: inline-block;
-  max-width: 100%;
-  overflow: hidden;
-  -webkit-user-select: none;
-     -moz-user-select: none;
-      -ms-user-select: none;
-          user-select: none;
-}
-
-.embedExternal-content > * {
-  margin: auto !important;
-}
-
-.embedExternal-ratio {
-  position: relative;
-  display: block;
-  margin: 0;
-  width: 100%;
-  padding-left: 0;
-  padding-right: 0;
-  padding-bottom: 0;
-}
-
-.embedGiphy-iframe {
-  position: absolute;
-  display: block;
-  top: 0;
-  left: 0;
-  height: 100%;
-  width: 100%;
-}
-
-.twitter-tweet {
-  margin: 0 !important;
-}
-
-.richEditor .twitter-tweet,
-.richEditor iframe {
-  pointer-events: none;
 }
 
 .embedLink {
@@ -2375,7 +1983,7 @@
       -ms-flex-pack: start;
           justify-content: flex-start;
   font-size: 14px;
-  line-height: 1.5;
+  line-height: 1.4285714286;
   margin-bottom: 6px;
 }
 
@@ -2399,7 +2007,7 @@
   margin: 0;
   padding: 0;
   font-size: 14px;
-  line-height: 1.5;
+  line-height: 1.4285714286;
   font-weight: bold;
   white-space: nowrap;
   overflow: hidden;
@@ -2422,126 +2030,8 @@
   text-overflow: ellipsis;
   word-break: break-word;
   max-width: 100%;
-  line-height: 1.5;
-  max-height: 63px;
-}
-
-.embedLink {
-  display: block;
-  background: #ffffff;
-  box-shadow: 0 1px 3px 0 rgba(0, 0, 0, 0.3);
-}
-
-.embedLink, .embedLink:hover, .embedLink:focus {
-  color: inherit;
-  text-decoration: none !important;
-}
-
-.embedLink-body {
-  display: block;
-  position: relative;
-  overflow: hidden;
-}
-
-.embedLink-main {
-  padding: 18px;
-  box-sizing: border-box;
-}
-
-.embedLink-image {
-  position: absolute;
-  top: 0;
-  left: 0;
-  background-size: cover;
-  background-repeat: no-repeat;
-  background-position: 50% 50%;
-  width: 225px;
-  height: 100%;
-}
-
-.embedLink-image + .embedLink-main {
-  margin-left: auto;
-  width: -webkit-calc(100% - 225px);
-  width: calc(100% - 225px);
-}
-
-@media (max-width: 550px) {
-  .embedLink-image {
-    position: relative;
-    width: 100%;
-    padding-top: 52.5%;
-  }
-  .embedLink-image + .embedLink-main {
-    width: 100%;
-  }
-}
-
-.embedLink-header {
-  display: -webkit-box;
-  display: -webkit-flex;
-  display: -ms-flexbox;
-  display: flex;
-  -webkit-flex-wrap: wrap;
-      -ms-flex-wrap: wrap;
-          flex-wrap: wrap;
-  -webkit-box-align: center;
-  -webkit-align-items: center;
-      -ms-flex-align: center;
-          align-items: center;
-  -webkit-box-pack: start;
-  -webkit-justify-content: flex-start;
-      -ms-flex-pack: start;
-          justify-content: flex-start;
-  font-size: 14px;
-  line-height: 1.5;
-  margin-bottom: 6px;
-}
-
-.embedLink-userName {
-  margin: 0 0 0 12px;
-  padding: 0;
-  color: #555A62;
-  font-weight: bold;
-}
-
-.embedLink-dateTime {
-  font-size: .8em;
-  margin: 0 0 0 12px;
-  padding: 0;
-  color: #737373;
-}
-
-.embedLink-title {
-  display: block;
-  width: 100%;
-  margin: 0;
-  padding: 0;
-  font-size: 14px;
-  line-height: 1.5;
-  font-weight: bold;
-  white-space: nowrap;
-  overflow: hidden;
-  text-overflow: ellipsis;
-}
-
-.embedLink-source {
-  font-size: 12.04px;
-  color: rgba(85, 90, 98, 0.72);
-  white-space: nowrap;
-  overflow: hidden;
-  text-overflow: ellipsis;
-  margin: 0;
-}
-
-.embedLink-excerpt {
-  font-size: 14px;
-  color: #555A62;
-  overflow: hidden;
-  text-overflow: ellipsis;
-  word-break: break-word;
-  max-width: 100%;
-  line-height: 1.5;
-  max-height: 63px;
+  line-height: 1.4285714286;
+  max-height: 60px;
 }
 
 .embedExternal-content.embed-soundcloud {
@@ -2555,6 +2045,22 @@
 .instagram-media {
   margin-bottom: 0 !important;
   width: 100% !important;
+}
+
+.embedGiphy {
+  position: relative;
+  display: block;
+  max-width: 100%;
+  margin: auto;
+}
+
+.embedGiphy .embedGiphy-iframe {
+  position: absolute;
+  display: block;
+  top: 0;
+  left: 0;
+  height: 100%;
+  width: 100%;
 }
 
 .safeEmoji {
