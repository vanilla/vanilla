--- conflicted
+++ resolved
@@ -26,9 +26,6 @@
 }
 
 declare module "*.json";
-<<<<<<< HEAD
+declare module "*.html";
 declare module "twemoji";
-declare module "tabbable";
-=======
-declare module "*.html";
->>>>>>> 89e3975f
+declare module "tabbable";