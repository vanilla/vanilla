jQuery(document).ready(function($) {
<<<<<<< HEAD
	var refreshSteps = function() {	
		var url = window.location.href.split('&').shift() + '&DeliveryType=VIEW&DeliveryMethod=JSON';
		$.ajax({
			type: "POST",
			url: url,
			dataType: 'json',
			success: function(json) {
			   json = $.postParseJson(json);
			   
				// Refresh the view.
				$('#Content').html(json.Data);
            bindAjaxForm();
            
				// Go to the next step.
				if(!json.Complete && !json.Error) {
					refreshSteps();
				}
			},
			error: function(XMLHttpRequest, textStatus, errorThrown) {
				if(textStatus == "timeout")
					return;
				// Remove any old popups
				$('div.Popup').remove();
				// Add new popup with error
				$.popup({}, XMLHttpRequest.responseText);
			}
		});
	}
=======
   var refreshSteps = function() {
      var url = window.location.href.split('&').shift() + '&DeliveryType=VIEW&DeliveryMethod=JSON';
      $.ajax({
         type: "POST",
         url: url,
         dataType: 'json',
         success: function(json) {
            json = $.postParseJson(json);

            // Refresh the view.
            $('#Content').html(json.Data);
            bindAjaxForm();

            // Go to the next step.
            if(!json.Complete && !json.Error) {
               refreshSteps();
            }
         },
         error: function(XMLHttpRequest, textStatus, errorThrown) {
            if(textStatus == "timeout")
               return;
            // Remove any old popups
            $('div.Popup').remove();
            // Add new popup with error
            $.popup({}, XMLHttpRequest.responseText);
         }
      });
   }
>>>>>>> fda92944

   var bindAjaxForm = function() {
      $('form').ajaxForm({
         dataType: 'json',
         success: function(json) {
            json = $.postParseJson(json);

            $('#Content').html(json.Data);
            bindAjaxForm();
<<<<<<< HEAD
            
            // Go to the next step.
				if(!json.Complete && !json.Error) {
					refreshSteps();
				}
=======

            // Go to the next step.
            if(!json.Complete && !json.Error) {
               refreshSteps();
            }
>>>>>>> fda92944
         }
      });
   };

   refreshSteps();
   bindAjaxForm();
});<|MERGE_RESOLUTION|>--- conflicted
+++ resolved
@@ -1,34 +1,4 @@
 jQuery(document).ready(function($) {
-<<<<<<< HEAD
-	var refreshSteps = function() {	
-		var url = window.location.href.split('&').shift() + '&DeliveryType=VIEW&DeliveryMethod=JSON';
-		$.ajax({
-			type: "POST",
-			url: url,
-			dataType: 'json',
-			success: function(json) {
-			   json = $.postParseJson(json);
-			   
-				// Refresh the view.
-				$('#Content').html(json.Data);
-            bindAjaxForm();
-            
-				// Go to the next step.
-				if(!json.Complete && !json.Error) {
-					refreshSteps();
-				}
-			},
-			error: function(XMLHttpRequest, textStatus, errorThrown) {
-				if(textStatus == "timeout")
-					return;
-				// Remove any old popups
-				$('div.Popup').remove();
-				// Add new popup with error
-				$.popup({}, XMLHttpRequest.responseText);
-			}
-		});
-	}
-=======
    var refreshSteps = function() {
       var url = window.location.href.split('&').shift() + '&DeliveryType=VIEW&DeliveryMethod=JSON';
       $.ajax({
@@ -57,7 +27,6 @@
          }
       });
    }
->>>>>>> fda92944
 
    var bindAjaxForm = function() {
       $('form').ajaxForm({
@@ -67,19 +36,11 @@
 
             $('#Content').html(json.Data);
             bindAjaxForm();
-<<<<<<< HEAD
-            
-            // Go to the next step.
-				if(!json.Complete && !json.Error) {
-					refreshSteps();
-				}
-=======
 
             // Go to the next step.
             if(!json.Complete && !json.Error) {
                refreshSteps();
             }
->>>>>>> fda92944
          }
       });
    };
