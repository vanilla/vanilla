--- conflicted
+++ resolved
@@ -7,42 +7,25 @@
       var inp2 = $(inp).next();
       if ($(inp2).attr('id') != 'Form_ShowPassword') {
             $(inp).after('<input id="Form_ShowPassword" type="text" class="form-control" value="' + $(inp).val() + '" />');
-<<<<<<< HEAD
          inp2 = $(inp).next();
-         $(inp).hide();
          $(inp).change(function() {
             $(inp2).val($(inp).val());
          });
          $(inp2).change(function() {
             $(inp).val($(inp2).val());
          });
-      } else {
-         $(inp).toggle();
-         $(inp2).toggle();
-      }
-      return false;
-   });
-=======
-            inp2 = $(inp).next();
-            $(inp).change(function() {
-                $(inp2).val($(inp).val());
-            });
-            $(inp2).change(function() {
-                $(inp).val($(inp2).val());
-            });
         }
         if ($(inp).is(":visible")) {
             $(this).html($(this).data('hideText'));
             $(inp).hide();
             $(inp2).show();
-        } else {
+      } else {
             $(this).html($(this).data('showText'));
             $(inp).show();
             $(inp2).hide();
-        }
-        return false;
-    });
->>>>>>> 2fe9f09c
+      }
+      return false;
+   });
 
    // Generate password
    $(document).on('click', 'a.GeneratePassword', function() {
@@ -86,33 +69,14 @@
    // triggered
    $(document).on(newPasswordTriggers.join(' '), hideNewPassword);
 
-<<<<<<< HEAD
    // When the password options are clicked, check to see if the admin/mod
    // wishes to set a new password for the user. If that's the case, show the
    // password reset input. Otherwise, hide it.
-    $(document).on('click', '.PasswordOptions', function() {
+    $(document).on('change', '.PasswordOptions', function() {
       if ($("input:radio[name='ResetPassword']:checked").val() == 'Manual') {
          $('#NewPassword').slideDown('fast');
       } else {
          $('#NewPassword').slideUp('fast');
       }
    });
-
-   // Make paging function in the user table
-//   $('.MorePager').morepager({
-//      pageContainerSelector: '#Users',
-//      pagerInContainer: true
-//   });
-=======
-    // When the password options are clicked, check to see if the admin/mod
-    // wishes to set a new password for the user. If that's the case, show the
-    // password reset input. Otherwise, hide it.
-    $(document).on('change', '.PasswordOptions', function() {
-        if ($("input:radio[name='ResetPassword']:checked").val() == 'Manual') {
-            $('#NewPassword').slideDown('fast');
-        } else {
-            $('#NewPassword').slideUp('fast');
-        }
-    });
->>>>>>> 2fe9f09c
 });