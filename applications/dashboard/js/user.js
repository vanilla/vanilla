// This file contains javascript that is specific to the dashboard/profile controller.
jQuery(document).ready(function($) {

    // Reveal password
    $(document).on('click', 'a.RevealPassword', function() {
        var inp = $(':password');
        var inp2 = $(inp).next();
        if ($(inp2).attr('id') != 'Form_ShowPassword') {
            $(inp).after('<input id="Form_ShowPassword" type="text" class="InputBox" value="' + $(inp).val() + '" />');
            inp2 = $(inp).next();
            $(inp).hide();
            $(inp).change(function() {
                $(inp2).val($(inp).val());
            });
            $(inp2).change(function() {
                $(inp).val($(inp2).val());
            });
        } else {
            $(inp).toggle();
            $(inp2).toggle();
        }
        return false;
    });

    // Generate password
    $(document).on('click', 'a.GeneratePassword', function() {
        var passwd = gdn.generateString(7);
        $(':password').val(passwd);
        $('#Form_ShowPassword').val(passwd);
        return false;
    });

<<<<<<< HEAD
   // No password.
   var checkNoPassword = function() {
      var checked = $(this).prop('checked');

      if (checked) {
         $('.js-password').prop('disabled', true);
         $('.js-password-related').hide();
      } else {
         $('.js-password').prop('disabled', false);
         $('.js-password-related').show();
      }
   };

   $(document).on('click', '.js-nopassword input[type=checkbox]', checkNoPassword);

   checkNoPassword.apply($('.js-nopassword input[type=checkbox]'));

   // Hide/Reveal reset password input
   var hideNewPassword = function () {
         $('#NewPassword').hide();
      },
      // When any of these events are triggered, the "New Password" input will
      // be hidden
      newPasswordTriggers = [
         'popupReveal' // The user edit screen is loaded in a popup
      ];
=======
    // Hide/Reveal reset password input
    var hideNewPassword = function() {
            $('#NewPassword').hide();
        },
    // When any of these events are triggered, the "New Password" input will
    // be hidden
        newPasswordTriggers = [
            'popupReveal' // The user edit screen is loaded in a popup
        ];
>>>>>>> 0aed7e80

    // Hide the password reset input on document ready
    hideNewPassword();

    // Hide the password reset input when any of the specified events are
    // triggered
    $(document).on(newPasswordTriggers.join(' '), hideNewPassword);

    // When the password options are clicked, check to see if the admin/mod
    // wishes to set a new password for the user. If that's the case, show the
    // password reset input. Otherwise, hide it.
    $(document).on('click', '.PasswordOptions', function() {
        if ($("input:radio[name='ResetPassword']:checked").val() == 'Manual') {
            $('#NewPassword').slideDown('fast');
        } else {
            $('#NewPassword').slideUp('fast');
        }
    });

    // Make paging function in the user table
//   $('.MorePager').morepager({
//      pageContainerSelector: '#Users',
//      pagerInContainer: true
//   });

});<|MERGE_RESOLUTION|>--- conflicted
+++ resolved
@@ -1,36 +1,35 @@
 // This file contains javascript that is specific to the dashboard/profile controller.
 jQuery(document).ready(function($) {
 
-    // Reveal password
-    $(document).on('click', 'a.RevealPassword', function() {
-        var inp = $(':password');
-        var inp2 = $(inp).next();
-        if ($(inp2).attr('id') != 'Form_ShowPassword') {
-            $(inp).after('<input id="Form_ShowPassword" type="text" class="InputBox" value="' + $(inp).val() + '" />');
-            inp2 = $(inp).next();
-            $(inp).hide();
-            $(inp).change(function() {
-                $(inp2).val($(inp).val());
-            });
-            $(inp2).change(function() {
-                $(inp).val($(inp2).val());
-            });
-        } else {
-            $(inp).toggle();
-            $(inp2).toggle();
-        }
-        return false;
-    });
+   // Reveal password
+   $(document).on('click', 'a.RevealPassword', function() {
+      var inp = $(':password');
+      var inp2 = $(inp).next();
+      if ($(inp2).attr('id') != 'Form_ShowPassword') {
+         $(inp).after('<input id="Form_ShowPassword" type="text" class="InputBox" value="' + $(inp).val() + '" />');
+         inp2 = $(inp).next();
+         $(inp).hide();
+         $(inp).change(function() {
+            $(inp2).val($(inp).val());
+         });
+         $(inp2).change(function() {
+            $(inp).val($(inp2).val());
+         });
+      } else {
+         $(inp).toggle();
+         $(inp2).toggle();
+      }
+      return false;
+   });
 
-    // Generate password
-    $(document).on('click', 'a.GeneratePassword', function() {
-        var passwd = gdn.generateString(7);
-        $(':password').val(passwd);
-        $('#Form_ShowPassword').val(passwd);
-        return false;
-    });
+   // Generate password
+   $(document).on('click', 'a.GeneratePassword', function() {
+      var passwd = gdn.generateString(7);
+      $(':password').val(passwd);
+      $('#Form_ShowPassword').val(passwd);
+      return false;
+   });
 
-<<<<<<< HEAD
    // No password.
    var checkNoPassword = function() {
       var checked = $(this).prop('checked');
@@ -49,7 +48,7 @@
    checkNoPassword.apply($('.js-nopassword input[type=checkbox]'));
 
    // Hide/Reveal reset password input
-   var hideNewPassword = function () {
+    var hideNewPassword = function() {
          $('#NewPassword').hide();
       },
       // When any of these events are triggered, the "New Password" input will
@@ -57,37 +56,26 @@
       newPasswordTriggers = [
          'popupReveal' // The user edit screen is loaded in a popup
       ];
-=======
-    // Hide/Reveal reset password input
-    var hideNewPassword = function() {
-            $('#NewPassword').hide();
-        },
-    // When any of these events are triggered, the "New Password" input will
-    // be hidden
-        newPasswordTriggers = [
-            'popupReveal' // The user edit screen is loaded in a popup
-        ];
->>>>>>> 0aed7e80
 
-    // Hide the password reset input on document ready
-    hideNewPassword();
+   // Hide the password reset input on document ready
+   hideNewPassword();
 
-    // Hide the password reset input when any of the specified events are
-    // triggered
-    $(document).on(newPasswordTriggers.join(' '), hideNewPassword);
+   // Hide the password reset input when any of the specified events are
+   // triggered
+   $(document).on(newPasswordTriggers.join(' '), hideNewPassword);
 
-    // When the password options are clicked, check to see if the admin/mod
-    // wishes to set a new password for the user. If that's the case, show the
-    // password reset input. Otherwise, hide it.
+   // When the password options are clicked, check to see if the admin/mod
+   // wishes to set a new password for the user. If that's the case, show the
+   // password reset input. Otherwise, hide it.
     $(document).on('click', '.PasswordOptions', function() {
-        if ($("input:radio[name='ResetPassword']:checked").val() == 'Manual') {
-            $('#NewPassword').slideDown('fast');
-        } else {
-            $('#NewPassword').slideUp('fast');
-        }
-    });
+      if ($("input:radio[name='ResetPassword']:checked").val() == 'Manual') {
+         $('#NewPassword').slideDown('fast');
+      } else {
+         $('#NewPassword').slideUp('fast');
+      }
+   });
 
-    // Make paging function in the user table
+   // Make paging function in the user table
 //   $('.MorePager').morepager({
 //      pageContainerSelector: '#Users',
 //      pagerInContainer: true
