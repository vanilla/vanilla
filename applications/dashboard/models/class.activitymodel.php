<?php
/**
 * Activity Model.
 *
 * @copyright 2009-2017 Vanilla Forums Inc.
 * @license http://www.opensource.org/licenses/gpl-2.0.php GNU GPL v2
 * @package Dashboard
 * @since 2.0
 */

/**
 * Activity data management.
 */
class ActivityModel extends Gdn_Model {

    use \Vanilla\FloodControlTrait;

    /** Activity notification level: Everyone. */
    const NOTIFY_PUBLIC = -1;

    /** Activity notification level: Moderators & admins. */
    const NOTIFY_MODS = -2;

    /** Activity notification level: Admins-only. */
    const NOTIFY_ADMINS = -3;

    /** Activity status: The activity was added before this system was put in place. */
    const SENT_ARCHIVE = 1;

    /** Activity status: The activity sent just fine. */
    const SENT_OK = 2;

    /** Activity status: The activity is waiting to be sent. */
    const SENT_PENDING = 3;

    /** Activity status: The activity could not be sent. */
    const SENT_FAIL = 4;

    /** Activity status: There was an error sending the activity, but it can be retried. */
    const SENT_ERROR = 5;

    /** Activity status: The recipient was not eligible for an email notification. */
    const SENT_SKIPPED = 6;

    /** Activity status: Sending is in progress. */
    const SENT_INPROGRESS = 31;

    /** @var array|null Allowed activity types. */
    public static $ActivityTypes = null;

    /** @var array Activity to be saved. */
    public static $Queue = [];

    /** @var int Limit on number of activity to combine. */
    public static $MaxMergeCount = 10;

    /**
     * @var string The amount of time to delete logs after.
     */
    private $pruneAfter;

   /**
    * Defines the related database table name.
    */
    public function __construct() {
        parent::__construct('Activity');
        try {
            $this->setPruneAfter(c('Garden.PruneActivityAfter', '2 months'));
        } catch (Exception $ex) {
            $this->setPruneAfter('2 months');
        }
    }

   /**
    * Build basis of common activity SQL query.
    *
     * @param bool $Join
    * @since 2.0.0
    * @access public
    */
    public function activityQuery($Join = true) {
        $this->SQL
            ->select('a.*')
            ->select('t.FullHeadline, t.ProfileHeadline, t.AllowComments, t.ShowIcon, t.RouteCode')
            ->select('t.Name', '', 'ActivityType')
            ->from('Activity a')
            ->join('ActivityType t', 'a.ActivityTypeID = t.ActivityTypeID');

        if ($Join) {
            $this->SQL
                ->select('au.Name', '', 'ActivityName')
                ->select('au.Gender', '', 'ActivityGender')
                ->select('au.Photo', '', 'ActivityPhoto')
                ->select('au.Email', '', 'ActivityEmail')
                ->select('ru.Name', '', 'RegardingName')
                ->select('ru.Gender', '', 'RegardingGender')
                ->select('ru.Email', '', 'RegardingEmail')
                ->select('ru.Photo', '', 'RegardingPhoto')
                ->join('User au', 'a.ActivityUserID = au.UserID')
                ->join('User ru', 'a.RegardingUserID = ru.UserID', 'left');
        }

        $this->fireEvent('AfterActivityQuery');
    }

    /**
     *
     *
     * @param $Data
     */
    public function calculateData(&$Data) {
        foreach ($Data as &$Row) {
            $this->calculateRow($Row);
        }
    }

    /**
     *
     *
     * @param $Row
     */
    public function calculateRow(&$Row) {
        $ActivityType = self::getActivityType($Row['ActivityTypeID']);
        $Row['ActivityType'] = val('Name', $ActivityType);
        if (is_string($Row['Data'])) {
            $Row['Data'] = dbdecode($Row['Data']);
        }

        $Row['PhotoUrl'] = url($Row['Route'], true);
        if (!$Row['Photo']) {
            if (isset($Row['ActivityPhoto'])) {
                $Row['Photo'] = $Row['ActivityPhoto'];
                $Row['PhotoUrl'] = userUrl($Row, 'Activity');
            } else {
                $User = Gdn::userModel()->getID($Row['ActivityUserID'], DATASET_TYPE_ARRAY);
                if ($User) {
                    $Photo = $User['Photo'];
                    $Row['PhotoUrl'] = userUrl($User);
                    if (!$Photo || stringBeginsWith($Photo, 'http')) {
                        $Row['Photo'] = $Photo; 
                    } else {
                        $Row['Photo'] = Gdn_Upload::url(changeBasename($Photo, 'n%s'));
                    }
                }
            }
        }

        $Data = $Row['Data'];
        if (isset($Data['ActivityUserIDs'])) {
            $Row['ActivityUserID'] = array_merge([$Row['ActivityUserID']], $Data['ActivityUserIDs']);
            $Row['ActivityUserID_Count'] = val('ActivityUserID_Count', $Data);
        }

        if (isset($Data['RegardingUserIDs'])) {
            $Row['RegardingUserID'] = array_merge([$Row['RegardingUserID']], $Data['RegardingUserIDs']);
            $Row['RegardingUserID_Count'] = val('RegardingUserID_Count', $Data);
        }


        $Row['Url'] = externalUrl($Row['Route']);

        if ($Row['HeadlineFormat']) {
            $Row['Headline'] = formatString($Row['HeadlineFormat'], $Row);
        } else {
            $Row['Headline'] = Gdn_Format::activityHeadline($Row);
        }
    }

   /**
    * Define a new activity type.
    * @param string $Name The string code of the activity type.
    * @param array $Activity The data that goes in the ActivityType table.
    * @since 2.1
    */
    public function defineType($Name, $Activity = []) {
        $this->SQL->replace('ActivityType', $Activity, ['Name' => $Name], true);
    }

   /**
     * {@inheritdoc}
     */
    public function delete($where = [], $options = []) {
        if (is_numeric($where)) {
            deprecated('ActivityModel->delete(int)', 'ActivityModel->deleteID(int)');

            $result = $this->deleteID($where, $options);
            return $result;
        } elseif (count($where) === 1 && isset($where['ActivityID'])) {
            return parent::delete($where, $options);
        }

        throw new \BadMethodCallException("ActivityModel->delete() is not supported.", 400);
    }

    /**
    * Delete a particular activity item.
    *
     * @param int $ActivityID The unique ID of activity to be deleted.
     * @param array $Options Not used.
     * @return bool Returns **true** if the activity was deleted or **false** otherwise.
    */
    public function deleteID($ActivityID, $Options = []) {
       // Get the activity first.
        $Activity = $this->getID($ActivityID);
        if ($Activity) {
           // Log the deletion.
            $Log = val('Log', $Options);
            if ($Log) {
                LogModel::insert($Log, 'Activity', $Activity);
            }

           // Delete comments on the activity item
            $this->SQL->delete('ActivityComment', ['ActivityID' => $ActivityID]);

           // Delete the activity item
            return parent::deleteID($ActivityID);
        } else {
            return false;
        }
    }

   /**
     * Delete an activity comment.
     *
     * @since 2.1
    *
    * @param int $ID
     * @return Gdn_DataSet
    */
    public function deleteComment($ID) {
        return $this->SQL->delete('ActivityComment', ['ActivityCommentID' => $ID]);
    }

    /**
     * Get the recent activities.
     *
     * @param array $where
     * @param int $limit
     * @param int $offset
     * @return Gdn_DataSet
     */
    public function getWhereRecent($where, $limit = 0, $offset = 0) {
        $result = $this->getWhere($where, '', '', $limit, $offset);
        return $result;
    }

   /**
    * Modifies standard Gdn_Model->GetWhere to use AcitivityQuery.
    *
    * Events: AfterGet.
    *
     * @param array $Where A filter suitable for passing to Gdn_SQLDriver::Where().
     * @param string $orderFields A comma delimited string to order the data.
     * @param string $orderDirection One of **asc** or **desc**.
     * @param int|bool $Limit The database limit.
     * @param int|bool $Offset The database offset.
     * @return Gdn_DataSet SQL results.
    */
    public function getWhere($Where = [], $orderFields = '', $orderDirection = '', $Limit = false, $Offset = false) {
        if (is_string($Where)) {
            deprecated('ActivityModel->getWhere($key, $value)', 'ActivityModel->getWhere([$key => $value])');
            $Where = [$Where => $orderFields];
            $orderFields = '';
        }
        if (is_numeric($orderFields)) {
            deprecated('ActivityModel->getWhere($where, $limit)');
            $Limit = $orderFields;
            $orderFields = '';
        }
        if (is_numeric($orderDirection)) {
            deprecated('ActivityModel->getWhere($where, $limit, $offset)');
            $Offset = $orderDirection;
            $orderDirection = '';
        }
        $Limit = $Limit ?: 30;
        $Offset = $Offset ?: 0;

        $orderFields = $orderFields ?: 'a.DateUpdated';
        $orderDirection = $orderDirection ?: 'desc';

       // Add the basic activity query.
        $this->SQL
            ->select('a2.*')
            ->select('t.FullHeadline, t.ProfileHeadline, t.AllowComments, t.ShowIcon, t.RouteCode')
            ->select('t.Name', '', 'ActivityType')
            ->from('Activity a')
            ->join('Activity a2', 'a.ActivityID = a2.ActivityID')// self-join for index speed.
            ->join('ActivityType t', 'a2.ActivityTypeID = t.ActivityTypeID');

       // Add prefixes to the where.
        foreach ($Where as $Key => $Value) {
            if (strpos($Key, '.') === false) {
                $Where['a.'.$Key] = $Value;
                unset($Where[$Key]);
            }
        }

        $Result = $this->SQL
            ->where($Where)
            ->orderBy($orderFields, $orderDirection)
            ->limit($Limit, $Offset)
            ->get();

        self::getUsers($Result->resultArray());
        Gdn::userModel()->joinUsers(
            $Result->resultArray(),
            ['ActivityUserID', 'RegardingUserID'],
            ['Join' => ['Name', 'Email', 'Gender', 'Photo']]
        );
        $this->calculateData($Result->resultArray());

        $this->EventArguments['Data'] =& $Result;
        $this->fireEvent('AfterGet');

        return $Result;
    }

   /**
     *
     *
     * @param array &$Activities
    * @since 2.1
    */
    public function joinComments(&$Activities) {
       // Grab all of the activity IDs.
        $ActivityIDs = [];
        foreach ($Activities as $Activity) {
            if ($ID = val('CommentActivityID', $Activity['Data'])) {
               // This activity shares its comments with another activity.
                $ActivityIDs[] = $ID;
            } else {
                $ActivityIDs[] = $Activity['ActivityID'];
            }
        }
        $ActivityIDs = array_unique($ActivityIDs);

        $Comments = $this->getComments($ActivityIDs);
        $Comments = Gdn_DataSet::index($Comments, ['ActivityID'], ['Unique' => false]);
        foreach ($Activities as &$Activity) {
            $ID = val('CommentActivityID', $Activity['Data']);
            if (!$ID) {
                $ID = $Activity['ActivityID'];
            }

            if (isset($Comments[$ID])) {
                $Activity['Comments'] = $Comments[$ID];
            } else {
                $Activity['Comments'] = [];
            }
        }
    }

   /**
    * Modifies standard Gdn_Model->Get to use AcitivityQuery.
    *
    * Events: BeforeGet, AfterGet.
    *
     * @param int|bool $NotifyUserID Unique ID of user to gather activity for or one of the NOTIFY_* constants in this class.
    * @param int $Offset Number to skip.
    * @param int $Limit How many to return.
     * @return Gdn_DataSet SQL results.
    */
    public function getByUser($NotifyUserID = false, $Offset = 0, $Limit = 30) {
        $Offset = is_numeric($Offset) ? $Offset : 0;
        if ($Offset < 0) {
            $Offset = 0;
        }

        $Limit = is_numeric($Limit) ? $Limit : 0;
        if ($Limit < 0) {
            $Limit = 30;
        }

        $this->activityQuery(false);

        if ($NotifyUserID === false || $NotifyUserID === 0) {
            $NotifyUserID = self::NOTIFY_PUBLIC;
        }
        $this->SQL->whereIn('NotifyUserID', (array)$NotifyUserID);

        $this->fireEvent('BeforeGet');
        $Result = $this->SQL
            ->orderBy('a.ActivityID', 'desc')
            ->limit($Limit, $Offset)
            ->get();

        Gdn::userModel()->joinUsers($Result, ['ActivityUserID', 'RegardingUserID'], ['Join' => ['Name', 'Photo', 'Email', 'Gender']]);

        $this->EventArguments['Data'] =& $Result;
        $this->fireEvent('AfterGet');

        return $Result;
    }

    /**
     *
     *
     * @param array &$Data
     */
    public static function getUsers(&$Data) {
        $UserIDs = [];

        foreach ($Data as &$Row) {
            if (is_string($Row['Data'])) {
                $Row['Data'] = dbdecode($Row['Data']);
            }

            $UserIDs[$Row['ActivityUserID']] = 1;
            $UserIDs[$Row['RegardingUserID']] = 1;

            if (isset($Row['Data']['ActivityUserIDs'])) {
                foreach ($Row['Data']['ActivityUserIDs'] as $UserID) {
                    $UserIDs[$UserID] = 1;
                }
            }

            if (isset($Row['Data']['RegardingUserIDs'])) {
                foreach ($Row['Data']['RegardingUserIDs'] as $UserID) {
                    $UserIDs[$UserID] = 1;
                }
            }
        }

        Gdn::userModel()->getIDs(array_keys($UserIDs));
    }

    /**
     *
     *
     * @param $ActivityType
     * @return bool
     */
    public static function getActivityType($ActivityType) {
        if (self::$ActivityTypes === null) {
            $Data = Gdn::sql()->get('ActivityType')->resultArray();
            foreach ($Data as $Row) {
                self::$ActivityTypes[$Row['Name']] = $Row;
                self::$ActivityTypes[$Row['ActivityTypeID']] = $Row;
            }
        }
        if (isset(self::$ActivityTypes[$ActivityType])) {
            return self::$ActivityTypes[$ActivityType];
        }
        return false;
    }

   /**
    * Get number of activity related to a user.
    *
    * Events: BeforeGetCount.
    *
    * @since 2.0.0
    * @access public
    * @param string $UserID Unique ID of user.
    * @return int Number of activity items found.
    */
    public function getCount($UserID = '') {
        $this->SQL
            ->select('a.ActivityID', 'count', 'ActivityCount')
            ->from('Activity a')
            ->join('ActivityType t', 'a.ActivityTypeID = t.ActivityTypeID');

        if ($UserID != '') {
            $this->SQL
                ->beginWhereGroup()
                ->where('a.ActivityUserID', $UserID)
                ->orWhere('a.RegardingUserID', $UserID)
                ->endWhereGroup();
        }

        $Session = Gdn::session();
        if (!$Session->isValid() || $Session->UserID != $UserID) {
            $this->SQL->where('t.Public', '1');
        }

        $this->fireEvent('BeforeGetCount');
        return $this->SQL
            ->get()
            ->firstRow()
         ->ActivityCount;
    }

   /**
    * Get activity related to a particular role.
    *
    * Events: AfterGet.
    *
    * @param string $RoleID Unique ID of role.
    * @param int $Offset Number to skip.
    * @param int $Limit Max number to return.
     * @return Gdn_DataSet SQL results.
     * @since 2.0.18
    */
    public function getForRole($RoleID = '', $Offset = 0, $Limit = 50) {
        if (!is_array($RoleID)) {
            $RoleID = [$RoleID];
        }

        $Offset = is_numeric($Offset) ? $Offset : 0;
        if ($Offset < 0) {
            $Offset = 0;
        }

        $Limit = is_numeric($Limit) ? $Limit : 0;
        if ($Limit < 0) {
            $Limit = 0;
        }

        $this->activityQuery();
        $Result = $this->SQL
            ->join('UserRole ur', 'a.ActivityUserID = ur.UserID')
            ->whereIn('ur.RoleID', $RoleID)
            ->where('t.Public', '1')
            ->orderBy('a.DateInserted', 'desc')
            ->limit($Limit, $Offset)
            ->get();

        $this->EventArguments['Data'] =& $Result;
        $this->fireEvent('AfterGet');

        return $Result;
    }

   /**
    * Get number of activity related to a particular role.
    *
    * @since 2.0.18
    * @access public
     * @param int|string $RoleID Unique ID of role.
    * @return int Number of activity items.
    */
    public function getCountForRole($RoleID = '') {
        if (!is_array($RoleID)) {
            $RoleID = [$RoleID];
        }

        return $this->SQL
            ->select('a.ActivityID', 'count', 'ActivityCount')
            ->from('Activity a')
            ->join('ActivityType t', 'a.ActivityTypeID = t.ActivityTypeID')
            ->join('UserRole ur', 'a.ActivityUserID = ur.UserID')
            ->whereIn('ur.RoleID', $RoleID)
            ->where('t.Public', '1')
            ->get()
            ->firstRow()
         ->ActivityCount;
    }

   /**
    * Get a particular activity record.
    *
     * @param int $activityID Unique ID of activity item.
     * @param bool|string $dataSetType The format of the resulting data.
     * @param array $options Not used.
    * @return array|object A single SQL result.
    */
    public function getID($activityID, $dataSetType = false, $options = []) {
        $Activity = parent::getID($activityID, $dataSetType);
        if ($Activity) {
            $this->calculateRow($Activity);
            $Activities = [$Activity];
            self::joinUsers($Activities);
            $Activity = array_pop($Activities);
        }

        return $Activity;
    }

   /**
    * Get notifications for a user.
    *
    * Events: BeforeGetNotifications.
    *
    * @param int $NotifyUserID Unique ID of user.
    * @param int $Offset Number to skip.
    * @param int $Limit Max number to return.
     * @return Gdn_DataSet SQL results.
     * @since 2.0.0
    */
    public function getNotifications($NotifyUserID, $Offset = 0, $Limit = 30) {
        $this->activityQuery(false);
        $this->fireEvent('BeforeGetNotifications');
        $Result = $this->SQL
            ->where('NotifyUserID', $NotifyUserID)
            ->limit($Limit, $Offset)
            ->orderBy('a.ActivityID', 'desc')
            ->get();
        $Result->datasetType(DATASET_TYPE_ARRAY);

        self::getUsers($Result->resultArray());
        Gdn::userModel()->joinUsers(
            $Result->resultArray(),
            ['ActivityUserID', 'RegardingUserID'],
            ['Join' => ['Name', 'Photo', 'Email', 'Gender']]
        );
        $this->calculateData($Result->resultArray());

        return $Result;
    }


   /**
    * @param $activity
    * @return bool
    */
    public static function canDelete($activity) {
        $session = Gdn::session();

        $profileUserId = val('ActivityUserID', $activity);
        $notifyUserId = val('NotifyUserID', $activity);

       // User can delete any activity
        if ($session->checkPermission('Garden.Activity.Delete')) {
            return true;
        }

        $notifyUserIds = [ActivityModel::NOTIFY_PUBLIC];
        if (Gdn::session()->checkPermission('Garden.Moderation.Manage')) {
            $notifyUserIds[] = ActivityModel::NOTIFY_MODS;
        }

       // Is this a wall post?
        if (!in_array(val('ActivityType', $activity), ['Status', 'WallPost']) || !in_array($notifyUserId, $notifyUserIds)) {
            return false;
        }
       // Is this on the user's wall?
        if ($profileUserId && $session->UserID == $profileUserId && $session->checkPermission('Garden.Profiles.Edit')) {
            return true;
        }

       // The user inserted the activity --- may be added in later
 //      $insertUserId = val('InsertUserID', $activity);
 //      if ($insertUserId && $insertUserId == $session->UserID) {
 //         return true;
 //      }

        return false;
    }

   /**
    * Get notifications for a user since designated ActivityID.
    *
    * Events: BeforeGetNotificationsSince.
    *
    * @param int $UserID Unique ID of user.
    * @param int $LastActivityID ID of activity to start at.
     * @param array|string $FilterToActivityTypeIDs Limits returned activity to particular types.
    * @param int $Limit Max number to return.
     * @return Gdn_DataSet SQL results.
     * @since 2.0.18
    */
    public function getNotificationsSince($UserID, $LastActivityID, $FilterToActivityTypeIDs = '', $Limit = 5) {
        $this->activityQuery();
        $this->fireEvent('BeforeGetNotificationsSince');
        if (is_array($FilterToActivityTypeIDs)) {
            $this->SQL->whereIn('a.ActivityTypeID', $FilterToActivityTypeIDs);
        } else {
            $this->SQL->where('t.Notify', '1');
        }

        $Result = $this->SQL
            ->where('RegardingUserID', $UserID)
            ->where('a.ActivityID >', $LastActivityID)
            ->limit($Limit, 0)
            ->orderBy('a.ActivityID', 'desc')
            ->get();

        return $Result;
    }

   /**
     * @param int $ID
     * @return array|false
    */
    public function getComment($ID) {
        $Activity = $this->SQL->getWhere('ActivityComment', ['ActivityCommentID' => $ID])->resultArray();
        if ($Activity) {
            Gdn::userModel()->joinUsers($Activity, ['InsertUserID'], ['Join' => ['Name', 'Photo', 'Email']]);
            return array_shift($Activity);
        }
        return false;
    }

   /**
    * Get comments related to designated activity items.
    *
    * Events: BeforeGetComments.
    *
    * @param array $ActivityIDs IDs of activity items.
     * @return Gdn_DataSet SQL results.
    */
    public function getComments($ActivityIDs) {
        $Result = $this->SQL
            ->select('c.*')
            ->from('ActivityComment c')
            ->whereIn('c.ActivityID', $ActivityIDs)
            ->orderBy('c.ActivityID, c.DateInserted')
            ->get()->resultArray();
        Gdn::userModel()->joinUsers($Result, ['InsertUserID'], ['Join' => ['Name', 'Photo', 'Email']]);
        return $Result;
    }

   /**
    * Add a new activity item.
    *
    * Getting reworked for 2.1 so I'm cheating and skipping params for now. -mlr
    *
    * @param int $ActivityUserID
    * @param string $ActivityType
    * @param string $Story
     * @param int|null $RegardingUserID
    * @param int $CommentActivityID
    * @param string $Route
     * @param string|bool $SendEmail
    * @return int ActivityID of item created.
    */
    public function add($ActivityUserID, $ActivityType, $Story = null, $RegardingUserID = null, $CommentActivityID = null, $Route = null, $SendEmail = '') {
       // Get the ActivityTypeID & see if this is a notification.
        $ActivityTypeRow = self::getActivityType($ActivityType);
        $Notify = val('Notify', $ActivityTypeRow, false);

        if ($ActivityTypeRow === false) {
            trigger_error(
                errorMessage(sprintf('Activity type could not be found: %s', $ActivityType), 'ActivityModel', 'Add'),
                E_USER_ERROR
            );
        }

        $Activity = [
          'ActivityUserID' => $ActivityUserID,
          'ActivityType' => $ActivityType,
          'Story' => $Story,
          'RegardingUserID' => $RegardingUserID,
          'Route' => $Route
        ];


       // Massage $SendEmail to allow for only sending an email.
        if ($SendEmail === 'Only') {
            $SendEmail = '';
        } elseif ($SendEmail === 'QueueOnly') {
            $SendEmail = '';
            $Notify = true;
        }

       // If $SendEmail was FALSE or TRUE, let it override the $Notify setting.
        if ($SendEmail === false || $SendEmail === true) {
            $Notify = $SendEmail;
        }

        $Preference = false;
        if (($ActivityTypeRow['Notify'] || !$ActivityTypeRow['Public']) && !empty($RegardingUserID)) {
            $Activity['NotifyUserID'] = $Activity['RegardingUserID'];
            $Preference = $ActivityType;
        } else {
            $Activity['NotifyUserID'] = self::NOTIFY_PUBLIC;
        }

       // Otherwise let the decision to email lie with the $Notify setting.
        if ($SendEmail === 'Force' || $Notify) {
            $Activity['Emailed'] = self::SENT_PENDING;
        } elseif ($Notify) {
            $Activity['Emailed'] = self::SENT_PENDING;
        } elseif ($SendEmail === false) {
            $Activity['Emailed'] = self::SENT_ARCHIVE;
        }

        $Activity = $this->save($Activity, $Preference);

        return val('ActivityID', $Activity);
    }

    /**
     * Join the users to the activities.
     *
     * @param array|Gdn_DataSet &$Activities The activities to join.
     */
    public static function joinUsers(&$Activities) {
        Gdn::userModel()->joinUsers(
            $Activities,
            ['ActivityUserID', 'RegardingUserID'],
            ['Join' => ['Name', 'Email', 'Gender', 'Photo']]
        );
    }

   /**
    * Get default notification preference for an activity type.
    *
    * @since 2.0.0
    * @access public
    * @param string $ActivityType
    * @param array $Preferences
    * @param string $Type One of the following:
    *  - Popup: Popup a notification.
    *  - Email: Email the notification.
    *  - NULL: True if either notification is true.
    *  - both: Return an array of (Popup, Email).
     * @return bool|bool[]
    */
    public static function notificationPreference($ActivityType, $Preferences, $Type = null) {
        if (is_numeric($Preferences)) {
            $User = Gdn::userModel()->getID($Preferences);
            if (!$User) {
                return $Type == 'both' ? [false, false] : false;
            }
            $Preferences = val('Preferences', $User);
        }

        if ($Type === null) {
            $Result = self::notificationPreference($ActivityType, $Preferences, 'Email')
                || self::notificationPreference($ActivityType, $Preferences, 'Popup');

            return $Result;
        } elseif ($Type === 'both') {
            $Result = [
                self::notificationPreference($ActivityType, $Preferences, 'Popup'),
                self::notificationPreference($ActivityType, $Preferences, 'Email')
            ];
            return $Result;
        }

        $ConfigPreference = c("Preferences.$Type.$ActivityType", '0');
        if ((int)$ConfigPreference === 2) {
            $Preference = true; // This preference is forced on.
        } elseif ($ConfigPreference !== false) {
            $Preference = val($Type.'.'.$ActivityType, $Preferences, $ConfigPreference);
        } else {
            $Preference = false;
        }

        return $Preference;
    }

   /**
    * Send notification.
    *
    * @since 2.0.17
    * @access public
    * @param int $ActivityID
     * @param array|string $Story
     * @param bool $Force
    */
    public function sendNotification($ActivityID, $Story = '', $Force = false) {
        $Activity = $this->getID($ActivityID);
        if (!$Activity) {
            return;
        }

        $Activity = (object)$Activity;

        $Story = Gdn_Format::text($Story == '' ? $Activity->Story : $Story, false);
       // If this is a comment on another activity, fudge the activity a bit so that everything appears properly.
        if (is_null($Activity->RegardingUserID) && $Activity->CommentActivityID > 0) {
            $CommentActivity = $this->getID($Activity->CommentActivityID);
            $Activity->RegardingUserID = $CommentActivity->RegardingUserID;
            $Activity->Route = '/activity/item/'.$Activity->CommentActivityID;
        }

        $User = Gdn::userModel()->getID($Activity->RegardingUserID, DATASET_TYPE_OBJECT);

        if ($User) {
            if ($Force) {
                $Preference = $Force;
            } else {
                          $Preferences = $User->Preferences;
                $Preference = val('Email.'.$Activity->ActivityType, $Preferences, Gdn::config('Preferences.Email.'.$Activity->ActivityType));
            }
            if ($Preference) {
                $ActivityHeadline = Gdn_Format::text(Gdn_Format::activityHeadline($Activity, $Activity->ActivityUserID, $Activity->RegardingUserID), false);
                $Email = new Gdn_Email();
                $Email->subject(sprintf(t('[%1$s] %2$s'), Gdn::config('Garden.Title'), $ActivityHeadline));
                $Email->to($User);

                $url = externalUrl(val('Route', $Activity) == '' ? '/' : val('Route', $Activity));
                $emailTemplate = $Email->getEmailTemplate()
                    ->setButton($url, val('ActionText', $Activity, t('Check it out')))
                    ->setTitle($ActivityHeadline);

                if ($message = $this->getEmailMessage($Activity)) {
                    $emailTemplate->setMessage($message, true);
                }

                $Email->setEmailTemplate($emailTemplate);

                $Notification = ['ActivityID' => $ActivityID, 'User' => $User, 'Email' => $Email, 'Route' => $Activity->Route, 'Story' => $Story, 'Headline' => $ActivityHeadline, 'Activity' => $Activity];
                $this->EventArguments = $Notification;
                $this->fireEvent('BeforeSendNotification');
                try {
                   // Only send if the user is not banned
                    if (!val('Banned', $User)) {
                        $Email->send();
                        $Emailed = self::SENT_OK;
                    } else {
                        $Emailed = self::SENT_SKIPPED;
                    }
                } catch (phpmailerException $pex) {
                    if ($pex->getCode() == PHPMailer::STOP_CRITICAL && !$Email->PhpMailer->isServerError($pex)) {
                        $Emailed = self::SENT_FAIL;
                    } else {
                        $Emailed = self::SENT_ERROR;
                    }
                } catch (Exception $ex) {
                    switch ($ex->getCode()) {
                        case Gdn_Email::ERR_SKIPPED:
                            $Emailed = self::SENT_SKIPPED;
                            break;
                        default:
                    $Emailed = self::SENT_FAIL; // similar to http 5xx
                }
                }
                try {
                    $this->SQL->put('Activity', ['Emailed' => $Emailed], ['ActivityID' => $ActivityID]);
                } catch (Exception $Ex) {
                    // We don't want a noisy error in a behind-the-scenes notification.
                }
            }
        }
    }


    /**
     * Takes an array representing an activity and builds the email message based on the activity's story and
     * the contents of the global config Garden.Email.Prefix.
     *
     * @param array|object $activity The activity to build the email for.
     * @return string The email message.
     */
    private function getEmailMessage($activity) {
        $message = '';

        if ($prefix = c('Garden.Email.Prefix', '')) {
            $message = $prefix;
        }

        if ($story = val('Story', $activity)) {
            $message .= $story;
        }

        return $message;
    }

    /**
     *
     *
     * @param $Activity
     * @param bool $NoDelete
     * @return bool
     * @throws Exception
     */
    public function email(&$Activity, $NoDelete = false) {
        if (is_numeric($Activity)) {
            $ActivityID = $Activity;
            $Activity = $this->getID($ActivityID);
        } else {
            $ActivityID = val('ActivityID', $Activity);
        }

        if (!$Activity) {
            return false;
        }

        $Activity = (array)$Activity;

        $User = Gdn::userModel()->getID($Activity['NotifyUserID'], DATASET_TYPE_ARRAY);
        if (!$User) {
            return false;
        }

       // Format the activity headline based on the user being emailed.
        if (val('HeadlineFormat', $Activity)) {
            $SessionUserID = Gdn::session()->UserID;
            Gdn::session()->UserID = $User['UserID'];
            $Activity['Headline'] = formatString($Activity['HeadlineFormat'], $Activity);
            Gdn::session()->UserID = $SessionUserID;
        } else {
            if (!isset($Activity['ActivityGender'])) {
                $AT = self::getActivityType($Activity['ActivityType']);

                $Data = [$Activity];
                self::joinUsers($Data);
                $Activity = $Data[0];
                $Activity['RouteCode'] = val('RouteCode', $AT);
                $Activity['FullHeadline'] = val('FullHeadline', $AT);
                $Activity['ProfileHeadline'] = val('ProfileHeadline', $AT);
            }

            $Activity['Headline'] = Gdn_Format::activityHeadline($Activity, '', $User['UserID']);
        }

       // Build the email to send.
        $Email = new Gdn_Email();
        $Email->subject(sprintf(t('[%1$s] %2$s'), c('Garden.Title'), Gdn_Format::plainText($Activity['Headline'])));
        $Email->to($User);

        $url = externalUrl(val('Route', $Activity) == '' ? '/' : val('Route', $Activity));

        $emailTemplate = $Email->getEmailTemplate()
            ->setButton($url, val('ActionText', $Activity, t('Check it out')))
            ->setTitle(Gdn_Format::plainText(val('Headline', $Activity)));

        if ($message = $this->getEmailMessage($Activity)) {
            $emailTemplate->setMessage($message, true);
        }

        $Email->setEmailTemplate($emailTemplate);

       // Fire an event for the notification.
        $Notification = ['ActivityID' => $ActivityID, 'User' => $User, 'Email' => $Email, 'Route' => $Activity['Route'], 'Story' => $Activity['Story'], 'Headline' => $Activity['Headline'], 'Activity' => $Activity];
        $this->EventArguments = $Notification;
        $this->fireEvent('BeforeSendNotification');

       // Send the email.
        try {
           // Only send if the user is not banned
            if (!val('Banned', $User)) {
                $Email->send();
                $Emailed = self::SENT_OK;
            } else {
                $Emailed = self::SENT_SKIPPED;
            }

           // Delete the activity now that it has been emailed.
            if (!$NoDelete && !$Activity['Notified']) {
                if (val('ActivityID', $Activity)) {
                    $this->delete($Activity['ActivityID']);
                } else {
                    $Activity['_Delete'] = true;
                }
            }
        } catch (phpmailerException $pex) {
            if ($pex->getCode() == PHPMailer::STOP_CRITICAL && !$Email->PhpMailer->isServerError($pex)) {
                $Emailed = self::SENT_FAIL;
            } else {
                $Emailed = self::SENT_ERROR;
            }
        } catch (Exception $ex) {
            switch ($ex->getCode()) {
                case Gdn_Email::ERR_SKIPPED:
                    $Emailed = self::SENT_SKIPPED;
                    break;
                default:
            $Emailed = self::SENT_FAIL; // similar to http 5xx
        }
        }
        $Activity['Emailed'] = $Emailed;
        if ($ActivityID) {
           // Save the emailed flag back to the activity.
            $this->SQL->put('Activity', ['Emailed' => $Emailed], ['ActivityID' => $ActivityID]);
        }
        return true;
    }

   /**
    * @var array The Notification Queue is used to stack up notifications to users. Ensures
    * that they only receive one notification about a single topic. For example:
    * if someone comments on a discussion that they started and they have
    * bookmarked, it will only notify them about one or the other, not both.
    *
    * This code makes the assumption that the queue is used for one user action
    * at a time. For example: a comment being added to a discussion. The queue
    * should be cleared before it is used, and sending the queue will clear it
    * again.
    */
    private $_NotificationQueue = [];

   /**
    * Clear notification queue.
    *
    * @since 2.0.17
    * @access public
    */
    public function clearNotificationQueue() {
        unset($this->_NotificationQueue);
        $this->_NotificationQueue = [];
    }

   /**
    * Save a comment on an activity.
     *
    * @param array $Comment
     * @return int|bool|string
    * @since 2.1
    */
    public function comment($Comment) {
        $Comment['InsertUserID'] = Gdn::session()->UserID;
        $Comment['DateInserted'] = Gdn_Format::toDateTime();
        $Comment['InsertIPAddress'] = ipEncode(Gdn::request()->ipAddress());

        $this->Validation->applyRule('ActivityID', 'Required');
        $this->Validation->applyRule('Body', 'Required');
        $this->Validation->applyRule('DateInserted', 'Required');
        $this->Validation->applyRule('InsertUserID', 'Required');

        $this->EventArguments['Comment'] = &$Comment;
        $this->fireEvent('BeforeSaveComment');

        if ($this->validate($Comment)) {
            $Activity = $this->getID($Comment['ActivityID'], DATASET_TYPE_ARRAY);
            Gdn::controller()->json('Activity', $Activity);

            $_ActivityID = $Comment['ActivityID'];
           // Check to see if this is a shared activity/notification.
            if ($CommentActivityID = val('CommentActivityID', $Activity['Data'])) {
                Gdn::controller()->json('CommentActivityID', $CommentActivityID);
                $Comment['ActivityID'] = $CommentActivityID;
            }
            Gdn::Controller()->Json('Activity', $CommentActivityID);

<<<<<<< HEAD
           // Check for spam.
=======
            $storageObject = FloodControlHelper::configure($this, 'Vanilla', 'ActivityComment');
            if ($this->isUserSpamming(Gdn::session()->User->UserID, $storageObject)) {
                return false;
            }

            // Check for spam.
>>>>>>> 2443f1f1
            $Spam = SpamModel::isSpam('ActivityComment', $Comment);
            if ($Spam) {
                return SPAM;
            }

           // Check for premoderation
            if (!GetValue('Approved', $Comment)) {
                $Premoderation = QueueModel::Premoderate('ActivityComment', $Comment);
                if ($Premoderation) {
                    return UNAPPROVED;
                }
            } else {
                unset($Comment['Approved']);
            }

            $ID = $this->SQL->insert('ActivityComment', $Comment);

            if ($ID) {
               // Check to see if this comment bumps the activity.
                if ($Activity && val('Bump', $Activity['Data'])) {
                    $this->SQL->put('Activity', ['DateUpdated' => $Comment['DateInserted']], ['ActivityID' => $Activity['ActivityID']]);
                    if ($_ActivityID != $Comment['ActivityID']) {
                        $this->SQL->put('Activity', ['DateUpdated' => $Comment['DateInserted']], ['ActivityID' => $_ActivityID]);
                    }
                }

               // Send a notification to the original person.
                if (val('ActivityType', $Activity) === 'WallPost') {
                    $this->notifyWallComment($Comment, $Activity);
                }
            }

            return $ID;
        }
        return false;
    }

   /**
    * Send all notifications in the queue.
    *
    * @since 2.0.17
    * @access public
    */
    public function sendNotificationQueue() {
        foreach ($this->_NotificationQueue as $UserID => $Notifications) {
            if (is_array($Notifications)) {
               // Only send out one notification per user.
                $Notification = $Notifications[0];

                /* @var Gdn_Email $Email */
                $Email = $Notification['Email'];

                if (is_object($Email) && method_exists($Email, 'send')) {
                    $this->EventArguments = $Notification;
                    $this->fireEvent('BeforeSendNotification');

                    try {
                       // Only send if the user is not banned
                        $User = Gdn::userModel()->getID($UserID);
                        if (!val('Banned', $User)) {
                            $Email->send();
                            $Emailed = self::SENT_OK;
                        } else {
                            $Emailed = self::SENT_SKIPPED;
                        }
                    } catch (phpmailerException $pex) {
                        if ($pex->getCode() == PHPMailer::STOP_CRITICAL && !$Email->PhpMailer->isServerError($pex)) {
                            $Emailed = self::SENT_FAIL;
                        } else {
                            $Emailed = self::SENT_ERROR;
                        }
                    } catch (Exception $Ex) {
                        switch ($Ex->getCode()) {
                            case Gdn_Email::ERR_SKIPPED:
                                $Emailed = self::SENT_SKIPPED;
                                break;
                            default:
                        $Emailed = self::SENT_FAIL;
                        }
                    }

                    try {
                        $this->SQL->put('Activity', ['Emailed' => $Emailed], ['ActivityID' => $Notification['ActivityID']]);
                    } catch (Exception $Ex) {
                        // Ignore an exception in a behind-the-scenes notification.
                    }
                }
            }
        }

       // Clear out the queue
        unset($this->_NotificationQueue);
        $this->_NotificationQueue = [];
    }

    /**
     *
     *
     * @param $ActivityIDs
     * @throws Exception
     */
    public function setNotified($ActivityIDs) {
        if (!is_array($ActivityIDs) || count($ActivityIDs) == 0) {
            return;
        }

        $this->SQL->update('Activity')
            ->set('Notified', self::SENT_OK)
            ->whereIn('ActivityID', $ActivityIDs)
            ->put();
    }

    /**
     *
     *
     * @param $Activity
     * @throws Exception
     */
    public function share(&$Activity) {
       // Massage the event for the user.
        $this->EventArguments['RecordType'] = 'Activity';
        $this->EventArguments['Activity'] =& $Activity;

        $this->fireEvent('Share');
    }

   /**
    * Queue a notification for sending.
    *
    * @since 2.0.17
    * @access public
    * @param int $ActivityID
    * @param string $Story
    * @param string $Position
    * @param bool $Force
    */
    public function queueNotification($ActivityID, $Story = '', $Position = 'last', $Force = false) {
        $Activity = $this->getID($ActivityID);
        if (!is_object($Activity)) {
            return;
        }

        $Story = Gdn_Format::text($Story == '' ? $Activity->Story : $Story, false);
       // If this is a comment on another activity, fudge the activity a bit so that everything appears properly.
        if (is_null($Activity->RegardingUserID) && $Activity->CommentActivityID > 0) {
            $CommentActivity = $this->getID($Activity->CommentActivityID);
            $Activity->RegardingUserID = $CommentActivity->RegardingUserID;
            $Activity->Route = '/activity/item/'.$Activity->CommentActivityID;
        }
        $User = Gdn::userModel()->getID($Activity->RegardingUserID, DATASET_TYPE_OBJECT);

        if ($User) {
            if ($Force) {
                $Preference = $Force;
            } else {
                $ConfigPreference = c('Preferences.Email.'.$Activity->ActivityType, '0');
                if ($ConfigPreference !== false) {
                    $Preference = val('Email.'.$Activity->ActivityType, $User->Preferences, $ConfigPreference);
                } else {
                    $Preference = false;
                }
            }

            if ($Preference) {
                $ActivityHeadline = Gdn_Format::text(Gdn_Format::activityHeadline($Activity, $Activity->ActivityUserID, $Activity->RegardingUserID), false);
                $Email = new Gdn_Email();
                $Email->subject(sprintf(t('[%1$s] %2$s'), Gdn::config('Garden.Title'), $ActivityHeadline));
                $Email->to($User);
                $url = externalUrl(val('Route', $Activity) == '' ? '/' : val('Route', $Activity));

                $emailTemplate = $Email->getEmailTemplate()
                    ->setButton($url, val('ActionText', $Activity, t('Check it out')))
                    ->setTitle(Gdn_Format::plainText(val('Headline', $Activity)));

                if ($message = $this->getEmailMessage($Activity)) {
                    $emailTemplate->setMessage($message, true);
                }

                $Email->setEmailTemplate($emailTemplate);

                if (!array_key_exists($User->UserID, $this->_NotificationQueue)) {
                    $this->_NotificationQueue[$User->UserID] = [];
                }

                $Notification = ['ActivityID' => $ActivityID, 'User' => $User, 'Email' => $Email, 'Route' => $Activity->Route, 'Story' => $Story, 'Headline' => $ActivityHeadline, 'Activity' => $Activity];
                if ($Position == 'first') {
                    $this->_NotificationQueue[$User->UserID] = array_merge([$Notification], $this->_NotificationQueue[$User->UserID]);
                } else {
                    $this->_NotificationQueue[$User->UserID][] = $Notification;
                }
            }
        }
    }

   /**
    * Queue an activity for saving later.
     *
    * @param array $Data The data in the activity.
     * @param string|bool $Preference The name of the preference governing the activity.
    * @param array $Options Additional options for saving.
     * @throws Exception
    */
    public function queue($Data, $Preference = false, $Options = []) {
        $this->_touch($Data);
        if (!isset($Data['NotifyUserID']) || !isset($Data['ActivityType'])) {
            throw new Exception('Data missing NotifyUserID and/or ActivityType', 400);
        }

        if ($Data['ActivityUserID'] == $Data['NotifyUserID'] && !val('Force', $Options)) {
            return; // don't notify users of something they did.
        }
        $Notified = $Data['Notified'];
        $Emailed = $Data['Emailed'];

        if (isset(self::$Queue[$Data['NotifyUserID']][$Data['ActivityType']])) {
            list($CurrentData, $CurrentOptions) = self::$Queue[$Data['NotifyUserID']][$Data['ActivityType']];

            $Notified = $Notified ? $Notified : $CurrentData['Notified'];
            $Emailed = $Emailed ? $Emailed : $CurrentData['Emailed'];

            $Reason = null;
            if (isset($CurrentData['Data']['Reason']) && isset($Data['Data']['Reason'])) {
                $Reason = array_merge((array)$CurrentData['Data']['Reason'], (array)$Data['Data']['Reason']);
                $Reason = array_unique($Reason);
            }

            $Data = array_merge($CurrentData, $Data);
            $Options = array_merge($CurrentOptions, $Options);
            if ($Reason) {
                $Data['Data']['Reason'] = $Reason;
            }
        }

        $this->EventArguments['Preference'] = $Preference;
        $this->EventArguments['Options'] = $Options;
        $this->EventArguments['Data'] = &$Data;
        $this->fireEvent('BeforeCheckPreference');
        if (!empty($Preference)) {
            list($Popup, $Email) = self::notificationPreference($Preference, $Data['NotifyUserID'], 'both');
            if (!$Popup && !$Email) {
                return; // don't queue if user doesn't want to be notified at all.
            }
            if ($Popup) {
                $Notified = self::SENT_PENDING;
            }
            if ($Email) {
                $Emailed = self::SENT_PENDING;
            }
        }
        $Data['Notified'] = $Notified;
        $Data['Emailed'] = $Emailed;

        self::$Queue[$Data['NotifyUserID']][$Data['ActivityType']] = [$Data, $Options];
    }

    /**
     *
     *
     * @param array $Data
     * @param bool $Preference
     * @param array $Options
     * @return array|bool|string|null
     * @throws Exception
     */
    public function save($Data, $Preference = false, $Options = []) {
        trace('ActivityModel->save()');
        $Activity = $Data;
        $this->_touch($Activity);

        if ($Activity['ActivityUserID'] == $Activity['NotifyUserID'] && !val('Force', $Options)) {
            trace('Skipping activity because it would notify the user of something they did.');

            return null; // don't notify users of something they did.
        }

       // Check the user's preference.
        if ($Preference) {
            list($Popup, $Email) = self::notificationPreference($Preference, $Activity['NotifyUserID'], 'both');

            if ($Popup && !$Activity['Notified']) {
                $Activity['Notified'] = self::SENT_PENDING;
            }
            if ($Email && !$Activity['Emailed']) {
                $Activity['Emailed'] = self::SENT_PENDING;
            }

            if (!$Activity['Notified'] && !$Activity['Emailed'] && !val('Force', $Options)) {
                trace("Skipping activity because the user has no preference set.");
                return null;
            }
        }

        $ActivityType = self::getActivityType($Activity['ActivityType']);
        $ActivityTypeID = val('ActivityTypeID', $ActivityType);
        if (!$ActivityTypeID) {
            trace("There is no $ActivityType activity type.", TRACE_WARNING);
            $ActivityType = self::getActivityType('Default');
            $ActivityTypeID = val('ActivityTypeID', $ActivityType);
        }

        $Activity['ActivityTypeID'] = $ActivityTypeID;

        $NotificationInc = 0;
        if ($Activity['NotifyUserID'] > 0 && $Activity['Notified']) {
            $NotificationInc = 1;
        }

       // Check to see if we are sharing this activity with another one.
        if ($CommentActivityID = val('CommentActivityID', $Activity['Data'])) {
            $CommentActivity = $this->getID($CommentActivityID);
            $Activity['Data']['CommentNotifyUserID'] = $CommentActivity['NotifyUserID'];
        }

       // Make sure this activity isn't a duplicate.
        if (val('CheckRecord', $Options)) {
           // Check to see if this record already notified so we don't notify multiple times.
            $Where = arrayTranslate($Activity, ['NotifyUserID', 'RecordType', 'RecordID']);
            $Where['DateUpdated >'] = Gdn_Format::toDateTime(strtotime('-2 days')); // index hint

            $CheckActivity = $this->SQL->getWhere(
                'Activity',
                $Where
            )->firstRow();

            if ($CheckActivity) {
                return false;
            }
        }

       // Check to share the activity.
        if (val('Share', $Options)) {
            $this->share($Activity);
        }

       // Group he activity.
        if ($GroupBy = val('GroupBy', $Options)) {
            $GroupBy = (array)$GroupBy;
            $Where = [];
            foreach ($GroupBy as $ColumnName) {
                $Where[$ColumnName] = $Activity[$ColumnName];
            }
            $Where['NotifyUserID'] = $Activity['NotifyUserID'];
           // Make sure to only group activities by day.
            $Where['DateInserted >'] = Gdn_Format::toDateTime(strtotime('-1 day'));

           // See if there is another activity to group these into.
            $GroupActivity = $this->SQL->getWhere(
                'Activity',
                $Where
            )->firstRow(DATASET_TYPE_ARRAY);

            if ($GroupActivity) {
                $GroupActivity['Data'] = dbdecode($GroupActivity['Data']);
                $Activity = $this->mergeActivities($GroupActivity, $Activity);
                $NotificationInc = 0;
            }
        }

        $Delete = false;
        if ($Activity['Emailed'] == self::SENT_PENDING) {
            $this->email($Activity);
            $Delete = val('_Delete', $Activity);
        }

        $ActivityData = $Activity['Data'];
        if (isset($Activity['Data']) && is_array($Activity['Data'])) {
            $Activity['Data'] = dbencode($Activity['Data']);
        }

        $this->defineSchema();
        $Activity = $this->filterSchema($Activity);

        $ActivityID = val('ActivityID', $Activity);
        if (!$ActivityID) {
            if (!$Delete) {
                $storageObject = FloodControlHelper::configure($this, 'Vanilla', 'Activity');
                if ($this->isUserSpamming(Gdn::session()->User->UserID, $storageObject)) {
                    return false;
                }

                $this->addInsertFields($Activity);
                touchValue('DateUpdated', $Activity, $Activity['DateInserted']);

                $this->EventArguments['Activity'] =& $Activity;
                $this->EventArguments['ActivityID'] = null;

                $Handled = false;
                $this->EventArguments['Handled'] =& $Handled;

                $this->fireEvent('BeforeSave');

                if (count($this->validationResults()) > 0) {
                    return false;
                }

                if ($Handled) {
                   // A plugin handled this activity so don't save it.
                    return $Activity;
                }

                if (val('CheckSpam', $Options)) {
                   // Check for spam
                    $Spam = SpamModel::isSpam('Activity', $Activity);
                    if ($Spam) {
                        return SPAM;
                     }


                    if (!GetValue('Approved', $Activity)) {
                        $Premoderation = QueueModel::Premoderate('Activity', $Activity);
                        if ($Premoderation) {
                            return UNAPPROVED;
                        }
                    }
                }
                $ActivityID = $this->SQL->insert('Activity', $Activity);
                $Activity['ActivityID'] = $ActivityID;

                $this->prune();
            }
        } else {
            $Activity['DateUpdated'] = Gdn_Format::toDateTime();
            unset($Activity['ActivityID']);

            $this->EventArguments['Activity'] =& $Activity;
            $this->EventArguments['ActivityID'] = $ActivityID;
            $this->fireEvent('BeforeSave');

            if (count($this->validationResults()) > 0) {
                return false;
            }

            $this->SQL->put('Activity', $Activity, ['ActivityID' => $ActivityID]);
            $Activity['ActivityID'] = $ActivityID;
        }
        $Activity['Data'] = $ActivityData;

        if (isset($CommentActivity)) {
            $CommentActivity['Data']['SharedActivityID'] = $Activity['ActivityID'];
            $CommentActivity['Data']['SharedNotifyUserID'] = $Activity['NotifyUserID'];
            $this->setField($CommentActivity['ActivityID'], 'Data', $CommentActivity['Data']);
        }

        if ($NotificationInc > 0) {
            $CountNotifications = Gdn::userModel()->getID($Activity['NotifyUserID'])->CountNotifications + $NotificationInc;
            Gdn::userModel()->setField($Activity['NotifyUserID'], 'CountNotifications', $CountNotifications);
        }

       // If this is a wall post then we need to notify on that.
        if (val('Name', $ActivityType) == 'WallPost' && $Activity['NotifyUserID'] == self::NOTIFY_PUBLIC) {
            $this->notifyWallPost($Activity);
        }

        $this->EventArguments['Activity'] = &$Activity;
        $this->FireEvent('AfterSave');

        return $Activity;
    }

    /**
     *
     *
     * @param $UserID
     */
    public function markRead($UserID) {
       // Mark all of a user's unread activities read.
        $this->SQL->put(
            'Activity',
            ['Notified' => self::SENT_OK],
            ['NotifyUserID' => $UserID, 'Notified' => self::SENT_PENDING]
        );

        $User = Gdn::userModel()->getID($UserID);
        if (val('CountNotifications', $User) != 0) {
            Gdn::userModel()->setField($UserID, 'CountNotifications', 0);
        }
    }

    /**
     *
     *
     * @param $OldActivity
     * @param $NewActivity
     * @param array $Options
     * @return array
     */
    public function mergeActivities($OldActivity, $NewActivity, $Options = []) {
       // Group the two activities together.
        $ActivityUserIDs = val('ActivityUserIDs', $OldActivity['Data'], []);
        $ActivityUserCount = val('ActivityUserID_Count', $OldActivity['Data'], 0);
        array_unshift($ActivityUserIDs, $OldActivity['ActivityUserID']);
        if (($i = array_search($NewActivity['ActivityUserID'], $ActivityUserIDs)) !== false) {
            unset($ActivityUserIDs[$i]);
            $ActivityUserIDs = array_values($ActivityUserIDs);
        }
        $ActivityUserIDs = array_unique($ActivityUserIDs);
        if (count($ActivityUserIDs) > self::$MaxMergeCount) {
            array_pop($ActivityUserIDs);
            $ActivityUserCount++;
        }

        $RegardingUserCount = 0;
        if (val('RegardingUserID', $NewActivity)) {
            $RegardingUserIDs = val('RegardingUserIDs', $OldActivity['Data'], []);
            $RegardingUserCount = val('RegardingUserID_Count', $OldActivity['Data'], 0);
            array_unshift($RegardingUserIDs, $OldActivity['RegardingUserID']);
            if (($i = array_search($NewActivity['RegardingUserID'], $RegardingUserIDs)) !== false) {
                unset($RegardingUserIDs[$i]);
                $RegardingUserIDs = array_values($RegardingUserIDs);
            }
            if (count($RegardingUserIDs) > self::$MaxMergeCount) {
                array_pop($RegardingUserIDs);
                $RegardingUserCount++;
            }
        }

        $RecordIDs = [];
        if ($OldActivity['RecordID']) {
            $RecordIDs[] = $OldActivity['RecordID'];
        }
        $RecordIDs = array_unique($RecordIDs);

        $NewActivity = array_merge($OldActivity, $NewActivity);

        if (count($ActivityUserIDs) > 0) {
            $NewActivity['Data']['ActivityUserIDs'] = $ActivityUserIDs;
        }
        if ($ActivityUserCount) {
            $NewActivity['Data']['ActivityUserID_Count'] = $ActivityUserCount;
        }
        if (count($RecordIDs) > 0) {
            $NewActivity['Data']['RecordIDs'] = $RecordIDs;
        }
        if (isset($RegardingUserIDs) && count($RegardingUserIDs) > 0) {
            $NewActivity['Data']['RegardingUserIDs'] = $RegardingUserIDs;

            if ($RegardingUserCount) {
                $NewActivity['Data']['RegardingUserID_Count'] = $RegardingUserCount;
            }
        }

        return $NewActivity;
    }

   /**
    * Notify the user of wall comments.
    *
     * @param array $Comment
    * @param $WallPost
    */
    protected function notifyWallComment($Comment, $WallPost) {
        $NotifyUser = Gdn::userModel()->getID($WallPost['ActivityUserID']);

        $Activity = [
         'ActivityType' => 'WallComment',
         'ActivityUserID' => $Comment['InsertUserID'],
         'Format' => $Comment['Format'],
         'NotifyUserID' => $WallPost['ActivityUserID'],
         'RecordType' => 'ActivityComment',
         'RecordID' => $Comment['ActivityCommentID'],
         'RegardingUserID' => $WallPost['ActivityUserID'],
            'Route' => userUrl($NotifyUser, ''),
         'Story' => $Comment['Body'],
            'HeadlineFormat' => t('HeadlineFormat.NotifyWallComment', '{ActivityUserID,User} commented on your <a href="{Url,url}">wall</a>.')
        ];

        $this->save($Activity, 'WallComment');
    }

    /**
     *
     *
     * @param $WallPost
     */
    protected function notifyWallPost($WallPost) {
        $NotifyUser = Gdn::userModel()->getID($WallPost['ActivityUserID']);

        $Activity = [
         'ActivityType' => 'WallPost',
         'ActivityUserID' => $WallPost['RegardingUserID'],
         'Format' => $WallPost['Format'],
         'NotifyUserID' => $WallPost['ActivityUserID'],
         'RecordType' => 'Activity',
         'RecordID' => $WallPost['ActivityID'],
         'RegardingUserID' => $WallPost['ActivityUserID'],
            'Route' => userUrl($NotifyUser, ''),
         'Story' => $WallPost['Story'],
            'HeadlineFormat' => t('HeadlineFormat.NotifyWallPost', '{ActivityUserID,User} posted on your <a href="{Url,url}">wall</a>.')
        ];

        $this->save($Activity, 'WallComment');
    }

    /**
     *
     *
     * @return array
     */
    public function saveQueue() {
        $Result = [];
        foreach (self::$Queue as $UserID => $Activities) {
            foreach ($Activities as $ActivityType => $Row) {
                $Result[] = $this->save($Row[0], false, $Row[1]);
            }
        }
        self::$Queue = [];
        return $Result;
    }

    /**
     *
     *
     * @param $Data
     */
    protected function _touch(&$Data) {
        touchValue('ActivityType', $Data, 'Default');
        touchValue('ActivityUserID', $Data, Gdn::session()->UserID);
        touchValue('NotifyUserID', $Data, self::NOTIFY_PUBLIC);
        touchValue('Headline', $Data, null);
        touchValue('Story', $Data, null);
        touchValue('Notified', $Data, 0);
        touchValue('Emailed', $Data, 0);
        touchValue('Photo', $Data, null);
        touchValue('Route', $Data, null);
        if (!isset($Data['Data']) || !is_array($Data['Data'])) {
            $Data['Data'] = [];
        }
    }

    /**
     * Get the delete after time.
     *
     * @return string Returns a string compatible with {@link strtotime()}.
     */
    public function getPruneAfter() {
        return $this->pruneAfter;
    }

    /**
     * Get the exact timestamp to prune.
     *
     * @return \DateTime|null Returns the date that we should prune after.
     */
    private function getPruneDate() {
        if (!$this->pruneAfter) {
            return null;
        } else {
            $tz = new \DateTimeZone('UTC');
            $now = new DateTime('now', $tz);
            $test = new DateTime($this->pruneAfter, $tz);

            $interval = $test->diff($now);

            if ($interval->invert === 1) {
                return $now->add($interval);
            } else {
                return $test;
            }
        }
    }

    /**
     * Set the prune after date.
     *
     * @param string $pruneAfter A string compatible with {@link strtotime()}. Be sure to specify a negative string.
     * @return ActivityModel Returns `$this` for fluent calls.
     */
    public function setPruneAfter($pruneAfter) {
        if ($pruneAfter) {
            // Make sure the string is negative.
            $now = time();
            $testTime = strtotime($pruneAfter, $now);
            if ($testTime === false) {
                throw new InvalidArgumentException('Invalid timespan value for "prune after".', 400);
            }
        }

        $this->pruneAfter = $pruneAfter;
        return $this;
        }

    /**
     * Prune old activities.
     */
    private function prune() {
        $date = $this->getPruneDate();

        $this->SQL->delete(
            'Activity',
            ['DateUpdated <' => Gdn_Format::toDateTime($date->getTimestamp())],
            10
        );
    }
}<|MERGE_RESOLUTION|>--- conflicted
+++ resolved
@@ -1104,18 +1104,14 @@
                 Gdn::controller()->json('CommentActivityID', $CommentActivityID);
                 $Comment['ActivityID'] = $CommentActivityID;
             }
-            Gdn::Controller()->Json('Activity', $CommentActivityID);
-
-<<<<<<< HEAD
-           // Check for spam.
-=======
+
             $storageObject = FloodControlHelper::configure($this, 'Vanilla', 'ActivityComment');
             if ($this->isUserSpamming(Gdn::session()->User->UserID, $storageObject)) {
                 return false;
             }
-
-            // Check for spam.
->>>>>>> 2443f1f1
+            Gdn::Controller()->Json('Activity', $CommentActivityID);
+
+           // Check for spam.
             $Spam = SpamModel::isSpam('ActivityComment', $Comment);
             if ($Spam) {
                 return SPAM;
