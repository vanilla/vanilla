--- conflicted
+++ resolved
@@ -49,20 +49,14 @@
     /** @var int Limit on number of activity to combine. */
     public static $MaxMergeCount = 10;
 
-<<<<<<< HEAD
+    /**
+     * @var string The amount of time to delete logs after.
+     */
+    private $pruneAfter;
+
    /**
     * Defines the related database table name.
     */
-=======
-    /**
-     * @var string The amount of time to delete logs after.
-     */
-    private $pruneAfter;
-
-    /**
-     * Defines the related database table name.
-     */
->>>>>>> bb141aee
     public function __construct() {
         parent::__construct('Activity');
         $this->setPruneAfter('-2 months');
@@ -162,25 +156,14 @@
         }
     }
 
-<<<<<<< HEAD
    /**
     * Define a new activity type.
     * @param string $Name The string code of the activity type.
     * @param array $Activity The data that goes in the ActivityType table.
     * @since 2.1
     */
-    public function defineType($Name, $Activity = array()) {
-        $this->SQL->replace('ActivityType', $Activity, array('Name' => $Name), true);
-=======
-    /**
-     * Define a new activity type.
-     * @param string $Name The string code of the activity type.
-     * @param array $Activity The data that goes in the ActivityType table.
-     * @since 2.1
-     */
     public function defineType($Name, $Activity = []) {
         $this->SQL->replace('ActivityType', $Activity, ['Name' => $Name], true);
->>>>>>> bb141aee
     }
 
    /**
@@ -204,16 +187,10 @@
     *
      * @param int $ActivityID The unique ID of activity to be deleted.
      * @param array $Options Not used.
-<<<<<<< HEAD
-    */
-    public function deleteID($ActivityID, $Options = array()) {
+     * @return bool Returns **true** if the activity was deleted or **false** otherwise.
+    */
+    public function deleteID($ActivityID, $Options = []) {
        // Get the activity first.
-=======
-     * @return bool Returns **true** if the activity was deleted or **false** otherwise.
-     */
-    public function deleteID($ActivityID, $Options = []) {
-        // Get the activity first.
->>>>>>> bb141aee
         $Activity = $this->getID($ActivityID);
         if ($Activity) {
            // Log the deletion.
@@ -222,21 +199,13 @@
                 LogModel::insert($Log, 'Activity', $Activity);
             }
 
-<<<<<<< HEAD
            // Delete comments on the activity item
-            $this->SQL->delete('ActivityComment', array('ActivityID' => $ActivityID));
+            $this->SQL->delete('ActivityComment', ['ActivityID' => $ActivityID]);
 
            // Delete the activity item
-            parent::delete(array('ActivityID' => $ActivityID));
-=======
-            // Delete comments on the activity item
-            $this->SQL->delete('ActivityComment', ['ActivityID' => $ActivityID]);
-
-            // Delete the activity item
             return parent::deleteID($ActivityID);
         } else {
             return false;
->>>>>>> bb141aee
         }
     }
 
@@ -265,34 +234,19 @@
         return $result;
     }
 
-<<<<<<< HEAD
    /**
     * Modifies standard Gdn_Model->GetWhere to use AcitivityQuery.
     *
     * Events: AfterGet.
     *
-     * @param array|bool $Where A filter suitable for passing to Gdn_SQLDriver::Where().
-=======
-    /**
-     * Modifies standard Gdn_Model->GetWhere to use AcitivityQuery.
-     *
-     * Events: AfterGet.
-     *
      * @param array $Where A filter suitable for passing to Gdn_SQLDriver::Where().
->>>>>>> bb141aee
      * @param string $orderFields A comma delimited string to order the data.
      * @param string $orderDirection One of **asc** or **desc**.
      * @param int|false $Limit The database limit.
      * @param int|false $Offset The database offset.
-<<<<<<< HEAD
-    * @return DataSet SQL results.
-    */
-    public function getWhere($Where = false, $orderFields = '', $orderDirection = '', $Limit = false, $Offset = false) {
-=======
      * @return Gdn_DataSet SQL results.
-     */
+    */
     public function getWhere($Where = [], $orderFields = '', $orderDirection = '', $Limit = false, $Offset = false) {
->>>>>>> bb141aee
         if (is_string($Where)) {
             deprecated('ActivityModel->getWhere($key, $value)', 'ActivityModel->getWhere([$key => $value])');
             $Where = [$Where => $orderFields];
@@ -354,21 +308,12 @@
    /**
      *
      *
-<<<<<<< HEAD
-    * @param type $Activities
+     * @param array &$Activities
     * @since 2.1
     */
     public function joinComments(&$Activities) {
        // Grab all of the activity IDs.
-        $ActivityIDs = array();
-=======
-     * @param array &$Activities
-     * @since 2.1
-     */
-    public function joinComments(&$Activities) {
-        // Grab all of the activity IDs.
         $ActivityIDs = [];
->>>>>>> bb141aee
         foreach ($Activities as $Activity) {
             if ($ID = val('CommentActivityID', $Activity['Data'])) {
                // This activity shares its comments with another activity.
@@ -395,31 +340,16 @@
         }
     }
 
-<<<<<<< HEAD
    /**
     * Modifies standard Gdn_Model->Get to use AcitivityQuery.
     *
     * Events: BeforeGet, AfterGet.
     *
-    * @since 2.0.0
-    * @access public
-    * @param int $NotifyUserID Unique ID of user to gather activity for or one of the NOTIFY_* constants in this class.
+     * @param int|false $NotifyUserID Unique ID of user to gather activity for or one of the NOTIFY_* constants in this class.
     * @param int $Offset Number to skip.
     * @param int $Limit How many to return.
-    * @return DataSet SQL results.
-    */
-=======
-    /**
-     * Modifies standard Gdn_Model->Get to use AcitivityQuery.
-     *
-     * Events: BeforeGet, AfterGet.
-     *
-     * @param int|false $NotifyUserID Unique ID of user to gather activity for or one of the NOTIFY_* constants in this class.
-     * @param int $Offset Number to skip.
-     * @param int $Limit How many to return.
      * @return Gdn_DataSet SQL results.
-     */
->>>>>>> bb141aee
+    */
     public function getByUser($NotifyUserID = false, $Offset = 0, $Limit = 30) {
         $Offset = is_numeric($Offset) ? $Offset : 0;
         if ($Offset < 0) {
@@ -540,32 +470,17 @@
          ->ActivityCount;
     }
 
-<<<<<<< HEAD
    /**
     * Get activity related to a particular role.
     *
     * Events: AfterGet.
     *
-    * @since 2.0.18
-    * @access public
     * @param string $RoleID Unique ID of role.
     * @param int $Offset Number to skip.
     * @param int $Limit Max number to return.
-    * @return DataSet SQL results.
-    */
-=======
-    /**
-     * Get activity related to a particular role.
-     *
-     * Events: AfterGet.
-     *
-     * @param string $RoleID Unique ID of role.
-     * @param int $Offset Number to skip.
-     * @param int $Limit Max number to return.
      * @return Gdn_DataSet SQL results.
      * @since 2.0.18
-     */
->>>>>>> bb141aee
+    */
     public function getForRole($RoleID = '', $Offset = '0', $Limit = '50') {
         if (!is_array($RoleID)) {
             $RoleID = [$RoleID];
@@ -641,32 +556,17 @@
         return $Activity;
     }
 
-<<<<<<< HEAD
    /**
     * Get notifications for a user.
     *
     * Events: BeforeGetNotifications.
     *
-    * @since 2.0.0
-    * @access public
     * @param int $NotifyUserID Unique ID of user.
     * @param int $Offset Number to skip.
     * @param int $Limit Max number to return.
-    * @return DataSet SQL results.
-    */
-=======
-    /**
-     * Get notifications for a user.
-     *
-     * Events: BeforeGetNotifications.
-     *
-     * @param int $NotifyUserID Unique ID of user.
-     * @param int $Offset Number to skip.
-     * @param int $Limit Max number to return.
      * @return Gdn_DataSet SQL results.
      * @since 2.0.0
-     */
->>>>>>> bb141aee
+    */
     public function getNotifications($NotifyUserID, $Offset = '0', $Limit = '30') {
         $this->activityQuery(false);
         $this->fireEvent('BeforeGetNotifications');
@@ -709,13 +609,8 @@
             $notifyUserIds[] = ActivityModel::NOTIFY_MODS;
         }
 
-<<<<<<< HEAD
        // Is this a wall post?
-        if (!in_array(val('ActivityType', $activity), array('Status', 'WallPost')) || !in_array($notifyUserId, $notifyUserIds)) {
-=======
-        // Is this a wall post?
         if (!in_array(val('ActivityType', $activity), ['Status', 'WallPost']) || !in_array($notifyUserId, $notifyUserIds)) {
->>>>>>> bb141aee
             return false;
         }
        // Is this on the user's wall?
@@ -732,34 +627,18 @@
         return false;
     }
 
-<<<<<<< HEAD
    /**
     * Get notifications for a user since designated ActivityID.
     *
     * Events: BeforeGetNotificationsSince.
     *
-    * @since 2.0.18
-    * @access public
     * @param int $UserID Unique ID of user.
     * @param int $LastActivityID ID of activity to start at.
     * @param array $FilterToActivityTypeIDs Limits returned activity to particular types.
     * @param int $Limit Max number to return.
-    * @return DataSet SQL results.
-    */
-=======
-    /**
-     * Get notifications for a user since designated ActivityID.
-     *
-     * Events: BeforeGetNotificationsSince.
-     *
-     * @param int $UserID Unique ID of user.
-     * @param int $LastActivityID ID of activity to start at.
-     * @param array $FilterToActivityTypeIDs Limits returned activity to particular types.
-     * @param int $Limit Max number to return.
      * @return Gdn_DataSet SQL results.
      * @since 2.0.18
-     */
->>>>>>> bb141aee
+    */
     public function getNotificationsSince($UserID, $LastActivityID, $FilterToActivityTypeIDs = '', $Limit = '5') {
         $this->activityQuery();
         $this->fireEvent('BeforeGetNotificationsSince');
@@ -779,38 +658,10 @@
         return $Result;
     }
 
-<<<<<<< HEAD
-   /**
-    * Get number of notifications for a user.
-    *
-    * Events: BeforeGetNotificationsCount.
-    *
-    * @since 2.0.0
-    * @access public
-    * @param int $UserID Unique ID of user.
-    * @return int Number of notifications.
-    */
-    /*public function getCountNotifications($UserID) {
-      $this->SQL
-          ->select('a.ActivityID', 'count', 'ActivityCount')
-          ->from('Activity a')
-          ->join('ActivityType t', 'a.ActivityTypeID = t.ActivityTypeID');
-
-       $this->fireEvent('BeforeGetNotificationsCount');
-      return $this->SQL
-          ->where('RegardingUserID', $UserID)
-          ->where('t.Notify', '1')
-          ->get()
-          ->firstRow()
-         ->ActivityCount;
-   }*/
-
-=======
-    /**
+   /**
      * @param int $ID
      * @return array|false
-     */
->>>>>>> bb141aee
+    */
     public function getComment($ID) {
         $Activity = $this->SQL->getWhere('ActivityComment', ['ActivityCommentID' => $ID])->resultArray();
         if ($Activity) {
@@ -820,27 +671,14 @@
         return false;
     }
 
-<<<<<<< HEAD
    /**
     * Get comments related to designated activity items.
     *
     * Events: BeforeGetComments.
     *
-    * @since 2.0.0
-    * @access public
     * @param array $ActivityIDs IDs of activity items.
-    * @return DataSet SQL results.
-    */
-=======
-    /**
-     * Get comments related to designated activity items.
-     *
-     * Events: BeforeGetComments.
-     *
-     * @param array $ActivityIDs IDs of activity items.
      * @return Gdn_DataSet SQL results.
-     */
->>>>>>> bb141aee
+    */
     public function getComments($ActivityIDs) {
         $Result = $this->SQL
             ->select('c.*')
@@ -852,45 +690,22 @@
         return $Result;
     }
 
-<<<<<<< HEAD
    /**
     * Add a new activity item.
     *
     * Getting reworked for 2.1 so I'm cheating and skipping params for now. -mlr
     *
-    * @since 2.0.0
-    * @access public
     * @param int $ActivityUserID
     * @param string $ActivityType
     * @param string $Story
-    * @param int $RegardingUserID
+     * @param int|null $RegardingUserID
     * @param int $CommentActivityID
     * @param string $Route
-    * @param mixed $SendEmail
+     * @param string|bool $SendEmail
     * @return int ActivityID of item created.
     */
     public function add($ActivityUserID, $ActivityType, $Story = null, $RegardingUserID = null, $CommentActivityID = null, $Route = null, $SendEmail = '') {
-        static $ActivityTypes = array();
-
        // Get the ActivityTypeID & see if this is a notification.
-=======
-    /**
-     * Add a new activity item.
-     *
-     * Getting reworked for 2.1 so I'm cheating and skipping params for now. -mlr
-     *
-     * @param int $ActivityUserID
-     * @param string $ActivityType
-     * @param string $Story
-     * @param int|null $RegardingUserID
-     * @param int $CommentActivityID
-     * @param string $Route
-     * @param string|bool $SendEmail
-     * @return int ActivityID of item created.
-     */
-    public function add($ActivityUserID, $ActivityType, $Story = null, $RegardingUserID = null, $CommentActivityID = null, $Route = null, $SendEmail = '') {
-        // Get the ActivityTypeID & see if this is a notification.
->>>>>>> bb141aee
         $ActivityTypeRow = self::getActivityType($ActivityType);
         $Notify = val('Notify', $ActivityTypeRow, false);
 
@@ -901,30 +716,16 @@
             );
         }
 
-<<<<<<< HEAD
-        $Activity = array(
+        $Activity = [
           'ActivityUserID' => $ActivityUserID,
           'ActivityType' => $ActivityType,
           'Story' => $Story,
           'RegardingUserID' => $RegardingUserID,
           'Route' => $Route
-        );
+        ];
 
 
        // Massage $SendEmail to allow for only sending an email.
-        $QueueEmail = false;
-=======
-        $Activity = [
-            'ActivityUserID' => $ActivityUserID,
-            'ActivityType' => $ActivityType,
-            'Story' => $Story,
-            'RegardingUserID' => $RegardingUserID,
-            'Route' => $Route
-        ];
-
-
-        // Massage $SendEmail to allow for only sending an email.
->>>>>>> bb141aee
         if ($SendEmail === 'Only') {
             $SendEmail = '';
         } elseif ($SendEmail === 'QueueOnly') {
@@ -945,13 +746,8 @@
             $Activity['NotifyUserID'] = self::NOTIFY_PUBLIC;
         }
 
-<<<<<<< HEAD
        // Otherwise let the decision to email lie with the $Notify setting.
-        if ($SendEmail == 'Force' || $Notify) {
-=======
-        // Otherwise let the decision to email lie with the $Notify setting.
         if ($SendEmail === 'Force' || $Notify) {
->>>>>>> bb141aee
             $Activity['Emailed'] = self::SENT_PENDING;
         } elseif ($Notify) {
             $Activity['Emailed'] = self::SENT_PENDING;
@@ -977,7 +773,6 @@
         );
     }
 
-<<<<<<< HEAD
    /**
     * Get default notification preference for an activity type.
     *
@@ -990,24 +785,8 @@
     *  - Email: Email the notification.
     *  - NULL: True if either notification is true.
     *  - both: Return an array of (Popup, Email).
-    * @return bool
-    */
-=======
-    /**
-     * Get default notification preference for an activity type.
-     *
-     * @since 2.0.0
-     * @access public
-     * @param string $ActivityType
-     * @param array $Preferences
-     * @param string $Type One of the following:
-     *  - Popup: Popup a notification.
-     *  - Email: Email the notification.
-     *  - NULL: True if either notification is true.
-     *  - both: Return an array of (Popup, Email).
      * @return bool|bool[]
-     */
->>>>>>> bb141aee
+    */
     public static function notificationPreference($ActivityType, $Preferences, $Type = null) {
         if (is_numeric($Preferences)) {
             $User = Gdn::userModel()->getID($Preferences);
@@ -1042,7 +821,6 @@
         return $Preference;
     }
 
-<<<<<<< HEAD
    /**
     * Send notification.
     *
@@ -1050,19 +828,8 @@
     * @access public
     * @param int $ActivityID
     * @param array $Story
-    * @param string $Force
-    */
-=======
-    /**
-     * Send notification.
-     *
-     * @since 2.0.17
-     * @access public
-     * @param int $ActivityID
-     * @param array $Story
      * @param bool $Force
-     */
->>>>>>> bb141aee
+    */
     public function sendNotification($ActivityID, $Story = '', $Force = false) {
         $Activity = $this->getID($ActivityID);
         if (!$Activity) {
@@ -1220,13 +987,8 @@
 
         $Email->setEmailTemplate($emailTemplate);
 
-<<<<<<< HEAD
        // Fire an event for the notification.
-        $Notification = array('ActivityID' => $ActivityID, 'User' => $User, 'Email' => $Email, 'Route' => $Activity['Route'], 'Story' => $Activity['Story'], 'Headline' => $Activity['Headline'], 'Activity' => $Activity);
-=======
-        // Fire an event for the notification.
         $Notification = ['ActivityID' => $ActivityID, 'User' => $User, 'Email' => $Email, 'Route' => $Activity['Route'], 'Story' => $Activity['Story'], 'Headline' => $Activity['Headline'], 'Activity' => $Activity];
->>>>>>> bb141aee
         $this->EventArguments = $Notification;
         $this->fireEvent('BeforeSendNotification');
 
@@ -1258,18 +1020,12 @@
         }
         $Activity['Emailed'] = $Emailed;
         if ($ActivityID) {
-<<<<<<< HEAD
            // Save the emailed flag back to the activity.
-            $this->SQL->put('Activity', array('Emailed' => $Emailed), array('ActivityID' => $ActivityID));
-=======
-            // Save the emailed flag back to the activity.
             $this->SQL->put('Activity', ['Emailed' => $Emailed], ['ActivityID' => $ActivityID]);
->>>>>>> bb141aee
         }
         return true;
     }
 
-<<<<<<< HEAD
    /**
     * @var array The Notification Queue is used to stack up notifications to users. Ensures
     * that they only receive one notification about a single topic. For example:
@@ -1281,21 +1037,7 @@
     * should be cleared before it is used, and sending the queue will clear it
     * again.
     */
-    private $_NotificationQueue = array();
-=======
-    /**
-     * @var array The Notification Queue is used to stack up notifications to users. Ensures
-     * that they only receive one notification about a single topic. For example:
-     * if someone comments on a discussion that they started and they have
-     * bookmarked, it will only notify them about one or the other, not both.
-     *
-     * This code makes the assumption that the queue is used for one user action
-     * at a time. For example: a comment being added to a discussion. The queue
-     * should be cleared before it is used, and sending the queue will clear it
-     * again.
-     */
     private $_NotificationQueue = [];
->>>>>>> bb141aee
 
    /**
     * Clear notification queue.
@@ -1308,22 +1050,13 @@
         $this->_NotificationQueue = [];
     }
 
-<<<<<<< HEAD
    /**
     * Save a comment on an activity.
+     *
     * @param array $Comment
-    * @return int|bool
+     * @return int|bool|string
     * @since 2.1
     */
-=======
-    /**
-     * Save a comment on an activity.
-     *
-     * @param array $Comment
-     * @return int|bool|string
-     * @since 2.1
-     */
->>>>>>> bb141aee
     public function comment($Comment) {
         $Comment['InsertUserID'] = Gdn::session()->UserID;
         $Comment['DateInserted'] = Gdn_Format::toDateTime();
@@ -1355,7 +1088,6 @@
                 return SPAM;
             }
 
-<<<<<<< HEAD
            // Check for premoderation
             if (!GetValue('Approved', $Comment)) {
                 $Premoderation = QueueModel::Premoderate('ActivityComment', $Comment);
@@ -1364,13 +1096,6 @@
                 }
             } else {
                 unset($Comment['Approved']);
-=======
-            // Check for approval
-            $ApprovalRequired = checkRestriction('Vanilla.Approval.Require');
-            if ($ApprovalRequired && !val('Verified', Gdn::session()->User)) {
-                LogModel::insert('Pending', 'ActivityComment', $Comment);
-                return UNAPPROVED;
->>>>>>> bb141aee
             }
 
             $ID = $this->SQL->insert('ActivityComment', $Comment);
@@ -1506,10 +1231,6 @@
             if ($Force) {
                 $Preference = $Force;
             } else {
-<<<<<<< HEAD
-               //            $Preferences = Gdn_Format::Unserialize($User->Preferences);
-=======
->>>>>>> bb141aee
                 $ConfigPreference = c('Preferences.Email.'.$Activity->ActivityType, '0');
                 if ($ConfigPreference !== false) {
                     $Preference = val('Email.'.$Activity->ActivityType, $User->Preferences, $ConfigPreference);
@@ -1549,25 +1270,14 @@
         }
     }
 
-<<<<<<< HEAD
    /**
     * Queue an activity for saving later.
+     *
     * @param array $Data The data in the activity.
     * @param string|FALSE $Preference The name of the preference governing the activity.
     * @param array $Options Additional options for saving.
-    * @return type
-    */
-    public function queue($Data, $Preference = false, $Options = array()) {
-=======
-    /**
-     * Queue an activity for saving later.
-     *
-     * @param array $Data The data in the activity.
-     * @param string|FALSE $Preference The name of the preference governing the activity.
-     * @param array $Options Additional options for saving.
-     */
+    */
     public function queue($Data, $Preference = false, $Options = []) {
->>>>>>> bb141aee
         $this->_touch($Data);
         if (!isset($Data['NotifyUserID']) || !isset($Data['ActivityType'])) {
             throw new Exception('Data missing NotifyUserID and/or ActivityType', 400);
@@ -1676,13 +1386,8 @@
 
        // Make sure this activity isn't a duplicate.
         if (val('CheckRecord', $Options)) {
-<<<<<<< HEAD
            // Check to see if this record already notified so we don't notify multiple times.
-            $Where = arrayTranslate($Activity, array('NotifyUserID', 'RecordType', 'RecordID'));
-=======
-            // Check to see if this record already notified so we don't notify multiple times.
             $Where = arrayTranslate($Activity, ['NotifyUserID', 'RecordType', 'RecordID']);
->>>>>>> bb141aee
             $Where['DateUpdated >'] = Gdn_Format::toDateTime(strtotime('-2 days')); // index hint
 
             $CheckActivity = $this->SQL->getWhere(
@@ -1769,19 +1474,11 @@
                      }
 
 
-<<<<<<< HEAD
                     if (!GetValue('Approved', $Activity)) {
                         $Premoderation = QueueModel::Premoderate('Activity', $Activity);
                         if ($Premoderation) {
                             return UNAPPROVED;
                         }
-=======
-                    // Check for approval
-                    $ApprovalRequired = checkRestriction('Vanilla.Approval.Require');
-                    if ($ApprovalRequired && !val('Verified', Gdn::session()->User)) {
-                        LogModel::insert('Pending', 'Activity', $Activity);
-                        return UNAPPROVED;
->>>>>>> bb141aee
                     }
 
                 }
@@ -1857,20 +1554,9 @@
      * @param array $Options
      * @return array
      */
-<<<<<<< HEAD
-    public function mergeActivities($OldActivity, $NewActivity, $Options = array()) {
-        $GroupHeadlineFormat = val('GroupHeadlineFormat', $Options, $NewActivity['HeadlineFormat']);
-        $GroupStory = val('GroupStory', $Options, $NewActivity['Story']);
-
- //      decho($OldActivity, 'OldAct');
-
+    public function mergeActivities($OldActivity, $NewActivity, $Options = []) {
        // Group the two activities together.
-        $ActivityUserIDs = val('ActivityUserIDs', $OldActivity['Data'], array());
-=======
-    public function mergeActivities($OldActivity, $NewActivity, $Options = []) {
-        // Group the two activities together.
         $ActivityUserIDs = val('ActivityUserIDs', $OldActivity['Data'], []);
->>>>>>> bb141aee
         $ActivityUserCount = val('ActivityUserID_Count', $OldActivity['Data'], 0);
         array_unshift($ActivityUserIDs, $OldActivity['ActivityUserID']);
         if (($i = array_search($NewActivity['ActivityUserID'], $ActivityUserIDs)) !== false) {
@@ -1883,12 +1569,7 @@
             $ActivityUserCount++;
         }
 
-<<<<<<< HEAD
- //      decho($ActivityUserIDs, 'AIDs');
-
-=======
         $RegardingUserCount = 0;
->>>>>>> bb141aee
         if (val('RegardingUserID', $NewActivity)) {
             $RegardingUserIDs = val('RegardingUserIDs', $OldActivity['Data'], []);
             $RegardingUserCount = val('RegardingUserID_Count', $OldActivity['Data'], 0);
@@ -1939,8 +1620,7 @@
     protected function notifyWallComment($Comment, $WallPost) {
         $NotifyUser = Gdn::userModel()->getID($WallPost['ActivityUserID']);
 
-<<<<<<< HEAD
-        $Activity = array(
+        $Activity = [
          'ActivityType' => 'WallComment',
          'ActivityUserID' => $Comment['InsertUserID'],
          'Format' => $Comment['Format'],
@@ -1948,16 +1628,6 @@
          'RecordType' => 'ActivityComment',
          'RecordID' => $Comment['ActivityCommentID'],
          'RegardingUserID' => $WallPost['ActivityUserID'],
-=======
-        $Activity = [
-            'ActivityType' => 'WallComment',
-            'ActivityUserID' => $Comment['InsertUserID'],
-            'Format' => $Comment['Format'],
-            'NotifyUserID' => $WallPost['ActivityUserID'],
-            'RecordType' => 'ActivityComment',
-            'RecordID' => $Comment['ActivityCommentID'],
-            'RegardingUserID' => $WallPost['ActivityUserID'],
->>>>>>> bb141aee
             'Route' => userUrl($NotifyUser, ''),
          'Story' => $Comment['Body'],
             'HeadlineFormat' => t('HeadlineFormat.NotifyWallComment', '{ActivityUserID,User} commented on your <a href="{Url,url}">wall</a>.')
@@ -1974,8 +1644,7 @@
     protected function notifyWallPost($WallPost) {
         $NotifyUser = Gdn::userModel()->getID($WallPost['ActivityUserID']);
 
-<<<<<<< HEAD
-        $Activity = array(
+        $Activity = [
          'ActivityType' => 'WallPost',
          'ActivityUserID' => $WallPost['RegardingUserID'],
          'Format' => $WallPost['Format'],
@@ -1983,16 +1652,6 @@
          'RecordType' => 'Activity',
          'RecordID' => $WallPost['ActivityID'],
          'RegardingUserID' => $WallPost['ActivityUserID'],
-=======
-        $Activity = [
-            'ActivityType' => 'WallPost',
-            'ActivityUserID' => $WallPost['RegardingUserID'],
-            'Format' => $WallPost['Format'],
-            'NotifyUserID' => $WallPost['ActivityUserID'],
-            'RecordType' => 'Activity',
-            'RecordID' => $WallPost['ActivityID'],
-            'RegardingUserID' => $WallPost['ActivityUserID'],
->>>>>>> bb141aee
             'Route' => userUrl($NotifyUser, ''),
          'Story' => $WallPost['Story'],
             'HeadlineFormat' => t('HeadlineFormat.NotifyWallPost', '{ActivityUserID,User} posted on your <a href="{Url,url}">wall</a>.')
@@ -2080,7 +1739,7 @@
 
         $this->pruneAfter = $pruneAfter;
         return $this;
-    }
+        }
 
     /**
      * Prune old activities.
