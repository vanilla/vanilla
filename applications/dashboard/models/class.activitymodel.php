--- conflicted
+++ resolved
@@ -828,18 +828,6 @@
                 $Email->subject(sprintf(t('[%1$s] %2$s'), Gdn::config('Garden.Title'), $ActivityHeadline));
                 $Email->to($User);
 
-<<<<<<< HEAD
-		$url = externalUrl(val('Route', $Activity) == '' ? '/' : val('Route', $Activity));
-		$emailTemplate = $Email->getEmailTemplate()
-		    ->setButton($url, t('Check it out'))
-		    ->setTitle($ActivityHeadline);
-
-		if ($message = val('Story', $Activity)) {
-		    $emailTemplate->setMessage($message, true);
-		}
-
-		$Email->setEmailTemplate($emailTemplate);
-=======
                 $url = externalUrl(val('Route', $Activity) == '' ? '/' : val('Route', $Activity));
                 $emailTemplate = $Email->getEmailTemplate()
                     ->setButton($url, t('Check it out'))
@@ -850,7 +838,6 @@
                 }
 
                 $Email->setEmailTemplate($emailTemplate);
->>>>>>> 9b3ce04a
 
                 $Notification = array('ActivityID' => $ActivityID, 'User' => $User, 'Email' => $Email, 'Route' => $Activity->Route, 'Story' => $Story, 'Headline' => $ActivityHeadline, 'Activity' => $Activity);
                 $this->EventArguments = $Notification;
@@ -929,22 +916,9 @@
 
         // Build the email to send.
         $Email = new Gdn_Email();
-	$Email->subject(sprintf(t('[%1$s] %2$s'), c('Garden.Title'), Gdn_Format::plainText($Activity['Headline'])));
-	$Email->to($User);
-
-<<<<<<< HEAD
-	$url = externalUrl(val('Route', $Activity) == '' ? '/' : val('Route', $Activity));
-
-	$emailTemplate = $Email->getEmailTemplate()
-	    ->setButton($url, t('Check it out'))
-	    ->setTitle(Gdn_Format::plainText(val('Headline', $Activity)));
-
-	if ($message = val('Story', $Activity)) {
-	    $emailTemplate->setMessage($message, true);
-        }
-
-	$Email->setEmailTemplate($emailTemplate);
-=======
+        $Email->subject(sprintf(t('[%1$s] %2$s'), c('Garden.Title'), Gdn_Format::plainText($Activity['Headline'])));
+        $Email->to($User);
+
         $url = externalUrl(val('Route', $Activity) == '' ? '/' : val('Route', $Activity));
 
         $emailTemplate = $Email->getEmailTemplate()
@@ -956,7 +930,6 @@
         }
 
         $Email->setEmailTemplate($emailTemplate);
->>>>>>> 9b3ce04a
 
         // Fire an event for the notification.
         $Notification = array('ActivityID' => $ActivityID, 'User' => $User, 'Email' => $Email, 'Route' => $Activity['Route'], 'Story' => $Activity['Story'], 'Headline' => $Activity['Headline'], 'Activity' => $Activity);
@@ -1208,17 +1181,6 @@
                 $Email = new Gdn_Email();
                 $Email->subject(sprintf(t('[%1$s] %2$s'), Gdn::config('Garden.Title'), $ActivityHeadline));
                 $Email->to($User);
-<<<<<<< HEAD
-		$url = externalUrl(val('Route', $Activity) == '' ? '/' : val('Route', $Activity));
-
-		$emailTemplate = $Email->getEmailTemplate()
-		    ->setButton($url, t('Check it out'))
-		    ->setTitle(Gdn_Format::plainText(val('Headline', $Activity)));
-		if ($message = val('Story', $Activity)) {
-		    $emailTemplate->setMessage($message, true);
-		}
-		$Email->setEmailTemplate($emailTemplate);
-=======
                 $url = externalUrl(val('Route', $Activity) == '' ? '/' : val('Route', $Activity));
 
                 $emailTemplate = $Email->getEmailTemplate()
@@ -1228,7 +1190,6 @@
                     $emailTemplate->setMessage($message, true);
                 }
                 $Email->setEmailTemplate($emailTemplate);
->>>>>>> 9b3ce04a
 
                 if (!array_key_exists($User->UserID, $this->_NotificationQueue)) {
                     $this->_NotificationQueue[$User->UserID] = array();
