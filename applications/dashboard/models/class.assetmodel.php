<?php if (!defined('APPLICATION')) exit();

/**
 * Contains functions for combining javascript and css files.
 *
 * Events:
 * - AssetModel_StyleCss_Handler(...)
 *
 * @author Todd Burry <todd@vanillaforums.com>
 * @copyright 2003 Vanilla Forums, Inc
 * @license http://www.opensource.org/licenses/gpl-2.0.php GPL
 * @package Garden
 * @since 2.1
 */

class AssetModel extends Gdn_Model {
   protected $_CssFiles = array();

   public $UrlPrefix = '';

   public function AddCssFile($Filename, $Folder = FALSE, $Options = FALSE) {
      if (is_string($Options)) {
         $Options = array('Css' => $Options);
      }
      $this->_CssFiles[] = array($Filename, $Folder, $Options);
   }

   public function ServeCss($ThemeType, $Filename) {
      // Split the filename into filename and etag.
      if (preg_match('`([\w_-]+?)-(\w+).css$`', $Filename, $Matches)) {
         $Basename = $Matches[1];
         $ETag = $Matches[2];
      } else {
         throw NotFoundException();
      }

      $Basename = ucfirst($Basename);

      $this->EventArguments['Basename'] = $Basename;
      $this->EventArguments['ETag'] = $ETag;
      $this->FireEvent('BeforeServeCss');

      if (function_exists('header_remove')) {
         header_remove('Set-Cookie');
      }

      safeHeader("Content-Type: text/css");
      if (!in_array($Basename, array('Style', 'Admin'))) {
         safeHeader("HTTP/1.0 404", TRUE, 404);

         echo "/* Could not find $Basename/$ETag */";
         die();
      }

      $RequestETags = GetValue('HTTP_IF_NONE_MATCH', $_SERVER);
      if (get_magic_quotes_gpc())
         $RequestETags = stripslashes($RequestETags);
      $RequestETags = explode(',', $RequestETags);
      foreach ($RequestETags as $RequestETags) {
         if ($RequestETags == $ETag) {
            safeHeader("HTTP/1.0 304", TRUE, 304);
            die();
         }
      }

      safeHeader("Cache-Control:public, max-age=14400");

      $CurrentETag = self::ETag();
      safeHeader("ETag: $CurrentETag");

      $CachePath = PATH_CACHE.'/css/'.CLIENT_NAME.'-'.$ThemeType.'-'.strtolower($Basename)."-$CurrentETag.css";

      if (!Debug() && file_exists($CachePath)) {
         readfile($CachePath);
         die();
      }

      // Include minify...
      set_include_path(PATH_LIBRARY."/vendors/Minify/lib".PATH_SEPARATOR.get_include_path());
      require_once PATH_LIBRARY."/vendors/Minify/lib/Minify/CSS.php";

      ob_start();
      echo "/* CSS generated for etag: $CurrentETag.\n *\n";

      $Paths = $this->GetCssFiles($ThemeType, $Basename, $ETag, $NotFound);

      // First, do a pass through the files to generate some information.
      foreach ($Paths as $Info) {
         list($Path, $UrlPath) = $Info;

         echo " * $UrlPath\n";
      }

      // Echo the paths that weren't found to help debugging.
      foreach ($NotFound as $Info) {
         list($Filename, $Folder) = $Info;

         echo " * $Folder/$Filename NOT FOUND.\n";
      }

      echo " */\n\n";

      // Now that we have all of the paths we want to serve them.
      foreach ($Paths as $Info) {
         list($Path, $UrlPath, $Options) = $Info;

         echo "/* File: $UrlPath */\n";

         $Css = GetValue('Css', $Options);
         if (!$Css) {
            $Css = file_get_contents($Path);
         }

         $Css = Minify_CSS::minify($Css, array(
               'preserveComments' => TRUE,
               'prependRelativePath' => $this->UrlPrefix.Asset(dirname($UrlPath).'/'),
               'currentDir' => dirname($Path),
               'minify' => TRUE
         ));
         echo $Css;

         echo "\n\n";
      }

      // Create a cached copy of the file.
      $Css = ob_get_flush();
      if (!file_exists(dirname($CachePath)))
         mkdir(dirname($CachePath), 0775, TRUE);
      file_put_contents($CachePath, $Css);
   }

   public function GetCssFiles($ThemeType, $Basename, $ETag, &$NotFound = NULL) {
      $NotFound = array();

      // Gather all of the css paths.
      switch ($Basename) {
         case 'Style':
            $this->_CssFiles = array(
               array('style.css', 'dashboard', array('Sort' => -10)));
            break;
         case 'Admin':
            $this->_CssFiles = array(
                array('admin.css', 'dashboard', array('Sort' => -10)));
            break;
         default:
            $this->_CssFiles = array();
      }

      // Throw an event so that plugins can add their css too.
      $this->EventArguments['ETag'] = $ETag;
      $this->EventArguments['ThemeType'] = $ThemeType;
      $this->FireEvent($Basename.'Css');

      // Include theme customizations last so that they override everything else.
      switch ($Basename) {
         case 'Style':
            $this->AddCssFile('custom.css', FALSE, array('Sort' => 10));

            if ($ThemeType == 'desktop' && Gdn::Controller()->Theme && Gdn::Controller()->ThemeOptions) {
               $Filenames = GetValueR('Styles.Value', Gdn::Controller()->ThemeOptions);
               if (is_string($Filenames) && $Filenames != '%s')
                  $this->AddCssFile(ChangeBasename('custom.css', $Filenames), FALSE, array('Sort' => 11));
            }

            break;
         case 'Admin':
            $this->AddCssFile('customadmin.css', FALSE, array('Sort' => 10));
            break;
      }

		$this->FireEvent('AfterGetCssFiles');

      // Hunt the css files down.
      $Paths = array();
      foreach ($this->_CssFiles as $Info) {
         $Filename = $Info[0];
         $Folder = GetValue(1, $Info);
         $Options = GetValue(2, $Info);
         $Css = GetValue('Css', $Options);

         if ($Css) {
            // Add some literal Css.
            $Paths[] = array(FALSE, $Folder, $Options);
         } else {
<<<<<<< HEAD
            list($Path, $UrlPath) = self::CssPath($Filename, $Folder, $ThemeType);
=======
            list($Path, $UrlPath) = self::CssPath($ThemeType, $Filename, $Folder);
>>>>>>> 1614576f
            if ($Path) {
               $Paths[] = array($Path, $UrlPath, $Options);
            } else {
               $NotFound[] = array($Filename, $Folder, $Options);
            }
         }
      }

      // Sort the paths.
      usort($Paths, array('AssetModel', '_ComparePath'));

      return $Paths;
   }

   protected function _ComparePath($A, $B) {
      $SortA = GetValue('Sort', $A[2], 0);
      $SortB = GetValue('Sort', $B[2], 0);

      if ($SortA == $SortB)
         return 0;
      if ($SortA > $SortB)
         return 1;
      return -1;
   }

<<<<<<< HEAD
   public static function CssPath($Filename, $Folder, $ThemeType = FALSE) {
      if (!$ThemeType)
         $ThemeType = IsMobile() ? 'mobile' : 'desktop';

=======
   public static function CssPath($ThemeType, $Filename, $Folder) {
>>>>>>> 1614576f
      // 1. Check for a url.
      if (IsUrl($Filename)) {
         return array($Filename, $Filename);
      }

      // 2. Check for a full path.
      if (strpos($Filename, '/') !== FALSE) {
         $Filename = '/'.ltrim($Filename, '/');
         $Path = PATH_ROOT.$Filename;
         if (file_exists($Path))
            return array($Path, $Filename);
         else
            return FALSE;
      }

      // 3. Check the theme.
      if ($Theme = Gdn::ThemeManager()->ThemeFromType($ThemeType)) {
         $Paths[] = array(PATH_THEMES."/$Theme/design/$Filename", "/themes/$Theme/design/$Filename");
      }

      if ($Folder) {
         // 4. Check static, a plugin or application.
         if (in_array($Folder, array('resources', 'static'))) {
            $path = "/resources/css/$Filename";
            $Paths[] = array(PATH_ROOT.$path, $path);
         } elseif (StringBeginsWith($Folder, 'plugins/')) {
            $Folder = substr($Folder, strlen('plugins/'));
            $Paths[] = array(PATH_PLUGINS."/$Folder/design/$Filename", "/plugins/$Folder/design/$Filename");
            $Paths[] = array(PATH_PLUGINS."/$Folder/$Filename", "/plugins/$Folder/$Filename");
         } else {
            $Paths[] = array(PATH_APPLICATIONS."/$Folder/design/$Filename", "/applications/$Folder/design/$Filename");
         }
      }

      // 5. Check the default.
      if ($Folder != 'dashboard')
         $Paths[] = array(PATH_APPLICATIONS.'/dashboard/design/$Filename', "/applications/dashboard/design/$Filename");

      foreach ($Paths as $Info) {
         if (file_exists($Info[0]))
            return $Info;
      }

      return FALSE;
   }

   /** Generate an e-tag for the application from the versions of all of its enabled applications/plugins. **/
   public static function ETag() {
      $Data = array();
      $Data['vanilla-core-'.APPLICATION_VERSION] = TRUE;

      $Plugins = Gdn::PluginManager()->EnabledPlugins();
      foreach ($Plugins as $Info) {
         $Data[strtolower("{$Info['Index']}-plugin-{$Info['Version']}")] = TRUE;
      }
//      echo(Gdn_Upload::FormatFileSize(strlen(serialize($Plugins))));
//      decho($Plugins);

      $Applications = Gdn::ApplicationManager()->EnabledApplications();
      foreach ($Applications as $Info) {
         $Data[strtolower("{$Info['Index']}-app-{$Info['Version']}")] = TRUE;
      }

      // Add the desktop theme version.
      $Info = Gdn::ThemeManager()->GetThemeInfo(Gdn::ThemeManager()->DesktopTheme());
      if (!empty($Info)) {
         $Version = GetValue('Version', $Info, 'v0');
         $Data[strtolower("{$Info['Index']}-theme-{$Version}")] = TRUE;

         if (Gdn::Controller()->Theme && Gdn::Controller()->ThemeOptions) {
            $Filenames = GetValueR('Styles.Value', Gdn::Controller()->ThemeOptions);
            $Data[$Filenames] = TRUE;
         }
      }

      // Add the mobile theme version.
      $Info = Gdn::ThemeManager()->GetThemeInfo(Gdn::ThemeManager()->MobileTheme());
      if (!empty($Info)) {
         $Version = GetValue('Version', $Info, 'v0');
         $Data[strtolower("{$Info['Index']}-theme-{$Version}")] = TRUE;
      }

      Gdn::PluginManager()->EventArguments['ETagData'] =& $Data;

      $Suffix = '';
      Gdn::PluginManager()->EventArguments['Suffix'] =& $Suffix;
      Gdn::PluginManager()->FireAs('AssetModel')->FireEvent('GenerateETag');
      unset(Gdn::PluginManager()->EventArguments['ETagData']);

      ksort($Data);
      $Result = substr(md5(implode(',', array_keys($Data))), 0, 8).$Suffix;
//      decho($Data);
//      die();
      return $Result;
   }
}<|MERGE_RESOLUTION|>--- conflicted
+++ resolved
@@ -182,11 +182,7 @@
             // Add some literal Css.
             $Paths[] = array(FALSE, $Folder, $Options);
          } else {
-<<<<<<< HEAD
-            list($Path, $UrlPath) = self::CssPath($Filename, $Folder, $ThemeType);
-=======
             list($Path, $UrlPath) = self::CssPath($ThemeType, $Filename, $Folder);
->>>>>>> 1614576f
             if ($Path) {
                $Paths[] = array($Path, $UrlPath, $Options);
             } else {
@@ -212,14 +208,10 @@
       return -1;
    }
 
-<<<<<<< HEAD
-   public static function CssPath($Filename, $Folder, $ThemeType = FALSE) {
+   public static function CssPath($ThemeType, $Filename, $Folder) {
       if (!$ThemeType)
          $ThemeType = IsMobile() ? 'mobile' : 'desktop';
 
-=======
-   public static function CssPath($ThemeType, $Filename, $Folder) {
->>>>>>> 1614576f
       // 1. Check for a url.
       if (IsUrl($Filename)) {
          return array($Filename, $Filename);
