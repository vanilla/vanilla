<<<<<<< HEAD
<?php if (!defined('APPLICATION')) {
    exit();
      }
/*
Copyright 2008, 2009 Vanilla Forums Inc.
This file is part of Garden.
Garden is free software: you can redistribute it and/or modify it under the terms of the GNU General Public License as published by the Free Software Foundation, either version 3 of the License, or (at your option) any later version.
Garden is distributed in the hope that it will be useful, but WITHOUT ANY WARRANTY; without even the implied warranty of MERCHANTABILITY or FITNESS FOR A PARTICULAR PURPOSE. See the GNU General Public License for more details.
You should have received a copy of the GNU General Public License along with Garden.  If not, see <http://www.gnu.org/licenses/>.
Contact Vanilla Forums Inc. at support [at] vanillaforums [dot] com
*/

/**
 * Object for exporting other database structures into a format that can be imported.
 * @see Gdn_ImportModel
 */
class ExportModel {
    const COMMENT = '//';
    const DELIM = ',';
    const ESCAPE = '\\';
    const NEWLINE = "\n";
    const NULL = '\N';
    const QUOTE = '"';
    
    /**
     * Create the export file and begin the export.
     * @param string $Path The path to the export file.
     * @param string $Source The source program that created the export. This may be used by the import routine to do additional processing.
     */
    public function BeginExport($Path, $Source = '') {
        $this->BeginTime = microtime(true);
        $TimeStart = list($sm, $ss) = explode(' ', microtime());
        
=======
<?php
/**
 * For exporting other database structures into a format that can be imported.
 *
 * @copyright 2009-2015 Vanilla Forums Inc.
 * @license http://www.opensource.org/licenses/gpl-2.0.php GNU GPL v2
 * @package Dashboard
 * @since 2.1
 */

/**
 * Export handler.
 *
 * @see Gdn_ImportModel
 */
class ExportModel {

    /** Comment character to use in export. */
    const COMMENT = '//';

    /** Delimiter character to use in export. */
    const DELIM = ',';

    /** Escape character to use in export. */
    const ESCAPE = '\\';

    /** Newline character to use in export. */
    const NEWLINE = "\n";

    /** Null character to use in export. */
    const NULL = '\N';

    /** Quote character to use in export. */
    const QUOTE = '"';

    /** @var object|null File pointer. */
    protected $_File = null;

    /** @var object|null PDO connection. */
    protected $_PDO = null;

    /** @var bool Whether or not to use compression when creating the file.  */
    public $UseCompression = true;

    /** @var string The database prefix that ExportTable() it will replace :_ with in a query string. */
    public $Prefix = '';

    /** @var array Data format we support exporting. */
    protected $_Structures = array(
        'Category' => array('CategoryID' => 'int', 'Name' => 'varchar(30)', 'Description' => 'varchar(250)', 'ParentCategoryID' => 'int', 'DateInserted' => 'datetime', 'InsertUserID' => 'int', 'DateUpdated' => 'datetime', 'UpdateUserID' => 'int'),
        'Comment' => array('CommentID' => 'int', 'DiscussionID' => 'int', 'DateInserted' => 'datetime', 'InsertUserID' => 'int', 'DateUpdated' => 'datetime', 'UpdateUserID' => 'int', 'Format' => 'varchar(20)', 'Body' => 'text', 'Score' => 'float'),
        'Conversation' => array('ConversationID' => 'int', 'FirstMessageID' => 'int', 'DateInserted' => 'datetime', 'InsertUserID' => 'int', 'DateUpdated' => 'datetime', 'UpdateUserID' => 'int'),
        'ConversationMessage' => array('MessageID' => 'int', 'ConversationID' => 'int', 'Body' => 'text', 'InsertUserID' => 'int', 'DateInserted' => 'datetime'),
        'Discussion' => array('DiscussionID' => 'int', 'Name' => 'varchar(100)', 'CategoryID' => 'int', 'Body' => 'text', 'Format' => 'varchar(20)', 'DateInserted' => 'datetime', 'InsertUserID' => 'int', 'DateUpdated' => 'datetime', 'UpdateUserID' => 'int', 'Score' => 'float', 'Announce' => 'tinyint', 'Closed' => 'tinyint', 'Announce' => 'tinyint'),
        'Role' => array('RoleID' => 'int', 'Name' => 'varchar(100)', 'Description' => 'varchar(200)'),
        'UserConversation' => array('UserID' => 'int', 'ConversationID' => 'int', 'LastMessageID' => 'int'),
        'User' => array('UserID' => 'int', 'Name' => 'varchar(20)', 'Email' => 'varchar(200)', 'Password' => 'varbinary(34)', 'Gender' => array('u', 'm', 'f'), 'Score' => 'float'),
        'UserRole' => array('UserID' => 'int', 'RoleID' => 'int')
    );

    /**
     * Create the export file and begin the export.
     *
     * @param string $Path The path to the export file.
     * @param string $Source The source program that created the export. This may be used by the import routine to do additional processing.
     */
    public function beginExport($Path, $Source = '') {
        $this->BeginTime = microtime(true);
        $TimeStart = list($sm, $ss) = explode(' ', microtime());

>>>>>>> 0aed7e80
        if ($this->UseCompression && function_exists('gzopen')) {
            $fp = gzopen($Path, 'wb');
        } else {
            $fp = fopen($Path, 'wb');
        }
        $this->_File = $fp;
<<<<<<< HEAD
        
=======

>>>>>>> 0aed7e80
        fwrite($fp, 'Vanilla Export: '.$this->Version());
        if ($Source) {
            fwrite($fp, self::DELIM.' Source: '.$Source);
        }
        fwrite($fp, self::NEWLINE.self::NEWLINE);
        $this->Comment('Exported Started: '.date('Y-m-d H:i:s'));
    }
<<<<<<< HEAD
    
    /**
     * Write a comment to the export file.
     * @param string $Message The message to write.
     * @param bool $Echo Whether or not to echo the message in addition to writing it to the file.
     */
    public function Comment($Message, $Echo = true) {
=======

    /**
     * Write a comment to the export file.
     *
     * @param string $Message The message to write.
     * @param bool $Echo Whether or not to echo the message in addition to writing it to the file.
     */
    public function comment($Message, $Echo = true) {
>>>>>>> 0aed7e80
        fwrite($this->_File, self::COMMENT.' '.str_replace(self::NEWLINE, self::NEWLINE.self::COMMENT.' ', $Message).self::NEWLINE);
        if ($Echo) {
            echo $Message, "\n";
        }
    }
<<<<<<< HEAD
    
    /**
     * End the export and close the export file. This method must be called if BeginExport() has been called or else the export file will not be closed.
     */
    public function EndExport() {
=======

    /**
     * End the export and close the export file.
     *
     * This method must be called if BeginExport() has been called or else the export file will not be closed.
     */
    public function endExport() {
>>>>>>> 0aed7e80
        $this->EndTime = microtime(true);
        $this->TotalTime = $this->EndTime - $this->BeginTime;
        $m = floor($this->TotalTime / 60);
        $s = $this->TotalTime - $m * 60;
<<<<<<< HEAD
        
        $this->Comment('Exported Completed: '.date('Y-m-d H:i:s').sprintf(', Elapsed Time: %02d:%02.2f', $m, $s));
        
=======

        $this->Comment('Exported Completed: '.date('Y-m-d H:i:s').sprintf(', Elapsed Time: %02d:%02.2f', $m, $s));

>>>>>>> 0aed7e80
        if ($this->UseCompression && function_exists('gzopen')) {
            gzclose($this->_File);
        } else {
            fclose($this->_File);
        }
    }
<<<<<<< HEAD
    
    protected $_File = null;
    
    protected $_PDO = null;
    /**
     * Gets or sets the PDO connection to the database.
=======

    /**
     * Gets or sets the PDO connection to the database.
     *
>>>>>>> 0aed7e80
     * @param mixed $DsnOrPDO One of the following:
     *  - <b>String</b>: The dsn to the database.
     *  - <b>PDO</b>: An existing connection to the database.
     *  - <b>Null</b>: The PDO connection will not be set.
<<<<<<< HEAD
     *  @param string $Username The username for the database if a dsn is specified.
     *  @param string $Password The password for the database if a dsn is specified.
     *  @return PDO The current database connection.
     */
    public function PDO($DsnOrPDO = null, $Username = null, $Password = null) {
=======
     * @param string $Username The username for the database if a dsn is specified.
     * @param string $Password The password for the database if a dsn is specified.
     * @return PDO The current database connection.
     */
    public function pDO($DsnOrPDO = null, $Username = null, $Password = null) {
>>>>>>> 0aed7e80
        if (!is_null($DsnOrPDO)) {
            if ($DsnOrPDO instanceof PDO) {
                $this->_PDO = $DsnOrPDO;
            } else {
                $this->_PDO = new PDO($DsnOrPDO, $Username, $Password);
                if (strncasecmp($DsnOrPDO, 'mysql', 5) == 0) {
                    $this->_PDO->exec('set names utf8');
                }
            }
        }
        return $this->_PDO;
    }
<<<<<<< HEAD
    
    /**
     * Export a table to the export file.
=======

    /**
     * Export a table to the export file.
     *
>>>>>>> 0aed7e80
     * @param string $TableName the name of the table to export. This must correspond to one of the accepted vanilla tables.
     * @param mixed $Query The query that will fetch the data for the export this can be one of the following:
     *  - <b>String</b>: Represents a string of sql to execute.
     *  - <b>PDOStatement</b>: Represents an already executed query resultset.
     *  - <b>Array</b>: Represents an array of associative arrays or objects containing the data in the export.
<<<<<<< HEAD
     *  @param array $Mappings Specifies mappings, if any, between the source and the export where the keys represent the export columns and the values represent the source columns.
     *  For a list of the export tables and columns see $this->Structure().
     */
    public function ExportTable($TableName, $Query, $Mappings = array()) {
        $fp = $this->_File;
        
        // Make sure the table is valid for export.
        if (!array_key_exists($TableName, $this->_Structures)) {
            $this->Comment("Error: $TableName is not a valid export."
                ." The valid tables for export are ". implode(", ", array_keys($this->_Structures)));
=======
     * @param array $Mappings Specifies mappings, if any, between the source and the export where the keys represent the export columns and the values represent the source columns.
     *  For a list of the export tables and columns see $this->Structure().
     */
    public function exportTable($TableName, $Query, $Mappings = array()) {
        $fp = $this->_File;

        // Make sure the table is valid for export.
        if (!array_key_exists($TableName, $this->_Structures)) {
            $this->Comment("Error: $TableName is not a valid export."
                ." The valid tables for export are ".implode(", ", array_keys($this->_Structures)));
>>>>>>> 0aed7e80
            fwrite($fp, self::NEWLINE);
            return;
        }
        $Structure = $this->_Structures[$TableName];
<<<<<<< HEAD
        
        // Start with the table name.
        fwrite($fp, 'Table: '.$TableName.self::NEWLINE);
        
=======

        // Start with the table name.
        fwrite($fp, 'Table: '.$TableName.self::NEWLINE);

>>>>>>> 0aed7e80
        // Get the data for the query.
        if (is_string($Query)) {
            $Query = str_replace(':_', $this->Prefix, $Query); // replace prefix.
            $Data = $this->PDO()->query($Query, PDO::FETCH_ASSOC);
        } elseif ($Query instanceof PDOStatement) {
            $Data = $Query;
        }
<<<<<<< HEAD
        
        // Set the search and replace to escape strings.
        $EscapeSearch = array(self::ESCAPE, self::DELIM, self::NEWLINE, self::QUOTE); // escape must go first
        $EscapeReplace = array(self::ESCAPE.self::ESCAPE, self::ESCAPE.self::DELIM, self::ESCAPE.self::NEWLINE, self::ESCAPE.self::QUOTE);
        
        // Write the column header.
        fwrite($fp, implode(self::DELIM, array_keys($Structure)).self::NEWLINE);
        
=======

        // Set the search and replace to escape strings.
        $EscapeSearch = array(self::ESCAPE, self::DELIM, self::NEWLINE, self::QUOTE); // escape must go first
        $EscapeReplace = array(self::ESCAPE.self::ESCAPE, self::ESCAPE.self::DELIM, self::ESCAPE.self::NEWLINE, self::ESCAPE.self::QUOTE);

        // Write the column header.
        fwrite($fp, implode(self::DELIM, array_keys($Structure)).self::NEWLINE);

>>>>>>> 0aed7e80
        // Loop through the data and write it to the file.
        foreach ($Data as $Row) {
            $Row = (array)$Row;
            $First = true;
<<<<<<< HEAD
            
=======

>>>>>>> 0aed7e80
            // Loop through the columns in the export structure and grab their values from the row.
            $ExRow = array();
            foreach ($Structure as $Field => $Type) {
                // Get the value of the export.
                if (array_key_exists($Field, $Row)) {
                    // The column has an exact match in the export.
                    $Value = $Row[$Field];
                } elseif (array_key_exists($Field, $Mappings)) {
                    // The column is mapped.
                    $Value = $Row[$Mappings[$Field]];
                } else {
                    $Value = null;
                }
                // Format the value for writing.
                if (is_null($Value)) {
                    $Value = self::NULL;
                } elseif (is_numeric($Value)) {
                    // Do nothing, formats as is.
                } elseif (is_string($Value)) {
                    //if(mb_detect_encoding($Value) != 'UTF-8')
                    //   $Value = utf8_encode($Value);
<<<<<<< HEAD
                    
=======

>>>>>>> 0aed7e80
                    $Value = self::QUOTE
                        .str_replace($EscapeSearch, $EscapeReplace, $Value)
                        .self::QUOTE;
                } elseif (is_bool($Value)) {
                    $Value = $Value ? 1 : 0;
                } else {
                    // Unknown format.
                    $Value = self::NULL;
                }
<<<<<<< HEAD
                
=======

>>>>>>> 0aed7e80
                $ExRow[] = $Value;
            }
            // Write the data.
            fwrite($fp, implode(self::DELIM, $ExRow));
            // End the record.
            fwrite($fp, self::NEWLINE);
        }
<<<<<<< HEAD
        
        // Write an empty line to signify the end of the table.
        fwrite($fp, self::NEWLINE);
        
=======

        // Write an empty line to signify the end of the table.
        fwrite($fp, self::NEWLINE);

>>>>>>> 0aed7e80
        if ($Data instanceof PDOStatement) {
            $Data->closeCursor();
        }
    }
<<<<<<< HEAD
    
    /**
     * @var string The database prefix. When you pass a sql string to ExportTable() it will replace occurances of :_ with this property.
     * @see vnExport::ExportTable()
     */
    public $Prefix = '';
    
    protected $_Structures = array(
        'Category' => array('CategoryID' => 'int', 'Name' => 'varchar(30)', 'Description' => 'varchar(250)', 'ParentCategoryID' => 'int', 'DateInserted' => 'datetime', 'InsertUserID' => 'int', 'DateUpdated' => 'datetime', 'UpdateUserID' => 'int'),
        'Comment' => array('CommentID' => 'int', 'DiscussionID' => 'int', 'DateInserted' => 'datetime', 'InsertUserID' => 'int', 'DateUpdated' => 'datetime', 'UpdateUserID' => 'int', 'Format' => 'varchar(20)', 'Body' => 'text', 'Score' => 'float'),
        'Conversation' => array('ConversationID' => 'int', 'FirstMessageID' => 'int', 'DateInserted' => 'datetime', 'InsertUserID' => 'int', 'DateUpdated' => 'datetime', 'UpdateUserID' => 'int'),
        'ConversationMessage' => array('MessageID' => 'int', 'ConversationID' => 'int', 'Body' => 'text', 'InsertUserID' => 'int', 'DateInserted' => 'datetime'),
        'Discussion' => array('DiscussionID' => 'int', 'Name' => 'varchar(100)', 'CategoryID' => 'int', 'Body' => 'text', 'Format' => 'varchar(20)', 'DateInserted' => 'datetime', 'InsertUserID' => 'int', 'DateUpdated' => 'datetime', 'UpdateUserID' => 'int', 'Score' => 'float', 'Announce' => 'tinyint', 'Closed' => 'tinyint', 'Announce' => 'tinyint'),
        'Role' => array('RoleID' => 'int', 'Name' => 'varchar(100)', 'Description' => 'varchar(200)'),
        'UserConversation' => array('UserID' => 'int', 'ConversationID' => 'int', 'LastMessageID' => 'int'),
        'User' => array('UserID' => 'int', 'Name' => 'varchar(20)', 'Email' => 'varchar(200)', 'Password' => 'varbinary(34)', 'Gender' => array('u', 'm', 'f'), 'Score' => 'float'),
        'UserRole' => array('UserID' => 'int', 'RoleID' => 'int')
        );
=======



>>>>>>> 0aed7e80
    /**
     * Returns an array of all the expected export tables and expected columns in the exports.
     * When exporting tables using ExportTable() all of the columns in this structure will always be exported in the order here, regardless of how their order in the query.
     * @return array
     * @see vnExport::ExportTable()
     */
<<<<<<< HEAD
    public function Structures() {
        return $this->_Structures;
    }
    
    /**
     * @var bool Whether or not to use compression when creating the file.
     */
    public $UseCompression = true;
    
=======
    public function structures() {
        return $this->_Structures;
    }

>>>>>>> 0aed7e80
    /**
     * Returns the version of export file that will be created with this export.
     * The version is used when importing to determine the format of this file.
     * @return string
     */
<<<<<<< HEAD
    public function Version() {
=======
    public function version() {
>>>>>>> 0aed7e80
        return '1.0';
    }
}<|MERGE_RESOLUTION|>--- conflicted
+++ resolved
@@ -1,38 +1,3 @@
-<<<<<<< HEAD
-<?php if (!defined('APPLICATION')) {
-    exit();
-      }
-/*
-Copyright 2008, 2009 Vanilla Forums Inc.
-This file is part of Garden.
-Garden is free software: you can redistribute it and/or modify it under the terms of the GNU General Public License as published by the Free Software Foundation, either version 3 of the License, or (at your option) any later version.
-Garden is distributed in the hope that it will be useful, but WITHOUT ANY WARRANTY; without even the implied warranty of MERCHANTABILITY or FITNESS FOR A PARTICULAR PURPOSE. See the GNU General Public License for more details.
-You should have received a copy of the GNU General Public License along with Garden.  If not, see <http://www.gnu.org/licenses/>.
-Contact Vanilla Forums Inc. at support [at] vanillaforums [dot] com
-*/
-
-/**
- * Object for exporting other database structures into a format that can be imported.
- * @see Gdn_ImportModel
- */
-class ExportModel {
-    const COMMENT = '//';
-    const DELIM = ',';
-    const ESCAPE = '\\';
-    const NEWLINE = "\n";
-    const NULL = '\N';
-    const QUOTE = '"';
-    
-    /**
-     * Create the export file and begin the export.
-     * @param string $Path The path to the export file.
-     * @param string $Source The source program that created the export. This may be used by the import routine to do additional processing.
-     */
-    public function BeginExport($Path, $Source = '') {
-        $this->BeginTime = microtime(true);
-        $TimeStart = list($sm, $ss) = explode(' ', microtime());
-        
-=======
 <?php
 /**
  * For exporting other database structures into a format that can be imported.
@@ -41,7 +6,7 @@
  * @license http://www.opensource.org/licenses/gpl-2.0.php GNU GPL v2
  * @package Dashboard
  * @since 2.1
- */
+*/
 
 /**
  * Export handler.
@@ -70,7 +35,7 @@
 
     /** @var object|null File pointer. */
     protected $_File = null;
-
+    
     /** @var object|null PDO connection. */
     protected $_PDO = null;
 
@@ -102,19 +67,14 @@
     public function beginExport($Path, $Source = '') {
         $this->BeginTime = microtime(true);
         $TimeStart = list($sm, $ss) = explode(' ', microtime());
-
->>>>>>> 0aed7e80
+        
         if ($this->UseCompression && function_exists('gzopen')) {
             $fp = gzopen($Path, 'wb');
         } else {
             $fp = fopen($Path, 'wb');
         }
         $this->_File = $fp;
-<<<<<<< HEAD
-        
-=======
-
->>>>>>> 0aed7e80
+        
         fwrite($fp, 'Vanilla Export: '.$this->Version());
         if ($Source) {
             fwrite($fp, self::DELIM.' Source: '.$Source);
@@ -122,93 +82,52 @@
         fwrite($fp, self::NEWLINE.self::NEWLINE);
         $this->Comment('Exported Started: '.date('Y-m-d H:i:s'));
     }
-<<<<<<< HEAD
     
     /**
      * Write a comment to the export file.
+     *
      * @param string $Message The message to write.
      * @param bool $Echo Whether or not to echo the message in addition to writing it to the file.
      */
-    public function Comment($Message, $Echo = true) {
-=======
-
-    /**
-     * Write a comment to the export file.
-     *
-     * @param string $Message The message to write.
-     * @param bool $Echo Whether or not to echo the message in addition to writing it to the file.
-     */
     public function comment($Message, $Echo = true) {
->>>>>>> 0aed7e80
         fwrite($this->_File, self::COMMENT.' '.str_replace(self::NEWLINE, self::NEWLINE.self::COMMENT.' ', $Message).self::NEWLINE);
         if ($Echo) {
             echo $Message, "\n";
         }
     }
-<<<<<<< HEAD
-    
-    /**
-     * End the export and close the export file. This method must be called if BeginExport() has been called or else the export file will not be closed.
-     */
-    public function EndExport() {
-=======
-
+    
     /**
      * End the export and close the export file.
      *
      * This method must be called if BeginExport() has been called or else the export file will not be closed.
      */
     public function endExport() {
->>>>>>> 0aed7e80
         $this->EndTime = microtime(true);
         $this->TotalTime = $this->EndTime - $this->BeginTime;
         $m = floor($this->TotalTime / 60);
         $s = $this->TotalTime - $m * 60;
-<<<<<<< HEAD
         
         $this->Comment('Exported Completed: '.date('Y-m-d H:i:s').sprintf(', Elapsed Time: %02d:%02.2f', $m, $s));
         
-=======
-
-        $this->Comment('Exported Completed: '.date('Y-m-d H:i:s').sprintf(', Elapsed Time: %02d:%02.2f', $m, $s));
-
->>>>>>> 0aed7e80
         if ($this->UseCompression && function_exists('gzopen')) {
             gzclose($this->_File);
         } else {
             fclose($this->_File);
         }
     }
-<<<<<<< HEAD
-    
-    protected $_File = null;
-    
-    protected $_PDO = null;
+    
     /**
      * Gets or sets the PDO connection to the database.
-=======
-
-    /**
-     * Gets or sets the PDO connection to the database.
-     *
->>>>>>> 0aed7e80
+     *
      * @param mixed $DsnOrPDO One of the following:
      *  - <b>String</b>: The dsn to the database.
      *  - <b>PDO</b>: An existing connection to the database.
      *  - <b>Null</b>: The PDO connection will not be set.
-<<<<<<< HEAD
-     *  @param string $Username The username for the database if a dsn is specified.
-     *  @param string $Password The password for the database if a dsn is specified.
-     *  @return PDO The current database connection.
-     */
-    public function PDO($DsnOrPDO = null, $Username = null, $Password = null) {
-=======
      * @param string $Username The username for the database if a dsn is specified.
      * @param string $Password The password for the database if a dsn is specified.
      * @return PDO The current database connection.
      */
     public function pDO($DsnOrPDO = null, $Username = null, $Password = null) {
->>>>>>> 0aed7e80
         if (!is_null($DsnOrPDO)) {
             if ($DsnOrPDO instanceof PDO) {
                 $this->_PDO = $DsnOrPDO;
@@ -221,59 +140,33 @@
         }
         return $this->_PDO;
     }
-<<<<<<< HEAD
     
     /**
      * Export a table to the export file.
-=======
-
-    /**
-     * Export a table to the export file.
-     *
->>>>>>> 0aed7e80
+     *
      * @param string $TableName the name of the table to export. This must correspond to one of the accepted vanilla tables.
      * @param mixed $Query The query that will fetch the data for the export this can be one of the following:
      *  - <b>String</b>: Represents a string of sql to execute.
      *  - <b>PDOStatement</b>: Represents an already executed query resultset.
      *  - <b>Array</b>: Represents an array of associative arrays or objects containing the data in the export.
-<<<<<<< HEAD
-     *  @param array $Mappings Specifies mappings, if any, between the source and the export where the keys represent the export columns and the values represent the source columns.
-     *  For a list of the export tables and columns see $this->Structure().
-     */
-    public function ExportTable($TableName, $Query, $Mappings = array()) {
-        $fp = $this->_File;
-        
-        // Make sure the table is valid for export.
-        if (!array_key_exists($TableName, $this->_Structures)) {
-            $this->Comment("Error: $TableName is not a valid export."
-                ." The valid tables for export are ". implode(", ", array_keys($this->_Structures)));
-=======
      * @param array $Mappings Specifies mappings, if any, between the source and the export where the keys represent the export columns and the values represent the source columns.
      *  For a list of the export tables and columns see $this->Structure().
      */
     public function exportTable($TableName, $Query, $Mappings = array()) {
         $fp = $this->_File;
-
+        
         // Make sure the table is valid for export.
         if (!array_key_exists($TableName, $this->_Structures)) {
             $this->Comment("Error: $TableName is not a valid export."
                 ." The valid tables for export are ".implode(", ", array_keys($this->_Structures)));
->>>>>>> 0aed7e80
             fwrite($fp, self::NEWLINE);
             return;
         }
         $Structure = $this->_Structures[$TableName];
-<<<<<<< HEAD
         
         // Start with the table name.
         fwrite($fp, 'Table: '.$TableName.self::NEWLINE);
         
-=======
-
-        // Start with the table name.
-        fwrite($fp, 'Table: '.$TableName.self::NEWLINE);
-
->>>>>>> 0aed7e80
         // Get the data for the query.
         if (is_string($Query)) {
             $Query = str_replace(':_', $this->Prefix, $Query); // replace prefix.
@@ -281,7 +174,6 @@
         } elseif ($Query instanceof PDOStatement) {
             $Data = $Query;
         }
-<<<<<<< HEAD
         
         // Set the search and replace to escape strings.
         $EscapeSearch = array(self::ESCAPE, self::DELIM, self::NEWLINE, self::QUOTE); // escape must go first
@@ -290,25 +182,11 @@
         // Write the column header.
         fwrite($fp, implode(self::DELIM, array_keys($Structure)).self::NEWLINE);
         
-=======
-
-        // Set the search and replace to escape strings.
-        $EscapeSearch = array(self::ESCAPE, self::DELIM, self::NEWLINE, self::QUOTE); // escape must go first
-        $EscapeReplace = array(self::ESCAPE.self::ESCAPE, self::ESCAPE.self::DELIM, self::ESCAPE.self::NEWLINE, self::ESCAPE.self::QUOTE);
-
-        // Write the column header.
-        fwrite($fp, implode(self::DELIM, array_keys($Structure)).self::NEWLINE);
-
->>>>>>> 0aed7e80
         // Loop through the data and write it to the file.
         foreach ($Data as $Row) {
             $Row = (array)$Row;
             $First = true;
-<<<<<<< HEAD
             
-=======
-
->>>>>>> 0aed7e80
             // Loop through the columns in the export structure and grab their values from the row.
             $ExRow = array();
             foreach ($Structure as $Field => $Type) {
@@ -330,11 +208,7 @@
                 } elseif (is_string($Value)) {
                     //if(mb_detect_encoding($Value) != 'UTF-8')
                     //   $Value = utf8_encode($Value);
-<<<<<<< HEAD
                     
-=======
-
->>>>>>> 0aed7e80
                     $Value = self::QUOTE
                         .str_replace($EscapeSearch, $EscapeReplace, $Value)
                         .self::QUOTE;
@@ -344,11 +218,7 @@
                     // Unknown format.
                     $Value = self::NULL;
                 }
-<<<<<<< HEAD
                 
-=======
-
->>>>>>> 0aed7e80
                 $ExRow[] = $Value;
             }
             // Write the data.
@@ -356,77 +226,38 @@
             // End the record.
             fwrite($fp, self::NEWLINE);
         }
-<<<<<<< HEAD
         
         // Write an empty line to signify the end of the table.
         fwrite($fp, self::NEWLINE);
         
-=======
-
-        // Write an empty line to signify the end of the table.
-        fwrite($fp, self::NEWLINE);
-
->>>>>>> 0aed7e80
         if ($Data instanceof PDOStatement) {
             $Data->closeCursor();
         }
     }
-<<<<<<< HEAD
-    
-    /**
-     * @var string The database prefix. When you pass a sql string to ExportTable() it will replace occurances of :_ with this property.
-     * @see vnExport::ExportTable()
-     */
-    public $Prefix = '';
-    
-    protected $_Structures = array(
-        'Category' => array('CategoryID' => 'int', 'Name' => 'varchar(30)', 'Description' => 'varchar(250)', 'ParentCategoryID' => 'int', 'DateInserted' => 'datetime', 'InsertUserID' => 'int', 'DateUpdated' => 'datetime', 'UpdateUserID' => 'int'),
-        'Comment' => array('CommentID' => 'int', 'DiscussionID' => 'int', 'DateInserted' => 'datetime', 'InsertUserID' => 'int', 'DateUpdated' => 'datetime', 'UpdateUserID' => 'int', 'Format' => 'varchar(20)', 'Body' => 'text', 'Score' => 'float'),
-        'Conversation' => array('ConversationID' => 'int', 'FirstMessageID' => 'int', 'DateInserted' => 'datetime', 'InsertUserID' => 'int', 'DateUpdated' => 'datetime', 'UpdateUserID' => 'int'),
-        'ConversationMessage' => array('MessageID' => 'int', 'ConversationID' => 'int', 'Body' => 'text', 'InsertUserID' => 'int', 'DateInserted' => 'datetime'),
-        'Discussion' => array('DiscussionID' => 'int', 'Name' => 'varchar(100)', 'CategoryID' => 'int', 'Body' => 'text', 'Format' => 'varchar(20)', 'DateInserted' => 'datetime', 'InsertUserID' => 'int', 'DateUpdated' => 'datetime', 'UpdateUserID' => 'int', 'Score' => 'float', 'Announce' => 'tinyint', 'Closed' => 'tinyint', 'Announce' => 'tinyint'),
-        'Role' => array('RoleID' => 'int', 'Name' => 'varchar(100)', 'Description' => 'varchar(200)'),
-        'UserConversation' => array('UserID' => 'int', 'ConversationID' => 'int', 'LastMessageID' => 'int'),
-        'User' => array('UserID' => 'int', 'Name' => 'varchar(20)', 'Email' => 'varchar(200)', 'Password' => 'varbinary(34)', 'Gender' => array('u', 'm', 'f'), 'Score' => 'float'),
-        'UserRole' => array('UserID' => 'int', 'RoleID' => 'int')
-        );
-=======
-
-
-
->>>>>>> 0aed7e80
+
+    
+    
     /**
      * Returns an array of all the expected export tables and expected columns in the exports.
      * When exporting tables using ExportTable() all of the columns in this structure will always be exported in the order here, regardless of how their order in the query.
      * @return array
      * @see vnExport::ExportTable()
      */
-<<<<<<< HEAD
-    public function Structures() {
-        return $this->_Structures;
-    }
-    
-    /**
-     * @var bool Whether or not to use compression when creating the file.
-     */
-    public $UseCompression = true;
-    
-=======
     public function structures() {
         return $this->_Structures;
     }
-
->>>>>>> 0aed7e80
+    
+    /**
+     * @var bool Whether or not to use compression when creating the file.
+     */
+    public $UseCompression = true;
+    
     /**
      * Returns the version of export file that will be created with this export.
      * The version is used when importing to determine the format of this file.
      * @return string
      */
-<<<<<<< HEAD
-    public function Version() {
-=======
     public function version() {
->>>>>>> 0aed7e80
         return '1.0';
     }
 }