--- conflicted
+++ resolved
@@ -1,1822 +1,1837 @@
-<?php if (!defined('APPLICATION')) exit();
-/*
-Copyright 2008, 2009 Vanilla Forums Inc.
-This file is part of Garden.
-Garden is free software: you can redistribute it and/or modify it under the terms of the GNU General Public License as published by the Free Software Foundation, either version 3 of the License, or (at your option) any later version.
-Garden is distributed in the hope that it will be useful, but WITHOUT ANY WARRANTY; without even the implied warranty of MERCHANTABILITY or FITNESS FOR A PARTICULAR PURPOSE. See the GNU General Public License for more details.
-You should have received a copy of the GNU General Public License along with Garden.  If not, see <http://www.gnu.org/licenses/>.
-Contact Vanilla Forums Inc. at support [at] vanillaforums [dot] com
-*/
-
-/**
- * Object for importing files created with VanillaPorter.
- */
-class ImportModel extends Gdn_Model {
-	const COMMENT = '//';
-	const DELIM = ',';
-	const ESCAPE = '\\';
-	const ID_PADDING = 1000; // padding to add to IDs that are incremented
-	const NEWLINE = "\n";
-	const NULL = '\N';
-	const TABLE_PREFIX = 'z';
-	const QUOTE = '"';
-
-	public $CurrentStep = 0;
-
-	public $Data = array();
-   
-   public $ErrorType = '';
-
-	public $ImportPath = '';
-
-	public $MaxStepTime = 1; // seconds
-
-	protected $_MergeSteps = array(
-      1 => 'Initialize',
-   	2 => 'ProcessImportFile',
-   	3 => 'DefineTables',
-   	4 => 'LoadTables',
-   	5 => 'DefineIndexes',
-   	6 => 'AssignUserIDs',
-   	7 => 'AssignOtherIDs',
-   	8 => 'InsertTables',
-   	9 => 'UpdateCounts',
-      10 => 'CustomFinalization',
-      11 => 'AddActivity'
-	);
-
-	protected $_OverwriteSteps = array(
-      0 => 'Initialize',
-   	1 => 'ProcessImportFile',
-   	2 => 'DefineTables',
-   	3 => 'LoadUserTable',
-   	4 => 'AuthenticateAdminUser',
-   	5 => 'InsertUserTable',
-   	6 => 'LoadTables',
-   	7 => 'DeleteOverwriteTables',
-   	8 => 'InsertTables',
-   	9 => 'UpdateCounts',
-      10 => 'CustomFinalization',
-      11 => 'AddActivity'
-   );
-
-   protected $_OverwriteStepsDb = array(
-      0 => 'Initialize',
-   	1 => 'ProcessImportDb',
-   	2 => 'DefineTables',
-   	3 => 'InsertUserTable',
-   	4 => 'DeleteOverwriteTables',
-   	5 => 'InsertTables',
-   	6 => 'UpdateCounts',
-      7 => 'CustomFinalization',
-      8 => 'AddActivity'
-   );
-
-	/**
-	 * @var Gdn_Timer Used for timing various long running methods to break them up into pieces.
-	 */
-	public $Timer = NULL;
-
-	public function __construct($ImportPath = '') {
-		$this->ImportPath = $ImportPath;
-		parent::__construct();
-	}
-
-   public function AddActivity() {
-      // Build the story for the activity.
-      $Header = $this->GetImportHeader();
-      $PorterVersion = GetValue('Vanilla Export', $Header, T('unknown'));
-      $SourceData = GetValue('Source', $Header, T('unknown'));
-      $Story = sprintf(T('Vanilla Export: %s, Source: %s'), $PorterVersion, $SourceData);
-
-      $ActivityModel = new ActivityModel();
-      $ActivityModel->Add(Gdn::Session()->UserID, 'Import', $Story);
-      return TRUE;
-   }
-
-	public function AssignUserIDs() {
-		// Assign user IDs of email matches.
-		$Sql = "update :_zUser i
-         join :_User u
-           on i.Email = u.Email
-         set i._NewID = u.UserID, i._Action = 'Update'";
-		$this->Query($Sql);
-
-		// Assign user IDs of name matches.
-		$Sql = "update :_zUser i
-         join :_User u
-         	on i.Name = u.Name
-         left join :_zUser i2
-         	on i2._NewID = u.UserID /* make sure no duplicates */
-         set i._NewID = u.UserID, i._Action = 'Update'
-         where i._NewID is null and i2.UserID is null";
-		$this->Query($Sql);
-
-		// Get the max UserID so we can increment new users.
-		$MaxID = $this->Query('select max(UserID) as MaxID from :_User')->Value('MaxID', 0);
-		$MinID = $this->Query('select min(UserID) as MinID from :_zUser where _NewID is null')->Value('MinID', NULL);
-
-		if(is_null($MinID)) {
-			//$this->Timer->Split('No more IDs to update');
-			// No more IDs to update.
-			return TRUE;
-		}
-
-		$IDInc = $MaxID - $MinID + self::ID_PADDING;
-
-		// Update the users to insert.
-		$Sql = "update :_zUser i
-         left join :_User u
-         	on u.Name = i.Name /* make sure no duplicates */
-         set i._NewID = i.UserID + $IDInc, i._Action = 'Insert'
-         where i._NewID is null
-         	and u.UserID is null";
-		$this->Query($Sql);
-
-		// There still might be users that have overlapping usernames which must be changed.
-		// Append a random suffix to the new username.
-		$Sql = "update :_zUser i
-         set i.Name = concat(i.Name, convert(floor(1000 + rand() * 8999), char)), i._NewID = i.UserID + $IDInc, i._Action = 'Insert'
-         where i._NewID is null";
-		$this->Query($Sql);
-
-		return TRUE;
-	}
-
-	public function AssignOtherIDs() {
-		$this->_AssignIDs('Role', 'RoleID', 'Name');
-		$this->_AssignIDs('Category', 'CategoryID', 'Name');
-		$this->_AssignIDs('Discussion');
-		$this->_AssignIDs('Comment');
-
-		return TRUE;
-	}
-
-	protected function _AssignIDs($TableName, $PrimaryKey = NULL, $SecondaryKey = NULL) {
-		if(!array_key_exists($TableName, $this->Tables()))
-			return;
-
-		if(!$PrimaryKey)
-			$PrimaryKey = $TableName.'ID';
-
-		// Assign existing IDs.
-		if($SecondaryKey) {
-			$Sql = "update :_z$TableName i
-            join :_$TableName t
-              on t.$SecondaryKey = i.$SecondaryKey
-            set i._NewID = t.$PrimaryKey, i._Action = 'Update'";
-			$this->Query($Sql);
-		}
-
-		// Get new IDs.
-		$MaxID = $this->Query("select max($PrimaryKey) as MaxID from :_$TableName")->Value('MaxID', 0);
-		$MinID = $this->Query("select min($PrimaryKey) as MinID from :_z$TableName where _NewID is null")->Value('MinID', NULL);
-
-		if(is_null($MinID)) {
-			//$this->Timer->Split('No more IDs to update');
-			// No more IDs to update.
-			return TRUE;
-		}
-		if($MaxID == 0)
-			$IDInc = 0;
-		else
-			$IDInc = $MaxID - $MinID + self::ID_PADDING;
-
-		$Sql = "update :_z$TableName i
-         set i._NewID = i.$PrimaryKey + $IDInc, i._Action = 'Insert'
-         where i._NewID is null";
-		$this->Query($Sql);
-	}
-
-	public function AuthenticateAdminUser() {
-		$OverwriteEmail = GetValue('OverwriteEmail', $this->Data);
-		$OverwritePassword = GetValue('OverwritePassword', $this->Data);
-
-		$Data = Gdn::SQL()->GetWhere('zUser', array('Email' => $OverwriteEmail));
-		if($Data->NumRows() == 0) {
-			$Result = FALSE;
-		} else {
-			$Data = $Data->FirstRow();
-         $HashMethod = GetValue('HashMethod', $Data);
-         if (!$HashMethod)
-            $HashMethod = $this->GetPasswordHashMethod();
-         
-			$PasswordHash = new Gdn_PasswordHash();
-         if (strcasecmp($HashMethod, 'reset') == 0 || $this->Data('UseCurrentPassword')) {
-            $Result = TRUE;
-         } else {
-            $Result = $PasswordHash->CheckPassword($OverwritePassword, GetValue('Password', $Data), $HashMethod, GetValue('Name',$Data));
-         }
-		}
-		if(!$Result) {
-			$this->Validation->AddValidationResult('Email', T('ErrorCredentials'));
-         $this->ErrorType = 'Credentials';
-		}
-		return $Result;
-      
-	}
-
-   public function CustomFinalization() {
-      $this->SetRoleDefaults();
-      
-      $Imp = $this->GetCustomImportModel();
-      if ($Imp !== NULL)
-         $Imp->AfterImport();
-
-      return TRUE;
-   }
-
-   public function Data($Key, $Value = NULL) {
-      if ($Value === NULL) {
-         return GetValue($Key, $this->Data);
-      }
-      $this->Data[$Key] = $Value;
-   }
-
-	public function DefineTables() {
-		$St = Gdn::Structure();
-		$DestStructure = clone $St;
-
-		$Tables =& $this->Tables();
-
-		foreach($Tables as $Table => $TableInfo) {
-			$Columns = $TableInfo['Columns'];
-         if(!is_array($Columns) || count($Columns) == 0)
-            throw new Gdn_UserException(sprintf(T('The %s table is not in the correct format.', $Table)));
-
-
-			$St->Table(self::TABLE_PREFIX.$Table);
-			// Get the structure from the destination database to match types.
-			try {
-				$DestStructure->Reset()->Get($Table);
-			} catch(Exception $Ex) {
-				// Trying to import into a non-existant table.
-				$Tables[$Table]['Skip'] = TRUE;
-				continue;
-			}
-			//$DestColumns = $DestStructure->Columns();
-			$DestModified = FALSE;
-
-			foreach ($Columns as $Name => $Type) {
-            if (!$Name)
-               throw new Gdn_UserException(sprintf(T('The %s table is not in the correct format.'), $Table));
-
-				if ($DestStructure->ColumnExists($Name)) {
-					$StructureType = $DestStructure->ColumnTypeString($DestStructure->Columns($Name));
-				} elseif ($DestStructure->ColumnExists($Type)) {
-               // Fix the table definition.
-               unset($Tables[$Table]['Columns'][$Name]);
-               $Tables[$Table]['Columns'][$Type] = '';
-
-               $Name = $Type;
-               $StructureType = $DestStructure->ColumnTypeString($DestStructure->Columns($Type));
-            } elseif (!StringBeginsWith($Name, '_')) {
-					$StructureType = $Type;
-
-					if(!$StructureType)
-						$StructureType = 'varchar(255)';
-
-					// This is a new column so it needs to be added to the destination table too.
-					$DestStructure->Column($Name, $StructureType, NULL);
-					$DestModified = TRUE;
-            } elseif ($Type) {
-               $StructureType = $Type;
-            } else {
-               $StructureType = 'varchar(255)';
-            }
-
-				$St->Column($Name, $StructureType, NULL);
-			}
-			// Add a new ID column.
-			if(array_key_exists($Table.'ID', $Columns)) {
-				$St
-				->Column('_NewID', $DestStructure->ColumnTypeString($Table.'ID'), NULL)
-				->Column('_Action', array('Insert', 'Update'), NULL);
-			}
-
-         try {
-            if (!$this->IsDbSource())
-               $St->Set(TRUE, TRUE);
-            else
-               $St->Reset();
-            
-            if($DestModified)
-               $DestStructure->Set();
-         } catch(Exception $Ex) {
-            // Since these exceptions are likely caused by a faulty import file they should be considered user exceptions.
-            throw new Gdn_UserException(sprintf(T('There was an error while trying to create the %s table (%s).'), $Table, $Ex->getMessage())); //, $Ex);
-         }
-		}
-		return TRUE;
-	}
-
-	public function DefineIndexes() {
-		$St = Gdn::Structure();
-      $DestStructure = clone Gdn::Structure();
-
-		foreach($this->Tables() as $Table => $TableInfo) {
-         if(GetValue('Skip', $TableInfo))
-            continue;
-         
-			$St->Table(self::TABLE_PREFIX.$Table);
-         $Columns = $TableInfo['Columns'];
-
-         $DestStructure->Reset()->Get($Table);
-         $DestColumns = $DestStructure->Columns();
-
-			// Check to index the primary key.
-			$Col = $Table.'ID';
-			if(array_key_exists($Col, $Columns))
-				$St->Column($Col, $Columns[$Col] ? $Columns[$Col] : $DestStructure->ColumnTypeString($Col), NULL, 'index');
-
-			if($Table == 'User') {
-				$St
-				->Column('Name', $DestStructure->ColumnTypeString('Name'), NULL, 'index')
-				->Column('Email', $DestStructure->ColumnTypeString('Email'), NULL, 'index')
-				->Column('_NewID', 'int', NULL, 'index');
-			}
-
-			if(count($St->Columns()) > 0)
-				$St->Set();
-		}
-		return TRUE;
-	}
-
-	public function DeleteFiles() {
-      if (StringBeginsWith($this->ImportPath, 'Db:', TRUE))
-         return;
-
-      $St = Gdn::Structure();
-		foreach (GetValue('Tables', $this->Data, array()) as $Table => $TableInfo) {
-			$Path = GetValue('Path', $TableInfo, '');
-			if (file_exists($Path))
-				unlink($Path);
-
-         // Drop the import table.
-         $St->Table("z$Table")->Drop();
-		}
-
-		// Delete the uploaded files.
-      $UploadedFiles = GetValue('UploadedFiles', $this->Data, array());
-      foreach ($UploadedFiles as $Path => $Name) {
-         @unlink($Path);
-      }
-	}
-
-	/**
-	 * Remove the data from the appropriate tables when we are overwriting the forum.
-	 */
-	public function DeleteOverwriteTables() {
-		$Tables = array('Activity', 'Category', 'Comment', 'Conversation', 'ConversationMessage',
-   		'Discussion', 'Draft', 'Invitation', 'Media', 'Message', 'Photo', 'Permission', 'Rank', 'Poll', 'PollOption', 'PollVote', 'Role', 'UserAuthentication',
-   		'UserComment', 'UserConversation', 'UserDiscussion', 'UserMeta', 'UserRole');
-
-      // Delete the default role settings.
-      SaveToConfig(array(
-         'Garden.Registration.DefaultRoles' => array(),
-         'Garden.Registration.ApplicantRoleID' => 0
-      ));
-
-		// Execute the SQL.
-		$CurrentSubstep = GetValue('CurrentSubstep', $this->Data, 0);
-		for($i = $CurrentSubstep; $i < count($Tables); $i++) {
-			$Table = $Tables[$i];
-
-         // Make sure the table exists.
-         $Exists = Gdn::Structure()->Table($Table)->TableExists();
-         Gdn::Structure()->Reset();
-         if (!$Exists)
-            continue;
-
-         $this->Data['CurrentStepMessage'] = $Table;
-         
-			if($Table == 'Permission')
-            $this->SQL->Delete($Table, array('RoleID <>' => 0));
-			else
-				$this->SQL->Truncate($Table);
-			if($this->Timer->ElapsedTime() > $this->MaxStepTime) {
-				// The step's taken too long. Save the state and return.
-				$this->Data['CurrentSubstep'] = $i + 1;
-				return FALSE;
-			}
-		}
-		if(isset($this->Data['CurrentSubstep']))
-			unset($this->Data['CurrentSubstep']);
-
-		$this->Data['CurrentStepMessage'] = '';
-		return TRUE;
-	}
-
-	public function DeleteState() {
-		RemoveFromConfig('Garden.Import');
-	}
-
-   public function FromPost($Post) {
-      if (isset($Post['Overwrite']))
-         $this->Data['Overwrite'] = $Post['Overwrite'];
-      if (isset($Post['Email']))
-         $this->Data['OverwriteEmail'] = $Post['Email'];
-      if (isset($Post['Password'])) {
-         $this->Data['OverwritePassword'] = $Post['Password'];
-         $this->Data['UseCurrentPassword'] = GetValue('UseCurrentPassword', $Post);
-      }
-      if (isset($Post['GenerateSQL']))
-         $this->Data['GenerateSQL'] = $Post['GenerateSQL'];
-   }
-
-   public function GenerateSQL($Value = NULL) {
-      return $this->Data('GenerateSQL', $Value);
-   }
-
-   /**
-    * Return SQL for updating a count.
-    * @param string $Aggregate count, max, min, etc.
-    * @param string $ParentTable The name of the parent table.
-    * @param string $ChildTable The name of the child table
-    * @param type $ParentColumnName
-    * @param string $ChildColumnName
-    * @param string $ParentJoinColumn
-    * @param string $ChildJoinColumn
-    * @return type 
-    */
-   public function GetCountSQL(
-      $Aggregate, // count, max, min, etc.
-      $ParentTable, $ChildTable, 
-      $ParentColumnName = '', $ChildColumnName = '',
-      $ParentJoinColumn = '', $ChildJoinColumn = '') {
-
-      if(!$ParentColumnName) {
-         switch(strtolower($Aggregate)) {
-            case 'count': $ParentColumnName = "Count{$ChildTable}s"; break;
-            case 'max': $ParentColumnName = "Last{$ChildTable}ID"; break;
-            case 'min': $ParentColumnName = "First{$ChildTable}ID"; break;
-            case 'sum': $ParentColumnName = "Sum{$ChildTable}s"; break;
-         }
-      }
-
-      if(!$ChildColumnName)
-         $ChildColumnName = $ChildTable.'ID';
-
-      if(!$ParentJoinColumn)
-         $ParentJoinColumn = $ParentTable.'ID';
-      if(!$ChildJoinColumn)
-         $ChildJoinColumn = $ParentJoinColumn;
-
-      $Result = "update :_$ParentTable p
-                  set p.$ParentColumnName = (
-                     select $Aggregate(c.$ChildColumnName)
-                     from :_$ChildTable c
-                     where p.$ParentJoinColumn = c.$ChildJoinColumn)";
-      return $Result;
-   }
-
-   /**
-    * Get a custom import model based on the import's source.
-    */
-   public function GetCustomImportModel() {
-      $Header = $this->GetImportHeader();
-      $Source = GetValue('Source', $Header, '');
-      $Result = NULL;
-
-      if (substr_compare('vbulletin', $Source, 0, 9, TRUE) == 0)
-         $Result = new vBulletinImportModel();
-      elseif (substr_compare('vanilla 1', $Source, 0, 9, TRUE) == 0)
-         $Result = new Vanilla1ImportModel();
-
-      if ($Result !== NULL)
-         $Result->ImportModel = $this;
-
-      return $Result;
-   }
-
-   public function ToPost(&$Post) {
-      $D = $this->Data;
-      $Post['Overwrite'] = GetValue('Overwrite', $D, 'Overwrite');
-      $Post['Email'] = GetValue('OverwriteEmail', $D, '');
-      $Post['Password'] = GetValue('OverwritePassword', $D, '');
-      $Post['UseCurrentPassword'] = GetValue('UseCurrentPassword', $D, FALSE);
-      $Post['GenerateSQL'] = GetValue('GenerateSQL', $D, FALSE);
-   }
-
-   public static function FGetCSV2($fp, $Delim = ',', $Quote = '"', $Escape = "\\") {
-      // Get the full line, considering escaped returns.
-      $Line = FALSE;
-      do {
-         $s = fgets($fp);
-         //echo "<fgets>$s</fgets><br/>\n";
-
-         if ($s === FALSE) {
-            if ($Line === FALSE)
-               return FALSE;
-         }
-
-         if ($Line === FALSE)
-            $Line = $s;
-         else
-            $Line .= $s;
-      } while(strlen($s) > 1 && substr($s, -2, 1) === $Escape);
-
-      $Line = trim($Line, "\n");
-      //echo "<Line>$Line</Line><br />\n";
-
-      $Result = array();
-
-      // Loop through the line and split on the delimiter.
-      $Strlen = strlen($Line);
-      $InEscape = FALSE;
-      $InQuote = FALSE;
-      $Token = '';
-      for ($i = 0; $i < $Strlen; ++$i) {
-         $c = $Line[$i];
-
-         if ($InEscape) {
-            // Check for an escaped null.
-            if ($c == 'N' && strlen($Token) == 0) {
-               $Token = NULL;
-            } else {
-               $Token .= $c;
-            }
-            $InEscape = FALSE;
-         } else {
-            switch ($c) {
-               case $Escape:
-                  $InEscape = TRUE;
-                  break;
-               case $Delim:
-                  $Result[] = $Token;
-                  $Token = '';
-                  break;
-               case $Quote:
-                  $InQuote = !$InQuote;
-                  break;
-               default:
-                  $Token .= $c;
-                  break;
-            }
-         }
-      }
-      $Result[] = $Token;
-
-      return $Result;
-   }
-
-	public function GetImportHeader($fpin = NULL) {
-		$Header = GetValue('Header', $this->Data);
-		if($Header)
-			return $Header;
-
-		if(is_null($fpin)) {
-			if(!$this->ImportPath || !file_exists($this->ImportPath))
-				return array();
-         ini_set('auto_detect_line_endings', TRUE);
-			$fpin = gzopen($this->ImportPath, 'rb');
-			$fpopened = TRUE;
-		}
-
-		$Header = fgets($fpin);
-		if(!$Header || strlen($Header) < 7 || substr_compare('Vanilla', $Header, 0, 7) != 0) {
-			if(isset($fpopened))
-				fclose($fpin);
-			throw new Gdn_UserException(T('The import file is not in the correct format.'));
-		}
-		$Header = $this->ParseInfoLine($Header);
-		if(isset($fpopened))
-			fclose($fpin);
-      $this->Data['Header'] = $Header;
-		return $Header;
-	}
-
-	public function GetPasswordHashMethod() {
-      $HashMethod = GetValue('HashMethod', $this->GetImportHeader());
-      if ($HashMethod)
-         return $HashMethod;
-
-		$Source = GetValue('Source', $this->GetImportHeader());
-		if (!$Source)
-			return 'Unknown';
-		if (substr_compare('Vanilla', $Source, 0, 7, FALSE) == 0)
-			return 'Vanilla';
-		if (substr_compare('vBulletin', $Source, 0,  9, FALSE) == 0)
-			return 'vBulletin';
-      if (substr_compare('phpBB', $Source, 0, 5, FALSE) == 0)
-         return 'phpBB';
-		return 'Unknown';
-	}
-
-   /** Checks to see of a table and/or column exists in the import data.
-    *
-    * @param string $Tablename The name of the table to check for.
-    * @param string $Columnname
-    * @return bool
-    */
-   public function ImportExists($Table, $Column = '') {
-      if(!array_key_exists('Tables', $this->Data) || !array_key_exists($Table, $this->Data['Tables']))
-         return false;
-      if(!$Column)
-         return TRUE;
-      $Tables = $this->Data['Tables'];
-
-      $Exists = GetValueR("Tables.$Table.Columns.$Column", $this->Data, FALSE);
-      return $Exists !== FALSE;
-   }
-
-   public function Initialize() {
-      if ($this->GenerateSQL()) {
-         $this->SQL->CaptureModifications = TRUE;
-         Gdn::Structure()->CaptureOnly = TRUE;
-         $this->Database->CapturedSql = array();
-
-         $SQLPath = $this->Data('SQLPath');
-         if (!$SQLPath) {
-            $SQLPath = 'import/import_'.date('Y-m-d_His').'.sql';
-            $this->Data('SQLPath', $SQLPath);
-         }
-      }
-
-      return TRUE;
-   }
-
-	public function InsertTables() {
-		$InsertedCount = 0;
-		$Timer = new Gdn_Timer();
-		$Timer->Start();
-		$Tables =& $this->Tables();
-		foreach($Tables as $TableName => $TableInfo) {
-			if(GetValue('Inserted', $TableInfo) || GetValue('Skip', $TableInfo)) {
-				$InsertedCount++;
-			} else {
-				$this->Data['CurrentStepMessage'] = sprintf(T('%s of %s'), $InsertedCount, count($Tables));
-
-            if(strcasecmp($this->Overwrite(), 'Overwrite') == 0) {
-               switch ($TableName) {
-                  case 'Permission':
-                     $this->InsertPermissionTable();
-                     break;
-                  default:
-                     $RowCount = $this->_InsertTable($TableName);
-                     break;
-               }
-               
-            } else {
-               switch($TableName) {
-                  case 'Permission':
-                     $this->InsertPermissionTable();
-                     break;
-                  case 'UserDiscussion':
-                     $Sql = "insert ignore :_UserDiscussion ( UserID, DiscussionID, DateLastViewed, Bookmarked )
-                        select zUserID._NewID, zDiscussionID._NewID, max(i.DateLastViewed) as DateLastViewed, max(i.Bookmarked) as Bookmarked
-                        from :_zUserDiscussion i
-                        left join :_zUser zUserID
-                          on i.UserID = zUserID.UserID
-                        left join :_zDiscussion zDiscussionID
-                          on i.DiscussionID = zDiscussionID.DiscussionID
-                        left join :_UserDiscussion ud
-                          on ud.UserID = zUserID._NewID and ud.DiscussionID = zDiscussionID._NewID
-                        where ud.UserID is null
-                        group by zUserID._NewID, zDiscussionID._NewID";
-                     $this->Query($Sql);
-                     break;
-                  case 'UserMeta':
-                     $Sql = "insert ignore :_UserMeta ( UserID, Name, Value )
-                           select zUserID._NewID, i.Name, max(i.Value) as Value
-                           from :_zUserMeta i
-                           left join :_zUser zUserID
-                             on i.UserID = zUserID.UserID
-                           left join :_UserMeta um
-                             on zUserID._NewID = um.UserID and i.Name = um.Name
-                           where um.UserID is null
-                           group by zUserID._NewID, i.Name";
-                     $this->Query($Sql);
-                     break;
-                  case 'UserRole':
-                     $Sql = "insert ignore :_UserRole ( UserID, RoleID )
-                           select zUserID._NewID, zRoleID._NewID
-                           from :_zUserRole i
-                           left join :_zUser zUserID
-                             on i.UserID = zUserID.UserID
-                           left join :_zRole zRoleID
-                             on i.RoleID = zRoleID.RoleID
-                           left join :_UserRole ur
-                              on zUserID._NewID = ur.UserID and zRoleID._NewID = ur.RoleID
-                           where i.UserID <> 0 and ur.UserID is null";
-                     $this->Query($Sql);
-                     break;
-                  default:
-                     $RowCount = $this->_InsertTable($TableName);
-               }
-            }
-
-				$Tables[$TableName]['Inserted'] = TRUE;
-            if(isset($RowCount))
-               $Tables[$TableName]['RowCount'] = $RowCount;
-				$InsertedCount++;
-				// Make sure the loading isn't taking too long.
-				if($Timer->ElapsedTime() > $this->MaxStepTime)
-					break;
-			}
-		}
-
-		$Result = $InsertedCount == count($this->Tables());
-		if($Result)
-			$this->Data['CurrentStepMessage'] = '';
-		return $Result;
-	}
-
-   protected static function BackTick($Str) {
-      return '`'.str_replace('`', '\`', $Str).'`';
-   }
-
-	protected function _InsertTable($TableName, $Sets = array()) {
-		if(!array_key_exists($TableName, $this->Tables()))
-			return;
-
-      if (!Gdn::Structure()->TableExists($TableName))
-         return 0;
-
-		$TableInfo =& $this->Tables($TableName);
-		$Columns = $TableInfo['Columns'];
-      
-      foreach ($Columns as $Key => $Value) {
-         if (StringBeginsWith($Key, '_'))
-            unset($Columns[$Key]);
-      }
-
-		// Build the column insert list.
-		$Insert = "insert ignore :_$TableName (\n  "
-		.implode(",\n  ", array_map(array('ImportModel', 'BackTick'), array_keys(array_merge($Columns, $Sets))))
-		."\n)";
-		$From = "from :_z$TableName i";
-		$Where = '';
-
-		// Build the select list for the insert.
-		$Select = array();
-		foreach($Columns as $Column => $X) {
-         $BColumn = self::BackTick($Column);
-
-			if(strcasecmp($this->Overwrite(), 'Overwrite') == 0) {
-				// The data goes in raw.
-				$Select[] = "i.$BColumn";
-			} elseif($Column == $TableName.'ID') {
-				// This is the primary key.
-				$Select[] = "i._NewID as $Column";
-				$Where = "\nwhere i._Action = 'Insert'";
-			} elseif(substr_compare($Column, 'ID', -2, 2) == 0) {
-				// This is an ID field. Check for a join.
-				foreach($this->Tables() as $StructureTableName => $TableInfo) {
-					$PK = $StructureTableName.'ID';
-					if(strlen($Column) >= strlen($PK) && substr_compare($Column, $PK, -strlen($PK), strlen($PK)) == 0) {
-						// This table joins and must update it's ID.
-						$From .= "\nleft join :_z$StructureTableName z$Column\n  on i.$Column = z$Column.$PK";
-						$Select[] = "z$Column._NewID";
-					}
-				}
-			} else {
-				// This is a straight columns insert.
-				$Select[] = "i.$BColumn";
-			}
-		}
-		// Add the original table to prevent duplicates.
-//		$PK = $TableName.'ID';
-//		if(array_key_exists($PK, $Columns)) {
-//		if(strcasecmp($this->Overwrite(), 'Overwrite') == 0)
-//				$PK2 = $PK;
-//			else
-//				$PK2 = '_NewID';
-//
-//			$From .= "\nleft join :_$TableName o0\n  on o0.$PK = i.$PK2";
-//			if($Where)
-//				$Where .=  "\n  and ";
-//			else
-//				$Where = "\nwhere ";
-//			$Where .= "o0.$PK is null";
-//		}
-		//}
-
-		// Add the sets to the select list.
-		foreach($Sets as $Field => $Value) {
-			$Select[] = Gdn::Database()->Connection()->quote($Value).' as '.$Field;
-		}
-
-		// Build the sql statement.
-		$Sql = $Insert
-		."\nselect\n  ".implode(",\n  ", $Select)
-		."\n".$From
-		.$Where;
-
-		//$this->Query($Sql);
-
-		$RowCount = $this->Query($Sql);
-      if($RowCount > 0) {
-         return (int)$RowCount;
-      } else {
-         return FALSE;
-      }
-	}
-
-   public function InsertPermissionTable() {
-//      $this->LoadState();
-      
-      // Clear the permission table in case the step was only half done before.
-      $this->SQL->Delete('Permission', array('RoleID <>' => 0));
-
-      // Grab all of the permission columns.
-      $PM = new PermissionModel();
-      $GlobalColumns = array_filter($PM->PermissionColumns());
-      unset($GlobalColumns['PermissionID']);
-      $JunctionColumns = array_filter($PM->PermissionColumns('Category', 'PermissionCategoryID'));
-      unset($JunctionColumns['PermissionID']);
-      $JunctionColumns = array_merge(array('JunctionTable' => 'Category', 'JunctionColumn' => 'PermissionCategoryID', 'JunctionID' => -1), $JunctionColumns);
-      
-      if ($this->ImportExists('Permission', 'JunctionTable')) {
-         $ColumnSets = array(array_merge($GlobalColumns, $JunctionColumns));
-         $ColumnSets[0]['JunctionTable'] = NULL;
-         $ColumnSets[0]['JunctionColumn'] = NULL;
-         $ColumnSets[0]['JunctionID'] = NULL;
-      } else {
-         $ColumnSets = array($GlobalColumns, $JunctionColumns);
-      }
-
-      $Data = $this->SQL->Get('zPermission')->ResultArray();
-      foreach ($Data as $Row) {
-         $Presets = array_map('trim', explode(',', GetValue('_Permissions', $Row)));
-         
-         foreach ($ColumnSets as $ColumnSet) {
-            $Set = array();
-            $Set['RoleID'] = $Row['RoleID'];
-            
-            foreach ($Presets as $Preset) {
-               if (strpos($Preset, '.') !== FALSE) {
-                  // This preset is a specific permission.
-                  
-                  if (array_key_exists($Preset, $ColumnSet)) {   
-                     $Set["`$Preset`"] = 1;
-                  }
-                  continue;
-               }
-               $Preset = strtolower($Preset);
-               
-
-               foreach ($ColumnSet as $ColumnName => $Default) {
-                  if (isset($Row[$ColumnName]))
-                     $Value = $Row[$ColumnName];
-                  elseif (strpos($ColumnName, '.') === FALSE)
-                     $Value = $Default;
-                  elseif ($Preset == 'all')
-                     $Value = 1;
-                  elseif ($Preset == 'view')
-                     $Value = StringEndsWith($ColumnName, 'View', TRUE) && !in_array($ColumnName, array('Garden.Settings.View'));
-                  elseif ($Preset == $ColumnName)
-                     $Value = 1;
-                  else
-                     $Value = $Default & 1;
-
-                  $Set["`$ColumnName`"] = $Value;
-               }
-            }
-            $this->SQL->Insert('Permission', $Set);
-            unset($Set);
-         }
-      }
-      return TRUE;
-   }
-
-	public function InsertUserTable() {
-      $UseCurrentPassword = $this->Data('UseCurrentPassword');
-
-      if ($UseCurrentPassword) {
-         $CurrentUser = $this->SQL->GetWhere('User', array('UserID' => Gdn::Session()->UserID))->FirstRow(DATASET_TYPE_ARRAY);
-         $CurrentPassword = $CurrentUser['Password'];
-         $CurrentHashMethod = $CurrentUser['HashMethod'];
-      }
-
-		// Delete the current user table.
-		$this->SQL->Truncate('User');
-
-		// Load the new user table.
-		$UserTableInfo =& $this->Data['Tables']['User'];
-      if (!$this->ImportExists('User', 'HashMethod'))
-         $this->_InsertTable('User', array('HashMethod' => $this->GetPasswordHashMethod()));
-      else
-         $this->_InsertTable('User');
-		$UserTableInfo['Inserted'] = TRUE;
-
-      $AdminEmail = GetValue('OverwriteEmail', $this->Data);
-      $SqlArgs = array(':Email' => $AdminEmail);
-      $SqlSet = '';
-
-      if ($UseCurrentPassword) {
-         $SqlArgs[':Password'] = $CurrentPassword;
-         $SqlArgs[':HashMethod'] = $CurrentHashMethod;
-         $SqlSet = ', Password = :Password, HashMethod = :HashMethod';
-      }
-
-      // If doing a password reset, save out the new admin password:
-      if (strcasecmp($this->GetPasswordHashMethod(), 'reset') == 0) {
-         if (!isset($SqlArgs[':Password'])) {
-            $PasswordHash = new Gdn_PasswordHash();
-            $Hash = $PasswordHash->HashPassword(GetValue('OverwritePassword', $this->Data));
-            $SqlSet .= ', Password = :Password, HashMethod = :HashMethod';
-            $SqlArgs[':Password'] = $Hash;
-            $SqlArgs[':HashMthod'] = 'Vanilla';
-         }
-
-         // Write it out.
-         $this->Query("update :_User set Admin = 1{$SqlSet} where Email = :Email", $SqlArgs);
-      } else {
-         // Set the admin user flag.
-         $this->Query("update :_User set Admin = 1{$SqlSet} where Email = :Email", $SqlArgs);
-      }
-
-		// Start the new session.
-      $User = Gdn::UserModel()->GetByEmail(GetValue('OverwriteEmail', $this->Data));
-      if (!$User)
-         $User = Gdn::UserModel()->GetByUsername(GetValue('OverwriteEmail', $this->Data));
-
-      $PasswordHash = new Gdn_PasswordHash();
-      if ($this->Data('UseCurrentPassword') || $PasswordHash->CheckPassword(GetValue('OverwritePassword', $this->Data), GetValue('Password', $User), GetValue('HashMethod', $User))) {
-         Gdn::Session()->Start(GetValue('UserID', $User), TRUE);
-      }
-
-		return TRUE;
-	}
-
-   public function IsDbSource() {
-      return StringBeginsWith($this->ImportPath, 'Db:', TRUE);
-   }
-
-	public function LoadUserTable() {
-      if (!$this->ImportExists('User'))
-         throw new Gdn_UserException(T('The user table was not in the import file.'));
-		$UserTableInfo =& $this->Data['Tables']['User'];
-		$Result = $this->LoadTable('User', $UserTableInfo['Path']);
-      if ($Result)
-         $UserTableInfo['Loaded'] = TRUE;
-
-		return $Result;
-	}
-
-	public function LoadState() {
-		$this->CurrentStep = C('Garden.Import.CurrentStep', 0);
-		$this->Data = C('Garden.Import.CurrentStepData', array());
-		$this->ImportPath = C('Garden.Import.ImportPath', '');
-	}
-
-	public function LoadTables() {
-		$LoadedCount = 0;
-		foreach($this->Data['Tables'] as $Table => $TableInfo) {
-			if(GetValue('Loaded', $TableInfo) || GetValue('Skip', $TableInfo)) {
-				$LoadedCount++;
-				continue;
-			} else {
-				$this->Data['CurrentStepMessage'] = $Table;
-				$LoadResult = $this->LoadTable($Table, $TableInfo['Path']);
-            if ($LoadResult) {
-               $this->Data['Tables'][$Table]['Loaded'] = TRUE;
-               $LoadedCount++;
-            } else {
-               break;
-            }
-			}
-			// Make sure the loading isn't taking too long.
-			if($this->Timer->ElapsedTime() > $this->MaxStepTime)
-				break;
-		}
-		$Result = $LoadedCount >= count($this->Data['Tables']);
-		if($Result)
-			$this->Data['CurrentStepMessage'] = '';
-		return $Result;
-	}
-
-	public function LoadTable($Tablename, $Path) {
-      $Type = $this->LoadTableType();
-      $Result = TRUE;
-
-      switch ($Type) {
-         case 'LoadTableOnSameServer':
-            $this->_LoadTableOnSameServer($Tablename, $Path);
-            break;
-         case 'LoadTableLocalInfile':
-            $this->_LoadTableLocalInfile($Tablename, $Path);
-            break;
-         case 'LoadTableWithInsert':
-            // This final option can be 15x slower than the other options.
-            $Result = $this->_LoadTableWithInsert($Tablename, $Path);
-            break;
-         default:
-            throw new Exception("@Error, unknown LoadTableType: $Type");
-      }
-
-		return $Result;
-	}
-
-   protected function _LoadTableOnSameServer($Tablename, $Path) {
-		$Tablename = Gdn::Database()->DatabasePrefix.self::TABLE_PREFIX.$Tablename;
-		$Path = Gdn::Database()->Connection()->quote($Path);
-
-      Gdn::Database()->Query("truncate table $Tablename;");
-
-      $Sql = "load data infile $Path into table $Tablename
-         character set utf8
-         columns terminated by ','
-         optionally enclosed by '\"'
-         escaped by '\\\\'
-         lines terminated by '\\n'
-         ignore 1 lines";
-      $this->Query($Sql);
-   }
-
-   protected function _LoadTableLocalInfile($Tablename, $Path) {
-		$Tablename = Gdn::Database()->DatabasePrefix.self::TABLE_PREFIX.$Tablename;
-		$Path = Gdn::Database()->Connection()->quote($Path);
-
-      Gdn::Database()->Query("truncate table $Tablename;");
-
-      $Sql = "load data local infile $Path into table $Tablename
-         character set utf8
-         columns terminated by ','
-         optionally enclosed by '\"'
-         escaped by '\\\\'
-         lines terminated by '\\n'
-         ignore 1 lines";
-
-      // We've got to use the mysql_* functions because PDO doesn't support load data local infile well.
-      $dblink = mysql_connect(C('Database.Host'), C('Database.User'), C('Database.Password'), FALSE, 128);
-      mysql_select_db(C('Database.Name'), $dblink);
-      $Result = mysql_query($Sql, $dblink);
-      if ($Result === FALSE) {
-         $Ex = new Exception(mysql_error($dblink));
-         mysql_close($dblink);
-         throw new $Ex;
-      }
-      mysql_close($dblink);
-   }
-
-   protected function _LoadTableWithInsert($Tablename, $Path) {
-      // This option could take a while so set the timeout.
-      set_time_limit(0);
-
-      // Get the column count of the table.
-      $St = Gdn::Structure();
-      $St->Get(self::TABLE_PREFIX.$Tablename);
-      $ColumnCount = count($St->Columns());
-      $St->Reset();
-
-      ini_set('auto_detect_line_endings', TRUE);
-      $fp = fopen($Path, 'rb');
-
-      // Figure out the current position.
-      $fPosition = GetValue('CurrentLoadPosition', $this->Data, 0);
-      if ($fPosition == 0) {
-         // Skip the header row.
-         $Row = self::FGetCSV2($fp);
-
-         $Px = Gdn::Database()->DatabasePrefix.self::TABLE_PREFIX;
-         Gdn::Database()->Query("truncate table {$Px}{$Tablename}");
-      } else {
-         fseek($fp, $fPosition);
-      }
-
-      $PDO = Gdn::Database()->Connection();
-		$PxTablename = Gdn::Database()->DatabasePrefix.self::TABLE_PREFIX.$Tablename;
-
-      $Inserts = '';
-      $Count = 0;
-      while ($Row = self::FGetCSV2($fp)) {
-         ++$Count;
-
-         // Quote the values in the row.
-         $Row = array_map(array($PDO, 'quote'), $Row);
-
-         // Add any extra columns to the row.
-         while (count($Row) < $ColumnCount) {
-            $Row[] = 'null';
-         }
-
-         // Add the insert values to the sql.
-         if (strlen($Inserts) > 0)
-            $Inserts .= ',';
-         $Inserts .= '('.implode(',', $Row).')';
-
-         if ($Count >= 25) {
-            // Insert in chunks.
-            $Sql = "insert $PxTablename values $Inserts";
-            $this->Query($Sql);
-            $Count = 0;
-            $Inserts = '';
-
-            // Check for a timeout.
-            if($this->Timer->ElapsedTime() > $this->MaxStepTime) {
-               // The step's taken too long. Save the file position.
-               $Pos = ftell($fp);
-               $this->Data['CurrentLoadPosition'] = $Pos;
-
-               $Filesize = filesize($Path);
-               if ($Filesize > 0) {
-                  $PercentComplete = $Pos / filesize($Path);
-                  $this->Data['CurrentStepMessage'] = $Tablename.' ('.round($PercentComplete * 100.0).'%)';
-               }
-
-               fclose($fp);
-               return FALSE;
-            }
-         }
-      }
-      fclose($fp);
-
-      if (strlen($Inserts) > 0) {
-         $Sql = "insert $PxTablename values $Inserts";
-         $this->Query($Sql);
-      }
-      unset($this->Data['CurrentLoadPosition']);
-      unset($this->Data['CurrentStepMessage']);
-      return TRUE;
-   }
-
-   public function LoadTableType($Save = TRUE) {
-      $Result = GetValue('LoadTableType', $this->Data, FALSE);
-
-      if (is_string($Result))
-         return $Result;
-
-      // Create a table to test loading.
-      $St = Gdn::Structure();
-      $St->Table(self::TABLE_PREFIX.'Test')->Column('ID', 'int')->Set(TRUE, TRUE);
-
-      // Create a test file to load.
-      if (!file_exists(PATH_UPLOADS.'/import'))
-         mkdir(PATH_UPLOADS.'/import');
-
-      $TestPath = PATH_UPLOADS.'/import/test.txt';
-      $TestValue = 123;
-      $TestContents = 'ID'.self::NEWLINE.$TestValue.self::NEWLINE;
-      file_put_contents($TestPath, $TestContents, LOCK_EX);
-
-      // Try LoadTableOnSameServer.
-      try {
-         $this->_LoadTableOnSameServer('Test', $TestPath);
-         $Value = $this->SQL->Get(self::TABLE_PREFIX.'Test')->Value('ID');
-         if ($Value == $TestValue)
-            $Result = 'LoadTableOnSameServer';
-      } catch (Exception $Ex) {
-         $Result = FALSE;
-      }
-
-      // Try LoadTableLocalInfile.
-      if (!$Result) {
-         try {
-            $this->_LoadTableLocalInfile('Test', $TestPath);
-            $Value = $this->SQL->Get(self::TABLE_PREFIX.'Test')->Value('ID');
-            if ($Value == $TestValue)
-               $Result = 'LoadTableLocalInfile';
-         } catch (Exception $Ex) {
-            $Result = FALSE;
-         }
-      }
-
-      // If those two didn't work then default to LoadTableWithInsert.
-      if (!$Result)
-         $Result = 'LoadTableWithInsert';
-
-      // Cleanup.
-      @unlink($TestPath);
-      $St->Table(self::TABLE_PREFIX.'Test')->Drop();
-
-      if ($Save)
-         $this->Data['LoadTableType'] = $Result;
-      return $Result;
-   }
-
-   public function LocalInfileSupported() {
-      $Sql = "show variables like 'local_infile'";
-      $Data = $this->Query($Sql)->ResultArray();
-      if (strcasecmp(GetValueR('0.Value', $Data), 'ON') == 0)
-         return TRUE;
-      else
-         return FALSE;
-   }
-
-	public function Overwrite($Overwrite = '', $Email = '', $Password = '') {
-		if($Overwrite == '')
-			return GetValue('Overwrite', $this->Data);
-		$this->Data['Overwrite'] = $Overwrite;
-		if(strcasecmp($Overwrite, 'Overwrite') == 0) {
-			$this->Data['OverwriteEmail'] = $Email;
-			$this->Data['OverwritePassword'] = $Password;
-		} else {
-			if(isset($this->Data['OverwriteEmail']))
-				unset($this->Data['OverwriteEmail']);
-			if(isset($this->Data['OverwritePassword']))
-				unset($this->Data['OverwritePassword']);
-		}
-	}
-
-	public function ParseInfoLine($Line) {
-		$Info = explode(',', $Line);
-		$Result = array();
-		foreach($Info as $Item) {
-			$PropVal = explode(':', $Item);
-			if(array_key_exists(1, $PropVal))
-				$Result[trim($PropVal[0])] = trim($PropVal[1]);
-			else
-				$Result[trim($Item)] = '';
-		}
-
-		return $Result;
-	}
-
-
-
-   /**
-    * Process the import tables from the database.
-    */
-   public function ProcessImportDb() {
-      // Grab a list of all of the tables.
-      $TableNames = $this->SQL->FetchTables(':_z%');
-      if (count($TableNames) == 0) {
-         throw new Gdn_UserException('Your database does not contain any import tables.');
-      }
-
-      $Tables = array();
-      foreach ($TableNames as $TableName) {
-         $TableName = StringBeginsWith($TableName, $this->Database->DatabasePrefix, TRUE, TRUE);
-         $DestTableName = StringBeginsWith($TableName, 'z', TRUE, TRUE);
-         $TableInfo = array('Table' => $DestTableName);
-
-         $ColumnInfos = $this->SQL->FetchTableSchema($TableName);
-         $Columns = array();
-         foreach ($ColumnInfos as $ColumnInfo) {
-            $Columns[GetValue('Name', $ColumnInfo)] = Gdn::Structure()->ColumnTypeString($ColumnInfo);
-         }
-         $TableInfo['Columns'] = $Columns;
-         $Tables[$DestTableName] = $TableInfo;
-      }
-      $this->Data['Tables'] = $Tables;
-      return TRUE;
-   }
-	
-	public function ProcessImportFile() {
-      // This one step can take a while so give it more time.
-      set_time_limit(0);
-
-		$Path = $this->ImportPath;
-		$Tables = array();
-
-		// Open the import file.
-      ini_set('auto_detect_line_endings', TRUE);
-		$fpin = gzopen($Path, 'rb');
-		$fpout = NULL;
-
-		// Make sure it has the proper header.
-      unset($this->Data['Header']);
-		try {
-			$Header = $this->GetImportHeader($fpin);
-		} catch(Exception $Ex) {
-			fclose($fpin);
-			throw $Ex;
-		}
-      $Uniq = implode('-', $Header);
-      $Uniq = md5($Uniq);
-      
-      $RowCount = 0;
-      $LineNumber = 0;
-		while (($Line = fgets($fpin)) !== FALSE) {
-         $LineNumber++;
-         
-			if ($Line == "\n") {
-				if ($fpout) {
-					// We are in a table so close it off.
-					fclose($fpout);
-					$fpout = 0;
-				}
-			} elseif ($fpout) {
-				// We are in a table so dump the line.
-				fputs($fpout, $Line);
-			} elseif (substr_compare(self::COMMENT, $Line, 0, strlen(self::COMMENT)) == 0) {
-				// This is a comment line so do nothing.
-			} else {
-				// This is the start of a table.
-				$TableInfo = $this->ParseInfoLine($Line);
-            if (!array_key_exists('Table', $TableInfo)) {
-               throw new Gdn_UserException(sprintf(T('Could not parse import file. The problem is near line %s. %s'), $LineNumber, $Line));
-            }
-				$Table = $TableInfo['Table'];
-				$Path = CombinePaths(array(PATH_UPLOADS,$Uniq,$Table.'.txt'));
-            $CheckPath = dirname($Path);
-            @mkdir($CheckPath, 0777, TRUE);
-            
-				$fpout = fopen($Path, 'wb');
-
-				$TableInfo['Path'] = $Path;
-				unset($TableInfo['Table']);
-
-				// Get the column headers from the next line.
-				if (($Line = fgets($fpin)) !== FALSE) {
-               $LineNumber++;
-
-               // Strip \r out of line.
-               $Line = str_replace(array("\r\n", "\r"), array("\n", "\n"), $Line);
-					fwrite($fpout, $Line);
-					$Columns = $this->ParseInfoLine($Line);
-					$TableInfo['Columns'] = $Columns;
-
-					$Tables[$Table] = $TableInfo;
-				}
-			}
-		}
-		gzclose($fpin);
-		if ($fpout)
-			fclose ($fpout);
-
-      if (count($Tables) == 0) {
-         throw new Gdn_UserException(T('The import file does not contain any data.'));
-      }
-
-		$this->Data['Tables'] = $Tables;
-
-		return TRUE;
-	}
-
-	/**
-	 * Run the step in the import.
-	 * @param int $Step the step to run.
-	 * @return mixed Whether the step succeeded or an array of information.
-	 */
-	public function RunStep($Step = 1) {
-      $Started = $this->Stat('Started');
-      if($Started === NULL)
-         $this->Stat('Started', microtime(TRUE), 'time');
-
-		$Steps = $this->Steps();
-      $LastStep = end(array_keys($Steps));
-		if(!isset($Steps[$Step]) || $Step > $LastStep) {
-			return 'COMPLETE';
-		}
-		if(!$this->Timer) {
-			$NewTimer = TRUE;
-			$this->Timer = new Gdn_Timer();
-			$this->Timer->Start('');
-		}
-
-      // Run a standard step every time.
-      if (isset($Steps[0])) {
-         call_user_func(array($this, $Steps[0]));
-      }
-
-		$Method = $Steps[$Step];
-		$Result = call_user_func(array($this, $Method));
-
-      if ($this->GenerateSQL()) {
-         $this->SaveSQL($Method);
-      }
-
-      $ElapsedTime = $this->Timer->ElapsedTime();
-      $this->Stat('Time Spent on Import', $ElapsedTime, 'add');
-
-		if(isset($NewTimer))
-			$this->Timer->Finish('');
-
-      if($Result && !array_key_exists($Step + 1, $this->Steps()))
-         $this->Stat('Finished', microtime(TRUE), 'time');
-
-		return $Result;
-	}
-
-	/**
-	 * Run a query, replacing database prefixes.
-	 * @param string $Sql The sql to execute.
-	 *  - :_z will be replaced by the import prefix.
-	 *  - :_ will be replaced by the database prefix.
-	 * @param array $Parameters PDO parameters to pass to the query.
-	 * @return Gdn_DataSet
-	 */
-	public function Query($Sql, $Parameters = NULL) {
-		$Db = Gdn::Database();
-
-		// Replace db prefixes.
-		$Sql = str_replace(array(':_z', ':_'), array($Db->DatabasePrefix.self::TABLE_PREFIX, $Db->DatabasePrefix), $Sql);
-
-      // Figure out the type of the type of the query.
-      if (StringBeginsWith($Sql, 'select'))
-         $Type = 'select';
-      elseif (StringBeginsWith($Sql, 'truncate'))
-         $Type = 'truncate';
-      elseif (StringBeginsWith($Sql, 'insert'))
-         $Type = 'insert';
-      elseif (StringBeginsWith($Sql, 'update'))
-         $Type = 'update';
-      elseif (StringBeginsWith($Sql, 'delete'))
-         $Type = 'delete';
-      else
-         $Type = 'select';
-
-		// Execute the query.
-      if (is_array($Parameters))
-         $this->SQL->NamedParameters($Parameters);
-
-		$Result = $this->SQL->Query($Sql, $Type);
-
-		//$this->Timer->Split('Sql: '. str_replace("\n", "\n     ", $Sql));
-
-		return $Result;
-	}
-
-	public function SaveState() {
-		SaveToConfig(array(
-		'Garden.Import.CurrentStep' => $this->CurrentStep,
-		'Garden.Import.CurrentStepData' => $this->Data,
-		'Garden.Import.ImportPath' => $this->ImportPath));
-	}
-
-   public function SaveSQL($CurrentStep) {
-      $SQLPath = $this->Data('SQLPath');
-
-      $Queries = $this->Database->CapturedSql;
-      foreach ($Queries as $Index => $Sql) {
-         $Queries[$Index] = rtrim($Sql, ';').';';
-      }
-      $Queries = "\n\n/* $CurrentStep */\n\n".implode("\n\n", $Queries);
-      
-      
-      file_put_contents(PATH_UPLOADS.'/'.$SQLPath, $Queries, FILE_APPEND | LOCK_EX);
-   }
-   
-   /**
-    * Set the category permissions based on the permission table.
-    */
-   public function SetCategoryPermissionIDs() {
-      // First build a list of category
-      $Permissions = $this->SQL->GetWhere('Permission', array('JunctionColumn' => 'PermissionCategoryID', 'JunctionID >' => 0))->ResultArray();
-      $CategoryIDs = array();
-      foreach ($Permissions as $Row) {
-         $CategoryIDs[$Row['JunctionID']] = $Row['JunctionID'];
-      }
-      
-      // Update all of the child categories.
-      $Root = CategoryModel::Categories(-1);
-      $this->_SetCategoryPermissionIDs($Root, $Root['CategoryID'], $CategoryIDs);
-   }
-   
-   protected function _SetCategoryPermissionIDs($Category, $PermissionID, $IDs) {
-      static $CategoryModel;
-      if (!isset($CategoryModel))
-         $CategoryModel = new CategoryModel();
-      
-      $CategoryID = $Category['CategoryID'];
-      if (isset($IDs[$CategoryID])) {
-         $PermissionID = $CategoryID;
-      }
-      
-      if ($Category['PermissionCategoryID'] != $PermissionID) {
-         $CategoryModel->SetField($CategoryID, 'PermissionCategoryID', $PermissionID);
-      }
-      
-      $ChildIDs = GetValue('ChildIDs', $Category, array());
-      foreach ($ChildIDs as $ChildID) {
-         $ChildCategory = CategoryModel::Categories($ChildID);
-         if ($ChildCategory)
-            $this->_SetCategoryPermissionIDs($ChildCategory, $PermissionID, $IDs);
-      }
-   }
-   
-   public function SetRoleDefaults() {
-      if (!$this->ImportExists('Role', 'RoleID'))
-         return;
-      
-      $Data = $this->SQL->Get('zRole')->ResultArray();
-      
-      $RoleDefaults = array(
-          'Garden.Registration.DefaultRoles' => array(), 
-          'Garden.Registration.ApplicantRoleID' => 0,
-          'Garden.Registration.ConfirmEmail' => FALSE,
-          'Garden.Registration.ConfirmEmailRole' => '');
-      $GuestRoleID = FALSE;
-      
-      foreach ($Data as $Row) {
-         if ($this->ImportExists('Role', '_Default'))
-            $Name = $Row['_Default'];
-         else
-            $Name = GetValue('Name', $Row);
-         
-         $RoleID = $Row['RoleID'];
-         
-         if (preg_match('`anonymous`', $Name))
-            $Name = 'guest';
-         elseif (preg_match('`admin`', $Name))
-            $Name = 'administrator';
-         
-         switch (strtolower($Name)) {
-            case 'email':
-            case 'confirm email':
-            case 'users awaiting email confirmation':
-            case 'pending':
-               $RoleDefaults['Garden.Registration.ConfirmEmail'] = TRUE;
-               $RoleDefaults['Garden.Registration.ConfirmEmailRole'] = $RoleID;
-               break;
-            case 'member':
-            case 'members':
-            case 'registered':
-            case 'registered users':
-               $RoleDefaults['Garden.Registration.DefaultRoles'][] = $RoleID;
-               break;
-            case 'guest':
-            case 'guests':
-            case 'unauthenticated':
-            case 'unregistered':
-            case 'unregistered':
-            case 'unregistered / not logged in':
-               $GuestRoleID = $RoleID;
-               break;
-            case 'applicant':
-            case 'applicants':
-               $RoleDefaults['Garden.Registration.ApplicantRoleID'] = $RoleID;
-               break;
-         }
-      }
-      SaveToConfig($RoleDefaults);
-      if ($GuestRoleID) {
-         $this->SQL->Replace('UserRole', array('UserID' => 0, 'RoleID' => $GuestRoleID), array('UserID' => 0, 'RoleID' => $GuestRoleID));
-      }
-   }
-
-   public function Stat($Key, $Value = NULL, $Op = 'set') {
-      if(!isset($this->Data['Stats']))
-         $this->Data['Stats'] = array();
-
-      $Stats =& $this->Data['Stats'];
-
-      if($Value !== NULL) {
-         switch(strtolower($Op)) {
-            case 'add':
-               $Value += GetValue($Key, $Stats, 0);
-               $Stats[$Key] = $Value;
-               break;
-            case 'set':
-               $Stats[$Key] = $Value;
-               break;
-            case 'time':
-               $Stats[$Key] = date('Y-m-d H:i:s', $Value);
-         }
-         return $Stats[$Key];
-      } else {
-         return GetValue($Key, $Stats, NULL);
-      }
-   }
-
-	public function Steps() {
-		if(strcasecmp($this->Overwrite(), 'Overwrite') == 0) {
-         if ($this->IsDbSource())
-            return $this->_OverwriteStepsDb;
-         else
-            return $this->_OverwriteSteps;
-		} else
-			return $this->_MergeSteps;
-	}
-
-	public function &Tables($TableName = '') {
-		if($TableName)
-			return $this->Data['Tables'][$TableName];
-		else
-			return $this->Data['Tables'];
-	}
-
-   public function UpdateCounts() {
-      // This option could take a while so set the timeout.
-      set_time_limit(0);
-      
-      // Define the necessary SQL.
-      $Sqls = array();
-
-      if(!$this->ImportExists('Discussion', 'LastCommentID'))
-         $Sqls['Discussion.LastCommentID'] = $this->GetCountSQL('max', 'Discussion', 'Comment');
-      if(!$this->ImportExists('Discussion', 'DateLastComment')) {
-         $Sqls['Discussion.DateLastComment'] = "update :_Discussion d
-         left join :_Comment c
-            on d.LastCommentID = c.CommentID
-         set d.DateLastComment = coalesce(c.DateInserted, d.DateInserted)";
-      }
-      if (!$this->ImportExists('Discussion', 'CountBookmarks')) {
-         $Sqls['Discussion.CountBookmarks'] = "update :_Discussion d
-            set CountBookmarks = (
-               select count(ud.DiscussionID)
-               from :_UserDiscussion ud
-               where ud.Bookmarked = 1
-                  and ud.DiscussionID = d.DiscussionID
-            )";
-      }
-
-      if(!$this->ImportExists('Discussion', 'LastCommentUserID')) {
-         $Sqls['Discussion.LastCommentUseID'] = "update :_Discussion d
-         join :_Comment c
-            on d.LastCommentID = c.CommentID
-         set d.LastCommentUserID = c.InsertUserID";
-      }
-
-      if (!$this->ImportExists('Discussion', 'Body')) {
-         // Update the body of the discussion if it isn't there.
-         if (!$this->ImportExists('Discussion', 'FirstCommentID'))
-            $Sqls['Discussion.FirstCommentID'] = $this->GetCountSQL('min', 'Discussion', 'Comment', 'FirstCommentID', 'CommentID');
-
-         $Sqls['Discussion.Body'] = "update :_Discussion d
-         join :_Comment c
-            on d.FirstCommentID = c.CommentID
-         set d.Body = c.Body, d.Format = c.Format";
-
-         if ($this->ImportExists('Media') && Gdn::Structure()->TableExists('Media')) {
-            // Comment Media has to go onto the discussion.
-            $Sqls['Media.Foreign'] = "update :_Media m
-            join :_Discussion d
-               on d.FirstCommentID = m.ForeignID and m.ForeignTable = 'comment'
-            set m.ForeignID = d.DiscussionID, m.ForeignTable = 'discussion'";
-         }
-
-         $Sqls['Comment.FirstComment.Delete'] = "delete c.*
-         from :_Comment c
-         inner join :_Discussion d
-           on d.FirstCommentID = c.CommentID";
-      }
-      
-      if(!$this->ImportExists('Discussion', 'CountComments'))
-         $Sqls['Discussion.CountComments'] = $this->GetCountSQL('count', 'Discussion', 'Comment');
-
-      if ($this->ImportExists('UserDiscussion') && !$this->ImportExists('UserDiscussion', 'CountComments') && $this->ImportExists('UserDiscussion', 'DateLastViewed')) {
-         $Sqls['UserDiscussuion.CountComments'] = "update :_UserDiscussion ud
-         set CountComments = (
-           select count(c.CommentID)
-           from :_Comment c
-           where c.DiscussionID = ud.DiscussionID
-             and c.DateInserted <= ud.DateLastViewed)";
-
-      }
-      
-      if ($this->ImportExists('Tag') && $this->ImportExists('TagDiscussion')) {
-<<<<<<< HEAD
-         $Sqls['Tag.CountDiscussions'] = $this->GetCountSQL('count', 'Tag', 'TagDiscussion', 'CountDiscussions', 'TagID');
-=======
-         $Sqls['Tag.CoundDiscussions'] = $this->GetCountSQL('count', 'Tag', 'TagDiscussion', 'CountDiscussions', 'TagID');
->>>>>>> ede47dab
-      }
-      
-      if ($this->ImportExists('Poll')) {
-         $Sqls['PollOption.CountVotes'] = $this->GetCountSQL('count', 'PollOption', 'PollVote', 'CountVotes', 'PollOptionID');
-         
-         $Sqls['Poll.CountOptions'] = $this->GetCountSQL('count', 'Poll', 'PollOption', 'CountOptions', 'PollID');
-         $Sqls['Poll.CountVotes'] = $this->GetCountSQL('sum', 'Poll', 'PollOption', 'CountVotes', 'CountVotes', 'PollID');
-      }
-      
-      if ($this->ImportExists('Activity', 'ActivityType')) {
-         $Sqls['Activity.ActivityTypeID'] = "
-            update :_Activity a
-            join :_ActivityType t
-               on a.ActivityType = t.Name
-            set a.ActivityTypeID = t.ActivityTypeID";
-      }
-
-      if ($this->ImportExists('Tag') && $this->ImportExists('TagDiscussion')) {
-         $Sqls['Tag.CountDiscussions'] = $this->GetCountSQL('count', 'Tag', 'TagDiscussion', 'CountDiscussions', 'TagID');
-      }
-      
-      $Sqls['Category.CountDiscussions'] = $this->GetCountSQL('count', 'Category', 'Discussion');
-      $Sqls['Category.CountComments'] = $this->GetCountSQL('sum', 'Category', 'Discussion', 'CountComments', 'CountComments');
-      if (!$this->ImportExists('Category', 'PermissionCategoryID')) {
-         $Sqls['Category.PermissionCategoryID'] = "update :_Category set PermissionCategoryID = -1";
-      }
-      
-      if($this->ImportExists('Conversation') && $this->ImportExists('ConversationMessage')) {
-         $Sqls['Conversation.FirstMessageID'] = $this->GetCountSQL('min', 'Conversation', 'ConversationMessage', 'FirstMessageID', 'MessageID');
-
-         if(!$this->ImportExists('Conversation', 'CountMessages'))
-            $Sqls['Conversation.CountMessages'] = $this->GetCountSQL('count', 'Conversation', 'ConversationMessage', 'CountMessages', 'MessageID');
-         if(!$this->ImportExists('Conversation', 'LastMessageID'))
-            $Sqls['Conversation.LastMessageID'] = $this->GetCountSQL('max', 'Conversation', 'ConversationMessage', 'LastMessageID', 'MessageID');
-
-         if (!$this->ImportExists('Conversation', 'DateUpdated'))
-            $Sqls['Converstation.DateUpdated'] = "update :_Conversation c join :_ConversationMessage m on c.LastMessageID = m.MessageID set c.DateUpdated = m.DateInserted";
-
-         if($this->ImportExists('UserConversation')) {
-            if(!$this->ImportExists('UserConversation', 'LastMessageID')) {
-               if($this->ImportExists('UserConversation', 'DateLastViewed')) {
-                  // Get the value from the DateLastViewed.
-                  $Sqls['UserConversation.LastMessageID'] = 
-                     "update :_UserConversation uc
-                     set LastMessageID = (
-                       select max(MessageID)
-                       from :_ConversationMessage m
-                       where m.ConversationID = uc.ConversationID
-                         and m.DateInserted >= uc.DateLastViewed)";
-               } else {
-                  // Get the value from the conversation.
-                  // In this case just mark all of the messages read.
-                  $Sqls['UserConversation.LastMessageID'] = 
-                     "update :_UserConversation uc
-                     join :_Conversation c
-                       on c.ConversationID = uc.ConversationID
-                     set uc.CountReadMessages = c.CountMessages,
-                       uc.LastMessageID = c.LastMessageID";
-               }
-            } elseif(!$this->ImportExists('UserConversation', 'DateLastViewed')) {
-               // We have the last message so grab the date from that.
-               $Sqls['UserConversation.DateLastViewed'] =
-                     "update :_UserConversation uc
-                     join :_ConversationMessage m
-                       on m.ConversationID = uc.ConversationID
-                         and m.MessageID = uc.LastMessageID
-                     set uc.DateLastViewed = m.DateInserted";
-            }
-         }
-      }
-
-      // User counts.
-      if (!$this->ImportExists('User', 'DateFirstVisit')) {
-         $Sqls['User.DateFirstVisit'] = 'update :_User set DateFirstVisit = DateInserted';
-      }
-      if (!$this->ImportExists('User', 'CountDiscussions')) {
-         $Sqls['User.CountDiscussions'] = $this->GetCountSQL('count', 'User', 'Discussion', 'CountDiscussions', 'DiscussionID', 'UserID', 'InsertUserID');
-      }
-      if (!$this->ImportExists('User', 'CountComments')) {
-         $Sqls['User.CountComments'] = $this->GetCountSQL('count', 'User', 'Comment', 'CountComments', 'CommentID', 'UserID', 'InsertUserID');
-      }
-      if (!$this->ImportExists('User', 'CountBookmarks')) {
-         $Sqls['User.CountBookmarks'] = "update :_User u
-            set CountBookmarks = (
-               select count(ud.DiscussionID)
-               from :_UserDiscussion ud
-               where ud.Bookmarked = 1
-                  and ud.UserID = u.UserID
-            )";
-      }
-//      if (!$this->ImportExists('User', 'CountUnreadConversations')) {
-//         $Sqls['User.CountUnreadConversations'] =
-//            'update :_User u
-//            set u.CountUnreadConversations = (
-//              select count(c.ConversationID)
-//              from :_Conversation c
-//              inner join :_UserConversation uc
-//                on c.ConversationID = uc.ConversationID
-//              where uc.UserID = u.UserID
-//                and uc.CountReadMessages < c.CountMessages
-//            )';
-//      }
-
-      // The updates start here.
-		$CurrentSubstep = GetValue('CurrentSubstep', $this->Data, 0);
-
-//      $Sqls2 = array();
-//      $i = 1;
-//      foreach ($Sqls as $Name => $Sql) {
-//         $Sqls2[] = "/* $i. $Name */\n"
-//            .str_replace(':_', $this->Database->DatabasePrefix, $Sql)
-//            .";\n";
-//         $i++;
-//      }
-//      throw new Exception(implode("\n", $Sqls2));
-
-		// Execute the SQL.
-      $Keys = array_keys($Sqls);
-      for($i = $CurrentSubstep; $i < count($Keys); $i++) {
-         $this->Data['CurrentStepMessage'] = sprintf(T('%s of %s'), $CurrentSubstep + 1, count($Keys));
-			$Sql = $Sqls[$Keys[$i]];
-			$this->Query($Sql);
-			if($this->Timer->ElapsedTime() > $this->MaxStepTime) {
-				$this->Data['CurrentSubstep'] = $i + 1;
-				return FALSE;
-			}
-		}
-		if(isset($this->Data['CurrentSubstep']))
-			unset($this->Data['CurrentSubstep']);
-
-		$this->Data['CurrentStepMessage'] = '';
-
-      // Update the url codes of categories.
-      if (!$this->ImportExists('Category', 'UrlCode')) {
-         $Categories = CategoryModel::Categories();
-         $TakenCodes = array();
-         
-         foreach ($Categories as $Category) {
-            $UrlCode = urldecode(Gdn_Format::Url($Category['Name']));
-            if (strlen($UrlCode) > 50)
-               $UrlCode = $Category['CategoryID'];
-            
-            if (in_array($UrlCode, $TakenCodes)) {
-               $ParentCategory = CategoryModel::Categories($Category['ParentCategoryID']);
-               if ($ParentCategory && $ParentCategory['CategoryID'] != -1) {
-                  $UrlCode = Gdn_Format::Url($ParentCategory['Name']).'-'.$UrlCode;
-               }
-               if (in_array($UrlCode, $TakenCodes))
-                  $UrlCode = $Category['CategoryID'];
-            }
-
-            $TakenCodes[] = $UrlCode;
-            Gdn::SQL()->Put(
-               'Category',
-               array('UrlCode' => $UrlCode),
-               array('CategoryID' => $Category['CategoryID']));
-         }
-      }
-      // Rebuild the category tree.
-      $CategoryModel = new CategoryModel();
-      $CategoryModel->RebuildTree();
-      $this->SetCategoryPermissionIDs();
-
-      return TRUE;
-	}
+<?php if (!defined('APPLICATION')) exit();
+/*
+Copyright 2008, 2009 Vanilla Forums Inc.
+This file is part of Garden.
+Garden is free software: you can redistribute it and/or modify it under the terms of the GNU General Public License as published by the Free Software Foundation, either version 3 of the License, or (at your option) any later version.
+Garden is distributed in the hope that it will be useful, but WITHOUT ANY WARRANTY; without even the implied warranty of MERCHANTABILITY or FITNESS FOR A PARTICULAR PURPOSE. See the GNU General Public License for more details.
+You should have received a copy of the GNU General Public License along with Garden.  If not, see <http://www.gnu.org/licenses/>.
+Contact Vanilla Forums Inc. at support [at] vanillaforums [dot] com
+*/
+
+/**
+ * Object for importing files created with VanillaPorter.
+ */
+class ImportModel extends Gdn_Model {
+	const COMMENT = '//';
+	const DELIM = ',';
+	const ESCAPE = '\\';
+	const ID_PADDING = 1000; // padding to add to IDs that are incremented
+	const NEWLINE = "\n";
+	const NULL = '\N';
+	const TABLE_PREFIX = 'z';
+	const QUOTE = '"';
+
+	public $CurrentStep = 0;
+
+	public $Data = array();
+   
+   public $ErrorType = '';
+
+	public $ImportPath = '';
+
+	public $MaxStepTime = 1; // seconds
+
+	protected $_MergeSteps = array(
+      1 => 'Initialize',
+   	2 => 'ProcessImportFile',
+   	3 => 'DefineTables',
+   	4 => 'LoadTables',
+   	5 => 'DefineIndexes',
+   	6 => 'AssignUserIDs',
+   	7 => 'AssignOtherIDs',
+   	8 => 'InsertTables',
+   	9 => 'UpdateCounts',
+      10 => 'CustomFinalization',
+      11 => 'AddActivity'
+	);
+
+	protected $_OverwriteSteps = array(
+      0 => 'Initialize',
+   	1 => 'ProcessImportFile',
+   	2 => 'DefineTables',
+   	3 => 'LoadUserTable',
+   	4 => 'AuthenticateAdminUser',
+   	5 => 'InsertUserTable',
+   	6 => 'LoadTables',
+   	7 => 'DeleteOverwriteTables',
+   	8 => 'InsertTables',
+   	9 => 'UpdateCounts',
+      10 => 'CustomFinalization',
+      11 => 'AddActivity'
+   );
+
+   protected $_OverwriteStepsDb = array(
+      0 => 'Initialize',
+   	1 => 'ProcessImportDb',
+   	2 => 'DefineTables',
+   	3 => 'InsertUserTable',
+   	4 => 'DeleteOverwriteTables',
+   	5 => 'InsertTables',
+   	6 => 'UpdateCounts',
+      7 => 'CustomFinalization',
+      8 => 'AddActivity'
+   );
+
+	/**
+	 * @var Gdn_Timer Used for timing various long running methods to break them up into pieces.
+	 */
+	public $Timer = NULL;
+
+	public function __construct($ImportPath = '') {
+		$this->ImportPath = $ImportPath;
+		parent::__construct();
+	}
+
+   public function AddActivity() {
+      // Build the story for the activity.
+      $Header = $this->GetImportHeader();
+      $PorterVersion = GetValue('Vanilla Export', $Header, T('unknown'));
+      $SourceData = GetValue('Source', $Header, T('unknown'));
+      $Story = sprintf(T('Vanilla Export: %s, Source: %s'), $PorterVersion, $SourceData);
+
+      $ActivityModel = new ActivityModel();
+      $ActivityModel->Add(Gdn::Session()->UserID, 'Import', $Story);
+      return TRUE;
+   }
+
+	public function AssignUserIDs() {
+		// Assign user IDs of email matches.
+		$Sql = "update :_zUser i
+         join :_User u
+           on i.Email = u.Email
+         set i._NewID = u.UserID, i._Action = 'Update'";
+		$this->Query($Sql);
+
+		// Assign user IDs of name matches.
+		$Sql = "update :_zUser i
+         join :_User u
+         	on i.Name = u.Name
+         left join :_zUser i2
+         	on i2._NewID = u.UserID /* make sure no duplicates */
+         set i._NewID = u.UserID, i._Action = 'Update'
+         where i._NewID is null and i2.UserID is null";
+		$this->Query($Sql);
+
+		// Get the max UserID so we can increment new users.
+		$MaxID = $this->Query('select max(UserID) as MaxID from :_User')->Value('MaxID', 0);
+		$MinID = $this->Query('select min(UserID) as MinID from :_zUser where _NewID is null')->Value('MinID', NULL);
+
+		if(is_null($MinID)) {
+			//$this->Timer->Split('No more IDs to update');
+			// No more IDs to update.
+			return TRUE;
+		}
+
+		$IDInc = $MaxID - $MinID + self::ID_PADDING;
+
+		// Update the users to insert.
+		$Sql = "update :_zUser i
+         left join :_User u
+         	on u.Name = i.Name /* make sure no duplicates */
+         set i._NewID = i.UserID + $IDInc, i._Action = 'Insert'
+         where i._NewID is null
+         	and u.UserID is null";
+		$this->Query($Sql);
+
+		// There still might be users that have overlapping usernames which must be changed.
+		// Append a random suffix to the new username.
+		$Sql = "update :_zUser i
+         set i.Name = concat(i.Name, convert(floor(1000 + rand() * 8999), char)), i._NewID = i.UserID + $IDInc, i._Action = 'Insert'
+         where i._NewID is null";
+		$this->Query($Sql);
+
+		return TRUE;
+	}
+
+	public function AssignOtherIDs() {
+		$this->_AssignIDs('Role', 'RoleID', 'Name');
+		$this->_AssignIDs('Category', 'CategoryID', 'Name');
+		$this->_AssignIDs('Discussion');
+		$this->_AssignIDs('Comment');
+
+		return TRUE;
+	}
+
+	protected function _AssignIDs($TableName, $PrimaryKey = NULL, $SecondaryKey = NULL) {
+		if(!array_key_exists($TableName, $this->Tables()))
+			return;
+
+		if(!$PrimaryKey)
+			$PrimaryKey = $TableName.'ID';
+
+		// Assign existing IDs.
+		if($SecondaryKey) {
+			$Sql = "update :_z$TableName i
+            join :_$TableName t
+              on t.$SecondaryKey = i.$SecondaryKey
+            set i._NewID = t.$PrimaryKey, i._Action = 'Update'";
+			$this->Query($Sql);
+		}
+
+		// Get new IDs.
+		$MaxID = $this->Query("select max($PrimaryKey) as MaxID from :_$TableName")->Value('MaxID', 0);
+		$MinID = $this->Query("select min($PrimaryKey) as MinID from :_z$TableName where _NewID is null")->Value('MinID', NULL);
+
+		if(is_null($MinID)) {
+			//$this->Timer->Split('No more IDs to update');
+			// No more IDs to update.
+			return TRUE;
+		}
+		if($MaxID == 0)
+			$IDInc = 0;
+		else
+			$IDInc = $MaxID - $MinID + self::ID_PADDING;
+
+		$Sql = "update :_z$TableName i
+         set i._NewID = i.$PrimaryKey + $IDInc, i._Action = 'Insert'
+         where i._NewID is null";
+		$this->Query($Sql);
+	}
+
+	public function AuthenticateAdminUser() {
+		$OverwriteEmail = GetValue('OverwriteEmail', $this->Data);
+		$OverwritePassword = GetValue('OverwritePassword', $this->Data);
+
+		$Data = Gdn::SQL()->GetWhere('zUser', array('Email' => $OverwriteEmail));
+		if($Data->NumRows() == 0) {
+			$Result = FALSE;
+		} else {
+			$Data = $Data->FirstRow();
+         $HashMethod = GetValue('HashMethod', $Data);
+         if (!$HashMethod)
+            $HashMethod = $this->GetPasswordHashMethod();
+         
+			$PasswordHash = new Gdn_PasswordHash();
+         if (strcasecmp($HashMethod, 'reset') == 0 || $this->Data('UseCurrentPassword')) {
+            $Result = TRUE;
+         } else {
+            $Result = $PasswordHash->CheckPassword($OverwritePassword, GetValue('Password', $Data), $HashMethod, GetValue('Name',$Data));
+         }
+		}
+		if(!$Result) {
+			$this->Validation->AddValidationResult('Email', T('ErrorCredentials'));
+         $this->ErrorType = 'Credentials';
+		}
+		return $Result;
+      
+	}
+
+   public function CustomFinalization() {
+      $this->SetRoleDefaults();
+      
+      $Imp = $this->GetCustomImportModel();
+      if ($Imp !== NULL)
+         $Imp->AfterImport();
+
+      return TRUE;
+   }
+
+   public function Data($Key, $Value = NULL) {
+      if ($Value === NULL) {
+         return GetValue($Key, $this->Data);
+      }
+      $this->Data[$Key] = $Value;
+   }
+
+	public function DefineTables() {
+		$St = Gdn::Structure();
+		$DestStructure = clone $St;
+
+		$Tables =& $this->Tables();
+
+		foreach($Tables as $Table => $TableInfo) {
+			$Columns = $TableInfo['Columns'];
+         if(!is_array($Columns) || count($Columns) == 0)
+            throw new Gdn_UserException(sprintf(T('The %s table is not in the correct format.', $Table)));
+
+
+			$St->Table(self::TABLE_PREFIX.$Table);
+			// Get the structure from the destination database to match types.
+			try {
+				$DestStructure->Reset()->Get($Table);
+			} catch(Exception $Ex) {
+				// Trying to import into a non-existant table.
+				$Tables[$Table]['Skip'] = TRUE;
+				continue;
+			}
+			//$DestColumns = $DestStructure->Columns();
+			$DestModified = FALSE;
+
+			foreach ($Columns as $Name => $Type) {
+            if (!$Name)
+               throw new Gdn_UserException(sprintf(T('The %s table is not in the correct format.'), $Table));
+
+				if ($DestStructure->ColumnExists($Name)) {
+					$StructureType = $DestStructure->ColumnTypeString($DestStructure->Columns($Name));
+				} elseif ($DestStructure->ColumnExists($Type)) {
+               // Fix the table definition.
+               unset($Tables[$Table]['Columns'][$Name]);
+               $Tables[$Table]['Columns'][$Type] = '';
+
+               $Name = $Type;
+               $StructureType = $DestStructure->ColumnTypeString($DestStructure->Columns($Type));
+            } elseif (!StringBeginsWith($Name, '_')) {
+					$StructureType = $Type;
+
+					if(!$StructureType)
+						$StructureType = 'varchar(255)';
+
+					// This is a new column so it needs to be added to the destination table too.
+					$DestStructure->Column($Name, $StructureType, NULL);
+					$DestModified = TRUE;
+            } elseif ($Type) {
+               $StructureType = $Type;
+            } else {
+               $StructureType = 'varchar(255)';
+            }
+
+				$St->Column($Name, $StructureType, NULL);
+			}
+			// Add a new ID column.
+			if(array_key_exists($Table.'ID', $Columns)) {
+				$St
+				->Column('_NewID', $DestStructure->ColumnTypeString($Table.'ID'), NULL)
+				->Column('_Action', array('Insert', 'Update'), NULL);
+			}
+
+         try {
+            if (!$this->IsDbSource())
+               $St->Set(TRUE, TRUE);
+            else
+               $St->Reset();
+            
+            if($DestModified)
+               $DestStructure->Set();
+         } catch(Exception $Ex) {
+            // Since these exceptions are likely caused by a faulty import file they should be considered user exceptions.
+            throw new Gdn_UserException(sprintf(T('There was an error while trying to create the %s table (%s).'), $Table, $Ex->getMessage())); //, $Ex);
+         }
+		}
+		return TRUE;
+	}
+
+	public function DefineIndexes() {
+		$St = Gdn::Structure();
+      $DestStructure = clone Gdn::Structure();
+
+		foreach($this->Tables() as $Table => $TableInfo) {
+         if(GetValue('Skip', $TableInfo))
+            continue;
+         
+			$St->Table(self::TABLE_PREFIX.$Table);
+         $Columns = $TableInfo['Columns'];
+
+         $DestStructure->Reset()->Get($Table);
+         $DestColumns = $DestStructure->Columns();
+
+			// Check to index the primary key.
+			$Col = $Table.'ID';
+			if(array_key_exists($Col, $Columns))
+				$St->Column($Col, $Columns[$Col] ? $Columns[$Col] : $DestStructure->ColumnTypeString($Col), NULL, 'index');
+
+			if($Table == 'User') {
+				$St
+				->Column('Name', $DestStructure->ColumnTypeString('Name'), NULL, 'index')
+				->Column('Email', $DestStructure->ColumnTypeString('Email'), NULL, 'index')
+				->Column('_NewID', 'int', NULL, 'index');
+			}
+
+			if(count($St->Columns()) > 0)
+				$St->Set();
+		}
+		return TRUE;
+	}
+
+	public function DeleteFiles() {
+      if (StringBeginsWith($this->ImportPath, 'Db:', TRUE))
+         return;
+
+      $St = Gdn::Structure();
+		foreach (GetValue('Tables', $this->Data, array()) as $Table => $TableInfo) {
+			$Path = GetValue('Path', $TableInfo, '');
+			if (file_exists($Path))
+				unlink($Path);
+
+         // Drop the import table.
+         $St->Table("z$Table")->Drop();
+		}
+
+		// Delete the uploaded files.
+      $UploadedFiles = GetValue('UploadedFiles', $this->Data, array());
+      foreach ($UploadedFiles as $Path => $Name) {
+         @unlink($Path);
+      }
+	}
+
+	/**
+	 * Remove the data from the appropriate tables when we are overwriting the forum.
+	 */
+	public function DeleteOverwriteTables() {
+		$Tables = array('Activity', 'Category', 'Comment', 'Conversation', 'ConversationMessage',
+   		'Discussion', 'Draft', 'Invitation', 'Media', 'Message', 'Photo', 'Permission', 'Rank', 'Poll', 'PollOption', 'PollVote', 'Role', 'UserAuthentication',
+   		'UserComment', 'UserConversation', 'UserDiscussion', 'UserMeta', 'UserRole');
+
+      // Delete the default role settings.
+      SaveToConfig(array(
+         'Garden.Registration.DefaultRoles' => array(),
+         'Garden.Registration.ApplicantRoleID' => 0
+      ));
+
+		// Execute the SQL.
+		$CurrentSubstep = GetValue('CurrentSubstep', $this->Data, 0);
+		for($i = $CurrentSubstep; $i < count($Tables); $i++) {
+			$Table = $Tables[$i];
+
+         // Make sure the table exists.
+         $Exists = Gdn::Structure()->Table($Table)->TableExists();
+         Gdn::Structure()->Reset();
+         if (!$Exists)
+            continue;
+
+         $this->Data['CurrentStepMessage'] = $Table;
+         
+			if($Table == 'Permission')
+            $this->SQL->Delete($Table, array('RoleID <>' => 0));
+			else
+				$this->SQL->Truncate($Table);
+			if($this->Timer->ElapsedTime() > $this->MaxStepTime) {
+				// The step's taken too long. Save the state and return.
+				$this->Data['CurrentSubstep'] = $i + 1;
+				return FALSE;
+			}
+		}
+		if(isset($this->Data['CurrentSubstep']))
+			unset($this->Data['CurrentSubstep']);
+
+		$this->Data['CurrentStepMessage'] = '';
+		return TRUE;
+	}
+
+	public function DeleteState() {
+		RemoveFromConfig('Garden.Import');
+	}
+
+   public function FromPost($Post) {
+      if (isset($Post['Overwrite']))
+         $this->Data['Overwrite'] = $Post['Overwrite'];
+      if (isset($Post['Email']))
+         $this->Data['OverwriteEmail'] = $Post['Email'];
+      if (isset($Post['Password'])) {
+         $this->Data['OverwritePassword'] = $Post['Password'];
+         $this->Data['UseCurrentPassword'] = GetValue('UseCurrentPassword', $Post);
+      }
+      if (isset($Post['GenerateSQL']))
+         $this->Data['GenerateSQL'] = $Post['GenerateSQL'];
+   }
+
+   public function GenerateSQL($Value = NULL) {
+      return $this->Data('GenerateSQL', $Value);
+   }
+
+   /**
+    * Return SQL for updating a count.
+    * @param string $Aggregate count, max, min, etc.
+    * @param string $ParentTable The name of the parent table.
+    * @param string $ChildTable The name of the child table
+    * @param type $ParentColumnName
+    * @param string $ChildColumnName
+    * @param string $ParentJoinColumn
+    * @param string $ChildJoinColumn
+    * @return type 
+    */
+   public function GetCountSQL(
+      $Aggregate, // count, max, min, etc.
+      $ParentTable, $ChildTable, 
+      $ParentColumnName = '', $ChildColumnName = '',
+      $ParentJoinColumn = '', $ChildJoinColumn = '') {
+
+      if(!$ParentColumnName) {
+         switch(strtolower($Aggregate)) {
+            case 'count': $ParentColumnName = "Count{$ChildTable}s"; break;
+            case 'max': $ParentColumnName = "Last{$ChildTable}ID"; break;
+            case 'min': $ParentColumnName = "First{$ChildTable}ID"; break;
+            case 'sum': $ParentColumnName = "Sum{$ChildTable}s"; break;
+         }
+      }
+
+      if(!$ChildColumnName)
+         $ChildColumnName = $ChildTable.'ID';
+
+      if(!$ParentJoinColumn)
+         $ParentJoinColumn = $ParentTable.'ID';
+      if(!$ChildJoinColumn)
+         $ChildJoinColumn = $ParentJoinColumn;
+
+      $Result = "update :_$ParentTable p
+                  set p.$ParentColumnName = (
+                     select $Aggregate(c.$ChildColumnName)
+                     from :_$ChildTable c
+                     where p.$ParentJoinColumn = c.$ChildJoinColumn)";
+      return $Result;
+   }
+
+   /**
+    * Get a custom import model based on the import's source.
+    */
+   public function GetCustomImportModel() {
+      $Header = $this->GetImportHeader();
+      $Source = GetValue('Source', $Header, '');
+      $Result = NULL;
+
+      if (substr_compare('vbulletin', $Source, 0, 9, TRUE) == 0)
+         $Result = new vBulletinImportModel();
+      elseif (substr_compare('vanilla 1', $Source, 0, 9, TRUE) == 0)
+         $Result = new Vanilla1ImportModel();
+
+      if ($Result !== NULL)
+         $Result->ImportModel = $this;
+
+      return $Result;
+   }
+
+   public function ToPost(&$Post) {
+      $D = $this->Data;
+      $Post['Overwrite'] = GetValue('Overwrite', $D, 'Overwrite');
+      $Post['Email'] = GetValue('OverwriteEmail', $D, '');
+      $Post['Password'] = GetValue('OverwritePassword', $D, '');
+      $Post['UseCurrentPassword'] = GetValue('UseCurrentPassword', $D, FALSE);
+      $Post['GenerateSQL'] = GetValue('GenerateSQL', $D, FALSE);
+   }
+
+   public static function FGetCSV2($fp, $Delim = ',', $Quote = '"', $Escape = "\\") {
+      // Get the full line, considering escaped returns.
+      $Line = FALSE;
+      do {
+         $s = fgets($fp);
+         //echo "<fgets>$s</fgets><br/>\n";
+
+         if ($s === FALSE) {
+            if ($Line === FALSE)
+               return FALSE;
+         }
+
+         if ($Line === FALSE)
+            $Line = $s;
+         else
+            $Line .= $s;
+      } while(strlen($s) > 1 && substr($s, -2, 1) === $Escape);
+
+      $Line = trim($Line, "\n");
+      //echo "<Line>$Line</Line><br />\n";
+
+      $Result = array();
+
+      // Loop through the line and split on the delimiter.
+      $Strlen = strlen($Line);
+      $InEscape = FALSE;
+      $InQuote = FALSE;
+      $Token = '';
+      for ($i = 0; $i < $Strlen; ++$i) {
+         $c = $Line[$i];
+
+         if ($InEscape) {
+            // Check for an escaped null.
+            if ($c == 'N' && strlen($Token) == 0) {
+               $Token = NULL;
+            } else {
+               $Token .= $c;
+            }
+            $InEscape = FALSE;
+         } else {
+            switch ($c) {
+               case $Escape:
+                  $InEscape = TRUE;
+                  break;
+               case $Delim:
+                  $Result[] = $Token;
+                  $Token = '';
+                  break;
+               case $Quote:
+                  $InQuote = !$InQuote;
+                  break;
+               default:
+                  $Token .= $c;
+                  break;
+            }
+         }
+      }
+      $Result[] = $Token;
+
+      return $Result;
+   }
+
+	public function GetImportHeader($fpin = NULL) {
+		$Header = GetValue('Header', $this->Data);
+		if($Header)
+			return $Header;
+
+		if(is_null($fpin)) {
+			if(!$this->ImportPath || !file_exists($this->ImportPath))
+				return array();
+         ini_set('auto_detect_line_endings', TRUE);
+			$fpin = gzopen($this->ImportPath, 'rb');
+			$fpopened = TRUE;
+		}
+
+		$Header = fgets($fpin);
+		if(!$Header || strlen($Header) < 7 || substr_compare('Vanilla', $Header, 0, 7) != 0) {
+			if(isset($fpopened))
+				fclose($fpin);
+			throw new Gdn_UserException(T('The import file is not in the correct format.'));
+		}
+		$Header = $this->ParseInfoLine($Header);
+		if(isset($fpopened))
+			fclose($fpin);
+      $this->Data['Header'] = $Header;
+		return $Header;
+	}
+
+	public function GetPasswordHashMethod() {
+      $HashMethod = GetValue('HashMethod', $this->GetImportHeader());
+      if ($HashMethod)
+         return $HashMethod;
+
+		$Source = GetValue('Source', $this->GetImportHeader());
+		if (!$Source)
+			return 'Unknown';
+		if (substr_compare('Vanilla', $Source, 0, 7, FALSE) == 0)
+			return 'Vanilla';
+		if (substr_compare('vBulletin', $Source, 0,  9, FALSE) == 0)
+			return 'vBulletin';
+      if (substr_compare('phpBB', $Source, 0, 5, FALSE) == 0)
+         return 'phpBB';
+		return 'Unknown';
+	}
+
+   /** Checks to see of a table and/or column exists in the import data.
+    *
+    * @param string $Tablename The name of the table to check for.
+    * @param string $Columnname
+    * @return bool
+    */
+   public function ImportExists($Table, $Column = '') {
+      if(!array_key_exists('Tables', $this->Data) || !array_key_exists($Table, $this->Data['Tables']))
+         return false;
+      if(!$Column)
+         return TRUE;
+      $Tables = $this->Data['Tables'];
+
+      $Exists = GetValueR("Tables.$Table.Columns.$Column", $this->Data, FALSE);
+      return $Exists !== FALSE;
+   }
+
+   public function Initialize() {
+      if ($this->GenerateSQL()) {
+         $this->SQL->CaptureModifications = TRUE;
+         Gdn::Structure()->CaptureOnly = TRUE;
+         $this->Database->CapturedSql = array();
+
+         $SQLPath = $this->Data('SQLPath');
+         if (!$SQLPath) {
+            $SQLPath = 'import/import_'.date('Y-m-d_His').'.sql';
+            $this->Data('SQLPath', $SQLPath);
+         }
+      }
+
+      return TRUE;
+   }
+
+	public function InsertTables() {
+		$InsertedCount = 0;
+		$Timer = new Gdn_Timer();
+		$Timer->Start();
+		$Tables =& $this->Tables();
+		foreach($Tables as $TableName => $TableInfo) {
+			if(GetValue('Inserted', $TableInfo) || GetValue('Skip', $TableInfo)) {
+				$InsertedCount++;
+			} else {
+				$this->Data['CurrentStepMessage'] = sprintf(T('%s of %s'), $InsertedCount, count($Tables));
+
+            if(strcasecmp($this->Overwrite(), 'Overwrite') == 0) {
+               switch ($TableName) {
+                  case 'Permission':
+                     $this->InsertPermissionTable();
+                     break;
+                  default:
+                     $RowCount = $this->_InsertTable($TableName);
+                     break;
+               }
+               
+            } else {
+               switch($TableName) {
+                  case 'Permission':
+                     $this->InsertPermissionTable();
+                     break;
+                  case 'UserDiscussion':
+                     $Sql = "insert ignore :_UserDiscussion ( UserID, DiscussionID, DateLastViewed, Bookmarked )
+                        select zUserID._NewID, zDiscussionID._NewID, max(i.DateLastViewed) as DateLastViewed, max(i.Bookmarked) as Bookmarked
+                        from :_zUserDiscussion i
+                        left join :_zUser zUserID
+                          on i.UserID = zUserID.UserID
+                        left join :_zDiscussion zDiscussionID
+                          on i.DiscussionID = zDiscussionID.DiscussionID
+                        left join :_UserDiscussion ud
+                          on ud.UserID = zUserID._NewID and ud.DiscussionID = zDiscussionID._NewID
+                        where ud.UserID is null
+                        group by zUserID._NewID, zDiscussionID._NewID";
+                     $this->Query($Sql);
+                     break;
+                  case 'UserMeta':
+                     $Sql = "insert ignore :_UserMeta ( UserID, Name, Value )
+                           select zUserID._NewID, i.Name, max(i.Value) as Value
+                           from :_zUserMeta i
+                           left join :_zUser zUserID
+                             on i.UserID = zUserID.UserID
+                           left join :_UserMeta um
+                             on zUserID._NewID = um.UserID and i.Name = um.Name
+                           where um.UserID is null
+                           group by zUserID._NewID, i.Name";
+                     $this->Query($Sql);
+                     break;
+                  case 'UserRole':
+                     $Sql = "insert ignore :_UserRole ( UserID, RoleID )
+                           select zUserID._NewID, zRoleID._NewID
+                           from :_zUserRole i
+                           left join :_zUser zUserID
+                             on i.UserID = zUserID.UserID
+                           left join :_zRole zRoleID
+                             on i.RoleID = zRoleID.RoleID
+                           left join :_UserRole ur
+                              on zUserID._NewID = ur.UserID and zRoleID._NewID = ur.RoleID
+                           where i.UserID <> 0 and ur.UserID is null";
+                     $this->Query($Sql);
+                     break;
+                  default:
+                     $RowCount = $this->_InsertTable($TableName);
+               }
+            }
+
+				$Tables[$TableName]['Inserted'] = TRUE;
+            if(isset($RowCount))
+               $Tables[$TableName]['RowCount'] = $RowCount;
+				$InsertedCount++;
+				// Make sure the loading isn't taking too long.
+				if($Timer->ElapsedTime() > $this->MaxStepTime)
+					break;
+			}
+		}
+
+		$Result = $InsertedCount == count($this->Tables());
+		if($Result)
+			$this->Data['CurrentStepMessage'] = '';
+		return $Result;
+	}
+
+   protected static function BackTick($Str) {
+      return '`'.str_replace('`', '\`', $Str).'`';
+   }
+
+	protected function _InsertTable($TableName, $Sets = array()) {
+		if(!array_key_exists($TableName, $this->Tables()))
+			return;
+
+      if (!Gdn::Structure()->TableExists($TableName))
+         return 0;
+
+		$TableInfo =& $this->Tables($TableName);
+		$Columns = $TableInfo['Columns'];
+      
+      foreach ($Columns as $Key => $Value) {
+         if (StringBeginsWith($Key, '_'))
+            unset($Columns[$Key]);
+      }
+
+		// Build the column insert list.
+		$Insert = "insert ignore :_$TableName (\n  "
+		.implode(",\n  ", array_map(array('ImportModel', 'BackTick'), array_keys(array_merge($Columns, $Sets))))
+		."\n)";
+		$From = "from :_z$TableName i";
+		$Where = '';
+
+		// Build the select list for the insert.
+		$Select = array();
+		foreach($Columns as $Column => $X) {
+         $BColumn = self::BackTick($Column);
+
+			if(strcasecmp($this->Overwrite(), 'Overwrite') == 0) {
+				// The data goes in raw.
+				$Select[] = "i.$BColumn";
+			} elseif($Column == $TableName.'ID') {
+				// This is the primary key.
+				$Select[] = "i._NewID as $Column";
+				$Where = "\nwhere i._Action = 'Insert'";
+			} elseif(substr_compare($Column, 'ID', -2, 2) == 0) {
+				// This is an ID field. Check for a join.
+				foreach($this->Tables() as $StructureTableName => $TableInfo) {
+					$PK = $StructureTableName.'ID';
+					if(strlen($Column) >= strlen($PK) && substr_compare($Column, $PK, -strlen($PK), strlen($PK)) == 0) {
+						// This table joins and must update it's ID.
+						$From .= "\nleft join :_z$StructureTableName z$Column\n  on i.$Column = z$Column.$PK";
+						$Select[] = "z$Column._NewID";
+					}
+				}
+			} else {
+				// This is a straight columns insert.
+				$Select[] = "i.$BColumn";
+			}
+		}
+		// Add the original table to prevent duplicates.
+//		$PK = $TableName.'ID';
+//		if(array_key_exists($PK, $Columns)) {
+//		if(strcasecmp($this->Overwrite(), 'Overwrite') == 0)
+//				$PK2 = $PK;
+//			else
+//				$PK2 = '_NewID';
+//
+//			$From .= "\nleft join :_$TableName o0\n  on o0.$PK = i.$PK2";
+//			if($Where)
+//				$Where .=  "\n  and ";
+//			else
+//				$Where = "\nwhere ";
+//			$Where .= "o0.$PK is null";
+//		}
+		//}
+
+		// Add the sets to the select list.
+		foreach($Sets as $Field => $Value) {
+			$Select[] = Gdn::Database()->Connection()->quote($Value).' as '.$Field;
+		}
+
+		// Build the sql statement.
+		$Sql = $Insert
+		."\nselect\n  ".implode(",\n  ", $Select)
+		."\n".$From
+		.$Where;
+
+		//$this->Query($Sql);
+
+		$RowCount = $this->Query($Sql);
+      if($RowCount > 0) {
+         return (int)$RowCount;
+      } else {
+         return FALSE;
+      }
+	}
+
+   public function InsertPermissionTable() {
+//      $this->LoadState();
+      
+      // Clear the permission table in case the step was only half done before.
+      $this->SQL->Delete('Permission', array('RoleID <>' => 0));
+
+      // Grab all of the permission columns.
+      $PM = new PermissionModel();
+      $GlobalColumns = array_filter($PM->PermissionColumns());
+      unset($GlobalColumns['PermissionID']);
+      $JunctionColumns = array_filter($PM->PermissionColumns('Category', 'PermissionCategoryID'));
+      unset($JunctionColumns['PermissionID']);
+      $JunctionColumns = array_merge(array('JunctionTable' => 'Category', 'JunctionColumn' => 'PermissionCategoryID', 'JunctionID' => -1), $JunctionColumns);
+      
+      if ($this->ImportExists('Permission', 'JunctionTable')) {
+         $ColumnSets = array(array_merge($GlobalColumns, $JunctionColumns));
+         $ColumnSets[0]['JunctionTable'] = NULL;
+         $ColumnSets[0]['JunctionColumn'] = NULL;
+         $ColumnSets[0]['JunctionID'] = NULL;
+      } else {
+         $ColumnSets = array($GlobalColumns, $JunctionColumns);
+      }
+
+      $Data = $this->SQL->Get('zPermission')->ResultArray();
+      foreach ($Data as $Row) {
+         $Presets = array_map('trim', explode(',', GetValue('_Permissions', $Row)));
+         
+         foreach ($ColumnSets as $ColumnSet) {
+            $Set = array();
+            $Set['RoleID'] = $Row['RoleID'];
+            
+            foreach ($Presets as $Preset) {
+               if (strpos($Preset, '.') !== FALSE) {
+                  // This preset is a specific permission.
+                  
+                  if (array_key_exists($Preset, $ColumnSet)) {   
+                     $Set["`$Preset`"] = 1;
+                  }
+                  continue;
+               }
+               $Preset = strtolower($Preset);
+               
+
+               foreach ($ColumnSet as $ColumnName => $Default) {
+                  if (isset($Row[$ColumnName]))
+                     $Value = $Row[$ColumnName];
+                  elseif (strpos($ColumnName, '.') === FALSE)
+                     $Value = $Default;
+                  elseif ($Preset == 'all')
+                     $Value = 1;
+                  elseif ($Preset == 'view')
+                     $Value = StringEndsWith($ColumnName, 'View', TRUE) && !in_array($ColumnName, array('Garden.Settings.View'));
+                  elseif ($Preset == $ColumnName)
+                     $Value = 1;
+                  else
+                     $Value = $Default & 1;
+
+                  $Set["`$ColumnName`"] = $Value;
+               }
+            }
+            $this->SQL->Insert('Permission', $Set);
+            unset($Set);
+         }
+      }
+      return TRUE;
+   }
+
+	public function InsertUserTable() {
+      $UseCurrentPassword = $this->Data('UseCurrentPassword');
+
+      if ($UseCurrentPassword) {
+         $CurrentUser = $this->SQL->GetWhere('User', array('UserID' => Gdn::Session()->UserID))->FirstRow(DATASET_TYPE_ARRAY);
+         $CurrentPassword = $CurrentUser['Password'];
+         $CurrentHashMethod = $CurrentUser['HashMethod'];
+      }
+
+		// Delete the current user table.
+		$this->SQL->Truncate('User');
+
+		// Load the new user table.
+		$UserTableInfo =& $this->Data['Tables']['User'];
+      if (!$this->ImportExists('User', 'HashMethod'))
+         $this->_InsertTable('User', array('HashMethod' => $this->GetPasswordHashMethod()));
+      else
+         $this->_InsertTable('User');
+		$UserTableInfo['Inserted'] = TRUE;
+
+      $AdminEmail = GetValue('OverwriteEmail', $this->Data);
+      $SqlArgs = array(':Email' => $AdminEmail);
+      $SqlSet = '';
+
+      if ($UseCurrentPassword) {
+         $SqlArgs[':Password'] = $CurrentPassword;
+         $SqlArgs[':HashMethod'] = $CurrentHashMethod;
+         $SqlSet = ', Password = :Password, HashMethod = :HashMethod';
+      }
+
+      // If doing a password reset, save out the new admin password:
+      if (strcasecmp($this->GetPasswordHashMethod(), 'reset') == 0) {
+         if (!isset($SqlArgs[':Password'])) {
+            $PasswordHash = new Gdn_PasswordHash();
+            $Hash = $PasswordHash->HashPassword(GetValue('OverwritePassword', $this->Data));
+            $SqlSet .= ', Password = :Password, HashMethod = :HashMethod';
+            $SqlArgs[':Password'] = $Hash;
+            $SqlArgs[':HashMthod'] = 'Vanilla';
+         }
+
+         // Write it out.
+         $this->Query("update :_User set Admin = 1{$SqlSet} where Email = :Email", $SqlArgs);
+      } else {
+         // Set the admin user flag.
+         $this->Query("update :_User set Admin = 1{$SqlSet} where Email = :Email", $SqlArgs);
+      }
+
+		// Start the new session.
+      $User = Gdn::UserModel()->GetByEmail(GetValue('OverwriteEmail', $this->Data));
+      if (!$User)
+         $User = Gdn::UserModel()->GetByUsername(GetValue('OverwriteEmail', $this->Data));
+
+      $PasswordHash = new Gdn_PasswordHash();
+      if ($this->Data('UseCurrentPassword') || $PasswordHash->CheckPassword(GetValue('OverwritePassword', $this->Data), GetValue('Password', $User), GetValue('HashMethod', $User))) {
+         Gdn::Session()->Start(GetValue('UserID', $User), TRUE);
+      }
+
+		return TRUE;
+	}
+
+   public function IsDbSource() {
+      return StringBeginsWith($this->ImportPath, 'Db:', TRUE);
+   }
+
+	public function LoadUserTable() {
+      if (!$this->ImportExists('User'))
+         throw new Gdn_UserException(T('The user table was not in the import file.'));
+		$UserTableInfo =& $this->Data['Tables']['User'];
+		$Result = $this->LoadTable('User', $UserTableInfo['Path']);
+      if ($Result)
+         $UserTableInfo['Loaded'] = TRUE;
+
+		return $Result;
+	}
+
+	public function LoadState() {
+		$this->CurrentStep = C('Garden.Import.CurrentStep', 0);
+		$this->Data = C('Garden.Import.CurrentStepData', array());
+		$this->ImportPath = C('Garden.Import.ImportPath', '');
+	}
+
+	public function LoadTables() {
+		$LoadedCount = 0;
+		foreach($this->Data['Tables'] as $Table => $TableInfo) {
+			if(GetValue('Loaded', $TableInfo) || GetValue('Skip', $TableInfo)) {
+				$LoadedCount++;
+				continue;
+			} else {
+				$this->Data['CurrentStepMessage'] = $Table;
+				$LoadResult = $this->LoadTable($Table, $TableInfo['Path']);
+            if ($LoadResult) {
+               $this->Data['Tables'][$Table]['Loaded'] = TRUE;
+               $LoadedCount++;
+            } else {
+               break;
+            }
+			}
+			// Make sure the loading isn't taking too long.
+			if($this->Timer->ElapsedTime() > $this->MaxStepTime)
+				break;
+		}
+		$Result = $LoadedCount >= count($this->Data['Tables']);
+		if($Result)
+			$this->Data['CurrentStepMessage'] = '';
+		return $Result;
+	}
+
+	public function LoadTable($Tablename, $Path) {
+      $Type = $this->LoadTableType();
+      $Result = TRUE;
+
+      switch ($Type) {
+         case 'LoadTableOnSameServer':
+            $this->_LoadTableOnSameServer($Tablename, $Path);
+            break;
+         case 'LoadTableLocalInfile':
+            $this->_LoadTableLocalInfile($Tablename, $Path);
+            break;
+         case 'LoadTableWithInsert':
+            // This final option can be 15x slower than the other options.
+            $Result = $this->_LoadTableWithInsert($Tablename, $Path);
+            break;
+         default:
+            throw new Exception("@Error, unknown LoadTableType: $Type");
+      }
+
+		return $Result;
+	}
+
+   protected function _LoadTableOnSameServer($Tablename, $Path) {
+		$Tablename = Gdn::Database()->DatabasePrefix.self::TABLE_PREFIX.$Tablename;
+		$Path = Gdn::Database()->Connection()->quote($Path);
+
+      Gdn::Database()->Query("truncate table $Tablename;");
+
+      $Sql = "load data infile $Path into table $Tablename
+         character set utf8
+         columns terminated by ','
+         optionally enclosed by '\"'
+         escaped by '\\\\'
+         lines terminated by '\\n'
+         ignore 1 lines";
+      $this->Query($Sql);
+   }
+
+   protected function _LoadTableLocalInfile($Tablename, $Path) {
+		$Tablename = Gdn::Database()->DatabasePrefix.self::TABLE_PREFIX.$Tablename;
+		$Path = Gdn::Database()->Connection()->quote($Path);
+
+      Gdn::Database()->Query("truncate table $Tablename;");
+
+      $Sql = "load data local infile $Path into table $Tablename
+         character set utf8
+         columns terminated by ','
+         optionally enclosed by '\"'
+         escaped by '\\\\'
+         lines terminated by '\\n'
+         ignore 1 lines";
+
+      // We've got to use the mysql_* functions because PDO doesn't support load data local infile well.
+      $dblink = mysql_connect(C('Database.Host'), C('Database.User'), C('Database.Password'), FALSE, 128);
+      mysql_select_db(C('Database.Name'), $dblink);
+      $Result = mysql_query($Sql, $dblink);
+      if ($Result === FALSE) {
+         $Ex = new Exception(mysql_error($dblink));
+         mysql_close($dblink);
+         throw new $Ex;
+      }
+      mysql_close($dblink);
+   }
+
+   protected function _LoadTableWithInsert($Tablename, $Path) {
+      // This option could take a while so set the timeout.
+      set_time_limit(0);
+
+      // Get the column count of the table.
+      $St = Gdn::Structure();
+      $St->Get(self::TABLE_PREFIX.$Tablename);
+      $ColumnCount = count($St->Columns());
+      $St->Reset();
+
+      ini_set('auto_detect_line_endings', TRUE);
+      $fp = fopen($Path, 'rb');
+
+      // Figure out the current position.
+      $fPosition = GetValue('CurrentLoadPosition', $this->Data, 0);
+      if ($fPosition == 0) {
+         // Skip the header row.
+         $Row = self::FGetCSV2($fp);
+
+         $Px = Gdn::Database()->DatabasePrefix.self::TABLE_PREFIX;
+         Gdn::Database()->Query("truncate table {$Px}{$Tablename}");
+      } else {
+         fseek($fp, $fPosition);
+      }
+
+      $PDO = Gdn::Database()->Connection();
+		$PxTablename = Gdn::Database()->DatabasePrefix.self::TABLE_PREFIX.$Tablename;
+
+      $Inserts = '';
+      $Count = 0;
+      while ($Row = self::FGetCSV2($fp)) {
+         ++$Count;
+
+         // Quote the values in the row.
+         $Row = array_map(array($PDO, 'quote'), $Row);
+
+         // Add any extra columns to the row.
+         while (count($Row) < $ColumnCount) {
+            $Row[] = 'null';
+         }
+
+         // Add the insert values to the sql.
+         if (strlen($Inserts) > 0)
+            $Inserts .= ',';
+         $Inserts .= '('.implode(',', $Row).')';
+
+         if ($Count >= 25) {
+            // Insert in chunks.
+            $Sql = "insert $PxTablename values $Inserts";
+            $this->Query($Sql);
+            $Count = 0;
+            $Inserts = '';
+
+            // Check for a timeout.
+            if($this->Timer->ElapsedTime() > $this->MaxStepTime) {
+               // The step's taken too long. Save the file position.
+               $Pos = ftell($fp);
+               $this->Data['CurrentLoadPosition'] = $Pos;
+
+               $Filesize = filesize($Path);
+               if ($Filesize > 0) {
+                  $PercentComplete = $Pos / filesize($Path);
+                  $this->Data['CurrentStepMessage'] = $Tablename.' ('.round($PercentComplete * 100.0).'%)';
+               }
+
+               fclose($fp);
+               return FALSE;
+            }
+         }
+      }
+      fclose($fp);
+
+      if (strlen($Inserts) > 0) {
+         $Sql = "insert $PxTablename values $Inserts";
+         $this->Query($Sql);
+      }
+      unset($this->Data['CurrentLoadPosition']);
+      unset($this->Data['CurrentStepMessage']);
+      return TRUE;
+   }
+
+   public function LoadTableType($Save = TRUE) {
+      $Result = GetValue('LoadTableType', $this->Data, FALSE);
+
+      if (is_string($Result))
+         return $Result;
+
+      // Create a table to test loading.
+      $St = Gdn::Structure();
+      $St->Table(self::TABLE_PREFIX.'Test')->Column('ID', 'int')->Set(TRUE, TRUE);
+
+      // Create a test file to load.
+      if (!file_exists(PATH_UPLOADS.'/import'))
+         mkdir(PATH_UPLOADS.'/import');
+
+      $TestPath = PATH_UPLOADS.'/import/test.txt';
+      $TestValue = 123;
+      $TestContents = 'ID'.self::NEWLINE.$TestValue.self::NEWLINE;
+      file_put_contents($TestPath, $TestContents, LOCK_EX);
+
+      // Try LoadTableOnSameServer.
+      try {
+         $this->_LoadTableOnSameServer('Test', $TestPath);
+         $Value = $this->SQL->Get(self::TABLE_PREFIX.'Test')->Value('ID');
+         if ($Value == $TestValue)
+            $Result = 'LoadTableOnSameServer';
+      } catch (Exception $Ex) {
+         $Result = FALSE;
+      }
+
+      // Try LoadTableLocalInfile.
+      if (!$Result) {
+         try {
+            $this->_LoadTableLocalInfile('Test', $TestPath);
+            $Value = $this->SQL->Get(self::TABLE_PREFIX.'Test')->Value('ID');
+            if ($Value == $TestValue)
+               $Result = 'LoadTableLocalInfile';
+         } catch (Exception $Ex) {
+            $Result = FALSE;
+         }
+      }
+
+      // If those two didn't work then default to LoadTableWithInsert.
+      if (!$Result)
+         $Result = 'LoadTableWithInsert';
+
+      // Cleanup.
+      @unlink($TestPath);
+      $St->Table(self::TABLE_PREFIX.'Test')->Drop();
+
+      if ($Save)
+         $this->Data['LoadTableType'] = $Result;
+      return $Result;
+   }
+
+   public function LocalInfileSupported() {
+      $Sql = "show variables like 'local_infile'";
+      $Data = $this->Query($Sql)->ResultArray();
+      if (strcasecmp(GetValueR('0.Value', $Data), 'ON') == 0)
+         return TRUE;
+      else
+         return FALSE;
+   }
+
+	public function Overwrite($Overwrite = '', $Email = '', $Password = '') {
+		if($Overwrite == '')
+			return GetValue('Overwrite', $this->Data);
+		$this->Data['Overwrite'] = $Overwrite;
+		if(strcasecmp($Overwrite, 'Overwrite') == 0) {
+			$this->Data['OverwriteEmail'] = $Email;
+			$this->Data['OverwritePassword'] = $Password;
+		} else {
+			if(isset($this->Data['OverwriteEmail']))
+				unset($this->Data['OverwriteEmail']);
+			if(isset($this->Data['OverwritePassword']))
+				unset($this->Data['OverwritePassword']);
+		}
+	}
+
+	public function ParseInfoLine($Line) {
+		$Info = explode(',', $Line);
+		$Result = array();
+		foreach($Info as $Item) {
+			$PropVal = explode(':', $Item);
+			if(array_key_exists(1, $PropVal))
+				$Result[trim($PropVal[0])] = trim($PropVal[1]);
+			else
+				$Result[trim($Item)] = '';
+		}
+
+		return $Result;
+	}
+
+
+
+   /**
+    * Process the import tables from the database.
+    */
+   public function ProcessImportDb() {
+      // Grab a list of all of the tables.
+      $TableNames = $this->SQL->FetchTables(':_z%');
+      if (count($TableNames) == 0) {
+         throw new Gdn_UserException('Your database does not contain any import tables.');
+      }
+
+      $Tables = array();
+      foreach ($TableNames as $TableName) {
+         $TableName = StringBeginsWith($TableName, $this->Database->DatabasePrefix, TRUE, TRUE);
+         $DestTableName = StringBeginsWith($TableName, 'z', TRUE, TRUE);
+         $TableInfo = array('Table' => $DestTableName);
+
+         $ColumnInfos = $this->SQL->FetchTableSchema($TableName);
+         $Columns = array();
+         foreach ($ColumnInfos as $ColumnInfo) {
+            $Columns[GetValue('Name', $ColumnInfo)] = Gdn::Structure()->ColumnTypeString($ColumnInfo);
+         }
+         $TableInfo['Columns'] = $Columns;
+         $Tables[$DestTableName] = $TableInfo;
+      }
+      $this->Data['Tables'] = $Tables;
+      return TRUE;
+   }
+	
+	public function ProcessImportFile() {
+      // This one step can take a while so give it more time.
+      set_time_limit(0);
+
+		$Path = $this->ImportPath;
+		$Tables = array();
+
+		// Open the import file.
+      ini_set('auto_detect_line_endings', TRUE);
+		$fpin = gzopen($Path, 'rb');
+		$fpout = NULL;
+
+		// Make sure it has the proper header.
+      unset($this->Data['Header']);
+		try {
+			$Header = $this->GetImportHeader($fpin);
+		} catch(Exception $Ex) {
+			fclose($fpin);
+			throw $Ex;
+		}
+      $Uniq = implode('-', $Header);
+      $Uniq = md5($Uniq);
+      
+      $RowCount = 0;
+      $LineNumber = 0;
+		while (($Line = fgets($fpin)) !== FALSE) {
+         $LineNumber++;
+         
+			if ($Line == "\n") {
+				if ($fpout) {
+					// We are in a table so close it off.
+					fclose($fpout);
+					$fpout = 0;
+				}
+			} elseif ($fpout) {
+				// We are in a table so dump the line.
+				fputs($fpout, $Line);
+			} elseif (substr_compare(self::COMMENT, $Line, 0, strlen(self::COMMENT)) == 0) {
+				// This is a comment line so do nothing.
+			} else {
+				// This is the start of a table.
+				$TableInfo = $this->ParseInfoLine($Line);
+            if (!array_key_exists('Table', $TableInfo)) {
+               throw new Gdn_UserException(sprintf(T('Could not parse import file. The problem is near line %s. %s'), $LineNumber, $Line));
+            }
+				$Table = $TableInfo['Table'];
+				$Path = CombinePaths(array(PATH_UPLOADS,$Uniq,$Table.'.txt'));
+            $CheckPath = dirname($Path);
+            @mkdir($CheckPath, 0777, TRUE);
+            
+				$fpout = fopen($Path, 'wb');
+
+				$TableInfo['Path'] = $Path;
+				unset($TableInfo['Table']);
+
+				// Get the column headers from the next line.
+				if (($Line = fgets($fpin)) !== FALSE) {
+               $LineNumber++;
+
+               // Strip \r out of line.
+               $Line = str_replace(array("\r\n", "\r"), array("\n", "\n"), $Line);
+					fwrite($fpout, $Line);
+					$Columns = $this->ParseInfoLine($Line);
+					$TableInfo['Columns'] = $Columns;
+
+					$Tables[$Table] = $TableInfo;
+				}
+			}
+		}
+		gzclose($fpin);
+		if ($fpout)
+			fclose ($fpout);
+
+      if (count($Tables) == 0) {
+         throw new Gdn_UserException(T('The import file does not contain any data.'));
+      }
+
+		$this->Data['Tables'] = $Tables;
+
+		return TRUE;
+	}
+
+	/**
+	 * Run the step in the import.
+	 * @param int $Step the step to run.
+	 * @return mixed Whether the step succeeded or an array of information.
+	 */
+	public function RunStep($Step = 1) {
+      $Started = $this->Stat('Started');
+      if($Started === NULL)
+         $this->Stat('Started', microtime(TRUE), 'time');
+
+		$Steps = $this->Steps();
+      $LastStep = end(array_keys($Steps));
+		if(!isset($Steps[$Step]) || $Step > $LastStep) {
+			return 'COMPLETE';
+		}
+		if(!$this->Timer) {
+			$NewTimer = TRUE;
+			$this->Timer = new Gdn_Timer();
+			$this->Timer->Start('');
+		}
+
+      // Run a standard step every time.
+      if (isset($Steps[0])) {
+         call_user_func(array($this, $Steps[0]));
+      }
+
+		$Method = $Steps[$Step];
+		$Result = call_user_func(array($this, $Method));
+
+      if ($this->GenerateSQL()) {
+         $this->SaveSQL($Method);
+      }
+
+      $ElapsedTime = $this->Timer->ElapsedTime();
+      $this->Stat('Time Spent on Import', $ElapsedTime, 'add');
+
+		if(isset($NewTimer))
+			$this->Timer->Finish('');
+
+      if($Result && !array_key_exists($Step + 1, $this->Steps()))
+         $this->Stat('Finished', microtime(TRUE), 'time');
+
+		return $Result;
+	}
+
+	/**
+	 * Run a query, replacing database prefixes.
+	 * @param string $Sql The sql to execute.
+	 *  - :_z will be replaced by the import prefix.
+	 *  - :_ will be replaced by the database prefix.
+	 * @param array $Parameters PDO parameters to pass to the query.
+	 * @return Gdn_DataSet
+	 */
+	public function Query($Sql, $Parameters = NULL) {
+		$Db = Gdn::Database();
+
+		// Replace db prefixes.
+		$Sql = str_replace(array(':_z', ':_'), array($Db->DatabasePrefix.self::TABLE_PREFIX, $Db->DatabasePrefix), $Sql);
+
+      // Figure out the type of the type of the query.
+      if (StringBeginsWith($Sql, 'select'))
+         $Type = 'select';
+      elseif (StringBeginsWith($Sql, 'truncate'))
+         $Type = 'truncate';
+      elseif (StringBeginsWith($Sql, 'insert'))
+         $Type = 'insert';
+      elseif (StringBeginsWith($Sql, 'update'))
+         $Type = 'update';
+      elseif (StringBeginsWith($Sql, 'delete'))
+         $Type = 'delete';
+      else
+         $Type = 'select';
+
+		// Execute the query.
+      if (is_array($Parameters))
+         $this->SQL->NamedParameters($Parameters);
+
+		$Result = $this->SQL->Query($Sql, $Type);
+
+		//$this->Timer->Split('Sql: '. str_replace("\n", "\n     ", $Sql));
+
+		return $Result;
+	}
+
+	public function SaveState() {
+		SaveToConfig(array(
+		'Garden.Import.CurrentStep' => $this->CurrentStep,
+		'Garden.Import.CurrentStepData' => $this->Data,
+		'Garden.Import.ImportPath' => $this->ImportPath));
+	}
+
+   public function SaveSQL($CurrentStep) {
+      $SQLPath = $this->Data('SQLPath');
+
+      $Queries = $this->Database->CapturedSql;
+      foreach ($Queries as $Index => $Sql) {
+         $Queries[$Index] = rtrim($Sql, ';').';';
+      }
+      $Queries = "\n\n/* $CurrentStep */\n\n".implode("\n\n", $Queries);
+      
+      
+      file_put_contents(PATH_UPLOADS.'/'.$SQLPath, $Queries, FILE_APPEND | LOCK_EX);
+   }
+   
+   /**
+    * Set the category permissions based on the permission table.
+    */
+   public function SetCategoryPermissionIDs() {
+      // First build a list of category
+      $Permissions = $this->SQL->GetWhere('Permission', array('JunctionColumn' => 'PermissionCategoryID', 'JunctionID >' => 0))->ResultArray();
+      $CategoryIDs = array();
+      foreach ($Permissions as $Row) {
+         $CategoryIDs[$Row['JunctionID']] = $Row['JunctionID'];
+      }
+      
+      // Update all of the child categories.
+      $Root = CategoryModel::Categories(-1);
+      $this->_SetCategoryPermissionIDs($Root, $Root['CategoryID'], $CategoryIDs);
+   }
+   
+   protected function _SetCategoryPermissionIDs($Category, $PermissionID, $IDs) {
+      static $CategoryModel;
+      if (!isset($CategoryModel))
+         $CategoryModel = new CategoryModel();
+      
+      $CategoryID = $Category['CategoryID'];
+      if (isset($IDs[$CategoryID])) {
+         $PermissionID = $CategoryID;
+      }
+      
+      if ($Category['PermissionCategoryID'] != $PermissionID) {
+         $CategoryModel->SetField($CategoryID, 'PermissionCategoryID', $PermissionID);
+      }
+      
+      $ChildIDs = GetValue('ChildIDs', $Category, array());
+      foreach ($ChildIDs as $ChildID) {
+         $ChildCategory = CategoryModel::Categories($ChildID);
+         if ($ChildCategory)
+            $this->_SetCategoryPermissionIDs($ChildCategory, $PermissionID, $IDs);
+      }
+   }
+   
+   public function SetRoleDefaults() {
+      if (!$this->ImportExists('Role', 'RoleID'))
+         return;
+      
+      $Data = $this->SQL->Get('zRole')->ResultArray();
+      
+      $RoleDefaults = array(
+          'Garden.Registration.DefaultRoles' => array(), 
+          'Garden.Registration.ApplicantRoleID' => 0,
+          'Garden.Registration.ConfirmEmail' => FALSE,
+          'Garden.Registration.ConfirmEmailRole' => '');
+      $GuestRoleID = FALSE;
+      
+      foreach ($Data as $Row) {
+         if ($this->ImportExists('Role', '_Default'))
+            $Name = $Row['_Default'];
+         else
+            $Name = GetValue('Name', $Row);
+         
+         $RoleID = $Row['RoleID'];
+         
+         if (preg_match('`anonymous`', $Name))
+            $Name = 'guest';
+         elseif (preg_match('`admin`', $Name))
+            $Name = 'administrator';
+         
+         switch (strtolower($Name)) {
+            case 'email':
+            case 'confirm email':
+            case 'users awaiting email confirmation':
+            case 'pending':
+               $RoleDefaults['Garden.Registration.ConfirmEmail'] = TRUE;
+               $RoleDefaults['Garden.Registration.ConfirmEmailRole'] = $RoleID;
+               break;
+            case 'member':
+            case 'members':
+            case 'registered':
+            case 'registered users':
+               $RoleDefaults['Garden.Registration.DefaultRoles'][] = $RoleID;
+               break;
+            case 'guest':
+            case 'guests':
+            case 'unauthenticated':
+            case 'unregistered':
+            case 'unregistered':
+            case 'unregistered / not logged in':
+               $GuestRoleID = $RoleID;
+               break;
+            case 'applicant':
+            case 'applicants':
+               $RoleDefaults['Garden.Registration.ApplicantRoleID'] = $RoleID;
+               break;
+         }
+      }
+      SaveToConfig($RoleDefaults);
+      if ($GuestRoleID) {
+         $this->SQL->Replace('UserRole', array('UserID' => 0, 'RoleID' => $GuestRoleID), array('UserID' => 0, 'RoleID' => $GuestRoleID));
+      }
+   }
+
+   public function Stat($Key, $Value = NULL, $Op = 'set') {
+      if(!isset($this->Data['Stats']))
+         $this->Data['Stats'] = array();
+
+      $Stats =& $this->Data['Stats'];
+
+      if($Value !== NULL) {
+         switch(strtolower($Op)) {
+            case 'add':
+               $Value += GetValue($Key, $Stats, 0);
+               $Stats[$Key] = $Value;
+               break;
+            case 'set':
+               $Stats[$Key] = $Value;
+               break;
+            case 'time':
+               $Stats[$Key] = date('Y-m-d H:i:s', $Value);
+         }
+         return $Stats[$Key];
+      } else {
+         return GetValue($Key, $Stats, NULL);
+      }
+   }
+
+	public function Steps() {
+		if(strcasecmp($this->Overwrite(), 'Overwrite') == 0) {
+         if ($this->IsDbSource())
+            return $this->_OverwriteStepsDb;
+         else
+            return $this->_OverwriteSteps;
+		} else
+			return $this->_MergeSteps;
+	}
+
+	public function &Tables($TableName = '') {
+		if($TableName)
+			return $this->Data['Tables'][$TableName];
+		else
+			return $this->Data['Tables'];
+	}
+
+   public function UpdateCounts() {
+      // This option could take a while so set the timeout.
+      set_time_limit(0);
+      
+      // Define the necessary SQL.
+      $Sqls = array();
+
+      if(!$this->ImportExists('Discussion', 'LastCommentID'))
+         $Sqls['Discussion.LastCommentID'] = $this->GetCountSQL('max', 'Discussion', 'Comment');
+      if(!$this->ImportExists('Discussion', 'DateLastComment')) {
+         $Sqls['Discussion.DateLastComment'] = "update :_Discussion d
+         left join :_Comment c
+            on d.LastCommentID = c.CommentID
+         set d.DateLastComment = coalesce(c.DateInserted, d.DateInserted)";
+      }
+      if (!$this->ImportExists('Discussion', 'CountBookmarks')) {
+         $Sqls['Discussion.CountBookmarks'] = "update :_Discussion d
+            set CountBookmarks = (
+               select count(ud.DiscussionID)
+               from :_UserDiscussion ud
+               where ud.Bookmarked = 1
+                  and ud.DiscussionID = d.DiscussionID
+            )";
+      }
+
+      if(!$this->ImportExists('Discussion', 'LastCommentUserID')) {
+         $Sqls['Discussion.LastCommentUseID'] = "update :_Discussion d
+         join :_Comment c
+            on d.LastCommentID = c.CommentID
+         set d.LastCommentUserID = c.InsertUserID";
+      }
+
+      if (!$this->ImportExists('Discussion', 'Body')) {
+         // Update the body of the discussion if it isn't there.
+         if (!$this->ImportExists('Discussion', 'FirstCommentID'))
+            $Sqls['Discussion.FirstCommentID'] = $this->GetCountSQL('min', 'Discussion', 'Comment', 'FirstCommentID', 'CommentID');
+
+         $Sqls['Discussion.Body'] = "update :_Discussion d
+         join :_Comment c
+            on d.FirstCommentID = c.CommentID
+         set d.Body = c.Body, d.Format = c.Format";
+
+         if ($this->ImportExists('Media') && Gdn::Structure()->TableExists('Media')) {
+            // Comment Media has to go onto the discussion.
+            $Sqls['Media.Foreign'] = "update :_Media m
+            join :_Discussion d
+               on d.FirstCommentID = m.ForeignID and m.ForeignTable = 'comment'
+            set m.ForeignID = d.DiscussionID, m.ForeignTable = 'discussion'";
+         }
+
+         $Sqls['Comment.FirstComment.Delete'] = "delete c.*
+         from :_Comment c
+         inner join :_Discussion d
+           on d.FirstCommentID = c.CommentID";
+      }
+      
+      if(!$this->ImportExists('Discussion', 'CountComments'))
+         $Sqls['Discussion.CountComments'] = $this->GetCountSQL('count', 'Discussion', 'Comment');
+
+      if ($this->ImportExists('UserDiscussion') && !$this->ImportExists('UserDiscussion', 'CountComments') && $this->ImportExists('UserDiscussion', 'DateLastViewed')) {
+         $Sqls['UserDiscussuion.CountComments'] = "update :_UserDiscussion ud
+         set CountComments = (
+           select count(c.CommentID)
+           from :_Comment c
+           where c.DiscussionID = ud.DiscussionID
+             and c.DateInserted <= ud.DateLastViewed)";
+
+      }
+      
+      if ($this->ImportExists('Tag') && $this->ImportExists('TagDiscussion')) {
+         $Sqls['Tag.CountDiscussions'] = $this->GetCountSQL('count', 'Tag', 'TagDiscussion', 'CountDiscussions', 'TagID');
+      }
+      
+      if ($this->ImportExists('Poll')) {
+         $Sqls['PollOption.CountVotes'] = $this->GetCountSQL('count', 'PollOption', 'PollVote', 'CountVotes', 'PollOptionID');
+         
+         $Sqls['Poll.CountOptions'] = $this->GetCountSQL('count', 'Poll', 'PollOption', 'CountOptions', 'PollID');
+         $Sqls['Poll.CountVotes'] = $this->GetCountSQL('sum', 'Poll', 'PollOption', 'CountVotes', 'CountVotes', 'PollID');
+      }
+      
+      if ($this->ImportExists('Activity', 'ActivityType')) {
+         $Sqls['Activity.ActivityTypeID'] = "
+            update :_Activity a
+            join :_ActivityType t
+               on a.ActivityType = t.Name
+            set a.ActivityTypeID = t.ActivityTypeID";
+      }
+
+      if ($this->ImportExists('Tag') && $this->ImportExists('TagDiscussion')) {
+         $Sqls['Tag.CountDiscussions'] = $this->GetCountSQL('count', 'Tag', 'TagDiscussion', 'CountDiscussions', 'TagID');
+      }
+      
+      if ($this->ImportExists('Poll')) {
+         $Sqls['PollOption.CountVotes'] = $this->GetCountSQL('count', 'PollOption', 'PollVote', 'CountVotes', 'PollOptionID');
+         
+         $Sqls['Poll.CountOptions'] = $this->GetCountSQL('count', 'Poll', 'PollOption', 'CountOptions', 'PollID');
+         $Sqls['Poll.CountVotes'] = $this->GetCountSQL('sum', 'Poll', 'PollOption', 'CountVotes', 'CountVotes', 'PollID');
+      }
+      
+      if ($this->ImportExists('Activity', 'ActivityType')) {
+         $Sqls['Activity.ActivityTypeID'] = "
+            update :_Activity a
+            join :_ActivityType t
+               on a.ActivityType = t.Name
+            set a.ActivityTypeID = t.ActivityTypeID";
+      }
+
+      if ($this->ImportExists('Tag') && $this->ImportExists('TagDiscussion')) {
+         $Sqls['Tag.CoundDiscussions'] = $this->GetCountSQL('count', 'Tag', 'TagDiscussion', 'CountDiscussions', 'TagID');
+      }
+      
+      $Sqls['Category.CountDiscussions'] = $this->GetCountSQL('count', 'Category', 'Discussion');
+      $Sqls['Category.CountComments'] = $this->GetCountSQL('sum', 'Category', 'Discussion', 'CountComments', 'CountComments');
+      if (!$this->ImportExists('Category', 'PermissionCategoryID')) {
+         $Sqls['Category.PermissionCategoryID'] = "update :_Category set PermissionCategoryID = -1";
+      }
+      
+      if($this->ImportExists('Conversation') && $this->ImportExists('ConversationMessage')) {
+         $Sqls['Conversation.FirstMessageID'] = $this->GetCountSQL('min', 'Conversation', 'ConversationMessage', 'FirstMessageID', 'MessageID');
+
+         if(!$this->ImportExists('Conversation', 'CountMessages'))
+            $Sqls['Conversation.CountMessages'] = $this->GetCountSQL('count', 'Conversation', 'ConversationMessage', 'CountMessages', 'MessageID');
+         if(!$this->ImportExists('Conversation', 'LastMessageID'))
+            $Sqls['Conversation.LastMessageID'] = $this->GetCountSQL('max', 'Conversation', 'ConversationMessage', 'LastMessageID', 'MessageID');
+
+         if (!$this->ImportExists('Conversation', 'DateUpdated'))
+            $Sqls['Converstation.DateUpdated'] = "update :_Conversation c join :_ConversationMessage m on c.LastMessageID = m.MessageID set c.DateUpdated = m.DateInserted";
+
+         if($this->ImportExists('UserConversation')) {
+            if(!$this->ImportExists('UserConversation', 'LastMessageID')) {
+               if($this->ImportExists('UserConversation', 'DateLastViewed')) {
+                  // Get the value from the DateLastViewed.
+                  $Sqls['UserConversation.LastMessageID'] = 
+                     "update :_UserConversation uc
+                     set LastMessageID = (
+                       select max(MessageID)
+                       from :_ConversationMessage m
+                       where m.ConversationID = uc.ConversationID
+                         and m.DateInserted >= uc.DateLastViewed)";
+               } else {
+                  // Get the value from the conversation.
+                  // In this case just mark all of the messages read.
+                  $Sqls['UserConversation.LastMessageID'] = 
+                     "update :_UserConversation uc
+                     join :_Conversation c
+                       on c.ConversationID = uc.ConversationID
+                     set uc.CountReadMessages = c.CountMessages,
+                       uc.LastMessageID = c.LastMessageID";
+               }
+            } elseif(!$this->ImportExists('UserConversation', 'DateLastViewed')) {
+               // We have the last message so grab the date from that.
+               $Sqls['UserConversation.DateLastViewed'] =
+                     "update :_UserConversation uc
+                     join :_ConversationMessage m
+                       on m.ConversationID = uc.ConversationID
+                         and m.MessageID = uc.LastMessageID
+                     set uc.DateLastViewed = m.DateInserted";
+            }
+         }
+      }
+
+      // User counts.
+      if (!$this->ImportExists('User', 'DateFirstVisit')) {
+         $Sqls['User.DateFirstVisit'] = 'update :_User set DateFirstVisit = DateInserted';
+      }
+      if (!$this->ImportExists('User', 'CountDiscussions')) {
+         $Sqls['User.CountDiscussions'] = $this->GetCountSQL('count', 'User', 'Discussion', 'CountDiscussions', 'DiscussionID', 'UserID', 'InsertUserID');
+      }
+      if (!$this->ImportExists('User', 'CountComments')) {
+         $Sqls['User.CountComments'] = $this->GetCountSQL('count', 'User', 'Comment', 'CountComments', 'CommentID', 'UserID', 'InsertUserID');
+      }
+      if (!$this->ImportExists('User', 'CountBookmarks')) {
+         $Sqls['User.CountBookmarks'] = "update :_User u
+            set CountBookmarks = (
+               select count(ud.DiscussionID)
+               from :_UserDiscussion ud
+               where ud.Bookmarked = 1
+                  and ud.UserID = u.UserID
+            )";
+      }
+//      if (!$this->ImportExists('User', 'CountUnreadConversations')) {
+//         $Sqls['User.CountUnreadConversations'] =
+//            'update :_User u
+//            set u.CountUnreadConversations = (
+//              select count(c.ConversationID)
+//              from :_Conversation c
+//              inner join :_UserConversation uc
+//                on c.ConversationID = uc.ConversationID
+//              where uc.UserID = u.UserID
+//                and uc.CountReadMessages < c.CountMessages
+//            )';
+//      }
+
+      // The updates start here.
+		$CurrentSubstep = GetValue('CurrentSubstep', $this->Data, 0);
+
+//      $Sqls2 = array();
+//      $i = 1;
+//      foreach ($Sqls as $Name => $Sql) {
+//         $Sqls2[] = "/* $i. $Name */\n"
+//            .str_replace(':_', $this->Database->DatabasePrefix, $Sql)
+//            .";\n";
+//         $i++;
+//      }
+//      throw new Exception(implode("\n", $Sqls2));
+
+		// Execute the SQL.
+      $Keys = array_keys($Sqls);
+      for($i = $CurrentSubstep; $i < count($Keys); $i++) {
+         $this->Data['CurrentStepMessage'] = sprintf(T('%s of %s'), $CurrentSubstep + 1, count($Keys));
+			$Sql = $Sqls[$Keys[$i]];
+			$this->Query($Sql);
+			if($this->Timer->ElapsedTime() > $this->MaxStepTime) {
+				$this->Data['CurrentSubstep'] = $i + 1;
+				return FALSE;
+			}
+		}
+		if(isset($this->Data['CurrentSubstep']))
+			unset($this->Data['CurrentSubstep']);
+
+		$this->Data['CurrentStepMessage'] = '';
+
+      // Update the url codes of categories.
+      if (!$this->ImportExists('Category', 'UrlCode')) {
+         $Categories = CategoryModel::Categories();
+         $TakenCodes = array();
+         
+         foreach ($Categories as $Category) {
+            $UrlCode = urldecode(Gdn_Format::Url($Category['Name']));
+            if (strlen($UrlCode) > 50)
+               $UrlCode = $Category['CategoryID'];
+            
+            if (in_array($UrlCode, $TakenCodes)) {
+               $ParentCategory = CategoryModel::Categories($Category['ParentCategoryID']);
+               if ($ParentCategory && $ParentCategory['CategoryID'] != -1) {
+                  $UrlCode = Gdn_Format::Url($ParentCategory['Name']).'-'.$UrlCode;
+               }
+               if (in_array($UrlCode, $TakenCodes))
+                  $UrlCode = $Category['CategoryID'];
+            }
+
+            $TakenCodes[] = $UrlCode;
+            Gdn::SQL()->Put(
+               'Category',
+               array('UrlCode' => $UrlCode),
+               array('CategoryID' => $Category['CategoryID']));
+         }
+      }
+      // Rebuild the category tree.
+      $CategoryModel = new CategoryModel();
+      $CategoryModel->RebuildTree();
+      $this->SetCategoryPermissionIDs();
+
+      return TRUE;
+	}
 }