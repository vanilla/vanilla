<<<<<<< HEAD
<?php if (!defined('APPLICATION')) {
    exit();
      }
/*
Copyright 2008, 2009 Vanilla Forums Inc.
This file is part of Garden.
Garden is free software: you can redistribute it and/or modify it under the terms of the GNU General Public License as published by the Free Software Foundation, either version 3 of the License, or (at your option) any later version.
Garden is distributed in the hope that it will be useful, but WITHOUT ANY WARRANTY; without even the implied warranty of MERCHANTABILITY or FITNESS FOR A PARTICULAR PURPOSE. See the GNU General Public License for more details.
You should have received a copy of the GNU General Public License along with Garden.  If not, see <http://www.gnu.org/licenses/>.
Contact Vanilla Forums Inc. at support [at] vanillaforums [dot] com
*/

class InvitationModel extends Gdn_Model {
   /**
    * Class constructor. Defines the related database table name.
    */
=======
<?php
/**
 * Invitation model.
 *
 * @copyright 2009-2015 Vanilla Forums Inc.
 * @license http://www.opensource.org/licenses/gpl-2.0.php GNU GPL v2
 * @package Dashboard
 * @since 2.0
 */

/**
 * Handles invitation data.
 */
class InvitationModel extends Gdn_Model {

    /**
     * Class constructor. Defines the related database table name.
     */
>>>>>>> 0aed7e80
    public function __construct() {
        parent::__construct('Invitation');
    }

<<<<<<< HEAD
    public function GetByInvitationID($InvitationID) {
        $DataSet = $this->SQL->From('Invitation i')
         ->Join('User su', 'i.InsertUserID = su.UserID')
         ->Join('User au', 'i.AcceptedUserID = au.UserID', 'left')
         ->Select('i.*')
         ->Select('au.UserID', '', 'AcceptedUserID')
         ->Select('au.Email', '', 'AcceptedEmail')
         ->Select('au.Name', '', 'AcceptedName')
         ->Select('su.UserID', '', 'SenderUserID')
         ->Select('su.Email', '', 'SenderEmail')
         ->Select('su.Name', '', 'SenderName')
         ->Where('i.InvitationID', $InvitationID)
         ->Get();
        return $DataSet->FirstRow();
    }

    public function GetByUserID($UserID, $InvitationID = '', $Limit = 30, $Offset = 0) {
        $this->SQL->Select('i.*')
         ->Select('u.Name', '', 'AcceptedName')
         ->From('Invitation i')
         ->Join('User u', 'i.AcceptedUserID = u.UserID', 'left')
         ->Where('i.InsertUserID', $UserID)
         ->OrderBy('i.DateInserted', 'desc')
         ->Limit($Limit, $Offset);


        if (is_numeric($InvitationID)) {
            $this->SQL->Where('Invitation.InvitationID', $InvitationID);
        }

        return $this->SQL->Get();
    }

    public function Save($FormPostValues, $UserModel, $Options = array()) {
        $Session = Gdn::Session();
=======
    /**
     *
     *
     * @param $InvitationID
     * @return array|bool|stdClass
     */
    public function getByInvitationID($InvitationID) {
        $DataSet = $this->SQL->from('Invitation i')
            ->join('User su', 'i.InsertUserID = su.UserID')
            ->join('User au', 'i.AcceptedUserID = au.UserID', 'left')
            ->select('i.*')
            ->select('au.UserID', '', 'AcceptedUserID')
            ->select('au.Email', '', 'AcceptedEmail')
            ->select('au.Name', '', 'AcceptedName')
            ->select('su.UserID', '', 'SenderUserID')
            ->select('su.Email', '', 'SenderEmail')
            ->select('su.Name', '', 'SenderName')
            ->where('i.InvitationID', $InvitationID)
            ->get();
        return $DataSet->firstRow();
    }

    /**
     *
     *
     * @param $UserID
     * @param string $InvitationID
     * @param int $Limit
     * @param int $Offset
     * @return Gdn_DataSet
     * @throws Exception
     */
    public function getByUserID($UserID, $InvitationID = '', $Limit = 30, $Offset = 0) {
        $this->SQL->select('i.*')
            ->select('u.Name', '', 'AcceptedName')
            ->from('Invitation i')
            ->join('User u', 'i.AcceptedUserID = u.UserID', 'left')
            ->where('i.InsertUserID', $UserID)
            ->orderBy('i.DateInserted', 'desc')
            ->limit($Limit, $Offset);


        if (is_numeric($InvitationID)) {
            $this->SQL->where('Invitation.InvitationID', $InvitationID);
        }

        return $this->SQL->get();
    }

    /**
     *
     *
     * @param array $FormPostValues
     * @param array|bool $UserModel
     * @param array $Options
     * @return bool
     * @throws Exception
     */
    public function save($FormPostValues, $UserModel, $Options = array()) {
        $Session = Gdn::session();
>>>>>>> 0aed7e80
        $UserID = $Session->UserID;
        $SendEmail = val('SendEmail', $Options, true);
        $Resend = val('Resend', $Options, false);

<<<<<<< HEAD
       // Define the primary key in this model's table.
        $this->DefineSchema();

       // Add & apply any extra validation rules:
        $this->Validation->ApplyRule('Email', 'Email');

       // Make sure required db fields are present.
        $this->AddInsertFields($FormPostValues);
        if (!isset($FormPostValues['DateExpires'])) {
            $Expires = strtotime(C('Garden.Registration.InviteExpiration'));
            if ($Expires > time()) {
                $FormPostValues['DateExpires'] = Gdn_Format::ToDateTime($Expires);
=======
        // Define the primary key in this model's table.
        $this->defineSchema();

        // Add & apply any extra validation rules:
        $this->Validation->applyRule('Email', 'Email');

        // Make sure required db fields are present.
        $this->AddInsertFields($FormPostValues);
        if (!isset($FormPostValues['DateExpires'])) {
            $Expires = strtotime(c('Garden.Registration.InviteExpiration'));
            if ($Expires > time()) {
                $FormPostValues['DateExpires'] = Gdn_Format::toDateTime($Expires);
>>>>>>> 0aed7e80
            }
        }

        $FormPostValues['Code'] = $this->GetInvitationCode();

<<<<<<< HEAD
       // Validate the form posted values
        if ($this->Validate($FormPostValues, true) === true) {
            $Fields = $this->Validation->ValidationFields(); // All fields on the form that need to be validated
            $Email = ArrayValue('Email', $Fields, '');

           // Make sure this user has a spare invitation to send.
            $InviteCount = $UserModel->GetInvitationCount($UserID);
            if ($InviteCount == 0) {
                $this->Validation->AddValidationResult('Email', 'You do not have enough invitations left.');
                return false;
            }

           // Make sure that the email does not already belong to an account in the application.
            $TestData = $UserModel->GetWhere(array('Email' => $Email));
            if ($TestData->NumRows() > 0) {
                $this->Validation->AddValidationResult('Email', 'The email you have entered is already related to an existing account.');
                return false;
            }

           // Make sure that the email does not already belong to an invitation in the application.
            $TestData = $this->GetWhere(array('Email' => $Email));
            $DeleteID = false;
            if ($TestData->NumRows() > 0) {
                if (!$Resend) {
                    $this->Validation->AddValidationResult('Email', 'An invitation has already been sent to the email you entered.');
                    return false;
                } else {
                   // Mark the old invitation for deletion.
                    $DeleteID = val('InvitationID', $TestData->FirstRow(DATASET_TYPE_ARRAY));
                }
            }

           // Define the fields to be inserted
            $Fields = $this->Validation->SchemaValidationFields();

           // Call the base model for saving
            $InvitationID = $this->Insert($Fields);

           // Delete an old invitation.
            if ($InvitationID && $DeleteID) {
                $this->Delete($DeleteID);
            }

           // Now that saving has succeeded, update the user's invitation settings
            if ($InviteCount > 0) {
                $UserModel->ReduceInviteCount($UserID);
            }

           // And send the invitation email
            if ($SendEmail) {
                try {
                    $this->Send($InvitationID);
                } catch (Exception $ex) {
                    $this->Validation->AddValidationResult('Email', sprintf(T('Although the invitation was created successfully, the email failed to send. The server reported the following error: %s'), strip_tags($ex->getMessage())));
                    return false;
                }
            }
=======
        // Validate the form posted values
        if ($this->validate($FormPostValues, true) === true) {
            $Fields = $this->Validation->ValidationFields(); // All fields on the form that need to be validated
            $Email = arrayValue('Email', $Fields, '');

            // Make sure this user has a spare invitation to send.
            $InviteCount = $UserModel->GetInvitationCount($UserID);
            if ($InviteCount == 0) {
                $this->Validation->addValidationResult('Email', 'You do not have enough invitations left.');
                return false;
            }

            // Make sure that the email does not already belong to an account in the application.
            $TestData = $UserModel->getWhere(array('Email' => $Email));
            if ($TestData->numRows() > 0) {
                $this->Validation->addValidationResult('Email', 'The email you have entered is already related to an existing account.');
                return false;
            }

            // Make sure that the email does not already belong to an invitation in the application.
            $TestData = $this->getWhere(array('Email' => $Email));
            $DeleteID = false;
            if ($TestData->numRows() > 0) {
                if (!$Resend) {
                    $this->Validation->addValidationResult('Email', 'An invitation has already been sent to the email you entered.');
                    return false;
                } else {
                    // Mark the old invitation for deletion.
                    $DeleteID = val('InvitationID', $TestData->firstRow(DATASET_TYPE_ARRAY));
                }
            }

            // Define the fields to be inserted
            $Fields = $this->Validation->SchemaValidationFields();

            // Call the base model for saving
            $InvitationID = $this->insert($Fields);

            // Delete an old invitation.
            if ($InvitationID && $DeleteID) {
                $this->delete($DeleteID);
            }

            // Now that saving has succeeded, update the user's invitation settings
            if ($InviteCount > 0) {
                $UserModel->ReduceInviteCount($UserID);
            }

            // And send the invitation email
            if ($SendEmail) {
                try {
                    $this->send($InvitationID);
                } catch (Exception $ex) {
                    $this->Validation->addValidationResult('Email', sprintf(t('Although the invitation was created successfully, the email failed to send. The server reported the following error: %s'), strip_tags($ex->getMessage())));
                    return false;
                }
            }
>>>>>>> 0aed7e80
            return true;
        }
        return false;
    }

<<<<<<< HEAD
    public function Send($InvitationID) {
        $Invitation = $this->GetByInvitationID($InvitationID);
        $Session = Gdn::Session();
        if ($Invitation === false) {
            throw new Exception(T('ErrorRecordNotFound'));
        } elseif ($Session->UserID != $Invitation->SenderUserID) {
            throw new Exception(T('InviteErrorPermission', T('ErrorPermission')));
        } else {
           // Some information for the email
            $RegistrationUrl = ExternalUrl("entry/registerinvitation/{$Invitation->Code}");

            $AppTitle = Gdn::Config('Garden.Title');
            $Email = new Gdn_Email();
            $Email->Subject(sprintf(T('[%s] Invitation'), $AppTitle));
            $Email->To($Invitation->Email);
            $Email->Message(
                sprintf(
                    T('EmailInvitation'),
=======
    /**
     *
     *
     * @param $InvitationID
     * @throws Exception
     */
    public function send($InvitationID) {
        $Invitation = $this->GetByInvitationID($InvitationID);
        $Session = Gdn::session();
        if ($Invitation === false) {
            throw new Exception(t('ErrorRecordNotFound'));
        } elseif ($Session->UserID != $Invitation->SenderUserID) {
            throw new Exception(t('InviteErrorPermission', t('ErrorPermission')));
        } else {
            // Some information for the email
            $RegistrationUrl = ExternalUrl("entry/registerinvitation/{$Invitation->Code}");

            $AppTitle = Gdn::config('Garden.Title');
            $Email = new Gdn_Email();
            $Email->subject(sprintf(t('[%s] Invitation'), $AppTitle));
            $Email->to($Invitation->Email);
            $Email->message(
                sprintf(
                    t('EmailInvitation'),
>>>>>>> 0aed7e80
                    $Invitation->SenderName,
                    $AppTitle,
                    $RegistrationUrl
                )
            );
<<<<<<< HEAD
            $Email->Send();
        }
    }

    public function Delete($InvitationID) {
        $Session = Gdn::Session();
        $UserID = $Session->UserID;

       // Validate that this user can delete this invitation:
        $Invitation = $this->GetID($InvitationID, DATASET_TYPE_ARRAY);

       // Does the invitation exist?
        if (!$Invitation) {
            throw NotFoundException('Invitation');
        }

       // Does this user own the invitation?
        if ($UserID != $Invitation['InsertUserID'] && !$Session->CheckPermission('Garden.Moderation.Manage')) {
            throw PermissionException('@'.T('InviteErrorPermission', T('ErrorPermission')));
        }

       // Delete it.
        $this->SQL->Delete($this->Name, array('InvitationID' => $InvitationID));

       // Add the invitation back onto the user's account if the invitation has not been accepted.
        if (!$Invitation->AcceptedUserID) {
            Gdn::UserModel()->IncreaseInviteCount($UserID);
=======
            $Email->send();
        }
    }

    /**
     *
     *
     * @param string|unknown_type $InvitationID
     * @return bool
     * @throws Exception
     */
    public function delete($InvitationID) {
        $Session = Gdn::session();
        $UserID = $Session->UserID;

        // Validate that this user can delete this invitation:
        $Invitation = $this->getID($InvitationID, DATASET_TYPE_ARRAY);

        // Does the invitation exist?
        if (!$Invitation) {
            throw notFoundException('Invitation');
        }

        // Does this user own the invitation?
        if ($UserID != $Invitation['InsertUserID'] && !$Session->checkPermission('Garden.Moderation.Manage')) {
            throw permissionException('@'.t('InviteErrorPermission', t('ErrorPermission')));
        }

        // Delete it.
        $this->SQL->delete($this->Name, array('InvitationID' => $InvitationID));

        // Add the invitation back onto the user's account if the invitation has not been accepted.
        if (!$Invitation->AcceptedUserID) {
            Gdn::userModel()->IncreaseInviteCount($UserID);
>>>>>>> 0aed7e80
        }

        return true;
    }

<<<<<<< HEAD
   /**
    * Returns a unique 8 character invitation code
    */
    protected function GetInvitationCode() {
       // Generate a new invitation code.
        $Code = BetterRandomString(16, 'Aa0');

       // Make sure the string doesn't already exist in the invitation table
        $CodeData = $this->GetWhere(array('Code' => $Code));
        if ($CodeData->NumRows() > 0) {
=======
    /**
     * Returns a unique 8 character invitation code.
     */
    protected function getInvitationCode() {
        // Generate a new invitation code.
        $Code = BetterRandomString(16, 'Aa0');

        // Make sure the string doesn't already exist in the invitation table
        $CodeData = $this->getWhere(array('Code' => $Code));
        if ($CodeData->numRows() > 0) {
>>>>>>> 0aed7e80
            return $this->GetInvitationCode();
        } else {
            return $Code;
        }
    }
}<|MERGE_RESOLUTION|>--- conflicted
+++ resolved
@@ -1,21 +1,3 @@
-<<<<<<< HEAD
-<?php if (!defined('APPLICATION')) {
-    exit();
-      }
-/*
-Copyright 2008, 2009 Vanilla Forums Inc.
-This file is part of Garden.
-Garden is free software: you can redistribute it and/or modify it under the terms of the GNU General Public License as published by the Free Software Foundation, either version 3 of the License, or (at your option) any later version.
-Garden is distributed in the hope that it will be useful, but WITHOUT ANY WARRANTY; without even the implied warranty of MERCHANTABILITY or FITNESS FOR A PARTICULAR PURPOSE. See the GNU General Public License for more details.
-You should have received a copy of the GNU General Public License along with Garden.  If not, see <http://www.gnu.org/licenses/>.
-Contact Vanilla Forums Inc. at support [at] vanillaforums [dot] com
-*/
-
-class InvitationModel extends Gdn_Model {
-   /**
-    * Class constructor. Defines the related database table name.
-    */
-=======
 <?php
 /**
  * Invitation model.
@@ -24,58 +6,20 @@
  * @license http://www.opensource.org/licenses/gpl-2.0.php GNU GPL v2
  * @package Dashboard
  * @since 2.0
- */
+*/
 
 /**
  * Handles invitation data.
  */
 class InvitationModel extends Gdn_Model {
 
-    /**
-     * Class constructor. Defines the related database table name.
-     */
->>>>>>> 0aed7e80
+   /**
+    * Class constructor. Defines the related database table name.
+    */
     public function __construct() {
         parent::__construct('Invitation');
     }
 
-<<<<<<< HEAD
-    public function GetByInvitationID($InvitationID) {
-        $DataSet = $this->SQL->From('Invitation i')
-         ->Join('User su', 'i.InsertUserID = su.UserID')
-         ->Join('User au', 'i.AcceptedUserID = au.UserID', 'left')
-         ->Select('i.*')
-         ->Select('au.UserID', '', 'AcceptedUserID')
-         ->Select('au.Email', '', 'AcceptedEmail')
-         ->Select('au.Name', '', 'AcceptedName')
-         ->Select('su.UserID', '', 'SenderUserID')
-         ->Select('su.Email', '', 'SenderEmail')
-         ->Select('su.Name', '', 'SenderName')
-         ->Where('i.InvitationID', $InvitationID)
-         ->Get();
-        return $DataSet->FirstRow();
-    }
-
-    public function GetByUserID($UserID, $InvitationID = '', $Limit = 30, $Offset = 0) {
-        $this->SQL->Select('i.*')
-         ->Select('u.Name', '', 'AcceptedName')
-         ->From('Invitation i')
-         ->Join('User u', 'i.AcceptedUserID = u.UserID', 'left')
-         ->Where('i.InsertUserID', $UserID)
-         ->OrderBy('i.DateInserted', 'desc')
-         ->Limit($Limit, $Offset);
-
-
-        if (is_numeric($InvitationID)) {
-            $this->SQL->Where('Invitation.InvitationID', $InvitationID);
-        }
-
-        return $this->SQL->Get();
-    }
-
-    public function Save($FormPostValues, $UserModel, $Options = array()) {
-        $Session = Gdn::Session();
-=======
     /**
      *
      *
@@ -136,122 +80,47 @@
      */
     public function save($FormPostValues, $UserModel, $Options = array()) {
         $Session = Gdn::session();
->>>>>>> 0aed7e80
         $UserID = $Session->UserID;
         $SendEmail = val('SendEmail', $Options, true);
         $Resend = val('Resend', $Options, false);
 
-<<<<<<< HEAD
        // Define the primary key in this model's table.
-        $this->DefineSchema();
+        $this->defineSchema();
 
        // Add & apply any extra validation rules:
-        $this->Validation->ApplyRule('Email', 'Email');
+        $this->Validation->applyRule('Email', 'Email');
 
        // Make sure required db fields are present.
-        $this->AddInsertFields($FormPostValues);
-        if (!isset($FormPostValues['DateExpires'])) {
-            $Expires = strtotime(C('Garden.Registration.InviteExpiration'));
-            if ($Expires > time()) {
-                $FormPostValues['DateExpires'] = Gdn_Format::ToDateTime($Expires);
-=======
-        // Define the primary key in this model's table.
-        $this->defineSchema();
-
-        // Add & apply any extra validation rules:
-        $this->Validation->applyRule('Email', 'Email');
-
-        // Make sure required db fields are present.
         $this->AddInsertFields($FormPostValues);
         if (!isset($FormPostValues['DateExpires'])) {
             $Expires = strtotime(c('Garden.Registration.InviteExpiration'));
             if ($Expires > time()) {
                 $FormPostValues['DateExpires'] = Gdn_Format::toDateTime($Expires);
->>>>>>> 0aed7e80
             }
         }
 
         $FormPostValues['Code'] = $this->GetInvitationCode();
 
-<<<<<<< HEAD
        // Validate the form posted values
-        if ($this->Validate($FormPostValues, true) === true) {
-            $Fields = $this->Validation->ValidationFields(); // All fields on the form that need to be validated
-            $Email = ArrayValue('Email', $Fields, '');
-
-           // Make sure this user has a spare invitation to send.
-            $InviteCount = $UserModel->GetInvitationCount($UserID);
-            if ($InviteCount == 0) {
-                $this->Validation->AddValidationResult('Email', 'You do not have enough invitations left.');
-                return false;
-            }
-
-           // Make sure that the email does not already belong to an account in the application.
-            $TestData = $UserModel->GetWhere(array('Email' => $Email));
-            if ($TestData->NumRows() > 0) {
-                $this->Validation->AddValidationResult('Email', 'The email you have entered is already related to an existing account.');
-                return false;
-            }
-
-           // Make sure that the email does not already belong to an invitation in the application.
-            $TestData = $this->GetWhere(array('Email' => $Email));
-            $DeleteID = false;
-            if ($TestData->NumRows() > 0) {
-                if (!$Resend) {
-                    $this->Validation->AddValidationResult('Email', 'An invitation has already been sent to the email you entered.');
-                    return false;
-                } else {
-                   // Mark the old invitation for deletion.
-                    $DeleteID = val('InvitationID', $TestData->FirstRow(DATASET_TYPE_ARRAY));
-                }
-            }
-
-           // Define the fields to be inserted
-            $Fields = $this->Validation->SchemaValidationFields();
-
-           // Call the base model for saving
-            $InvitationID = $this->Insert($Fields);
-
-           // Delete an old invitation.
-            if ($InvitationID && $DeleteID) {
-                $this->Delete($DeleteID);
-            }
-
-           // Now that saving has succeeded, update the user's invitation settings
-            if ($InviteCount > 0) {
-                $UserModel->ReduceInviteCount($UserID);
-            }
-
-           // And send the invitation email
-            if ($SendEmail) {
-                try {
-                    $this->Send($InvitationID);
-                } catch (Exception $ex) {
-                    $this->Validation->AddValidationResult('Email', sprintf(T('Although the invitation was created successfully, the email failed to send. The server reported the following error: %s'), strip_tags($ex->getMessage())));
-                    return false;
-                }
-            }
-=======
-        // Validate the form posted values
         if ($this->validate($FormPostValues, true) === true) {
             $Fields = $this->Validation->ValidationFields(); // All fields on the form that need to be validated
             $Email = arrayValue('Email', $Fields, '');
 
-            // Make sure this user has a spare invitation to send.
+           // Make sure this user has a spare invitation to send.
             $InviteCount = $UserModel->GetInvitationCount($UserID);
             if ($InviteCount == 0) {
                 $this->Validation->addValidationResult('Email', 'You do not have enough invitations left.');
                 return false;
             }
 
-            // Make sure that the email does not already belong to an account in the application.
+           // Make sure that the email does not already belong to an account in the application.
             $TestData = $UserModel->getWhere(array('Email' => $Email));
             if ($TestData->numRows() > 0) {
                 $this->Validation->addValidationResult('Email', 'The email you have entered is already related to an existing account.');
                 return false;
             }
 
-            // Make sure that the email does not already belong to an invitation in the application.
+           // Make sure that the email does not already belong to an invitation in the application.
             $TestData = $this->getWhere(array('Email' => $Email));
             $DeleteID = false;
             if ($TestData->numRows() > 0) {
@@ -259,28 +128,28 @@
                     $this->Validation->addValidationResult('Email', 'An invitation has already been sent to the email you entered.');
                     return false;
                 } else {
-                    // Mark the old invitation for deletion.
+                   // Mark the old invitation for deletion.
                     $DeleteID = val('InvitationID', $TestData->firstRow(DATASET_TYPE_ARRAY));
                 }
             }
 
-            // Define the fields to be inserted
+           // Define the fields to be inserted
             $Fields = $this->Validation->SchemaValidationFields();
 
-            // Call the base model for saving
+           // Call the base model for saving
             $InvitationID = $this->insert($Fields);
 
-            // Delete an old invitation.
+           // Delete an old invitation.
             if ($InvitationID && $DeleteID) {
                 $this->delete($DeleteID);
             }
 
-            // Now that saving has succeeded, update the user's invitation settings
+           // Now that saving has succeeded, update the user's invitation settings
             if ($InviteCount > 0) {
                 $UserModel->ReduceInviteCount($UserID);
             }
 
-            // And send the invitation email
+           // And send the invitation email
             if ($SendEmail) {
                 try {
                     $this->send($InvitationID);
@@ -289,32 +158,11 @@
                     return false;
                 }
             }
->>>>>>> 0aed7e80
             return true;
         }
         return false;
     }
 
-<<<<<<< HEAD
-    public function Send($InvitationID) {
-        $Invitation = $this->GetByInvitationID($InvitationID);
-        $Session = Gdn::Session();
-        if ($Invitation === false) {
-            throw new Exception(T('ErrorRecordNotFound'));
-        } elseif ($Session->UserID != $Invitation->SenderUserID) {
-            throw new Exception(T('InviteErrorPermission', T('ErrorPermission')));
-        } else {
-           // Some information for the email
-            $RegistrationUrl = ExternalUrl("entry/registerinvitation/{$Invitation->Code}");
-
-            $AppTitle = Gdn::Config('Garden.Title');
-            $Email = new Gdn_Email();
-            $Email->Subject(sprintf(T('[%s] Invitation'), $AppTitle));
-            $Email->To($Invitation->Email);
-            $Email->Message(
-                sprintf(
-                    T('EmailInvitation'),
-=======
     /**
      *
      *
@@ -329,7 +177,7 @@
         } elseif ($Session->UserID != $Invitation->SenderUserID) {
             throw new Exception(t('InviteErrorPermission', t('ErrorPermission')));
         } else {
-            // Some information for the email
+           // Some information for the email
             $RegistrationUrl = ExternalUrl("entry/registerinvitation/{$Invitation->Code}");
 
             $AppTitle = Gdn::config('Garden.Title');
@@ -339,41 +187,11 @@
             $Email->message(
                 sprintf(
                     t('EmailInvitation'),
->>>>>>> 0aed7e80
                     $Invitation->SenderName,
                     $AppTitle,
                     $RegistrationUrl
                 )
             );
-<<<<<<< HEAD
-            $Email->Send();
-        }
-    }
-
-    public function Delete($InvitationID) {
-        $Session = Gdn::Session();
-        $UserID = $Session->UserID;
-
-       // Validate that this user can delete this invitation:
-        $Invitation = $this->GetID($InvitationID, DATASET_TYPE_ARRAY);
-
-       // Does the invitation exist?
-        if (!$Invitation) {
-            throw NotFoundException('Invitation');
-        }
-
-       // Does this user own the invitation?
-        if ($UserID != $Invitation['InsertUserID'] && !$Session->CheckPermission('Garden.Moderation.Manage')) {
-            throw PermissionException('@'.T('InviteErrorPermission', T('ErrorPermission')));
-        }
-
-       // Delete it.
-        $this->SQL->Delete($this->Name, array('InvitationID' => $InvitationID));
-
-       // Add the invitation back onto the user's account if the invitation has not been accepted.
-        if (!$Invitation->AcceptedUserID) {
-            Gdn::UserModel()->IncreaseInviteCount($UserID);
-=======
             $Email->send();
         }
     }
@@ -389,54 +207,40 @@
         $Session = Gdn::session();
         $UserID = $Session->UserID;
 
-        // Validate that this user can delete this invitation:
+       // Validate that this user can delete this invitation:
         $Invitation = $this->getID($InvitationID, DATASET_TYPE_ARRAY);
 
-        // Does the invitation exist?
+       // Does the invitation exist?
         if (!$Invitation) {
             throw notFoundException('Invitation');
         }
 
-        // Does this user own the invitation?
+       // Does this user own the invitation?
         if ($UserID != $Invitation['InsertUserID'] && !$Session->checkPermission('Garden.Moderation.Manage')) {
             throw permissionException('@'.t('InviteErrorPermission', t('ErrorPermission')));
         }
 
-        // Delete it.
+       // Delete it.
         $this->SQL->delete($this->Name, array('InvitationID' => $InvitationID));
 
-        // Add the invitation back onto the user's account if the invitation has not been accepted.
+       // Add the invitation back onto the user's account if the invitation has not been accepted.
         if (!$Invitation->AcceptedUserID) {
             Gdn::userModel()->IncreaseInviteCount($UserID);
->>>>>>> 0aed7e80
         }
 
         return true;
     }
 
-<<<<<<< HEAD
    /**
-    * Returns a unique 8 character invitation code
+     * Returns a unique 8 character invitation code.
     */
-    protected function GetInvitationCode() {
+    protected function getInvitationCode() {
        // Generate a new invitation code.
         $Code = BetterRandomString(16, 'Aa0');
 
        // Make sure the string doesn't already exist in the invitation table
-        $CodeData = $this->GetWhere(array('Code' => $Code));
-        if ($CodeData->NumRows() > 0) {
-=======
-    /**
-     * Returns a unique 8 character invitation code.
-     */
-    protected function getInvitationCode() {
-        // Generate a new invitation code.
-        $Code = BetterRandomString(16, 'Aa0');
-
-        // Make sure the string doesn't already exist in the invitation table
         $CodeData = $this->getWhere(array('Code' => $Code));
         if ($CodeData->numRows() > 0) {
->>>>>>> 0aed7e80
             return $this->GetInvitationCode();
         } else {
             return $Code;
