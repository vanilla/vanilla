--- conflicted
+++ resolved
@@ -1,17 +1,3 @@
-<<<<<<< HEAD
-<?php if (!defined('APPLICATION')) {
-    exit();
-      }
-/*
-Copyright 2008, 2009 Vanilla Forums Inc.
-This file is part of Garden.
-Garden is free software: you can redistribute it and/or modify it under the terms of the GNU General Public License as published by the Free Software Foundation, either version 3 of the License, or (at your option) any later version.
-Garden is distributed in the hope that it will be useful, but WITHOUT ANY WARRANTY; without even the implied warranty of MERCHANTABILITY or FITNESS FOR A PARTICULAR PURPOSE. See the GNU General Public License for more details.
-You should have received a copy of the GNU General Public License along with Garden.  If not, see <http://www.gnu.org/licenses/>.
-Contact Vanilla Forums Inc. at support [at] vanillaforums [dot] com
-*/
-
-=======
 <?php
 /**
  * Locale model.
@@ -20,24 +6,13 @@
  * @license http://www.opensource.org/licenses/gpl-2.0.php GNU GPL v2
  * @package Dashboard
  * @since 2.0
- */
->>>>>>> 0aed7e80
+*/
 
 /**
  * Used to manage adding/removing different locale files.
  */
 class LocaleModel {
 
-<<<<<<< HEAD
-    protected $_AvailableLocalePacks = null;
-
-    public function AvailableLocalePacks() {
-        if ($this->_AvailableLocalePacks === null) {
-            $LocaleInfoPaths = SafeGlob(PATH_ROOT."/locales/*/definitions.php");
-            $AvailableLocales = array();
-            foreach ($LocaleInfoPaths as $InfoPath) {
-                $LocaleInfo = Gdn::PluginManager()->ScanPluginFile($InfoPath, 'LocaleInfo');
-=======
     /** @var array|null Locales in the system.  */
     protected $_AvailableLocalePacks = null;
 
@@ -53,7 +28,6 @@
             foreach ($LocaleInfoPaths as $InfoPath) {
                 $LocaleInfo = Gdn::pluginManager()->scanPluginFile($InfoPath, 'LocaleInfo');
                 $this->calculateLocaleInfo($LocaleInfo);
->>>>>>> 0aed7e80
                 $AvailableLocales[$LocaleInfo['Index']] = $LocaleInfo;
             }
             $this->_AvailableLocalePacks = $AvailableLocales;
@@ -61,33 +35,17 @@
         return $this->_AvailableLocalePacks;
     }
 
-<<<<<<< HEAD
-    public function AvailableLocales() {
+    /**
+     *
+     *
+     * @return array
+     */
+    public function availableLocales() {
        // Get the list of locales that are supported.
-        $Locales = array_unique(ConsolidateArrayValuesByKey($this->AvailableLocalePacks(), 'Locale'), SORT_STRING);
-        asort($Locales);
-        $Locales = array_combine($Locales, $Locales);
-   
-        return $Locales;
-    }
-
-    public function CopyDefinitions($SourcePath, $DestPath) {
-       // Load the definitions from the source path.
-        $Definitions = $this->LoadDefinitions($SourcePath);
-
-        $TmpPath = dirname($DestPath).'/tmp_'.RandomString(10);
-=======
-    /**
-     *
-     *
-     * @return array
-     */
-    public function availableLocales() {
-        // Get the list of locales that are supported.
         $Locales = array_column($this->availableLocalePacks(), 'Locale', 'Locale');
         $Locales['en'] = 'en'; // the default locale is always available.
         ksort($Locales);
-
+   
         return $Locales;
     }
 
@@ -113,47 +71,29 @@
      * @throws Exception
      */
     public function copyDefinitions($SourcePath, $DestPath) {
-        // Load the definitions from the source path.
+       // Load the definitions from the source path.
         $Definitions = $this->loadDefinitions($SourcePath);
 
         $TmpPath = dirname($DestPath).'/tmp_'.randomString(10);
->>>>>>> 0aed7e80
         $Key = trim(strchr($SourcePath, '/'), '/');
 
         $fp = fopen($TmpPath, 'wb');
         if (!$fp) {
-<<<<<<< HEAD
-            throw new Exception(sprintf(T('Could not open %s.'), $TmpPath));
-        }
-
-        fwrite($fp, $this->GetFileHeader());
-        fwrite($fp, "/** Definitions copied from $Key. **/\n\n");
-        $this->WriteDefinitions($fp, $Definitions);
-=======
             throw new Exception(sprintf(t('Could not open %s.'), $TmpPath));
         }
 
         fwrite($fp, $this->getFileHeader());
         fwrite($fp, "/** Definitions copied from $Key. **/\n\n");
         $this->writeDefinitions($fp, $Definitions);
->>>>>>> 0aed7e80
         fclose($fp);
 
         $Result = rename($TmpPath, $DestPath);
         if (!$Result) {
-<<<<<<< HEAD
-            throw new Exception(sprintf(T('Could not open %s.'), $DestPath));
-=======
             throw new Exception(sprintf(t('Could not open %s.'), $DestPath));
->>>>>>> 0aed7e80
         }
         return $DestPath;
     }
 
-<<<<<<< HEAD
-    public function EnabledLocalePacks($GetInfo = false) {
-        $Result = (array)C('EnabledLocales', array());
-=======
     /**
      *
      *
@@ -162,20 +102,14 @@
      */
     public function enabledLocalePacks($GetInfo = false) {
         $Result = (array)c('EnabledLocales', array());
->>>>>>> 0aed7e80
 
         if ($GetInfo) {
             foreach ($Result as $Key => $Locale) {
                 $InfoPath = PATH_ROOT."/locales/$Key/definitions.php";
                 if (file_exists($InfoPath)) {
-<<<<<<< HEAD
-                    $LocaleInfo = Gdn::PluginManager()->ScanPluginFile($InfoPath, 'LocaleInfo');
-                    $Result[$Key] = current($LocaleInfo);
-=======
                     $LocaleInfo = Gdn::pluginManager()->scanPluginFile($InfoPath, 'LocaleInfo');
                     $this->calculateLocaleInfo($LocaleInfo);
                     $Result[$Key] = $LocaleInfo;
->>>>>>> 0aed7e80
                 } else {
                     unset($Result[$Key]);
                 }
@@ -185,12 +119,6 @@
         return $Result;
     }
 
-<<<<<<< HEAD
-    public function LoadDefinitions($Path, $Skip = null) {
-        $Skip = (array)$Skip;
-
-        $Paths = SafeGlob($Path.'/*.php');
-=======
     /**
      *
      *
@@ -202,7 +130,6 @@
         $Skip = (array)$Skip;
 
         $Paths = safeGlob($Path.'/*.php');
->>>>>>> 0aed7e80
         $Definition = array();
         foreach ($Paths as $Path) {
             if (in_array($Path, $Skip)) {
@@ -213,9 +140,6 @@
         return $Definition;
     }
 
-<<<<<<< HEAD
-    public function GenerateChanges($Path, $BasePath, $DestPath = null) {
-=======
     /**
      *
      *
@@ -226,15 +150,13 @@
      * @throws Exception
      */
     public function generateChanges($Path, $BasePath, $DestPath = null) {
->>>>>>> 0aed7e80
         if ($DestPath == null) {
             $DestPath = $BasePath.'/changes.php';
         }
 
-<<<<<<< HEAD
        // Load the given locale pack.
-        $Definitions = $this->LoadDefinitions($Path, $DestPath);
-        $BaseDefinitions = $this->LoadDefinitions($BasePath, $DestPath);
+        $Definitions = $this->loadDefinitions($Path, $DestPath);
+        $BaseDefinitions = $this->loadDefinitions($BasePath, $DestPath);
 
        // Figure out the missing definitions.
         $MissingDefinitions = array_diff_key($BaseDefinitions, $Definitions);
@@ -246,39 +168,12 @@
         $TmpPath = dirname($BasePath).'/tmp_'.RandomString(10);
         $fp = fopen($TmpPath, 'wb');
         if (!$fp) {
-            throw new Exception(sprintf(T('Could not open %s.'), $TmpPath));
-=======
-        // Load the given locale pack.
-        $Definitions = $this->loadDefinitions($Path, $DestPath);
-        $BaseDefinitions = $this->loadDefinitions($BasePath, $DestPath);
-
-        // Figure out the missing definitions.
-        $MissingDefinitions = array_diff_key($BaseDefinitions, $Definitions);
-
-        // Figure out the extraneous definitions.
-        $ExtraDefinitions = array_diff($Definitions, $BaseDefinitions);
-
-        // Generate the changes file.
-        $TmpPath = dirname($BasePath).'/tmp_'.RandomString(10);
-        $fp = fopen($TmpPath, 'wb');
-        if (!$fp) {
             throw new Exception(sprintf(t('Could not open %s.'), $TmpPath));
->>>>>>> 0aed7e80
         }
 
         $Key = trim(strchr($Path, '/'), '/');
         $BaseKey = trim(strchr($BasePath, '/'), '/');
 
-<<<<<<< HEAD
-        fwrite($fp, $this->GetFileHeader());
-        fwrite($fp, "/** Changes file comparing $Key to $BaseKey. **/\n\n\n");
-
-        fwrite($fp, "/** Missing definitions that are in the $BaseKey, but not $Key. **/\n");
-        $this->WriteDefinitions($fp, $MissingDefinitions);
-
-        fwrite($fp, "\n\n/** Extra definitions that are in the $Key, but not the $BaseKey. **/\n");
-        $this->WriteDefinitions($fp, $ExtraDefinitions);
-=======
         fwrite($fp, $this->getFileHeader());
         fwrite($fp, "/** Changes file comparing $Key to $BaseKey. **/\n\n\n");
 
@@ -287,28 +182,18 @@
 
         fwrite($fp, "\n\n/** Extra definitions that are in the $Key, but not the $BaseKey. **/\n");
         $this->writeDefinitions($fp, $ExtraDefinitions);
->>>>>>> 0aed7e80
 
         fclose($fp);
 
         $Result = rename($TmpPath, $DestPath);
         if (!$Result) {
-<<<<<<< HEAD
-            throw new Exception(sprintf(T('Could not open %s.'), $DestPath));
-=======
             throw new Exception(sprintf(t('Could not open %s.'), $DestPath));
->>>>>>> 0aed7e80
         }
         return $DestPath;
     }
 
-<<<<<<< HEAD
-    protected function GetFileHeader() {
-        $Now = Gdn_Format::ToDateTime();
-=======
     protected function getFileHeader() {
         $Now = Gdn_Format::toDateTime();
->>>>>>> 0aed7e80
 
         $Result = "<?php if (!defined('APPLICATION')) exit();
 /** This file was generated by the LocaleModel on $Now **/\n\n";
@@ -316,27 +201,27 @@
         return $Result;
     }
 
-<<<<<<< HEAD
    /**
-    * Temporarily enable a locale pack without installing it
+     * Temporarily enable a locale pack without installing it/
     *
     * @param string $LocaleKey The key of the folder.
+     * @throws NotFoundException
     */
-    public function TestLocale($LocaleKey) {
-        $Available = $this->AvailableLocalePacks();
+    public function testLocale($LocaleKey) {
+        $Available = $this->availableLocalePacks();
         if (!isset($Available[$LocaleKey])) {
-            throw NotFoundException('Locale');
+            throw notFoundException('Locale');
         }
 
        // Grab all of the definition files from the locale.
         $Paths = SafeGlob(PATH_ROOT."/locales/{$LocaleKey}/*.php");
       
        // Unload the dynamic config
-        Gdn::Locale()->Unload();
+        Gdn::locale()->unload();
       
        // Load each locale file, checking for errors
         foreach ($Paths as $Path) {
-            Gdn::Locale()->Load($Path, false);
+            Gdn::locale()->load($Path, false);
         }
     }
 
@@ -346,50 +231,12 @@
     * @param resource $fp The file to write to.
     * @param array $Definitions The definitions to write.
     */
-    public static function WriteDefinitions($fp, $Definitions) {
+    public static function writeDefinitions($fp, $Definitions) {
        // Write the definitions.
         uksort($Definitions, 'strcasecmp');
         $LastC = '';
         foreach ($Definitions as $Key => $Value) {
            // Add a blank line between letters of the alphabet.
-=======
-    /**
-     * Temporarily enable a locale pack without installing it/
-     *
-     * @param string $LocaleKey The key of the folder.
-     * @throws NotFoundException
-     */
-    public function testLocale($LocaleKey) {
-        $Available = $this->availableLocalePacks();
-        if (!isset($Available[$LocaleKey])) {
-            throw notFoundException('Locale');
-        }
-
-        // Grab all of the definition files from the locale.
-        $Paths = SafeGlob(PATH_ROOT."/locales/{$LocaleKey}/*.php");
-
-        // Unload the dynamic config
-        Gdn::locale()->unload();
-
-        // Load each locale file, checking for errors
-        foreach ($Paths as $Path) {
-            Gdn::locale()->load($Path, false);
-        }
-    }
-
-    /**
-     * Write a locale's definitions to a file.
-     *
-     * @param resource $fp The file to write to.
-     * @param array $Definitions The definitions to write.
-     */
-    public static function writeDefinitions($fp, $Definitions) {
-        // Write the definitions.
-        uksort($Definitions, 'strcasecmp');
-        $LastC = '';
-        foreach ($Definitions as $Key => $Value) {
-            // Add a blank line between letters of the alphabet.
->>>>>>> 0aed7e80
             if (isset($Key[0]) && strcasecmp($LastC, $Key[0]) != 0) {
                 fwrite($fp, "\n");
                 $LastC = $Key[0];
