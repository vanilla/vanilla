<?php
/**
 * Contains useful functions for cleaning up the database.
 *
 * @copyright 2009-2016 Vanilla Forums Inc.
 * @license http://www.opensource.org/licenses/gpl-2.0.php GNU GPL v2
 * @package Dashboard
 * @since 2.1
 */

/**
 * Handles additional logging.
 */
class LogModel extends Gdn_Pluggable {

    protected static $_Instance = null;
    protected $_RecalcIDs = array('Discussion' => array());
    protected static $_TransactionID = null;

    /**
     *
     */
    public static function beginTransaction() {
        self::$_TransactionID = true;
    }

    /**
     *
     *
     * @param $LogIDs
     */
    public function delete($LogIDs) {
        if (!is_array($LogIDs)) {
            $LogIDs = explode(',', $LogIDs);
        }
      
       // Get the log entries.
        $Logs = $this->getIDs($LogIDs);
        $Models = array();
        $Models['Discussion'] = new DiscussionModel();
        $Models['Comment'] = new CommentModel();
      
        foreach ($Logs as $Log) {
            if (in_array($Log['Operation'], array('Spam', 'Moderate')) && array_key_exists($Log['RecordType'], $Models)) {
               // Also delete the record.
                $Model = $Models[$Log['RecordType']];
                $Model->deleteID($Log['RecordID'], array('Log' => false));
            }
        }
      
        Gdn::sql()->whereIn('LogID', $LogIDs)->delete('Log');
    }
   
    /**
     *
     */
    public static function endTransaction() {
        self::$_TransactionID = null;
    }

    /**
     * Format the content of a log file.
     *
     * @param $Log
     * @return array|string
     */
    public function formatContent($Log) {
        $Data = $Log['Data'];

       // TODO: Check for a custom log type handler.

        switch ($Log['RecordType']) {
            case 'Activity':
                $Result = $this->FormatKey('Story', $Data);
                break;
            case 'Discussion':
                $Result =
                '<b>'.$this->FormatKey('Name', $Data).'</b><br />'.
                $this->FormatKey('Body', $Data);
                break;
            case 'ActivityComment':
            case 'Comment':
                $Result = $this->FormatKey('Body', $Data);
                break;
            case 'Configuration':
                $Result = $this->FormatConfiguration($Data);
                break;
            case 'Registration':
            case 'User':
                $Result = $this->FormatRecord(array('Email', 'Name'), $Data);
                if ($DiscoveryText = val('DiscoveryText', $Data)) {
                    $Result .= '<br /><b>'.t('Why do you want to join?').'</b><br />'.Gdn_Format::Display($DiscoveryText);
                }
                if (val('Banned', $Data)) {
                    $Result .= "<br />".t('Banned');
                }
                break;
            default:
                $Result = '';
        }
        return $Result;
    }
   
    /**
     *
     *
     * @param $Data
     * @return array|string
     */
    public function formatConfiguration($Data) {
        $Old = $Data;
        $New = $Data['_New'];
        unset($Old['_New']);

        $Old = Gdn_Configuration::format($Old);
        $New = Gdn_Configuration::format($New);
        $Diffs = $this->FormatDiff($Old, $New, 'raw');
      
        $Result = array();
        foreach ($Diffs as $Diff) {
            if (is_array($Diff)) {
                if (!empty($Diff['del'])) {
                    $Result[] = '<del>'.implode("<br />\n", $Diff['del']).'</del>';
                }
                if (!empty($Diff['ins'])) {
                    $Result[] = '<ins>'.implode("<br />\n", $Diff['ins']).'</ins>';
                }
            }
        }
      
        $Result = implode("<br />\n", $Result);
        if ($Result) {
            return $Result;
        } else {
            return t('No Change');
        }
    }

    /**
     *
     *
     * @param $Key
     * @param $Data
     * @return string
     */
    public function formatKey($Key, $Data) {
        if (!is_array($Data)) {
            $Data = (array)$Data;
        }
        if (isset($Data['_New']) && isset($Data['_New'][$Key])) {
            $Old = htmlspecialchars(val($Key, $Data, ''));
            $New = htmlspecialchars($Data['_New'][$Key]);
            $Result = $this->FormatDiff($Old, $New);
        } else {
            $Result = htmlspecialchars(val($Key, $Data, ''));
        }
        return nl2br(trim(($Result)));
    }

    /**
     *
     *
     * @param $Keys
     * @param $Data
     * @return array|string
     */
    public function formatRecord($Keys, $Data) {
        $Result = array();
        foreach ($Keys as $Index => $Key) {
            if (is_numeric($Index)) {
                $Index = $Key;
            }

            if (!val($Index, $Data)) {
                continue;
            }
            $Result[] = '<b>'.htmlspecialchars($Key).'</b>: '.htmlspecialchars(val($Index, $Data));
        }
        $Result = implode('<br />', $Result);
        return $Result;
    }

    /**
     *
     *
     * @param $Old
     * @param $New
     * @param string $Method
     * @return string
     */
    public function formatDiff($Old, $New, $Method = 'html') {
        static $TinyDiff = null;

        if ($TinyDiff === null) {
            require_once(dirname(__FILE__).'/tiny_diff.php');
            $TinyDiff = new Tiny_diff();
        }
      
        $Result = $TinyDiff->compare($Old, $New, $Method);
        return $Result;
    }

    /**
     *
     *
     * @param $IDs
     * @return array|null
     */
    public function getIDs($IDs) {
        if (is_string($IDs)) {
            $IDs = explode(',', $IDs);
        }

        $Logs = Gdn::sql()
            ->select('*')
            ->from('Log')
            ->whereIn('LogID', $IDs)
            ->get()->resultArray();
        foreach ($Logs as &$Log) {
            $Log['Data'] = dbdecode($Log['Data']);
            if (!is_array($Log['Data'])) {
                $Log['Data'] = array();
            }
        }

        return $Logs;
    }

    /**
     *
     *
     * @param bool $Where
     * @param string $OrderFields
     * @param string $OrderDirection
     * @param bool $Offset
     * @param bool $Limit
     * @return array|null
     * @throws Exception
     */
    public function getWhere($Where = false, $OrderFields = '', $OrderDirection = 'asc', $Offset = false, $Limit = false) {
        if ($Offset < 0) {
            $Offset = 0;
        }

        if (isset($Where['Operation'])) {
            Gdn::sql()->whereIn('Operation', (array)$Where['Operation']);
            unset($Where['Operation']);
        }

        $Result = Gdn::sql()
            ->select('l.*')
            ->select('ru.Name as RecordName, iu.Name as InsertName')
            ->from('Log l')
            ->join('User ru', 'l.RecordUserID = ru.UserID', 'left')
            ->join('User iu', 'l.InsertUserID = iu.UserID', 'left')
            ->where($Where)
            ->limit($Limit, $Offset)
            ->orderBy($OrderFields, $OrderDirection)
            ->get()->resultArray();

       // Deserialize the data.
        foreach ($Result as &$Row) {
            $Row['Data'] = dbdecode($Row['Data']);
            if (!$Row['Data']) {
                $Row['Data'] = array();
            }
        }

        return $Result;
    }

    /**
     *
     *
     * @param $Where
     * @return mixed
     */
    public function getCountWhere($Where) {
        if (isset($Where['Operation'])) {
            Gdn::sql()->whereIn('Operation', (array)$Where['Operation']);
            unset($Where['Operation']);
        }

        $Result = Gdn::sql()
            ->select('l.LogID', 'count', 'CountLogID')
            ->from('Log l')
            ->where($Where)
            ->get()->value('CountLogID', 0);

        return $Result;
    }
   
   /**
    * Wrapper for GetCountWhere that takes care of caching specific operation counts.
     *
    * @param string $Operation Comma-delimited list of operation types to get (sum of) counts for.
     * @return int
    */
    public function getOperationCount($Operation) {
        if ($Operation == 'edits') {
            $Operation = array('edit', 'delete');
        } else {
            $Operation = explode(',', $Operation);
        }
      
        sort($Operation);
        array_map('ucfirst', $Operation);
        $CacheKey = 'Moderation.LogCount.'.implode('.', $Operation);
        $Count = Gdn::cache()->get($CacheKey);
        if ($Count === Gdn_Cache::CACHEOP_FAILURE) {
            $Count = $this->getCountWhere(array('Operation' => $Operation));
            Gdn::cache()->store($CacheKey, $Count, array(
                Gdn_Cache::FEATURE_EXPIRY => 300 // 5 minutes
            ));
        }
        return $Count;
    }
   

   /**
    * Log an operation into the log table.
    *
    * @param string $Operation The operation being performed. This is usually one of:
    *  - Delete: The record has been deleted.
    *  - Edit: The record has been edited.
    *  - Spam: The record has been marked spam.
    *  - Moderate: The record requires moderation.
    *  - Pending: The record needs pre-moderation.
    * @param string $RecordType The type of record being logged. This usually correspond to the tablename of the record.
    * @param array $Data The record data.
    *  - If you are logging just one row then pass the row as an array.
    *  - You can pass an additional _New element to tell the logger what the new data is.
    * @return int The log id.
    */
    public static function insert($Operation, $RecordType, $Data, $Options = array()) {
        if ($Operation === false) {
            return;
        }
<<<<<<< HEAD
      
       // Check to see if we are storing two versions of the data.
=======

        if (!is_array($Data)) {
            $Data = [$Data];
        }

        // Check to see if we are storing two versions of the data.
>>>>>>> 5c103ddb
        if (($InsertUserID = self::_LogValue($Data, 'Log_InsertUserID')) === null) {
            $InsertUserID = Gdn::session()->UserID;
        }
        if (($InsertIPAddress = self::_LogValue($Data, 'Log_InsertIPAddress')) == null) {
            $InsertIPAddress = Gdn::request()->IPAddress();
        }
       // Do some known translations for the parent record ID.
        if (($ParentRecordID = self::_LogValue($Data, 'ParentRecordID')) === null) {
            switch ($RecordType) {
                case 'Activity':
                    $ParentRecordID = self::_LogValue($Data, 'CommentActivityID', 'CommentActivityID');
                    break;
                case 'Comment':
                    $ParentRecordID = self::_LogValue($Data, 'DiscussionID', 'DiscussionID');
                    break;
            }
        }

       // Get the row information from the data or determine it based on the type.
        $LogRow = array(
          'Operation' => $Operation,
          'RecordType' => $RecordType,
          'RecordID' => self::_LogValue($Data, 'RecordID', $RecordType.'ID'),
          'RecordUserID' => self::_LogValue($Data, 'RecordUserID', 'UpdateUserID', 'InsertUserID'),
          'RecordIPAddress' => self::_LogValue($Data, 'RecordIPAddress', 'LastIPAddress', 'InsertIPAddress'),
          'RecordDate' => self::_LogValue($Data, 'RecordDate', 'DateUpdated', 'DateInserted'),
          'InsertUserID' => $InsertUserID,
          'InsertIPAddress' => $InsertIPAddress,
            'DateInserted' => Gdn_Format::toDateTime(),
          'ParentRecordID' => $ParentRecordID,
             'CategoryID' => self::_LogValue($Data, 'CategoryID'),
            'OtherUserIDs' => implode(',', val('OtherUserIDs', $Options, array())),
<<<<<<< HEAD
          'Data' => serialize($Data)
=======
            'Data' => dbencode($Data)
>>>>>>> 5c103ddb
        );
        if ($LogRow['RecordDate'] == null) {
            $LogRow['RecordDate'] = Gdn_Format::toDateTime();
        }

        $GroupBy = val('GroupBy', $Options);
      
       // Make sure we aren't grouping by null values.
        if (is_array($GroupBy)) {
            foreach ($GroupBy as $Name) {
                if (val($Name, $LogRow) === null) {
                    $GroupBy = false;
                    break;
                }
            }
        }

        if ($GroupBy) {
            $GroupBy[] = 'Operation';
            $GroupBy[] = 'RecordType';

           // Check to see if there is a record already logged here.
            $Where = array_combine($GroupBy, arrayTranslate($LogRow, $GroupBy));
            $LogRow2 = Gdn::sql()->getWhere('Log', $Where)->firstRow(DATASET_TYPE_ARRAY);
            if ($LogRow2) {
                $LogID = $LogRow2['LogID'];
                $Set = array();

                $Data = array_merge(dbdecode($LogRow2['Data']), $Data);

                $OtherUserIDs = explode(',', $LogRow2['OtherUserIDs']);
                if (!is_array($OtherUserIDs)) {
                    $OtherUserIDs = array();
                }
            
                if (!$LogRow2['InsertUserID']) {
                    $Set['InsertUserID'] = $InsertUserID;
                } elseif ($InsertUserID != $LogRow2['InsertUserID'] && !in_array($InsertUserID, $OtherUserIDs)) {
                    $OtherUserIDs[] = $InsertUserID;
                }
            
                if (array_key_exists('OtherUserIDs', $Options)) {
                    $OtherUserIDs = array_merge($OtherUserIDs, $Options['OtherUserIDs']);
                    $OtherUserIDs = array_unique($OtherUserIDs);
                    $OtherUserIDs = array_diff($OtherUserIDs, array($InsertUserID));
               
                    $Count = count($OtherUserIDs) + 1;
                } else {
                    $Count = (int)$LogRow2['CountGroup'] + 1;
                }
                $Set['OtherUserIDs'] = implode(',', $OtherUserIDs);
                $Set['CountGroup'] = $Count;
                $Set['Data'] = dbencode($Data);
                $Set['DateUpdated'] = Gdn_Format::toDateTime();
            
                if (self::$_TransactionID > 0) {
                    $Set['TransactionLogID'] = self::$_TransactionID;
                } elseif (self::$_TransactionID === true) {
                    if ($LogRow2['TransactionLogID']) {
                        self::$_TransactionID = $LogRow2['TransactionLogID'];
                                     } else {
                                    self::$_TransactionID = $LogID;
                                    $Set['TransactionLogID'] = $LogID;
                                     }
                }
                $L = self::_Instance();
                $L->EventArguments['Update'] =& $Set;
                $L->FireEvent('BeforeUpdate');
            
                Gdn::sql()->put(
                    'Log',
                    $Set,
                    array('LogID' => $LogID)
                );

                $L->EventArguments['LogID'] = $LogID;
                $L->EventArguments['LogRow2'] = $LogRow2;
                $L->FireEvent('AfterUpdate');


            } else {
                $L = self::_Instance();
                $L->EventArguments['Log'] =& $LogRow;
                $L->fireEvent('BeforeInsert');
            
                if (self::$_TransactionID > 0) {
                    $LogRow['TransactionLogID'] = self::$_TransactionID;
                }
            
                $LogID = Gdn::sql()->insert('Log', $LogRow);
            
                if (self::$_TransactionID === true) {
                   // A new transaction was started and needs to assigned.
                    self::$_TransactionID = $LogID;
                    Gdn::sql()->put('Log', array('TransactionLogID' => $LogID), array('LogID' => $LogID));
                }
            
                $L->EventArguments['LogID'] = $LogID;
                $L->fireEvent('AfterInsert');
            }
        } else {
            if (self::$_TransactionID > 0) {
                $LogRow['TransactionLogID'] = self::$_TransactionID;
            }
         
           // Insert the log entry.
            $L = self::_Instance();
            $L->EventArguments['Log'] =& $LogRow;
            $L->fireEvent('BeforeInsert');
         
            $LogID = Gdn::sql()->insert('Log', $LogRow);
         
            if (self::$_TransactionID === true) {
               // A new transaction was started and needs to assigned.
                self::$_TransactionID = $LogID;
                Gdn::sql()->put('Log', array('TransactionLogID' => $LogID), array('LogID' => $LogID));
            }
         
            $L->EventArguments['LogID'] = $LogID;
            $L->fireEvent('AfterInsert');
        }
        return $LogID;
    }
   
   /**
    *
     *
    * @return LogModel
    */
    protected static function _Instance() {
        if (!self::$_Instance) {
            self::$_Instance = new LogModel();
        }

        return self::$_Instance;
    }

    /**
     *
     *
     * @param $Operation
     * @param $RecordType
     * @param $NewData
     * @param null $OldData
     */
    public static function logChange($Operation, $RecordType, $NewData, $OldData = null) {
        $RecordID = isset($NewData['RecordID']) ? $NewData['RecordID'] : val($RecordType.'ID', $NewData);

       // Grab the record from the DB.
        if ($OldData === null) {
            $OldData = Gdn::sql()->getWhere($RecordType, array($RecordType.'ID' => $RecordID))->resultArray();
        } elseif (!is_array($OldData))
         $OldData = array($OldData);

        foreach ($OldData as $Row) {
           // Don't log the change if it's right after an insert.
            if (val('DateInserted', $Row) && (time() - Gdn_Format::toTimestamp(val('DateInserted', $Row))) < c('Garden.Log.FloodControl', 20) * 60) {
                continue;
            }

            setValue('_New', $Row, $NewData);
            self::insert($Operation, $RecordType, $Row);
        }
    }

    /**
     *
     *
     * @param $Data
     * @param $LogKey
     * @param string $BakKey1
     * @param string $BakKey2
     * @return null
     */
    protected static function _LogValue($Data, $LogKey, $BakKey1 = '', $BakKey2 = '') {
        $Data = (array)$Data;
        if (isset($Data[$LogKey]) && $LogKey != $BakKey1) {
            $Result = $Data[$LogKey];
            unset($Data[$LogKey]);
        } elseif (isset($Data['_New'][$BakKey1])) {
            $Result = $Data['_New'][$BakKey1];
        } elseif (isset($Data[$BakKey1]) && ($Data[$BakKey1] || !$BakKey2)) {
            $Result = $Data[$BakKey1];
        } elseif (isset($Data[$BakKey2])) {
            $Result = $Data[$BakKey2];
        } else {
            $Result = null;
        }

        return $Result;
    }

    /**
     *
     *
     * @throws Exception
     */
    public function recalculate() {
        if ($DiscussionIDs = val('Discussion', $this->_RecalcIDs)) {
            $In = implode(',', array_keys($DiscussionIDs));
      
            if (!empty($In)) {
                $Px = Gdn::database()->DatabasePrefix;
                $Sql = "update {$Px}Discussion d set d.CountComments = (select coalesce(count(c.CommentID), 0) + 1 from {$Px}Comment c where c.DiscussionID = d.DiscussionID) where d.DiscussionID in ($In)";
                Gdn::database()->query($Sql);
                $this->_RecalcIDs['Discussion'] = array();
            }
        }

        if ($UserIDsComment = val('UserComment', $this->_RecalcIDs)) {
            $counts = $this->arrayFlipAndCombine($UserIDsComment);

            foreach ($counts as $key => $value) {
                Gdn::sql()
                    ->update('User')
                    ->set('CountComments', 'coalesce(CountComments, 0) + '.$key, false, false)
                    ->where('UserID', $value)
                    ->put();
            }
            $this->_RecalcIDs['UserComment'] = array();
        }

        if ($UserIDsDiscussion = val('UserDiscussion', $this->_RecalcIDs)) {
            $counts = $this->arrayFlipAndCombine($UserIDsDiscussion);

            foreach ($counts as $key => $value) {
                Gdn::sql()
                    ->update('User')
                    ->set('CountDiscussions', 'coalesce(CountDiscussions, 0) + '.$key, false, false)
                    ->where('UserID', $value)
                    ->put();
            }
            $this->_RecalcIDs['UserDiscussion'] = array();
        }
    }

   /**
     * Takes an array and returns a flip, making values the keys and making the keys values.
     *
     * In case of multiple values with the several occurrences, this reserves all original keys by
    * pushing them onto an array.
    *
     * @param array $array An array in the format {[id1] => count, [id2] => count }
    * @return array A 2D array the format {[count] => [id1, id2]}
    */
    public function arrayFlipAndCombine($array) {
        if (!$array) {
            return;
        }
        $uniqueValues = array_unique(array_values($array));
        $newArray = array();
        foreach ($uniqueValues as $uniqueValue) {
            $newArray[$uniqueValue] = array();
            foreach ($array as $key => $value) {
                if ($value == $uniqueValue) {
                    $newArray[$uniqueValue][] = $key;
                }
            }
        }
        return $newArray;
    }

    /**
     *
     *
     * @param $Log
     * @param bool $DeleteLog
     * @throws Exception
     * @throws Gdn_UserException
     */
    public function restore($Log, $DeleteLog = true) {
        static $Columns = array();

        if (is_numeric($Log)) {
           // Grab the log.
            $LogID = $Log;
            $Log = $this->getWhere(array('LogID' => $LogID));
         
            if (!$Log) {
                throw notFoundException('Log');
            }
            $Log = array_pop($Log);
        }
      
 //      decho($Log, 'Log');
      
        $this->_RestoreOne($Log, $DeleteLog);
       // Check for a transaction.
        if ($TransactionID = $Log['TransactionLogID']) {
            $Logs = $this->getWhere(array('TransactionLogID' => $TransactionID), '', 'asc', 0, 200);
            foreach ($Logs as $LogRow) {
                if ($LogRow['LogID'] == $Log['LogID']) {
                    continue;
                }
            
                $this->_RestoreOne($LogRow, $DeleteLog);
            }
        }
       // Check for child data.
        if (isset($Log['Data']['_Data'])) {
            $Data = $Log['Data']['_Data'];
            foreach ($Data as $RecordType => $Rows) {
                foreach ($Rows as $Row) {
                    $LogRow = array_merge($Log, array('RecordType' => $RecordType, 'Data' => $Row));
               
                    if ($RecordType == 'Comment') {
                        $LogRow['ParentRecordID'] = $Row['DiscussionID'];
                    }
               
                    $this->_RestoreOne($LogRow, false);
                }
            }
        }
      
 //      die();
    }
   
    /**
     *
     *
     * @param $Log
     * @param bool $DeleteLog
     * @throws Exception
     * @throws Gdn_UserException
     */
    protected function _RestoreOne($Log, $DeleteLog = true) {
       // Throw an event to see if the restore is being overridden.
        $Handled = false;
        $this->EventArguments['Handled'] =& $Handled;
        $this->EventArguments['Log'] =& $Log;
        $this->fireEvent('BeforeRestore');
        if ($Handled) {
            return; // a plugin handled the restore.
        }
        if ($Log['RecordType'] == 'Configuration') {
            throw new Gdn_UserException('Restoring configuration edits is currently not supported.');
        }

        if ($Log['RecordType'] == 'Registration') {
            $TableName = 'User';
        } else {
            $TableName = $Log['RecordType'];
        }

        $Data = $Log['Data'];
      
        if (isset($Data['Attributes'])) {
            $Attr = 'Attributes';
        } elseif (isset($Data['Data']))
         $Attr = 'Data';
        else {
            $Attr = '';
        }
      
        if ($Attr) {
            if (is_string($Data[$Attr])) {
                $Data[$Attr] = dbdecode($Data[$Attr]);
            }

           // Record a bit of information about the restoration.
            if (!is_array($Data[$Attr])) {
                $Data[$Attr] = array();
            }
            $Data[$Attr]['RestoreUserID'] = Gdn::session()->UserID;
            $Data[$Attr]['DateRestored'] = Gdn_Format::toDateTime();
        }
      
 //      decho($Data, 'Row being restored');
      
        if (!isset($Columns[$TableName])) {
            $Columns[$TableName] = Gdn::sql()->FetchColumns($TableName);
        }
      
        $Set = array_flip($Columns[$TableName]);
       // Set the sets from the data.
        foreach ($Set as $Key => $Value) {
            if (isset($Data[$Key])) {
                $Value = $Data[$Key];
                if (is_array($Value)) {
                    $Value = dbencode($Value);
                }
                $Set[$Key] = $Value;
            } else {
                unset($Set[$Key]);
            }
        }

        switch ($Log['Operation']) {
            case 'Edit':
               // We are restoring an edit so just update the record.
                $IDColumn = $Log['RecordType'].'ID';
                $Where = array($IDColumn => $Log['RecordID']);
                unset($Set[$IDColumn]);
                Gdn::sql()->put(
                    $TableName,
                    $Set,
                    $Where
                );

                break;
            case 'Delete':
            case 'Spam':
            case 'Moderate':
            case 'Pending':
            case 'Ban':
                $IDColumn = $Log['RecordType'].'ID';
            
                if (!$Log['RecordID']) {
                   // This log entry was never in the table.
    //               unset($TableName);
                    if (isset($Set['DateInserted'])) {
                        $Set['DateInserted'] = Gdn_Format::toDateTime();
                    }
                }

               // Insert the record back into the db.
                if ($Log['Operation'] == 'Spam' && $Log['RecordType'] == 'Registration') {
                    saveToConfig(array('Garden.Registration.NameUnique' => false, 'Garden.Registration.EmailUnique' => false), '', false);
                    if (isset($Data['Username'])) {
                        $Set['Name'] = $Data['Username'];
                    }
                    $ID = Gdn::userModel()->InsertForBasic($Set, false, array('ValidateSpam' => false));
                    if (!$ID) {
                        throw new Exception(Gdn::userModel()->Validation->resultsText());
                    } else {
                        Gdn::userModel()->SendWelcomeEmail($ID, '', 'Register');
                    }
                } else {
                    $ID = Gdn::sql()
                    ->Options('Replace', true)
                        ->insert($TableName, $Set);
                    if (!$ID && isset($Log['RecordID'])) {
                        $ID = $Log['RecordID'];
                    }
               
                    // Unban a user.
                    if ($Log['RecordType'] == 'User' && $Log['Operation'] == 'Ban') {
                        Gdn::userModel()->setField($ID, 'Banned', 0);
                    }
               
                    // Keep track of a discussion ID so that its count can be recalculated.
                    if ($Log['Operation'] != 'Edit') {
                        switch ($Log['RecordType']) {
                            case 'Discussion':
                                $this->_RecalcIDs['Discussion'][$ID] = true;
                                break;
                            case 'Comment':
                                $this->_RecalcIDs['Discussion'][$Log['ParentRecordID']] = true;
                                break;
                        }
                    }

                    if ($Log['Operation'] == 'Pending') {
                        switch ($Log['RecordType']) {
                            case 'Discussion':
                                if (val('UserDiscussion', $this->_RecalcIDs) && val($Log['RecordUserID'], $this->_RecalcIDs['UserDiscussion'])) {
                                    $this->_RecalcIDs['UserDiscussion'][$Log['RecordUserID']]++;
                                } else {
                                    $this->_RecalcIDs['UserDiscussion'][$Log['RecordUserID']] = 1;
                                }
                                break;
                            case 'Comment':
                                if (val('UserComment', $this->_RecalcIDs) && val($Log['RecordUserID'], $this->_RecalcIDs['UserComment'])) {
                                    $this->_RecalcIDs['UserComment'][$Log['RecordUserID']]++;
                                } else {
                                    $this->_RecalcIDs['UserComment'][$Log['RecordUserID']] = 1;
                                }
                                break;
                        }
                     }
                }

                break;
        }
      
       // Fire 'after' event
        if (isset($ID)) {
            $this->EventArguments['InsertID'] = $ID;
        }
        $this->fireEvent('AfterRestore');

        if ($DeleteLog) {
            Gdn::sql()->delete('Log', array('LogID' => $Log['LogID']));
        }
      
    }
}<|MERGE_RESOLUTION|>--- conflicted
+++ resolved
@@ -336,17 +336,12 @@
         if ($Operation === false) {
             return;
         }
-<<<<<<< HEAD
-      
-       // Check to see if we are storing two versions of the data.
-=======
 
         if (!is_array($Data)) {
             $Data = [$Data];
         }
-
-        // Check to see if we are storing two versions of the data.
->>>>>>> 5c103ddb
+      
+       // Check to see if we are storing two versions of the data.
         if (($InsertUserID = self::_LogValue($Data, 'Log_InsertUserID')) === null) {
             $InsertUserID = Gdn::session()->UserID;
         }
@@ -379,11 +374,7 @@
           'ParentRecordID' => $ParentRecordID,
              'CategoryID' => self::_LogValue($Data, 'CategoryID'),
             'OtherUserIDs' => implode(',', val('OtherUserIDs', $Options, array())),
-<<<<<<< HEAD
-          'Data' => serialize($Data)
-=======
             'Data' => dbencode($Data)
->>>>>>> 5c103ddb
         );
         if ($LogRow['RecordDate'] == null) {
             $LogRow['RecordDate'] = Gdn_Format::toDateTime();
