<<<<<<< HEAD
<?php if (!defined('APPLICATION')) {
    exit();
      }
=======
<?php
>>>>>>> 0aed7e80
/**
 * Spam model.
 *
 * @copyright 2009-2015 Vanilla Forums Inc.
 * @license http://www.opensource.org/licenses/gpl-2.0.php GNU GPL v2
 * @package Dashboard
 * @since 2.0
 */

/**
 * Handles spam data.
 */
class SpamModel extends Gdn_Pluggable {
<<<<<<< HEAD
   /// PROPERTIES ///
    protected static $_Instance;
   
    public static $Disabled = false;


   /// METHODS ///

=======

    /** @var SpamModel */
    protected static $_Instance;

    /** @var bool */
    public static $Disabled = false;

    /**
     *
     *
     * @return SpamModel
     */
>>>>>>> 0aed7e80
    protected static function _Instance() {
        if (!self::$_Instance) {
            self::$_Instance = new SpamModel();
        }

        return self::$_Instance;
    }

<<<<<<< HEAD
   /**
    * Return whether or not the spam model is disabled.
    *
    * @param bool|null $value
    * @return bool
    */
    public static function Disabled($value = null) {
=======
    /**
     * Return whether or not the spam model is disabled.
     *
     * @param bool|null $value
     * @return bool
     */
    public static function disabled($value = null) {
>>>>>>> 0aed7e80
        if ($value !== null) {
            self::$Disabled = $value;
        }
        return self::$Disabled;
    }

<<<<<<< HEAD
   /**
    * Check whether or not the record is spam.
    * @param string $RecordType By default, this should be one of the following:
    *  - Comment: A comment.
    *  - Discussion: A discussion.
    *  - User: A user registration.
    * @param array $Data The record data.
    * @param array $Options Options for fine-tuning this method call.
    *  - Log: Log the record if it is found to be spam.
    */
    public static function IsSpam($RecordType, $Data, $Options = array()) {
        if (self::$Disabled) {
            return false;
        }
      
       // Set some information about the user in the data.
        if ($RecordType == 'Registration') {
            TouchValue('Username', $Data, $Data['Name']);
        } else {
            TouchValue('InsertUserID', $Data, Gdn::Session()->UserID);
         
            $User = Gdn::UserModel()->GetID(GetValue('InsertUserID', $Data), DATASET_TYPE_ARRAY);
         
            if ($User) {
                if (GetValue('Verified', $User)) {
                   // The user has been verified and isn't a spammer.
                    return false;
                }
                TouchValue('Username', $Data, $User['Name']);
                TouchValue('Email', $Data, $User['Email']);
                TouchValue('IPAddress', $Data, $User['LastIPAddress']);
            }
        }
      
        if (!isset($Data['Body']) && isset($Data['Story'])) {
            $Data['Body'] = $Data['Story'];
        }
      
        TouchValue('IPAddress', $Data, Gdn::Request()->IpAddress());

        $Sp = self::_Instance();
      
        $Sp->EventArguments['RecordType'] = $RecordType;
        $Sp->EventArguments['Data'] =& $Data;
        $Sp->EventArguments['Options'] =& $Options;
        $Sp->EventArguments['IsSpam'] = false;

        $Sp->FireEvent('CheckSpam');
        $Spam = $Sp->EventArguments['IsSpam'];

       // Log the spam entry.
        if ($Spam && GetValue('Log', $Options, true)) {
            $LogOptions = array();
            switch ($RecordType) {
                case 'Registration':
                    $LogOptions['GroupBy'] = array('RecordIPAddress');
                    break;
                case 'Comment':
                case 'Discussion':
                case 'Activity':
                case 'ActivityComment':
                    $LogOptions['GroupBy'] = array('RecordID');
                    break;
            }

            LogModel::Insert('Spam', $RecordType, $Data, $LogOptions);
=======
    /**
     * Check whether or not the record is spam.
     * @param string $RecordType By default, this should be one of the following:
     *  - Comment: A comment.
     *  - Discussion: A discussion.
     *  - User: A user registration.
     * @param array $Data The record data.
     * @param array $Options Options for fine-tuning this method call.
     *  - Log: Log the record if it is found to be spam.
     */
    public static function isSpam($RecordType, $Data, $Options = array()) {
        if (self::$Disabled) {
            return false;
        }

        // Set some information about the user in the data.
        if ($RecordType == 'Registration') {
            touchValue('Username', $Data, $Data['Name']);
        } else {
            touchValue('InsertUserID', $Data, Gdn::session()->UserID);

            $User = Gdn::userModel()->getID(val('InsertUserID', $Data), DATASET_TYPE_ARRAY);

            if ($User) {
                if (val('Verified', $User)) {
                    // The user has been verified and isn't a spammer.
                    return false;
                }
                touchValue('Username', $Data, $User['Name']);
                touchValue('Email', $Data, $User['Email']);
                touchValue('IPAddress', $Data, $User['LastIPAddress']);
            }
        }

        if (!isset($Data['Body']) && isset($Data['Story'])) {
            $Data['Body'] = $Data['Story'];
        }

        touchValue('IPAddress', $Data, Gdn::request()->ipAddress());

        $Sp = self::_Instance();

        $Sp->EventArguments['RecordType'] = $RecordType;
        $Sp->EventArguments['Data'] =& $Data;
        $Sp->EventArguments['Options'] =& $Options;
        $Sp->EventArguments['IsSpam'] = false;

        $Sp->fireEvent('CheckSpam');
        $Spam = $Sp->EventArguments['IsSpam'];

        // Log the spam entry.
        if ($Spam && val('Log', $Options, true)) {
            $LogOptions = array();
            switch ($RecordType) {
                case 'Registration':
                    $LogOptions['GroupBy'] = array('RecordIPAddress');
                    break;
                case 'Comment':
                case 'Discussion':
                case 'Activity':
                case 'ActivityComment':
                    $LogOptions['GroupBy'] = array('RecordID');
                    break;
            }

            LogModel::insert('Spam', $RecordType, $Data, $LogOptions);
>>>>>>> 0aed7e80
        }

        return $Spam;
    }
}<|MERGE_RESOLUTION|>--- conflicted
+++ resolved
@@ -1,10 +1,4 @@
-<<<<<<< HEAD
-<?php if (!defined('APPLICATION')) {
-    exit();
-      }
-=======
 <?php
->>>>>>> 0aed7e80
 /**
  * Spam model.
  *
@@ -18,20 +12,10 @@
  * Handles spam data.
  */
 class SpamModel extends Gdn_Pluggable {
-<<<<<<< HEAD
-   /// PROPERTIES ///
-    protected static $_Instance;
-   
-    public static $Disabled = false;
-
-
-   /// METHODS ///
-
-=======
 
     /** @var SpamModel */
     protected static $_Instance;
-
+   
     /** @var bool */
     public static $Disabled = false;
 
@@ -40,7 +24,6 @@
      *
      * @return SpamModel
      */
->>>>>>> 0aed7e80
     protected static function _Instance() {
         if (!self::$_Instance) {
             self::$_Instance = new SpamModel();
@@ -49,30 +32,19 @@
         return self::$_Instance;
     }
 
-<<<<<<< HEAD
    /**
     * Return whether or not the spam model is disabled.
     *
     * @param bool|null $value
     * @return bool
     */
-    public static function Disabled($value = null) {
-=======
-    /**
-     * Return whether or not the spam model is disabled.
-     *
-     * @param bool|null $value
-     * @return bool
-     */
     public static function disabled($value = null) {
->>>>>>> 0aed7e80
         if ($value !== null) {
             self::$Disabled = $value;
         }
         return self::$Disabled;
     }
 
-<<<<<<< HEAD
    /**
     * Check whether or not the record is spam.
     * @param string $RecordType By default, this should be one of the following:
@@ -83,27 +55,27 @@
     * @param array $Options Options for fine-tuning this method call.
     *  - Log: Log the record if it is found to be spam.
     */
-    public static function IsSpam($RecordType, $Data, $Options = array()) {
+    public static function isSpam($RecordType, $Data, $Options = array()) {
         if (self::$Disabled) {
             return false;
         }
       
        // Set some information about the user in the data.
         if ($RecordType == 'Registration') {
-            TouchValue('Username', $Data, $Data['Name']);
+            touchValue('Username', $Data, $Data['Name']);
         } else {
-            TouchValue('InsertUserID', $Data, Gdn::Session()->UserID);
+            touchValue('InsertUserID', $Data, Gdn::session()->UserID);
          
-            $User = Gdn::UserModel()->GetID(GetValue('InsertUserID', $Data), DATASET_TYPE_ARRAY);
+            $User = Gdn::userModel()->getID(val('InsertUserID', $Data), DATASET_TYPE_ARRAY);
          
             if ($User) {
-                if (GetValue('Verified', $User)) {
+                if (val('Verified', $User)) {
                    // The user has been verified and isn't a spammer.
                     return false;
                 }
-                TouchValue('Username', $Data, $User['Name']);
-                TouchValue('Email', $Data, $User['Email']);
-                TouchValue('IPAddress', $Data, $User['LastIPAddress']);
+                touchValue('Username', $Data, $User['Name']);
+                touchValue('Email', $Data, $User['Email']);
+                touchValue('IPAddress', $Data, $User['LastIPAddress']);
             }
         }
       
@@ -111,7 +83,7 @@
             $Data['Body'] = $Data['Story'];
         }
       
-        TouchValue('IPAddress', $Data, Gdn::Request()->IpAddress());
+        touchValue('IPAddress', $Data, Gdn::request()->ipAddress());
 
         $Sp = self::_Instance();
       
@@ -120,77 +92,10 @@
         $Sp->EventArguments['Options'] =& $Options;
         $Sp->EventArguments['IsSpam'] = false;
 
-        $Sp->FireEvent('CheckSpam');
+        $Sp->fireEvent('CheckSpam');
         $Spam = $Sp->EventArguments['IsSpam'];
 
        // Log the spam entry.
-        if ($Spam && GetValue('Log', $Options, true)) {
-            $LogOptions = array();
-            switch ($RecordType) {
-                case 'Registration':
-                    $LogOptions['GroupBy'] = array('RecordIPAddress');
-                    break;
-                case 'Comment':
-                case 'Discussion':
-                case 'Activity':
-                case 'ActivityComment':
-                    $LogOptions['GroupBy'] = array('RecordID');
-                    break;
-            }
-
-            LogModel::Insert('Spam', $RecordType, $Data, $LogOptions);
-=======
-    /**
-     * Check whether or not the record is spam.
-     * @param string $RecordType By default, this should be one of the following:
-     *  - Comment: A comment.
-     *  - Discussion: A discussion.
-     *  - User: A user registration.
-     * @param array $Data The record data.
-     * @param array $Options Options for fine-tuning this method call.
-     *  - Log: Log the record if it is found to be spam.
-     */
-    public static function isSpam($RecordType, $Data, $Options = array()) {
-        if (self::$Disabled) {
-            return false;
-        }
-
-        // Set some information about the user in the data.
-        if ($RecordType == 'Registration') {
-            touchValue('Username', $Data, $Data['Name']);
-        } else {
-            touchValue('InsertUserID', $Data, Gdn::session()->UserID);
-
-            $User = Gdn::userModel()->getID(val('InsertUserID', $Data), DATASET_TYPE_ARRAY);
-
-            if ($User) {
-                if (val('Verified', $User)) {
-                    // The user has been verified and isn't a spammer.
-                    return false;
-                }
-                touchValue('Username', $Data, $User['Name']);
-                touchValue('Email', $Data, $User['Email']);
-                touchValue('IPAddress', $Data, $User['LastIPAddress']);
-            }
-        }
-
-        if (!isset($Data['Body']) && isset($Data['Story'])) {
-            $Data['Body'] = $Data['Story'];
-        }
-
-        touchValue('IPAddress', $Data, Gdn::request()->ipAddress());
-
-        $Sp = self::_Instance();
-
-        $Sp->EventArguments['RecordType'] = $RecordType;
-        $Sp->EventArguments['Data'] =& $Data;
-        $Sp->EventArguments['Options'] =& $Options;
-        $Sp->EventArguments['IsSpam'] = false;
-
-        $Sp->fireEvent('CheckSpam');
-        $Spam = $Sp->EventArguments['IsSpam'];
-
-        // Log the spam entry.
         if ($Spam && val('Log', $Options, true)) {
             $LogOptions = array();
             switch ($RecordType) {
@@ -206,7 +111,6 @@
             }
 
             LogModel::insert('Spam', $RecordType, $Data, $LogOptions);
->>>>>>> 0aed7e80
         }
 
         return $Spam;
