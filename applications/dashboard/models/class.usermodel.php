<?php
/**
 * User model.
 *
 * @copyright 2009-2019 Vanilla Forums Inc.
 * @license GPL-2.0-only
 * @package Dashboard
 * @since 2.0
 */

use Garden\EventManager;
use Vanilla\Contracts\ConfigurationInterface;
use Vanilla\Contracts\Models\UserProviderInterface;
use Vanilla\Exception\Database\NoResultsException;
use Vanilla\Models\UserFragmentSchema;

/**
 * Handles user data.
 */
class UserModel extends Gdn_Model implements UserProviderInterface {

    /** @var int */
    const GUEST_USER_ID = 0;

    /** Deprecated. */
    const DEFAULT_CONFIRM_EMAIL = 'You need to confirm your email address before you can continue. Please confirm your email address by clicking on the following link: {/entry/emailconfirm,exurl,domain}/{User.UserID,rawurlencode}/{EmailKey,rawurlencode}';

    /** Cache key. */
    const USERID_KEY = 'user.{UserID}';

    /** Cache key. */
    const USERNAME_KEY = 'user.{Name}.name';

    /** Cache key. */
    const USERROLES_KEY = 'user.{UserID}.roles';

    /** Cache key. */
    const USERPERMISSIONS_KEY = 'user.{UserID}.permissions.{PermissionsIncrement}';

    /** Cache key. */
    const INC_PERMISSIONS_KEY = 'permissions.increment';

    /** REDIRECT_APPROVE */
    const REDIRECT_APPROVE = 'REDIRECT_APPROVE';

    /** Minimal regex every username must pass. */
    const USERNAME_REGEX_MIN = '^\/"\\\\#@\t\r\n';

    /** Cache key. */
    const LOGIN_COOLDOWN_KEY = 'user.login.{Source}.cooldown';

    /** Cache key. */
    const LOGIN_RATE_KEY = 'user.login.{Source}.rate';

    /** Seconds between login attempts. */
    const LOGIN_RATE = 1;

    /** Timeout for SSO */
    const SSO_TIMEOUT = 1200;

    /** @var EventManager */
    private $eventManager;

    /** @var */
    public $SessionColumns;

    /** @var int The number of users when database optimizations kick in. */
    public $UserThreshold = 10000;

    /** @var int The number of users when extreme database optimizations kick in. */
    public $UserMegaThreshold = 1000000;

    /**
     * @var bool
     */
    private $nameUnique;

    /**
     * @var bool
     */
    private $emailUnique;

    /**
     * Class constructor. Defines the related database table name.
     *
     * @param EventManager $eventManager The event manager dependency.
     * @param Gdn_Validation $validation The validation dependency.
     */
    public function __construct(EventManager $eventManager = null, Gdn_Validation $validation = null) {
        parent::__construct('User', $validation);

        if ($eventManager === null) {
            $this->eventManager = Gdn::getContainer()->get(EventManager::class);
        } else {
            $this->eventManager = $eventManager;
        }

        $this->addFilterField([
            'Admin', 'Deleted', 'CountVisits', 'CountInvitations', 'CountNotifications', 'Preferences', 'Permissions',
            'LastIPAddress', 'AllIPAddresses', 'DateFirstVisit', 'DateLastActive', 'CountDiscussions', 'CountComments',
            'Score'
        ]);


        $this->nameUnique = (bool)c('Garden.Registration.NameUnique', true);
        $this->emailUnique = (bool)c('Garden.Registration.EmailUnique', true);
    }

    /**
     * Should guest users be allowed to search existing users by name and email?
     *
     * @return bool
     */
    public function allowGuestUserSearch(): bool {
        $config = Gdn::getContainer()->get(ConfigurationInterface::class);
        $isPrivateCommunity = (bool)$config->get("Garden.PrivateCommunity", false);

        $registrationMethod = $config->get("Garden.Registration.Method", "");
        $isBasicRegistration = is_string($registrationMethod) ? strtolower($registrationMethod) === "basic" : false;

        $result = !$isPrivateCommunity || $isBasicRegistration;
        return $result;
    }

    /**
     * Generate a random code for use in email confirmation.
     *
     * @return string
     */
    private function confirmationCode() {
        $result = betterRandomString(32, 'Aa0');
        return $result;
    }

    /**
     * Whether or not we are past the user threshold.
     *
     * This is a useful indication that some database operations on the User table will be painfully long.
     *
     * @return bool
     */
    public function pastUserThreshold() {
        $estimate = $this->countEstimate();
        return $estimate > $this->UserThreshold;
    }

    /**
     * Whether we're wandered into extreme database optimization territory with our user count.
     *
     * @return bool
     */
    public function pastUserMegaThreshold() {
        $estimate = $this->countEstimate();
        return $estimate > $this->UserMegaThreshold;
    }

    /**
     * Approximate the number of users by checking the database table status.
     *
     * @return int
     */
    public function countEstimate() {
        $px = Gdn::database()->DatabasePrefix;
        return Gdn::database()->query("show table status like '{$px}User'")->value('Rows', 0);
    }

    /**
     * Deprecated.
     *
     * @param string $message Deprecated.
     * @param array $data Deprecated.
     * @return string Deprecated.
     */
    private function addEmailHeaderFooter($message, $data) {
        $header = t('EmailHeader', '');
        if ($header) {
            $message = formatString($header, $data)."\n".$message;
        }

        $footer = t('EmailFooter', '');
        if ($footer) {
            $message .= "\n".formatString($footer, $data);
        }

        return $message;
    }

    /**
     * Set password strength meter on a form.
     *
     * @param Gdn_Controller $controller The controller to add the password strength information to.
     */
    public function addPasswordStrength($controller) {
        $controller->addJsFile('password.js');
        $controller->addDefinition('MinPassLength', c('Garden.Password.MinLength'));
        $controller->addDefinition(
            'PasswordTranslations',
            implode(',', [
                t('Password Too Short', 'Too Short'),
                t('Password Contains Username', 'Contains Username'),
                t('Password Very Weak', 'Very Weak'),
                t('Password Weak', 'Weak'),
                t('Password Ok', 'OK'),
                t('Password Good', 'Good'),
                t('Password Strong', 'Strong')])
        );
    }

    /**
     * Reliably get the attributes from any user array or object.
     *
     * @param array|object $user The user to get the attributes for.
     * @return array Returns an attribute array.
     */
    public static function attributes($user) {
        $user = (array)$user;
        $attributes = $user['Attributes'];
        if (is_string($attributes)) {
            $attributes = dbdecode($attributes);
        }
        if (!is_array($attributes)) {
            $attributes = [];
        }
        return $attributes;
    }

    /**
     * Manually ban a user.
     *
     * @param int $userID The ID of the user to ban.
     * @param array $options Additional options for the ban.
     * @throws Exception Throws an exception if something goes wrong during the banning.
     */
    public function ban($userID, $options) {
        $user = $this->getID($userID);
        $banned = val('Banned', $user, 0);

        $this->setField($userID, 'Banned', BanModel::setBanned($banned, true, BanModel::BAN_MANUAL));

        $logID = false;
        if (val('DeleteContent', $options)) {
            $options['Log'] = 'Ban';
            $logID = $this->deleteContent($userID, $options);
        }

        if ($logID) {
            $this->saveAttribute($userID, 'BanLogID', $logID);
        }

        $this->EventArguments['UserID'] = $userID;
        $this->EventArguments['Options'] = $options;
        $this->fireEvent('Ban');

        if (val('AddActivity', $options, true)) {
            switch (val('Reason', $options, '')) {
                case '':
                    $story = null;
                    break;
                case 'Spam':
                    $story = t('Banned for spamming.');
                    break;
                case 'Abuse':
                    $story = t('Banned for being abusive.');
                    break;
                default:
                    $story = $options['Reason'];
                    break;
            }

            $activity = [
                'ActivityType' => 'Ban',
                'NotifyUserID' => ActivityModel::NOTIFY_MODS,
                'ActivityUserID' => $userID,
                'RegardingUserID' => Gdn::session()->UserID,
                'HeadlineFormat' => t('HeadlineFormat.Ban', '{RegardingUserID,You} banned {ActivityUserID,you}.'),
                'Story' => $story,
                'Data' => ['LogID' => $logID]];

            $activityModel = new ActivityModel();
            $activityModel->save($activity);
        }
    }

    /**
     * Checks the specified user's for the given permission. Returns a boolean value indicating if the action is permitted.
     *
     * @param mixed $user The user to check.
     * @param mixed $permission The permission (or array of permissions) to check.
     * @param array $options
     * @return boolean
     */
    public function checkPermission($user, $permission, $options = []) {
        if (is_numeric($user)) {
            $user = $this->getID($user);
        }
        $user = (object)$user;

        if ($user->Banned || $user->Deleted) {
            return false;
        }

        if ($user->Admin) {
            return true;
        }

        // Grab the permissions for the user.
        if ($user->UserID == 0) {
            $permissions = $this->getPermissions(0);
        } elseif (!Gdn::cache()->activeEnabled() && is_array($user->Permissions)) {
            // Only attempt to use the DB field value if permissions aren't being cached elsewhere.
            $permissions = new Vanilla\Permissions($user->Permissions);
        } else {
            $permissions = $this->getPermissions($user->UserID);
        }

        $id = val('ForeignID', $options, null);

        return $permissions->has($permission, $id);
    }

    /**
     * Merge the old user into the new user.
     *
     * @param int $oldUserID The ID of the old user.
     * @param int $newUserID The ID of the new user.
     */
    public function merge($oldUserID, $newUserID) {
        $oldUser = $this->getID($oldUserID, DATASET_TYPE_ARRAY);
        $newUser = $this->getID($newUserID, DATASET_TYPE_ARRAY);

        if (!$oldUser || !$newUser) {
            throw new Gdn_UserException("Could not find one or both users to merge.");
        }

        $map = ['UserID', 'Name', 'Email', 'CountVisits', 'CountDiscussions', 'CountComments'];

        $result = ['MergeID' => null, 'Before' => [
            'OldUser' => arrayTranslate($oldUser, $map),
            'NewUser' => arrayTranslate($newUser, $map)]];

        // Start the merge.
        $mergeID = $this->mergeStart($oldUserID, $newUserID);

        // Copy all discussions from the old user to the new user.
        $this->mergeCopy($mergeID, 'Discussion', 'InsertUserID', $oldUserID, $newUserID);

        // Copy all the comments from the old user to the new user.
        $this->mergeCopy($mergeID, 'Comment', 'InsertUserID', $oldUserID, $newUserID);

        // Update the last comment user ID.
        $this->SQL->put('Discussion', ['LastCommentUserID' => $newUserID], ['LastCommentUserID' => $oldUserID]);

        // Clear the categories cache.
        CategoryModel::clearCache();

        // Copy all of the activities.
        $this->mergeCopy($mergeID, 'Activity', 'NotifyUserID', $oldUserID, $newUserID);
        $this->mergeCopy($mergeID, 'Activity', 'InsertUserID', $oldUserID, $newUserID);
        $this->mergeCopy($mergeID, 'Activity', 'ActivityUserID', $oldUserID, $newUserID);

        // Copy all of the activity comments.
        $this->mergeCopy($mergeID, 'ActivityComment', 'InsertUserID', $oldUserID, $newUserID);

        // Copy all conversations.
        $this->mergeCopy($mergeID, 'Conversation', 'InsertUserID', $oldUserID, $newUserID);
        $this->mergeCopy($mergeID, 'ConversationMessage', 'InsertUserID', $oldUserID, $newUserID, 'MessageID');
        $this->mergeCopy($mergeID, 'UserConversation', 'UserID', $oldUserID, $newUserID, 'ConversationID');

        $this->EventArguments['MergeID'] = $mergeID;
        $this->EventArguments['OldUser'] = $oldUser;
        $this->EventArguments['NewUser'] = $newUser;
        $this->fireEvent('Merge');

        $this->mergeFinish($mergeID);

        $oldUser = $this->getID($oldUserID, DATASET_TYPE_ARRAY);
        $newUser = $this->getID($newUserID, DATASET_TYPE_ARRAY);

        $result['MergeID'] = $mergeID;
        $result['After'] = [
            'OldUser' => arrayTranslate($oldUser, $map),
            'NewUser' => arrayTranslate($newUser, $map)];

        return $result;
    }

    /**
     * Backup user before merging.
     *
     * @param int $mergeID The ID of the merge table entry.
     * @param string $table The name of the table being backed up.
     * @param string $column The name of the column being backed up.
     * @param int $oldUserID The ID of the old user.
     * @param int $newUserID The ID of the new user.
     * @param string $pK The primary key column name of the table.
     */
    private function mergeCopy($mergeID, $table, $column, $oldUserID, $newUserID, $pK = '') {
        if (!$pK) {
            $pK = $table.'ID';
        }

        // Insert the columns to the bak table.
        $sql = "insert ignore GDN_UserMergeItem(`MergeID`, `Table`, `Column`, `RecordID`, `OldUserID`, `NewUserID`)
         select :MergeID, :Table, :Column, `$pK`, :OldUserID, :NewUserID
         from `GDN_$table` t
         where t.`$column` = :OldUserID2";
        Gdn::sql()->Database->query(
            $sql,
            [':MergeID' => $mergeID, ':Table' => $table, ':Column' => $column,
                ':OldUserID' => $oldUserID, ':NewUserID' => $newUserID, ':OldUserID2' => $oldUserID]
        );

        Gdn::sql()->options('Ignore', true)->put(
            $table,
            [$column => $newUserID],
            [$column => $oldUserID]
        );
    }

    /**
     * Start merging user accounts.
     *
     * @param int $oldUserID The ID of the old user.
     * @param int $newUserID The ID of the new user.
     * @return int|null Returns the merge table ID of the merge.
     * @throws Gdn_UserException Throws an exception of there is a data validation error.
     */
    private function mergeStart($oldUserID, $newUserID) {
        $model = new Gdn_Model('UserMerge');

        // Grab the users.
        $oldUser = $this->getID($oldUserID, DATASET_TYPE_ARRAY);
        $newUser = $this->getID($newUserID, DATASET_TYPE_ARRAY);

        // First see if there is a record with the same merge.
        $row = $model->getWhere(['OldUserID' => $oldUserID, 'NewUserID' => $newUserID])->firstRow(DATASET_TYPE_ARRAY);
        if ($row) {
            $mergeID = $row['MergeID'];

            // Save this merge in the log.
            if ($row['Attributes']) {
                $attributes = dbdecode($row['Attributes']);
            } else {
                $attributes = [];
            }

            $attributes['Log'][] = ['UserID' => Gdn::session()->UserID, 'Date' => Gdn_Format::toDateTime()];
            $row = ['MergeID' => $mergeID, 'Attributes' => $attributes];
        } else {
            $row = [
                'OldUserID' => $oldUserID,
                'NewUserID' => $newUserID];
        }

        $userSet = [];
        $oldUserSet = [];
        if (dateCompare($oldUser['DateFirstVisit'], $newUser['DateFirstVisit']) < 0) {
            $userSet['DateFirstVisit'] = $oldUser['DateFirstVisit'];
        }

        if (!isset($row['Attributes']['User']['CountVisits'])) {
            $userSet['CountVisits'] = $oldUser['CountVisits'] + $newUser['CountVisits'];
            $oldUserSet['CountVisits'] = 0;
        }

        if (!empty($userSet)) {
            // Save the user information on the merge record.
            foreach ($userSet as $key => $value) {
                // Only save changed values that aren't already there from a previous merge.
                if ($newUser[$key] != $value && !isset($row['Attributes']['User'][$key])) {
                    $row['Attributes']['User'][$key] = $newUser[$key];
                }
            }
        }

        $mergeID = $model->save($row);
        if (val('MergeID', $row)) {
            $mergeID = $row['MergeID'];
        }

        if (!$mergeID) {
            throw new Gdn_UserException($model->Validation->resultsText());
        }

        // Update the user with the new user-level data.
        $this->setField($newUserID, $userSet);
        if (!empty($oldUserSet)) {
            $this->setField($oldUserID, $oldUserSet);
        }

        return $mergeID;
    }

    /**
     * Finish merging user accounts.
     *
     * @param int $mergeID The merge table ID.
     */
    protected function mergeFinish($mergeID) {
        $row = Gdn::sql()->getWhere('UserMerge', ['MergeID' => $mergeID])->firstRow(DATASET_TYPE_ARRAY);

        if (isset($row['Attributes']) && !empty($row['Attributes'])) {
            trace(dbdecode($row['Attributes']), 'Merge Attributes');
        }

        $userIDs = [
            $row['OldUserID'],
            $row['NewUserID']];

        foreach ($userIDs as $userID) {
            $this->counts('countdiscussions', $userID);
            $this->counts('countcomments', $userID);
        }
    }

    /**
     * User counts.
     *
     * @param string $column The name of the count column. (ex. CountDiscussions, CountComments).
     * @param int|null $userID The user ID to get the counts for or **null** for the current user.
     */
    public function counts($column, $userID = null) {
        if ($userID > 0) {
            $where = ['UserID' => $userID];
        } else {
            $where = null;
        }

        switch (strtolower($column)) {
            case 'countdiscussions':
                Gdn::database()->query(
                    DBAModel::getCountSQL('count', 'User', 'Discussion', 'CountDiscussions', 'DiscussionID', 'UserID', 'InsertUserID', $where)
                );
                break;
            case 'countcomments':
                Gdn::database()->query(
                    DBAModel::getCountSQL('count', 'User', 'Comment', 'CountComments', 'CommentID', 'UserID', 'InsertUserID', $where)
                );
                break;
        }

        if ($userID > 0) {
            $this->clearCache($userID);
        }
    }

    /**
     * Whether or not the application requires email confirmation.
     *
     * @return bool
     */
    public static function requireConfirmEmail() {
        return c('Garden.Registration.ConfirmEmail') && !self::noEmail();
    }

    /**
     * Whether or not users have email addresses.
     *
     * @return bool
     */
    public static function noEmail() {
        return c('Garden.Registration.NoEmail');
    }

    /**
     * Unban a user.
     *
     * @param int $userID The user to unban.
     * @param array $options Options for the unban.
     * @since 2.1
     */
    public function unBan($userID, $options = []) {
        $user = $this->getID($userID, DATASET_TYPE_ARRAY);
        if (!$user) {
            throw notFoundException();
        }

        $banned = $user['Banned'];
        if (!BanModel::isBanned($banned, BanModel::BAN_AUTOMATIC | BanModel::BAN_MANUAL)) {
            throw new Gdn_UserException(t("The user isn't banned.", "The user isn't banned or is banned by some other function."));
        }

        // Unban the user.
        $newBanned = BanModel::setBanned($banned, false, BanModel::BAN_AUTOMATIC | BanModel::BAN_MANUAL);
        $this->setField($userID, 'Banned', $newBanned);

        // Restore the user's content.
        if (val('RestoreContent', $options)) {
            $banLogID = $this->getAttribute($userID, 'BanLogID');

            if ($banLogID) {
                $logModel = new LogModel();

                try {
                    $logModel->restore($banLogID);
                } catch (Exception $ex) {
                    if ($ex->getCode() != 404) {
                        throw $ex;
                    }
                }
                $this->saveAttribute($userID, 'BanLogID', null);
            }
        }

        // Add an activity for the unbanning.
        if (val('AddActivity', $options, true)) {
            $activityModel = new ActivityModel();

            $story = val('Story', $options, null);

            // Notify the moderators of the unban.
            $activity = [
                'ActivityType' => 'Ban',
                'NotifyUserID' => ActivityModel::NOTIFY_MODS,
                'ActivityUserID' => $userID,
                'RegardingUserID' => Gdn::session()->UserID,
                'HeadlineFormat' => t('HeadlineFormat.Unban', '{RegardingUserID,You} unbanned {ActivityUserID,you}.'),
                'Story' => $story,
                'Data' => [
                    'Unban' => true
                ]
            ];

            $activityModel->queue($activity);

            // Notify the user of the unban.
            $activity['NotifyUserID'] = $userID;
            $activity['Emailed'] = ActivityModel::SENT_PENDING;
            $activity['HeadlineFormat'] = t('HeadlineFormat.Unban.Notification', "You've been unbanned.");
            $activityModel->queue($activity, false, ['Force' => true]);

            $activityModel->saveQueue();
        }
    }

    /**
     * Users respond to confirmation emails by clicking a link that takes them here.
     *
     * @param array|object $user The user confirming their email.
     * @param string $emailKey The token that was emailed to the user.
     * @return bool Returns **true** if the email was confirmed.
     */
    public function confirmEmail($user, $emailKey) {
        $attributes = val('Attributes', $user);
        $storedEmailKey = val('EmailKey', $attributes);
        $userID = val('UserID', $user);

        if (!$storedEmailKey || $emailKey != $storedEmailKey) {
            $this->Validation->addValidationResult('EmailKey', '@'.t(
                'Couldn\'t confirm email.',
                'We couldn\'t confirm your email. Check the link in the email we sent you or try sending another confirmation email.'
            ));
            return false;
        }

        $confirmRoleIDs = RoleModel::getDefaultRoles(RoleModel::TYPE_UNCONFIRMED);
        $defaultRoles = RoleModel::getDefaultRoles(RoleModel::TYPE_MEMBER);

        // Update the user's roles.
        $userRoles = $this->getRoles($userID);
        $userRoleIDs = [];
        while ($userRole = $userRoles->nextRow(DATASET_TYPE_ARRAY)) {
            $userRoleIDs[] = $userRole['RoleID'];
        }

        // Sanitize result roles
        $roles = array_diff($userRoleIDs, $confirmRoleIDs);
        if (!sizeof($roles)) {
            $roles = $defaultRoles;
        }

        $this->EventArguments['ConfirmUserID'] = $userID;
        $this->EventArguments['ConfirmUserRoles'] = &$roles;
        $this->fireEvent('BeforeConfirmEmail');
        $this->saveRoles($userID, $roles, false);

        // Remove the email confirmation attributes.
        $this->saveAttribute($userID, ['EmailKey' => null]);
        $this->setField($userID, 'Confirmed', 1);
        return true;
    }

    /**
     * Initiate an SSO connection.
     *
     * @param string $string
     * @param bool $throwError
     * @return int|void
     */
    public function sso($string, $throwError = false) {
        if (!$string) {
            return null;
        }

        $parts = explode(' ', $string);

        $string = $parts[0];
        trace($string, "SSO String");
        $data = json_decode(base64_decode($string), true);
        trace($data, 'RAW SSO Data');

        if (!isset($parts[1])) {
            $this->Validation->addValidationResult('sso', 'Missing SSO signature.');
        }
        if (!isset($parts[2])) {
            $this->Validation->addValidationResult('sso', 'Missing SSO timestamp.');
        }
        if (count($this->Validation->results()) > 0) {
            $msg = $this->Validation->resultsText();
            if ($throwError) {
                throw new Gdn_UserException($msg, 400);
            }
            return false;
        }

        $signature = $parts[1];
        $timestamp = $parts[2];
        $hashMethod = val(3, $parts, 'hmacsha1');
        $clientID = val('client_id', $data);
        if (!$clientID) {
            $this->Validation->addValidationResult('sso', 'Missing SSO client_id');
            return false;
        }

        $provider = Gdn_AuthenticationProviderModel::getProviderByKey($clientID);

        if (!filter_var($timestamp, FILTER_VALIDATE_INT) || abs($timestamp - time()) > self::SSO_TIMEOUT) {
            $this->Validation->addValidationResult('sso', 'The timestamp is invalid.');
            return false;
        }

        if (!$provider) {
            $this->Validation->addValidationResult('sso', "Unknown SSO Provider: $clientID");
            return false;
        }

        $secret = $provider['AssociationSecret'];
        if (!trim($secret, '.')) {
            $this->Validation->addValidationResult('sso', 'Missing client secret');
            return false;
        }

        // Check the signature.
        switch ($hashMethod) {
            case 'hmacsha1':
                $calcSignature = hash_hmac('sha1', "$string $timestamp", $secret);
                break;
            default:
                $this->Validation->addValidationResult('sso', "Invalid SSO hash method $hashMethod.");
                return false;
        }
        if ($calcSignature != $signature) {
            $this->Validation->addValidationResult('sso', "Invalid SSO signature: $signature");
            return false;
        }

        $uniqueID = $data['uniqueid'];
        $user = arrayTranslate($data, [
            'name' => 'Name',
            'email' => 'Email',
            'photourl' => 'Photo',
            'roles' => 'Roles',
            'uniqueid' => null,
            'client_id' => null], true);

        // Remove important missing keys.
        if (!array_key_exists('photourl', $data)) {
            unset($user['Photo']);
        }
        if (!array_key_exists('roles', $data)) {
            unset($user['Roles']);
        }

        trace($user, 'SSO User');

        $userID = Gdn::userModel()->connect($uniqueID, $clientID, $user);
        return $userID;
    }

    /**
     * Sync user data.
     *
     * @param array|int $currentUser
     * @param array $newUser Data to overwrite user with.
     * @param bool $force
     * @since 2.1
     * @deprecated since 2.2.
     */
    public function synchUser($currentUser, $newUser, $force = false) {
        deprecated('UserModel::synchUser', 'UserModel::syncUser');
        $this->syncUser($currentUser, $newUser, $force);
    }

    /**
     * Sync user data.
     *
     * @param array|int $currentUser
     * @param array $newUser Data to overwrite user with.
     * @param bool $force
     * @param bool $isTrustedProvider
     * @since 2.1
     */
    public function syncUser($currentUser, $newUser, $force = false, $isTrustedProvider = false) {
        // Don't synchronize the user if we are configured not to.
        if (!$force && !c('Garden.Registration.ConnectSynchronize', true)) {
            return;
        }

        if (is_numeric($currentUser)) {
            $currentUser = $this->getID($currentUser, DATASET_TYPE_ARRAY);
        }

        // Don't sync the user photo if they've uploaded one already.
        $photo = val('Photo', $newUser);
        $currentPhoto = val('Photo', $currentUser);
        if (false
            || ($currentPhoto && !stringBeginsWith($currentPhoto, 'http'))
            || !is_string($photo)
            || ($photo && !stringBeginsWith($photo, 'http'))
            || strpos($photo, '.gravatar.') !== false
            || stringBeginsWith($photo, url('/', true))
        ) {
            unset($newUser['Photo']);
            trace('Not setting photo.');
        }

        if (c('Garden.SSO.SyncRoles') && c('Garden.SSO.SyncRolesBehavior') !== 'register') {
            // Translate the role names to IDs.
            $roles = val('Roles', $newUser, '');
            $roleIDs = $this->lookupRoleIDs($roles);
            if (empty($roleIDs)) {
                $roleIDs = $this->newUserRoleIDs();
            }
            $newUser['RoleID'] = $roleIDs;
        } else {
            unset($newUser['Roles']);
            unset($newUser['RoleID']);
        }

        // Save the user information.
        $newUser['UserID'] = $currentUser['UserID'];
        trace($newUser);

        $result = $this->save($newUser, [
            'NoConfirmEmail' => true,
            'FixUnique' => true,
            'SaveRoles' => isset($newUser['RoleID']),
            'ValidateName' => !$isTrustedProvider,
        ]);
        if (!$result) {
            trace($this->Validation->resultsText());
        }
    }

    /**
     * Connect a user with a foreign authentication system.
     *
     * @param string $uniqueID The user's unique key in the other authentication system.
     * @param string $providerKey The key of the system providing the authentication.
     * @param array $userData Data to go in the user table.
     * @param array $options Additional connect options.
     * @return int The new/existing user ID.
     */
    public function connect($uniqueID, $providerKey, $userData, $options = []) {
        trace('UserModel->Connect()');
        $provider = Gdn_AuthenticationProviderModel::getProviderByKey($providerKey);

        $isTrustedProvider = $provider['Trusted'] ?? false;

        $saveRoles = $saveRolesRegister = false;

        // Trusted providers can sync roles.
        if ($isTrustedProvider && !empty($userData['Roles'])) {
            saveToConfig('Garden.SSO.SyncRoles', true, false);
            $saveRoles = $saveRolesRegister = true;
        }

        $userID = false;
        if (!isset($userData['UserID'])) {
            // Check to see if the user already exists.
            $auth = $this->getAuthentication($uniqueID, $providerKey);
            $userID = val('UserID', $auth);

            if ($userID) {
                $userData['UserID'] = $userID;
            }
        }

        if ($userID) {
            // Save the user.
            $this->syncUser($userID, $userData, false, $isTrustedProvider);
            return $userID;
        } else {
            // The user hasn't already been connected. We want to see if we can't find the user based on some critera.

            // Check to auto-connect based on email address.
            if (c('Garden.SSO.AutoConnect', c('Garden.Registration.AutoConnect')) && isset($userData['Email'])) {
                $user = $this->getByEmail($userData['Email']);
                trace($user, "Autoconnect User");
                if ($user) {
                    $user = (array)$user;
                    // Save the user.
                    $this->syncUser($user, $userData, false, $isTrustedProvider);
                    $userID = $user['UserID'];
                }
            }

            if (!$userID) {
                // Create a new user.
                $userData['Password'] = md5(microtime());
                $userData['HashMethod'] = 'Random';

                // Translate SSO style roles to an array of role IDs suitable for registration.
                if (!empty($userData['Roles']) && !isset($userData['RoleID'])) {
                    $userData['RoleID'] = $this->lookupRoleIDs($userData['Roles']);
                }

                $options['CheckCaptcha'] = $options['CheckCaptcha'] ?? false;
                $options['NoConfirmEmail'] = isset($userData['Email']) || !UserModel::requireConfirmEmail();
                $options['NoActivity'] = $options['NoActivity'] ?? true;
                $options['SaveRoles'] = $saveRolesRegister;
                $options['ValidateName'] = !$isTrustedProvider;

                trace($userData, 'Registering User');
                $userID = $this->register($userData, $options);
            }

            if ($userID) {
                // Save the authentication.
                $this->saveAuthentication([
                    'UniqueID' => $uniqueID,
                    'Provider' => $providerKey,
                    'UserID' => $userID
                ]);
            } else {
                trace($this->Validation->resultsText(), TRACE_ERROR);
            }
        }

        return $userID;
    }

    /**
     * Filter dangerous fields out of user-submitted data.
     *
     * @param array $data The data to filter.
     * @param bool $register Whether or not this is a registration.
     * @return array Returns a filtered version of {@link $data}.
     */
    public function filterForm($data, $register = false) {
        if (!$register && !Gdn::session()->checkPermission('Garden.Users.Edit') && !c("Garden.Profile.EditUsernames")) {
            $this->removeFilterField('Name');
        }

        if (!Gdn::session()->checkPermission('Garden.Moderation.Manage')) {
            $this->addFilterField(['Banned', 'Verified', 'Confirmed', 'RankID']);
        }

        $data = parent::filterForm($data);
        return $data;

    }

    /**
     * Force gender to be a verified value.
     *
     * @param string $value The gender string.
     * @return string
     */
    public static function fixGender($value) {
        if (!$value || !is_string($value)) {
            return 'u';
        }

        if ($value) {
            $value = strtolower(substr(trim($value), 0, 1));
        }

        if (!in_array($value, ['u', 'm', 'f'])) {
            $value = 'u';
        }

        return $value;
    }

    /**
     * A convenience method to be called when inserting users.
     *
     * Users are inserted in various methods depending on registration setups.
     *
     * @param array $fields The user to insert.
     * @param array $options Insert options.
     * @return int|false Returns the new ID of the user or **false** if there was an error.
     */
    private function insertInternal($fields, $options = []) {
        $this->EventArguments['InsertFields'] =& $fields;
        $this->fireEvent('BeforeInsertUser');

        if (!val('Setup', $options)) {
            unset($fields['Admin']);
        }

        $roles = val('Roles', $fields);
        unset($fields['Roles']);

        // Massage the roles for email confirmation.
        if (self::requireConfirmEmail() && !val('NoConfirmEmail', $options)) {
            $confirmRoleIDs = RoleModel::getDefaultRoles(RoleModel::TYPE_UNCONFIRMED);

            if (!empty($confirmRoleIDs)) {
                touchValue('Attributes', $fields, []);
                $confirmationCode = $this->confirmationCode();
                $fields['Attributes']['EmailKey'] = $confirmationCode;
                $fields['Confirmed'] = 0;
                $roles = array_merge($roles, $confirmRoleIDs);
            }
        }

        // Make sure to encrypt the password for saving...
        if (array_key_exists('Password', $fields) && !val('HashMethod', $fields)) {
            $passwordHash = new Gdn_PasswordHash();
            $fields['Password'] = $passwordHash->hashPassword($fields['Password']);
            $fields['HashMethod'] = 'Vanilla';
        }

        // Certain configurations can allow blank email addresses.
        if (val('Email', $fields, null) === null) {
            $fields['Email'] = '';
        }

        if (array_key_exists('Attributes', $fields) && !is_string($fields['Attributes'])) {
            $fields['Attributes'] = dbencode($fields['Attributes']);
        }

        $userID = $this->SQL->insert($this->Name, $fields);
        if (is_array($roles)) {
            $this->saveRoles($userID, $roles, false);
        }

        // Approval registration requires an email confirmation.
        if ($userID && isset($confirmationCode) && strtolower(c('Garden.Registration.Method')) == 'approval') {
            // Send the confirmation email.
            $this->sendEmailConfirmationEmail($userID);
        }

        // Fire an event for user inserts
        $this->EventArguments['InsertUserID'] = $userID;
        $this->EventArguments['InsertFields'] = $fields;
        $this->fireEvent('AfterInsertUser');

        return $userID;
    }

    /**
     * Add user data to a result set.
     *
     * @param array|Gdn_DataSet $data Results we need to associate user data with.
     * @param array $columns Database columns containing UserIDs to get data for.
     * @param array $options Optionally pass list of user data to collect with key 'Join'.
     */
    public function joinUsers(&$data, $columns, $options = []) {
        if ($data instanceof Gdn_DataSet) {
            $data2 = $data->result();
        } else {
            $data2 = &$data;
        }

        // Grab all of the user fields that need to be joined.
        $userIDs = [];
        foreach ($data as $row) {
            foreach ($columns as $columnName) {
                $iD = (is_object($row))? ($row->$columnName ?? false) : ($row[$columnName] ?? false);
                if (is_numeric($iD)) {
                    $userIDs[$iD] = 1;
                }
            }
        }

        // Get the users.
        $users = $this->getIDs(array_keys($userIDs));

        // Get column name prefix (ex: 'Insert' from 'InsertUserID')
        $prefixes = [];
        foreach ($columns as $columnName) {
            $prefixes[] = stringEndsWith($columnName, 'UserID', true, true);
        }

        // Join the user data using prefixes (ex: 'Name' for 'InsertUserID' becomes 'InsertName')
        $join = ($options['Join'] ?? ['Name', 'Email', 'Photo']);

        foreach ($data2 as &$row) {
            $isObj = is_object($row);
            foreach ($prefixes as $px) {
                $pxUserId = $px.'UserID';
                $iD = $isObj ? ($row->$pxUserId ?? false) : ($row[$pxUserId] ?? false);
                if (is_numeric($iD)) {
                    $user = $users[$iD] ?? false;
                    foreach ($join as $column) {
                        $value = $user[$column];
                        if ($column == 'Photo') {
                            if ($value && !isUrl($value)) {
                                $value = Gdn_Upload::url(changeBasename($value, 'n%s'));
                            } elseif (!$value) {
                                $value = UserModel::getDefaultAvatarUrl($user);
                            }
                        }
                        setValue($px.$column, $row, $value);
                    }
                } else {
                    foreach ($join as $column) {
                        setValue($px.$column, $row, null);
                    }
                }


            }
        }
    }

    /**
     * @inheritdoc
     */
    public function expandUserFragments(array &$records, array $columnNames): void {
        $this->expandUsers($records, $columnNames, ['asFragments' => true]);
    }

    /**
     * @inheritdoc
     */
    public function getUnknownFragment(): array {
        return [
            'userID' => 0,
            'name' => 'unknown',
            'email' => 'unknown@example.com',
            'photoUrl' => self::getDefaultAvatarUrl(),
        ];
    }

    /**
     * Add multi-dimensional user data to an array.
     *
     * @param array $rows Results we need to associate user data with.
     * @param array $columns Database columns containing UserIDs to get data for.
     * @param array $options Additional options. Passed to filter event.
     *        [bool asFragments] - Expand as user fragments.
     */
    public function expandUsers(array &$rows, array $columns, array $options = []) {
        // How are we supposed to lookup users by column if we don't have any columns?
        if (count($rows) === 0 || count($columns) === 0) {
            return;
        }

        reset($rows);
        $single = is_string(key($rows));

        $userIDs = [];

        $extractUserIDs = function(array $row) use ($columns, &$userIDs) {
            foreach ($columns as $key) {
                if (array_key_exists($key, $row)) {
                    $id = $row[$key];
                    $userIDs[$id] = true;
                }
            }
        };

        // Fetch the users we'll be injecting into the rows.
        if ($single) {
            $extractUserIDs($rows);
        } else {
            foreach ($rows as $row) {
                $extractUserIDs($row);
            }
        }
        $users = !empty($userIDs) ? $this->getIDs(array_keys($userIDs)) : [];

        $populate = function(array &$row) use ($users, $columns) {
            foreach ($columns as $key) {
                $destination = stringEndsWith($key, 'ID', true, true);
                $id = val($key, $row);
                $user = null;
                if (is_numeric($id)) {
                    // Massage the data, before injecting it into the results.
                    $user = array_key_exists($id, $users) ? $users[$id] : false;
                    if ($user) {
                        // Make sure all user records have a valid photo.
                        $photo = val('Photo', $user);
                        if ($photo && !isUrl($photo)) {
                            $photoBase = changeBasename($photo, 'n%s');
                            $photo = Gdn_Upload::url($photoBase);
                        }
                        if (empty($photo)) {
                            $photo = UserModel::getDefaultAvatarUrl($user);
                        }
                        setValue('Photo', $user, $photo);
                        // Add an alias to Photo. Currently only used in API calls.
                        setValue('PhotoUrl', $user, $photo);
                    } else {
                        $user = self::getUnknownFragment();
                    }
                }

                if ($options['asFragments'] ?? false) {
<<<<<<< HEAD
                    setValue($destination, $row, UserFragmentSchema::normalizeUserFragment($user));
                }
=======
                    $user =  UserFragmentSchema::normalizeUserFragment($user);
                }
                setValue($destination, $row, $user);
>>>>>>> bd484927
            }
        };

        // Inject those user records.
        if ($single) {
            $populate($rows);
        } else {
            foreach ($rows as &$row) {
                $populate($row);
            }
        }

        // Don't bother addons with whether or not this is a single row. Pack and unpack it here, as necessary.
        if ($single) {
            $rows = [$rows];
        }
        $rows = $this->eventManager->fireFilter('userModel_expandUsers', $rows, $options);
        if ($single) {
            $rows = reset($rows);
        }
    }

    /**
     * Returns the url to the default avatar for a user.
     *
     * @param array $user The user to get the default avatar for.
     * @param string $size The size of avatar to return (only respected for dashboard-uploaded default avatars).
     * @return string The url to the default avatar image.
     */
    public static function getDefaultAvatarUrl($user = [], $size = 'thumbnail') {
        if (!empty($user) && function_exists('UserPhotoDefaultUrl')) {
            return userPhotoDefaultUrl($user);
        }
        if ($avatar = c('Garden.DefaultAvatar', false)) {
            if (strpos($avatar, 'defaultavatar/') !== false) {
                if ($size == 'thumbnail') {
                    return Gdn_UploadImage::url(changeBasename($avatar, 'n%s'));
                } elseif ($size == 'profile') {
                    return Gdn_UploadImage::url(changeBasename($avatar, 'p%s'));
                }
            }
            return $avatar;
        }
        return asset('applications/dashboard/design/images/defaulticon.png', true);
    }

    /**
     * Query the user table.
     *
     * @param bool $safeData Makes sure that the query does not return any sensitive information about the user.
     * (password, attributes, preferences, etc).
     */
    public function userQuery($safeData = false) {
        if ($safeData) {
            $this->SQL->select('u.UserID, u.Name, u.Photo, u.CountVisits, u.DateFirstVisit, u.DateLastActive, u.DateInserted, u.DateUpdated, u.Score, u.Deleted, u.CountDiscussions, u.CountComments');
        } else {
            $this->SQL->select('u.*');
        }
        $this->SQL->from('User u');
    }

    /**
     * Load and compile user permissions
     *
     * @deprecated Use UserModel::getPermissions instead.
     * @param integer $userID
     * @param boolean $serialize
     * @return array
     */
    public function definePermissions($userID, $serialize = false) {
        if ($serialize) {
            deprecated("UserModel->definePermissions(id, true)", "UserModel->definePermissions(id)");
        }

        $permissions = $this->getPermissions($userID);

        return $serialize ? dbencode($permissions->getPermissions()) : $permissions->getPermissions();
    }

    /**
     * Take raw permission definitions and create.
     *
     * @param array $rawPermissions Database rows from the permissions table.
     * @return array Compiled permissions
     */
    public static function compilePermissions($rawPermissions) {
        $permissions = new Vanilla\Permissions();
        $permissions->compileAndLoad($rawPermissions);
        return $permissions->getPermissions();
    }

    /**
     * Default Gdn_Model::get() behavior.
     *
     * Prior to 2.0.18 it incorrectly behaved like GetID.
     * This method can be deleted entirely once it's been deprecated long enough.
     *
     * @return object DataSet
     */
    public function get($orderFields = '', $orderDirection = 'asc', $limit = false, $offset = false) {
        if (is_numeric($orderFields)) {
            // They're using the old version that was a misnamed getID()
            deprecated('UserModel->get()', 'UserModel->getID()');
            $result = $this->getID($orderFields);
        } else {
            $result = parent::get($orderFields, $orderDirection, $limit, $offset);
        }
        return $result;
    }

    /**
     * Get a user by their username.
     *
     * @param string $username The username of the user.
     * @return bool|object Returns the user or **false** if they don't exist.
     */
    public function getByUsername($username) {
        if ($username == '') {
            return false;
        }

        // Check page cache, then memcached
        $user = $this->getUserFromCache($username, 'name');

        if ($user === Gdn_Cache::CACHEOP_FAILURE) {
            $this->userQuery();
            $user = $this->SQL->where('u.Name', $username)->get()->firstRow(DATASET_TYPE_ARRAY);
            if ($user) {
                // If success, cache user
                $this->userCache($user);
            }
        }

        // Apply calculated fields
        $this->setCalculatedFields($user);

        // By default, firstRow() gives stdClass
        if ($user !== false) {
            $user = (object)$user;
        }

        return $user;
    }

    /**
     * Get user by email address.
     *
     * @param string $email The email address of the user.
     * @return array|bool|stdClass Returns the user or **false** if they don't exist.
     */
    public function getByEmail($email) {
        $this->userQuery();
        $user = $this->SQL->where('u.Email', $email)->get()->firstRow();
        $this->setCalculatedFields($user);
        return $user;
    }

    /**
     * Get users by role.
     *
     * @param int|string $role The ID or name of the role.
     * @return Gdn_DataSet Returns the users with the given role.
     */
    public function getByRole($role) {
        $roleID = $role; // Optimistic
        if (is_string($role)) {
            $roleModel = new RoleModel();
            $roles = $roleModel->getArray();
            $rolesByName = array_flip($roles);

            $roleID = val($role, $rolesByName, null);

            // No such role
            if (is_null($roleID)) {
                return new Gdn_DataSet();
            }
        }

        return $this->SQL->select('u.*')
            ->from('User u')
            ->join('UserRole ur', 'u.UserID = ur.UserID')
            ->where('ur.RoleID', $roleID, true, false)
            ->orderBy('DateInserted', 'desc')
            ->get();
    }

    /**
     * Get the most recently active users.
     *
     * @param int $limit The number of users to return.
     * @return Gdn_DataSet Returns a list of users.
     */
    public function getActiveUsers($limit = 5) {
        $userIDs = $this->SQL
            ->select('UserID')
            ->from('User')
            ->orderBy('DateLastActive', 'desc')
            ->limit($limit, 0)
            ->get()->resultArray();
        $userIDs = array_column($userIDs, 'UserID');

        $data = $this->SQL->getWhere('User', ['UserID' => $userIDs], 'DateLastActive', 'desc');
        return $data;
    }

    /**
     * Get the current number of applicants waiting to be approved.
     *
     * @return int Returns the number of applicants or 0 if the registration method isn't set to approval.
     */
    public function getApplicantCount() {
        $roleModel = new RoleModel();
        $result = $roleModel->getApplicantCount();
        return $result;
    }

    /**
     * Returns all users in the applicant role.
     *
     * @param int|bool $limit
     * @param int|bool $offset
     * @return Gdn_DataSet Returns a data set of the users who are applicants.
     */
    public function getApplicants($limit = false, $offset = false) {
        $applicantRoleIDs = RoleModel::getDefaultRoles(RoleModel::TYPE_APPLICANT);

        if (empty($applicantRoleIDs)) {
            return new Gdn_DataSet();
        }

        $this->SQL->select('u.*')
            ->from('User u')
            ->join('UserRole ur', 'u.UserID = ur.UserID')
            ->where('ur.RoleID', $applicantRoleIDs)
            ->orderBy('DateInserted', 'desc');

        if ($limit) {
            $this->SQL->limit($limit, $offset);
        }

        $result = $this->SQL->get();
        return $result;
    }

    /**
     * Get the a user authentication row.
     *
     * @param string $uniqueID The unique ID of the user in the foreign authentication scheme.
     * @param string $provider The key of the provider.
     * @return array|false
     */
    public function getAuthentication($uniqueID, $provider) {
        return $this->SQL->getWhere(
            'UserAuthentication',
            ['ForeignUserKey' => $uniqueID, 'ProviderKey' => $provider]
        )->firstRow(DATASET_TYPE_ARRAY);
    }

    /**
     * Get the user authentication row by user ID.
     *
     * @param int $userID The ID of the user to get the authentication for.
     * @param string $provider The key of the provider.
     * @return array|false Returns the authentication row or **false** if there isn't one.
     */
    public function getAuthenticationByUser($userID, $provider) {
        return $this->SQL->getWhere(
            'UserAuthentication',
            ['UserID' => $userID, 'ProviderKey' => $provider]
        )->firstRow(DATASET_TYPE_ARRAY);
    }

    /**
     *
     *
     * @param array|bool $like
     * @return int
     */
    public function getCountLike($like = false) {
        $this->SQL
            ->select('u.UserID', 'count', 'UserCount')
            ->from('User u');

        if (is_array($like)) {
            $this->SQL
                ->beginWhereGroup()
                ->orLike($like, '', 'right')
                ->endWhereGroup();
        }
        $this->SQL
            ->where('u.Deleted', 0);

        $data = $this->SQL->get()->firstRow();

        return $data === false ? 0 : $data->UserCount;
    }

    /**
     *
     *
     * @param array|false $where
     * @return int
     */
    public function getCountWhere($where = false) {
        $this->SQL
            ->select('u.UserID', 'count', 'UserCount')
            ->from('User u');

        if (is_array($where)) {
            $this->SQL->where($where);
        }

        $data = $this->SQL
            ->where('u.Deleted', 0)
            ->get()
            ->firstRow();

        return $data === false ? 0 : $data->UserCount;
    }


    /**
     * @inheritdoc
     */
    public function getFragmentByID(int $id, bool $useUnknownFallback = false): array {
        $record = $this->getID($id, DATASET_TYPE_ARRAY);
        if ($record === false) {
            if ($useUnknownFallback) {
                return $this->getUnknownFragment();
            } else {
                throw new NoResultsException("No user found for ID: " . $id);
            }
        }

        return UserFragmentSchema::normalizeUserFragment($record);
    }

    /**
     * Get a user by ID.
     *
     * @param int $iD The ID of the user.
     * @param string|false $datasetType Whether to return an array or object.
     * @param array $options Additional options to affect fetching. Currently unused.
     * @return array|object|false Returns the user or **false** if the user wasn't found.
     */
    public function getID($iD, $datasetType = false, $options = []) {
        if (!$iD) {
            return false;
        }
        $datasetType = $datasetType ?: DATASET_TYPE_OBJECT;

        // Check page cache, then memcached
        $user = $this->getUserFromCache($iD, 'userid');
        // If not, query DB
        if ($user === Gdn_Cache::CACHEOP_FAILURE) {
            $user = parent::getID($iD, DATASET_TYPE_ARRAY);

            // We want to cache a non-existent user no-matter what.
            if (!$user) {
                $user = null;
            }

            $this->userCache($user, $iD);
        } elseif (!$user) {
            return false;
        }

        // Allow FALSE returns
        if ($user === false || is_null($user)) {
            return false;
        } else {
            // Apply calculated fields
            $this->setCalculatedFields($user);
        }

        if (is_array($user) && $datasetType == DATASET_TYPE_OBJECT) {
            $user = (object)$user;
        }

        if (is_object($user) && $datasetType == DATASET_TYPE_ARRAY) {
            $user = (array)$user;
        }

        $this->EventArguments['LoadedUser'] = &$user;
        $this->fireEvent('AfterGetID');

        return $user;
    }

    /**
     *
     *
     * @param array $iDs
     * @param bool $skipCacheQuery
     * @return array
     * @throws Exception
     */
    public function getIDs($iDs, $skipCacheQuery = false) {
        $databaseIDs = $iDs;
        $data = [];

        if (!$skipCacheQuery) {
            $keys = [];
            // Make keys for cache query
            foreach ($iDs as $userID) {
                if (!$userID) {
                    continue;
                }
                $keys[] = formatString(self::USERID_KEY, ['UserID' => $userID]);
            }

            // Query cache layer
            $cacheData = Gdn::cache()->get($keys);
            if (!is_array($cacheData)) {
                $cacheData = [];
            }

            foreach ($cacheData as $realKey => $user) {
                if ($user === null) {
                    $resultUserID = trim(strrchr($realKey, '.'), '.');
                } else {
                    $resultUserID = val('UserID', $user);
                }
                $this->setCalculatedFields($user);
                $data[$resultUserID] = $user;
            }

            //echo "from cache:\n";
            //print_r($Data);

            $databaseIDs = array_diff($databaseIDs, array_keys($data));
            unset($cacheData);
        }

        // Clean out bogus blank entries
        $databaseIDs = array_diff($databaseIDs, [null, '']);

        // If we are missing any users from cache query, fill em up here
        if (sizeof($databaseIDs)) {
            $databaseData = $this->SQL->whereIn('UserID', $databaseIDs)->getWhere('User')->result(DATASET_TYPE_ARRAY);
            $databaseData = Gdn_DataSet::index($databaseData, 'UserID');

            //echo "from DB:\n";
            //print_r($DatabaseData);

            foreach ($databaseIDs as $iD) {
                if (isset($databaseData[$iD])) {
                    $user = $databaseData[$iD];
                    $this->userCache($user, $iD);
                    // Apply calculated fields
                    $this->setCalculatedFields($user);
                    $data[$iD] = $user;
                } else {
                    $user = null;
                    $this->userCache($user, $iD);
                }
            }
        }

        $this->EventArguments['RequestedIDs'] = $iDs;
        $this->EventArguments['LoadedUsers'] = &$data;
        $this->fireEvent('AfterGetIDs');

        return $data;
    }

    /**
     * Retrieve IP addresses associated with a user.
     *
     * @param int $userID Unique ID for a user.
     * @return array IP addresses for the user.
     */
    public function getIPs($userID) {
        $iPs = [];

        try {
            $packedIPs = Gdn::sql()->getWhere('UserIP', ['UserID' => $userID])->resultArray();
        } catch (\Exception $e) {
            return $iPs;
        }

        foreach ($packedIPs as $userIP) {
            if ($unpackedIP = ipDecode($userIP['IPAddress'])) {
                $iPs[] = $unpackedIP;
            }
        }

        return $iPs;
    }

    /**
     *
     *
     * @param bool $like
     * @param string $orderFields
     * @param string $orderDirection
     * @param bool $limit
     * @param bool $offset
     * @return Gdn_DataSet
     * @throws Exception
     */
    public function getLike($like = false, $orderFields = '', $orderDirection = 'asc', $limit = false, $offset = false) {
        $this->userQuery();
        $this->SQL
            ->join('UserRole ur', "u.UserID = ur.UserID", 'left');

        if (is_array($like)) {
            $this->SQL
                ->beginWhereGroup()
                ->orLike($like, '', 'right')
                ->endWhereGroup();
        }

        return $this->SQL
            ->where('u.Deleted', 0)
            ->orderBy($orderFields, $orderDirection)
            ->limit($limit, $offset)
            ->get();
    }

    /**
     * Retries UserMeta information for a UserID / Key pair.
     *
     * This method takes a $userID or array of $userIDs, and a $key. It converts the
     * $key to fully qualified format and then queries for the associated value(s). $key
     * can contain SQL wildcards, in which case multiple results can be returned.
     *
     * If $userID is an array, the return value will be a multi dimensional array with the first
     * axis containing UserIDs and the second containing fully qualified UserMetaKeys, associated with
     * their values.
     *
     * If $userID is a scalar, the return value will be a single dimensional array of $UserMetaKey => $Value
     * pairs.
     *
     * @param int $userID UserID or array of UserIDs.
     * @param string $key Relative user meta key.
     * @param string $prefix
     * @param string $default
     * @return array results or $default
     */
    public static function getMeta($userID, $key, $prefix = '', $default = '') {
        $sql = Gdn::sql()
            ->select('*')
            ->from('UserMeta u');

        if (is_array($userID)) {
            $sql->whereIn('u.UserID', $userID);
        } else {
            $sql->where('u.UserID', $userID);
        }

        if (strpos($key, '%') !== false) {
            $sql->like('u.Name', $key, 'none');
        } else {
            $sql->where('u.Name', $key);
        }

        $data = $sql->get()->resultArray();

        if (is_array($userID)) {
            $result = array_fill_keys($userID, []);
        } else {
            if (strpos($key, '%') === false) {
                $result = [stringBeginsWith($key, $prefix, false, true) => $default];
            } else {
                $result = [];
            }
        }

        foreach ($data as $row) {
            $name = stringBeginsWith($row['Name'], $prefix, false, true);

            if (is_array($userID)) {
                $result[$row['UserID']][$name] = $row['Value'];
            } else {
                $result[$name] = $row['Value'];
            }
        }

        return $result;
    }

    /**
     * Get the roles for a user.
     *
     * @param int $userID The user to get the roles for.
     * @return Gdn_DataSet Returns the roles as a dataset (with array values).
     */
    public function getRoles($userID) {
        $userRolesKey = formatString(self::USERROLES_KEY, ['UserID' => $userID]);
        $rolesDataArray = Gdn::cache()->get($userRolesKey);

        if ($rolesDataArray === Gdn_Cache::CACHEOP_FAILURE) {
            $rolesDataArray = $this->SQL->getWhere('UserRole', ['UserID' => $userID])->resultArray();
            $rolesDataArray = array_column($rolesDataArray, 'RoleID');
            // Add result to cache
            $this->userCacheRoles($userID, $rolesDataArray);
        }

        $result = [];
        foreach ($rolesDataArray as $roleID) {
            $result[] = RoleModel::roles($roleID, true);
        }

        return new Gdn_DataSet($result, DATASET_TYPE_ARRAY);
    }

    /**
     *
     *
     * @param int $userID
     * @param bool $refresh
     * @return array|object|false
     */
    public function getSession($userID, $refresh = false) {
        // Ask for the user. This will check cache first.
        $user = $this->getID($userID, DATASET_TYPE_OBJECT);

        if (!$user) {
            return false;
        }

        // If we require confirmation and user is not confirmed
        $confirmEmail = self::requireConfirmEmail();
        $confirmed = val('Confirmed', $user);
        if ($confirmEmail && !$confirmed) {
            // Replace permissions with those of the ConfirmEmailRole
            $confirmEmailRoleID = RoleModel::getDefaultRoles(RoleModel::TYPE_UNCONFIRMED);

            if (!is_array($confirmEmailRoleID) || count($confirmEmailRoleID) == 0) {
                throw new Exception(sprintf(t('No role configured with a type of "%s".'), RoleModel::TYPE_UNCONFIRMED), 400);
            }

            $roleModel = new RoleModel();
            $permissionsModel = new Vanilla\Permissions();
            $rolePermissions = $roleModel->getPermissions($confirmEmailRoleID);
            $permissionsModel->compileAndLoad($rolePermissions);

            // Ensure Confirm Email role can always sign in
            if (!$permissionsModel->has('Garden.SignIn.Allow')) {
                $permissionsModel->set('Garden.SignIn.Allow', true);
            }

            $user->Permissions = $permissionsModel->getPermissions();

            // Otherwise normal loadings!
        } else {
            if ($user && ($user->Permissions == '' || Gdn::cache()->activeEnabled())) {
                $userPermissions = $this->getPermissions($userID);
                $user->Permissions = $userPermissions->getPermissions();
            }
        }

        // Remove secret info from session
        unset($user->Password, $user->HashMethod);

        return $user;
    }

    /**
     * Retrieve a summary of "safe" user information for external API calls.
     *
     * @param string $orderFields
     * @param string $orderDirection
     * @param bool $limit
     * @param bool $offset
     * @return array|null
     * @throws Exception
     */
    public function getSummary($orderFields = '', $orderDirection = 'asc', $limit = false, $offset = false) {
        $this->userQuery(true);
        $data = $this->SQL
            ->where('u.Deleted', 0)
            ->orderBy($orderFields, $orderDirection)
            ->limit($limit, $offset)
            ->get();

        // Set corrected PhotoUrls.
        $result = &$data->result();
        foreach ($result as &$row) {
            if ($row->Photo && !isUrl($row->Photo)) {
                $row->Photo = Gdn_Upload::url(changeBasename($row->Photo, 'p%s'));
            }
        }

        return $result;
    }

    /**
     * Retrieves a "system user" id that can be used to perform non-real-person tasks.
     *
     * @return int Returns a user ID.
     */
    public function getSystemUserID() {
        $systemUserID = c('Garden.SystemUserID');
        if (!$systemUserID) {
            $systemUser = $this->SQL
                ->select('UserID')
                ->from('User u')
                ->where('u.Name', 'System')
                ->get()->firstRow(DATASET_TYPE_ARRAY);
            if($systemUser) {
                $systemUserID = $systemUser['UserID'];
            } else {
                $systemUser = [
                    'Name' => t('System'),
                    'Photo' => asset('/applications/dashboard/design/images/usericon.png', true),
                    'Password' => randomString('20'),
                    'HashMethod' => 'Random',
                    'Email' => 'system@stub.vanillacommunity.example',
                    'DateInserted' => Gdn_Format::toDateTime(),
                    'Admin' => '2'
                ];

                $this->EventArguments['SystemUser'] = &$systemUser;
                $this->fireEvent('BeforeSystemUser');

                $systemUserID = $this->SQL->insert($this->Name, $systemUser);
            }
            saveToConfig('Garden.SystemUserID', $systemUserID);
        }
        return $systemUserID;
    }

    /**
     * Add points to a user's total.
     *
     * @param int $userID
     * @param int $points
     * @param string $source
     * @param int|false $timestamp
     * @since 2.1.0
     */
    public static function givePoints($userID, $points, $source = 'Other', $timestamp = false) {
        if (!$timestamp === false) {
            $timestamp = time();
        }

        if (is_array($source)) {
            $categoryID = val('CategoryID', $source, 0);
            $source = $source[0];
        } else {
            $categoryID = 0;
        }

        if ($categoryID > 0) {
            $categoryIDs = [$categoryID, 0];
        } else {
            $categoryIDs = [$categoryID];
        }

        foreach ($categoryIDs as $iD) {
            // Increment source points for the user.
            self::givePointsInternal($userID, $points, 'a', $source, $iD);

            // Increment total points for the user.
            self::givePointsInternal($userID, $points, 'w', 'Total', $iD, $timestamp);
            self::givePointsInternal($userID, $points, 'm', 'Total', $iD, $timestamp);
            self::givePointsInternal($userID, $points, 'a', 'Total', $iD, $timestamp);

            // Increment global daily points.
            self::givePointsInternal(0, $points, 'd', 'Total', $iD, $timestamp);
        }

        // Grab the user's total points.
        $totalPoints = Gdn::sql()->getWhere('UserPoints', ['UserID' => $userID, 'SlotType' => 'a', 'Source' => 'Total', 'CategoryID' => 0])->value('Points');

        Gdn::userModel()->setField($userID, 'Points', $totalPoints);

        // Fire a give points event.
        Gdn::userModel()->EventArguments['UserID'] = $userID;
        Gdn::userModel()->EventArguments['CategoryID'] = $categoryID;
        Gdn::userModel()->EventArguments['TotalPoints'] = $totalPoints;
        Gdn::userModel()->EventArguments['GivenPoints'] = $points;
        Gdn::userModel()->EventArguments['Source'] = $source;
        Gdn::userModel()->EventArguments['Timestamp'] = $timestamp;
        Gdn::userModel()->EventArguments['Points'] = $totalPoints; // Deprecated in favor of TotalPoints
        Gdn::userModel()->fireEvent('GivePoints');
    }

    /**
     * Add points to a user's total in a specific time slot.
     *
     * @param int $userID
     * @param int $points
     * @param string $slotType
     * @param string $source
     * @param int $categoryID
     * @param int|false $timestamp
     * @since 2.1.0
     * @see UserModel::givePoints()
     */
    private static function givePointsInternal($userID, $points, $slotType, $source = 'Total', $categoryID = 0, $timestamp = false) {
        $timeSlot = gmdate('Y-m-d', Gdn_Statistics::timeSlotStamp($slotType, $timestamp));

        $px = Gdn::database()->DatabasePrefix;
        $sql = "insert {$px}UserPoints (UserID, SlotType, TimeSlot, Source, CategoryID, Points)
         values (:UserID, :SlotType, :TimeSlot, :Source, :CategoryID, :Points)
         on duplicate key update Points = Points + :Points1";

        Gdn::database()->query($sql, [
            ':UserID' => $userID,
            ':Points' => $points,
            ':SlotType' => $slotType,
            ':Source' => $source,
            ':CategoryID' => $categoryID,
            ':TimeSlot' => $timeSlot,
            ':Points1' => $points]);
    }

    /**
     * Register a new user.
     *
     * @param array $formPostValues
     * @param array $options
     * @return bool|int|string
     */
    public function register($formPostValues, $options = []) {
        $formPostValues['LastIPAddress'] = ipEncode(Gdn::request()->ipAddress());

        // If the Photo added is not a URL, remove it.
        if (isset($formPostValues['Photo']) && !isUrl($formPostValues['Photo'])) {
            unset($formPostValues['Photo']);
        }
        // Check for banning first.
        $valid = BanModel::checkUser($formPostValues, null, true);
        if (!$valid) {
            $this->Validation->addValidationResult('UserID', 'Sorry, permission denied.');
        }

        // Throw an event to allow plugins to block the registration.
        unset($this->EventArguments['User']);
        $this->EventArguments['RegisteringUser'] =& $formPostValues;
        $this->EventArguments['Valid'] =& $valid;
        $this->fireEvent('BeforeRegister');

        if (!$valid) {
            return false; // plugin blocked registration
        }
        if (array_key_exists('Gender', $formPostValues)) {
            $formPostValues['Gender'] = self::fixGender($formPostValues['Gender']);
        }

        $method = strtolower(val('Method', $options, c('Garden.Registration.Method')));

        switch ($method) {
            case 'basic':
            case 'captcha': // deprecated
                $userID = $this->insertForBasic($formPostValues, val('CheckCaptcha', $options, true), $options);
                break;
            case 'approval':
                $userID = $this->insertForApproval($formPostValues, $options);
                break;
            case 'invitation':
                $userID = $this->insertForInvite($formPostValues, $options);
                break;
            case 'closed':
                $userID = false;
                $this->Validation->addValidationResult('Registration', 'Registration is closed.');
                break;
            default:
                $userID = $this->insertForBasic($formPostValues, val('CheckCaptcha', $options, false), $options);
                break;
        }

        if ($userID) {
            $this->EventArguments['UserID'] = $userID;
            $this->fireEvent('AfterRegister');
        }
        return $userID;
    }

    /**
     * Remove the photo from a user.
     *
     * @param int $userID
     */
    public function removePicture($userID) {
        // Grab the current photo.
        $user = $this->getID($userID, DATASET_TYPE_ARRAY);
        $photo = $user['Photo'];

        // Only attempt to delete a physical file, not a URL.
        if (!isUrl($photo)) {
            $profilePhoto = changeBasename($photo, 'p%s');
            $upload = new Gdn_Upload();
            $upload->delete($profilePhoto);
        }

        // Wipe the Photo field.
        $this->setField($userID, 'Photo', null);
    }

    /**
     * Get a user's counter.
     *
     * @param int|string|object $user
     * @param string $column
     * @return int|false
     */
    public function profileCount($user, $column) {
        if (is_numeric($user)) {
            $user = $this->SQL->getWhere('User', ['UserID' => $user])->firstRow(DATASET_TYPE_ARRAY);
        } elseif (is_string($user)) {
            $user = $this->SQL->getWhere('User', ['Name' => $user])->firstRow(DATASET_TYPE_ARRAY);
        } elseif (is_object($user)) {
            $user = (array)$user;
        }

        if (!$user) {
            return false;
        }

        if (array_key_exists($column, $user) && $user[$column] === null) {
            $userID = $user['UserID'];
            switch ($column) {
                case 'CountComments':
                    $count = $this->SQL->getCount('Comment', ['InsertUserID' => $userID]);
                    $this->setField($userID, 'CountComments', $count);
                    break;
                case 'CountDiscussions':
                    $count = $this->SQL->getCount('Discussion', ['InsertUserID' => $userID]);
                    $this->setField($userID, 'CountDiscussions', $count);
                    break;
                case 'CountBookmarks':
                    $count = $this->SQL->getCount('UserDiscussion', ['UserID' => $userID, 'Bookmarked' => '1']);
                    $this->setField($userID, 'CountBookmarks', $count);
                    break;
                default:
                    $count = false;
                    break;
            }
            return $count;
        } elseif ($user[$column]) {
            return $user[$column];
        } else {
            return false;
        }
    }

    /**
     * Generic save procedure.
     *
     * @param array $formPostValues The user to save.
     * @param array $settings Controls certain save functionality.
     *
     * - SaveRoles - Save 'RoleID' field as user's roles. Default false.
     * - HashPassword - Hash the provided password on update. Default true.
     * - FixUnique - Try to resolve conflicts with unique constraints on Name and Email. Default false.
     * - ValidateEmail - Make sure the provided email addresses is formatted properly. Default true.
     * - ValidateName - Make sure the provided name is valid. Blacklisted names will always be blocked.
     * - NoConfirmEmail - Disable email confirmation. Default false.
     *
     */
    public function save($formPostValues, $settings = []) {
        // See if the user's related roles should be saved or not.
        $saveRoles = val('SaveRoles', $settings);

        // Define the primary key in this model's table.
        $this->defineSchema();

        // Custom Rule: This will make sure that at least one role was selected if saving roles for this user.
        if ($saveRoles) {
            $this->Validation->addRule('OneOrMoreArrayItemRequired', 'function:ValidateOneOrMoreArrayItemRequired');
            $this->Validation->applyRule('RoleID', 'OneOrMoreArrayItemRequired');
        } else {
            $this->Validation->unapplyRule('RoleID', 'OneOrMoreArrayItemRequired');
        }

        $this->Validation->addRule('UsernameBlacklist', 'function:validateAgainstUsernameBlacklist');
        $this->Validation->applyRule('Name', 'UsernameBlacklist');

        // Make sure that checkbox values are saved as the appropriate value.
        if (array_key_exists('ShowEmail', $formPostValues)) {
            $formPostValues['ShowEmail'] = forceBool($formPostValues['ShowEmail'], '0', '1', '0');
        }

        if (array_key_exists('Banned', $formPostValues)) {
            $formPostValues['Banned'] = intval($formPostValues['Banned']);
        }

        if (array_key_exists('Confirmed', $formPostValues)) {
            $formPostValues['Confirmed'] = forceBool($formPostValues['Confirmed'], '0', '1', '0');
        }

        if (array_key_exists('Verified', $formPostValues)) {
            $formPostValues['Verified'] = forceBool($formPostValues['Verified'], '0', '1', '0');
        }

        // Do not allowing setting this via general save.
        unset($formPostValues['Admin']);

        // This field is deprecated but included on user objects for backwards compatibility.
        // It will absolutely break if you try to save it back to the database.
        unset($formPostValues['AllIPAddresses']);

        if (array_key_exists('Gender', $formPostValues)) {
            $formPostValues['Gender'] = self::fixGender($formPostValues['Gender']);
        }

        if (array_key_exists('DateOfBirth', $formPostValues) && $formPostValues['DateOfBirth'] == '0-00-00') {
            $formPostValues['DateOfBirth'] = null;
        }

        $userID = val('UserID', $formPostValues);
        $user = [];
        $insert = $userID > 0 ? false : true;
        if ($insert) {
            $this->addInsertFields($formPostValues);
        } else {
            $this->addUpdateFields($formPostValues);
            $user = $this->getID($userID, DATASET_TYPE_ARRAY);
            if (!$user) {
                $user = [];
            }

            // Block banning the superadmin or System accounts
            if (val('Admin', $user) == 2 && val('Banned', $formPostValues)) {
                $this->Validation->addValidationResult('Banned', 'You may not ban a System user.');
            } elseif (val('Admin', $user) && val('Banned', $formPostValues)) {
                $this->Validation->addValidationResult('Banned', 'You may not ban a user with the Admin flag set.');
            }
        }

        $this->EventArguments['FormPostValues'] = $formPostValues;
        $this->fireEvent('BeforeSaveValidation');

        $recordRoleChange = true;

        if ($userID && val('FixUnique', $settings)) {
            $uniqueValid = $this->validateUniqueFields(val('Name', $formPostValues), val('Email', $formPostValues), $userID, true);
            if (!$uniqueValid['Name']) {
                unset($formPostValues['Name']);
            }
            if (!$uniqueValid['Email']) {
                unset($formPostValues['Email']);
            }
            $uniqueValid = true;
        } else {
            $uniqueValid = $this->validateUniqueFields(val('Name', $formPostValues), val('Email', $formPostValues), $userID);
        }

        // Add & apply any extra validation rules:
        if (array_key_exists('Email', $formPostValues) && val('ValidateEmail', $settings, true)) {
            $this->Validation->applyRule('Email', 'Email');
        }
        if (val('ValidateName', $settings, true)) {
            $this->Validation->applyRule('Name', 'Username');
        }

        if ($this->validate($formPostValues, $insert) && $uniqueValid) {
            // All fields on the form that need to be validated (including non-schema field rules defined above)
            $fields = $this->Validation->validationFields();
            $roleIDs = val('RoleID', $fields, 0);
            $username = val('Name', $fields);
            $email = val('Email', $fields, '');

            // Only fields that are present in the schema
            $fields = $this->Validation->schemaValidationFields();

            // Remove the primary key from the fields collection before saving.
            unset($fields[$this->PrimaryKey]);

            if (!$insert && array_key_exists('Password', $fields) && val('HashPassword', $settings, true)) {
                // Encrypt the password for saving only if it won't be hashed in _Insert()
                $passwordHash = new Gdn_PasswordHash();
                $fields['Password'] = $passwordHash->hashPassword($fields['Password']);
                $fields['HashMethod'] = 'Vanilla';
            }

            // Check for email confirmation.
            if (self::requireConfirmEmail() && !val('NoConfirmEmail', $settings)) {
                $emailIsSet = isset($fields['Email']);
                $emailIsNotConfirmed = array_key_exists('Confirmed', $fields) && $fields['Confirmed'] == 0;
                $validSession = Gdn::session()->isValid();

                $currentUserEmailIsBeingChanged =
                    $validSession
                    && $userID == Gdn::session()->UserID
                    && $fields['Email'] != Gdn::session()->User->Email
                    && !Gdn::session()->checkPermission('Garden.Users.Edit')
                ;

                // Email address has changed
                if ($emailIsSet && ($emailIsNotConfirmed || $currentUserEmailIsBeingChanged)) {
                    $attributes = val('Attributes', Gdn::session()->User);
                    if (is_string($attributes)) {
                        $attributes = dbdecode($attributes);
                    }

                    $confirmEmailRoleID = RoleModel::getDefaultRoles(RoleModel::TYPE_UNCONFIRMED);
                    if (!empty($confirmEmailRoleID)) {
                        // The confirm email role is set and it exists so go ahead with the email confirmation.
                        $emailKey = $this->confirmationCode();
                        setValue('EmailKey', $attributes, $emailKey);
                        $fields['Attributes'] = dbencode($attributes);
                        $fields['Confirmed'] = 0;
                    }
                }
            }

            $this->EventArguments['SaveRoles'] = &$saveRoles;
            $this->EventArguments['RoleIDs'] = &$roleIDs;
            $this->EventArguments['Fields'] = &$fields;
            $this->fireEvent('BeforeSave');
            $user = array_merge($user, $fields);

            // Check the validation results again in case something was added during the BeforeSave event.
            if (count($this->Validation->results()) == 0) {
                // Encode any IP fields that aren't already encoded.
                $ipCols = ['InsertIPAddress', 'LastIPAddress', 'UpdateIPAddress'];
                foreach ($ipCols as $col) {
                    if (isset($fields[$col]) && filter_var($fields[$col], FILTER_VALIDATE_IP, FILTER_FLAG_IPV4|FILTER_FLAG_IPV6)) {
                        $fields[$col] = ipEncode($fields[$col]);
                    }
                }
                unset($col);

                // If the primary key exists in the validated fields and it is a
                // numeric value greater than zero, update the related database row.
                if ($userID > 0) {
                    // If they are changing the username & email, make sure they aren't
                    // already being used (by someone other than this user)
                    if (val('Name', $fields, '') != '' || val('Email', $fields, '') != '') {
                        if (!$this->validateUniqueFields($username, $email, $userID)) {
                            return false;
                        }
                    }

                    // Determine if the password reset information needs to be cleared.
                    $clearPasswordReset = false;
                    if (array_key_exists('Password', $fields)) {
                        // New password? Clear the password reset info.
                        $clearPasswordReset = true;
                    } elseif (array_key_exists('Email', $fields)) {
                        $row = $this->getID($userID, DATASET_TYPE_ARRAY);
                        if ($fields['Email'] != val('Email', $row)) {
                            // New email? Clear the password reset info.
                            $clearPasswordReset = true;
                        }
                    }

                    if ($clearPasswordReset) {
                        $this->clearPasswordReset($userID);
                        // The save routine could've tweaked existing attributes. Make sure fields are purged here too.
                        if (array_key_exists('Attributes', $fields)) {
                            // Attributes might be a string at this point. They'll be converted into a string before saving.
                            if (is_string($fields['Attributes'])) {
                                $fields['Attributes'] = dbdecode($fields['Attributes']);
                            }
                            if (!empty($fields['Attributes']) && is_array($fields['Attributes'])) {
                                unset($fields['Attributes']['PasswordResetKey']);
                                unset($fields['Attributes']['PasswordResetExpires']);
                            }
                        }
                    }

                    if (array_key_exists('Preferences', $fields) && !is_string($fields['Preferences'])) {
                        $fields['Preferences'] = dbencode($fields['Preferences']);
                    }

                    if (array_key_exists('Attributes', $fields) && !is_string($fields['Attributes'])) {
                        $fields['Attributes'] = dbencode($fields['Attributes']);
                    }

                    // Perform save DB operation
                    $this->SQL->put($this->Name, $fields, [$this->PrimaryKey => $userID]);

                    // Record activity if the person changed his/her photo.
                    $photo = val('Photo', $formPostValues);
                    if ($photo !== false) {
                        if (val('CheckExisting', $settings)) {
                            $user = $this->getID($userID);
                            $oldPhoto = val('Photo', $user);
                        }

                        if (isset($oldPhoto) && $oldPhoto != $photo) {
                            if (isUrl($photo)) {
                                $photoUrl = $photo;
                            } else {
                                $photoUrl = Gdn_Upload::url(changeBasename($photo, 'n%s'));
                            }

                            $activityModel = new ActivityModel();
                            if ($userID == Gdn::session()->UserID) {
                                $headlineFormat = t('HeadlineFormat.PictureChange', '{RegardingUserID,You} changed {ActivityUserID,your} profile picture.');
                            } else {
                                $headlineFormat = t('HeadlineFormat.PictureChange.ForUser', '{RegardingUserID,You} changed the profile picture for {ActivityUserID,user}.');
                            }

                            $activityModel->save([
                                'ActivityUserID' => $userID,
                                'RegardingUserID' => Gdn::session()->UserID,
                                'ActivityType' => 'PictureChange',
                                'HeadlineFormat' => $headlineFormat,
                                'Story' => img($photoUrl, ['alt' => t('Thumbnail')])
                            ]);
                        }
                    }

                } else {
                    $recordRoleChange = false;
                    if (!$this->validateUniqueFields($username, $email)) {
                        return false;
                    }

                    // Define the other required fields:
                    $fields['Email'] = $email;

                    // Make sure that the user is assigned to at least the default role(s).
                    if (!is_array($roleIDs)) {
                        $roleIDs = RoleModel::getDefaultRoles(RoleModel::TYPE_MEMBER);
                    }
                    $fields['Roles'] = $roleIDs;
                    $saveRoles = false; // insertInternal will take care of updating the roles.

                    // And insert the new user.
                    $userID = $this->insertInternal($fields, $settings);

                    if ($userID > 0) {
                        // Report that the user was created.
                        $activityModel = new ActivityModel();
                        $activityModel->save(
                            [
                            'ActivityType' => 'Registration',
                            'ActivityUserID' => $userID,
                            'HeadlineFormat' => t('HeadlineFormat.Registration', '{ActivityUserID,You} joined.'),
                                'Story' => t('Welcome Aboard!')],
                            false,
                            ['GroupBy' => 'ActivityTypeID']
                        );

                        // Report the creation for mods.
                        $activityModel->save([
                            'ActivityType' => 'Registration',
                            'ActivityUserID' => Gdn::session()->UserID,
                            'RegardingUserID' => $userID,
                            'NotifyUserID' => ActivityModel::NOTIFY_MODS,
                            'HeadlineFormat' => t('HeadlineFormat.AddUser', '{ActivityUserID,user} added an account for {RegardingUserID,user}.')]);
                    }
                }

                // Now update the role settings if necessary.
                if ($saveRoles) {
                    // If no RoleIDs were provided, use the system defaults
                    if (!is_array($roleIDs)) {
                        $roleIDs = RoleModel::getDefaultRoles(RoleModel::TYPE_MEMBER);
                    }

                    $this->saveRoles($userID, $roleIDs, $recordRoleChange);
                }

                // Send the confirmation email.
                if (isset($emailKey)) {
                    if (!is_array($user)) {
                        $user = $this->getID($userID, DATASET_TYPE_ARRAY);
                    }
                    $this->sendEmailConfirmationEmail($user, true);
                }

                $this->clearCache($userID, ['user']);
                $this->EventArguments['UserID'] = $userID;
                $this->fireEvent('AfterSave');
            } else {
                $userID = false;
            }
        } else {
            $userID = false;
        }

        return $userID;
    }

    /**
     * Create an admin user account.
     *
     * @param array $formPostValues
     */
    public function saveAdminUser($formPostValues) {
        $userID = 0;

        // Add & apply any extra validation rules:
        $name = val('Name', $formPostValues, '');
        $formPostValues['Email'] = val('Email', $formPostValues, strtolower($name.'@'.Gdn_Url::host()));
        $formPostValues['ShowEmail'] = '0';
        $formPostValues['TermsOfService'] = '1';
        $formPostValues['DateOfBirth'] = '1975-09-16';
        $formPostValues['DateLastActive'] = Gdn_Format::toDateTime();
        $formPostValues['DateUpdated'] = Gdn_Format::toDateTime();
        $formPostValues['Gender'] = 'u';
        $formPostValues['Admin'] = '1';

        $this->addInsertFields($formPostValues);

        if ($this->validate($formPostValues, true) === true) {
            $fields = $this->Validation->schemaValidationFields(); // Only fields that are present in the schema

            // Insert the new user
            $userID = $this->insertInternal($fields, ['NoConfirmEmail' => true, 'Setup' => true]);

            if ($userID > 0) {
                $activityModel = new ActivityModel();
                $activityModel->save(
                    [
                    'ActivityUserID' => $userID,
                    'ActivityType' => 'Registration',
                    'HeadlineFormat' => t('HeadlineFormat.Registration', '{ActivityUserID,You} joined.'),
                    'Story' => t('Welcome Aboard!')
                    ],
                    false,
                    ['GroupBy' => 'ActivityTypeID']
                );
            }

            $this->saveRoles($userID, [16], false);
        }
        return $userID;
    }

    /**
     *
     *
     * @param int $UserID
     * @param array $RoleIDs
     * @param bool $RecordEvent
     */
    public function saveRoles($UserID, $RoleIDs, $RecordEvent) {
        if (is_string($RoleIDs) && !is_numeric($RoleIDs)) {
            // The $RoleIDs are a comma delimited list of role names.
            $RoleNames = array_map('trim', explode(',', $RoleIDs));
            $RoleIDs = $this->SQL
                ->select('r.RoleID')
                ->from('Role r')
                ->whereIn('r.Name', $RoleNames)
                ->get()->resultArray();
            $RoleIDs = array_column($RoleIDs, 'RoleID');
        }

        if (!is_array($RoleIDs)) {
            $RoleIDs = [$RoleIDs];
        }

        // Get the current roles.
        $OldRoleIDs = [];
        $OldRoleData = $this->SQL
            ->select('ur.RoleID, r.Name')
            ->from('UserRole ur')
            ->join('Role r', 'r.RoleID = ur.RoleID', 'left')
            ->where('ur.UserID', $UserID)
            ->get()
            ->resultArray();

        if ($OldRoleData !== false) {
            $OldRoleIDs = array_column($OldRoleData, 'RoleID');
        }

        // 1a) Figure out which roles to delete.
        $DeleteRoleIDs = [];
        foreach ($OldRoleData as $row) {
            // The role should be deleted if it is an orphan or the user has not been assigned the role.
            if ($row['Name'] === null || !in_array($row['RoleID'], $RoleIDs)) {
                $DeleteRoleIDs[] = $row['RoleID'];
            }
        }

        // 1b) Remove old role associations for this user.
        if (!empty($DeleteRoleIDs)) {
            $this->SQL->whereIn('RoleID', $DeleteRoleIDs)->delete('UserRole', ['UserID' => $UserID]);
        }

        // 2a) Figure out which roles to insert.
        $InsertRoleIDs = array_diff($RoleIDs, $OldRoleIDs);
        // 2b) Insert the new role associations for this user.
        foreach ($InsertRoleIDs as $InsertRoleID) {
            if (is_numeric($InsertRoleID)) {
                $this->SQL->insert('UserRole', ['UserID' => $UserID, 'RoleID' => $InsertRoleID]);
            }
        }

        $this->clearCache($UserID, ['roles', 'permissions']);

        if ($RecordEvent) {
            $User = $this->getID($UserID);

            $OldRoles = [];
            foreach ($DeleteRoleIDs as $deleteRoleID) {
                $role = RoleModel::roles($deleteRoleID);
                $OldRoles[] = val('Name', $role, t('Unknown').' ('.$deleteRoleID.')');
            }

            $NewRoles = [];
            foreach ($InsertRoleIDs as $insertRoleID) {
                $role = RoleModel::roles($insertRoleID);
                $NewRoles[] = val('Name', $role, t('Unknown').' ('.$insertRoleID.')');
            }

            $RemovedRoles = array_diff($OldRoles, $NewRoles);
            $NewRoles = array_diff($NewRoles, $OldRoles);

            foreach ($RemovedRoles as $RoleName) {
                Logger::event(
                    'role_remove',
                    Logger::INFO,
                    "{username} removed {toUsername} from the {role} role.",
                    ['touserid' => $User->UserID, 'toUsername' => $User->Name, 'role' => $RoleName]
                );
            }

            foreach ($NewRoles as $RoleName) {
                Logger::event(
                    'role_add',
                    Logger::INFO,
                    "{username} added {toUsername} to the {role} role.",
                    ['touserid' => $User->UserID, 'toUsername' => $User->Name, 'role' => $RoleName]
                );
            }
        }
    }

    /**
     * Search users.
     *
     * @param array|string $filter
     * @param string $orderFields
     * @param string $orderDirection
     * @param bool $limit
     * @param bool $offset
     * @return Gdn_DataSet
     */
    public function search($filter, $orderFields = '', $orderDirection = 'asc', $limit = false, $offset = false) {
        $optimize = false;

        if (is_array($filter)) {
            $where = $filter;
            $keywords = val('Keywords', $filter, '');
            $optimize = val('Optimize', $filter);
            unset($where['Keywords'], $where['Optimize']);
        } else {
            $keywords = $filter;
        }
        $keywords = trim($keywords);

        // Check for an IPV4/IPV6 address.
        if (filter_var($keywords, FILTER_VALIDATE_IP, FILTER_FLAG_IPV4|FILTER_FLAG_IPV6) !== false) {
            $ipAddress = $keywords;
            $this->addIpFilters($ipAddress, ['LastIPAddress']);
        } elseif (strtolower($keywords) == 'banned') {
            $this->SQL->where('u.Banned >', 0);
            $keywords = '';
        } elseif (preg_match('/^\d+$/', $keywords)) {
            $numericQuery = $keywords;
            $keywords = '';
        } elseif (!empty($keywords)) {
            // Check to see if the search exactly matches a role name.
            $roleID = $this->SQL->getWhere('Role', ['Name' => $keywords])->value('RoleID');
        }

        $this->EventArguments['Keywords'] =& $keywords;
        $this->EventArguments['RankID'] =& $rankID;
        $this->EventArguments['Optimize'] =& $optimize;
        $this->fireEvent('BeforeUserQuery');

        $this->userQuery();

        $this->fireEvent('AfterUserQuery');

        if (isset($where)) {
            $this->SQL->where($where, null, false);
        }

        if (!empty($roleID)) {
            $this->SQL->join('UserRole ur2', "u.UserID = ur2.UserID and ur2.RoleID = $roleID");
        } elseif (isset($numericQuery)) {
            // We've searched for a number. Return UserID AND any exact numeric name match.
            $this->SQL->beginWhereGroup()
                ->where('u.UserID', $numericQuery)
                ->orWhere('u.Name', $numericQuery)
                ->endWhereGroup();
        } elseif ($keywords) {
            if ($optimize) {
                // An optimized search should only be done against name OR email.
                if (strpos($keywords, '@') !== false) {
                    $this->SQL->like('u.Email', $keywords, 'right');
                } else {
                    $this->SQL->like('u.Name', $keywords, 'right');
                }
            } else {
                // Search on the user table.
                $like = ['u.Name' => $keywords, 'u.Email' => $keywords];

                $this->SQL
                    ->orOp()
                    ->beginWhereGroup()
                    ->orLike($like, '', 'right')
                    ->endWhereGroup();
            }
        }

        // Optimized searches need at least some criteria before performing a query.
        if ($optimize && $this->SQL->whereCount() == 0 && empty($roleID)) {
            $this->SQL->reset();
            return new Gdn_DataSet([]);
        }

        $data = $this->SQL
            ->where('u.Deleted', 0)
            ->orderBy($orderFields, $orderDirection)
            ->limit($limit, $offset)
            ->get();

        $result = &$data->result();

        foreach ($result as &$row) {
            if ($row->Photo && !isUrl($row->Photo)) {
                $row->Photo = Gdn_Upload::url(changeBasename($row->Photo, 'n%s'));
            }

            $row->Attributes = dbdecode($row->Attributes);
            $row->Preferences = dbdecode($row->Preferences);
        }

        return $data;
    }


    /**
     * Appends filters to the current SQL object. Filters users with a given IP Address in the UserIP table. Extends
     * filtering to IPs in the GDN_User table for any fields passed in the $fields param.
     *
     * @param string $ip The IP Address to search for.
     * @param array $fields The additional fields to check in the UserTable
     */
    private function addIpFilters($ip, $fields = []) {
        // Get a clean SQL object.
        $sql = clone $this->SQL;
        $sql->reset();

        // Get all users that matches the IP address.
        $sql
            ->select('UserID')
            ->from('UserIP')
            ->where('IPAddress', inet_pton($ip));

        $matchingUserIDs = $sql->get()->resultArray();
        $userIDs = array_column($matchingUserIDs, 'UserID');

        // Add these users to search query.
        $this->SQL
            ->orWhereIn('u.UserID', $userIDs);

        // Check the user table ip fields.
        $allowedFields = ['LastIPAddress', 'InsertIPAddress', 'UpdateIPAddress'];

        foreach ($fields as $field) {
            if (in_array($field, $allowedFields)) {
                $this->SQL->orWhereIn('u.'.$field, [$ip, inet_pton($ip)]);
            }
        }
    }

    /**
     * Count search results.
     *
     * @param array|string $filter
     * @return int
     */
    public function searchCount($filter = '') {
        if (is_array($filter)) {
            $where = $filter;
            $keywords = $where['Keywords'];
            unset($where['Keywords'], $where['Optimize']);
        } else {
            $keywords = $filter;
        }
        $keywords = trim($keywords);

        // Check to see if the search exactly matches a role name.
        $roleID = false;
        if (strtolower($keywords) == 'banned') {
            $this->SQL->where('u.Banned >', 0);
        } else {
            $roleID = $this->SQL->getWhere('Role', ['Name' => $keywords])->value('RoleID');
        }

        if (isset($where)) {
            $this->SQL->where($where, null, false);
        }

        $this->SQL
            ->select('u.UserID', 'count', 'UserCount')
            ->from('User u');

        // Check for an IPV4/IPV6 address.
        if (filter_var($keywords, FILTER_VALIDATE_IP, FILTER_FLAG_IPV4|FILTER_FLAG_IPV6) !== false) {
            $fields = ['LastIPAddress'];
            $this->addIpFilters($keywords, $fields);
        } else if ($roleID) {
            $this->SQL->join('UserRole ur2', "u.UserID = ur2.UserID and ur2.RoleID = $roleID");
        } else {
            // Search on the user table.
            $like = trim($keywords) == '' ? false : ['u.Name' => $keywords, 'u.Email' => $keywords];

            if (is_array($like)) {
                $this->SQL
                    ->orOp()
                    ->beginWhereGroup()
                    ->orLike($like, '', 'right')
                    ->endWhereGroup();
            }
        }

        $this->SQL
            ->where('u.Deleted', 0);

        $data = $this->SQL->get()->firstRow();

        return $data === false ? 0 : $data->UserCount;
    }

    /**
     * Search all users by username.
     *
     * @param string $name The username to search. Supports wildcards (e.g. user*).
     * @param string $sortField Column to sort resutls by.
     * @param string $sortDirection Direction used for column sort.
     * @param int|bool $limit Maximum results to return.
     * @param int|bool $offset Offset for result rows.
     * @return Gdn_DataSet
     */
    public function searchByName($name, $sortField = 'name', $sortDirection = 'asc', $limit = false, $offset = false) {
        $wildcardSearch = (substr($name, -1, 1) === '*');

        // Preserve existing % by escaping.
        $name = trim($name);
        $name = str_replace('%', '\%', $name);
        if ($wildcardSearch) {
            $name = rtrim($name, '*');
        }

        // Avoid potential pollution by resetting.
        $this->SQL->reset();
        $this->SQL->from('User');
        if ($wildcardSearch) {
            $this->SQL->like('Name', $name, 'right');
        } else {
            $this->SQL->where('Name', $name);
        }
        $result = $this->SQL
            ->where('Deleted', 0)
            ->orderBy($sortField, $sortDirection)
            ->limit($limit, $offset)
            ->get();
        return $result;
    }

    /**
     *
     *
     * @return string
     */
    public static function signinLabelCode() {
        return UserModel::noEmail() ? 'Username' : 'Email/Username';
    }

    /**
     * A simple search for tag queries.
     *
     * @param string $search
     * @param int $limit
     * @since 2.2
     */
    public function tagSearch($search, $limit = 10) {
        $search = trim(str_replace(['%', '_'], ['\%', '\_'], $search));

        list($order, $direction) = $this->getMentionsSort();

        return $this->SQL
            ->select('UserID', '', 'id')
            ->select('Name', '', 'name')
            ->from('User')
            ->like('Name', $search, 'right')
            ->where('Deleted', 0)
            ->orderBy($order, $direction)
            ->limit($limit)
            ->get()
            ->resultArray();
    }

    /**
     * To be used for invitation registration.
     *
     * @param array $formPostValues
     * @param array $options
     *  - ValidateName - Make sure the provided name is valid. Blacklisted names will always be blocked.
     * @return int UserID.
     */
    public function insertForInvite($formPostValues, $options = []) {
        $roleIDs = RoleModel::getDefaultRoles(RoleModel::TYPE_MEMBER);
        if (!is_array($roleIDs) || count($roleIDs) == 0) {
            throw new Exception(t('The default role has not been configured.'), 400);
        }

        // Define the primary key in this model's table.
        $this->defineSchema();

        // Add & apply any extra validation rules:
        $this->Validation->applyRule('Email', 'Email');

        // Make sure that the checkbox val for email is saved as the appropriate enum
        if (array_key_exists('ShowEmail', $formPostValues)) {
            $formPostValues['ShowEmail'] = forceBool($formPostValues['ShowEmail'], '0', '1', '0');
        }

        if (array_key_exists('Banned', $formPostValues)) {
            $formPostValues['Banned'] = forceBool($formPostValues['Banned'], '0', '1', '0');
        }

        $this->addInsertFields($formPostValues);

        // Make sure that the user has a valid invitation code, and also grab
        // the user's email from the invitation:
        $invitationCode = val('InvitationCode', $formPostValues, '');

        $invitation = $this->SQL->getWhere('Invitation', ['Code' => $invitationCode])->firstRow();

        // If there is no invitation then bail out.
        if (!$invitation) {
            $this->Validation->addValidationResult('InvitationCode', 'Invitation not found.');
            return false;
        }

        if (!empty($invitation->AcceptedUserID)) {
            $this->Validation->addValidationResult('InvitationCode', 'Invitation has been used.');
            return false;
        }

        // Get expiration date in timestamp. If nothing set, grab config default.
        $inviteExpiration = $invitation->DateExpires;
        if ($inviteExpiration != null) {
            $inviteExpiration = Gdn_Format::toTimestamp($inviteExpiration);
        } else {
            $defaultExpire = '1 week';
            $inviteExpiration = strtotime(c('Garden.Registration.InviteExpiration', '1 week'), Gdn_Format::toTimestamp($invitation->DateInserted));
            if ($inviteExpiration === false) {
                $inviteExpiration = strtotime($defaultExpire);
            }
        }

        if ($inviteExpiration <= time()) {
            $this->Validation->addValidationResult('DateExpires', 'The invitation has expired.');
        }

        $inviteUserID = $invitation->InsertUserID;
        $formPostValues['Email'] = $invitation->Email;

        if (val('ValidateName', $options, true)) {
            $this->Validation->applyRule('Name', 'Username');
        }

        if ($this->validate($formPostValues, true)) {
            // Check for spam.
            $spam = SpamModel::isSpam('Registration', $formPostValues);
            if ($spam) {
                $this->Validation->addValidationResult('Spam', 'You are not allowed to register at this time.');
                return;
            }

            $fields = $this->Validation->validationFields(); // All fields on the form that need to be validated (including non-schema field rules defined above)
            $username = val('Name', $fields);
            $email = val('Email', $fields);
            $fields = $this->Validation->schemaValidationFields(); // Only fields that are present in the schema
            unset($fields[$this->PrimaryKey]);

            // Make sure the username & email aren't already being used
            if (!$this->validateUniqueFields($username, $email)) {
                return false;
            }

            // Define the other required fields:
            if ($inviteUserID > 0) {
                $fields['InviteUserID'] = $inviteUserID;
            }

            // And insert the new user.
            if (!isset($options['NoConfirmEmail'])) {
                $options['NoConfirmEmail'] = true;
            }

            // Use RoleIDs from Invitation table, if any. They are stored as a
            // serialized array of the Role IDs.
            $invitationRoleIDs = $invitation->RoleIDs;
            if (strlen($invitationRoleIDs)) {
                $invitationRoleIDs = dbdecode($invitationRoleIDs);

                if (is_array($invitationRoleIDs)
                    && count(array_filter($invitationRoleIDs))
                ) {
                    // Overwrite default RoleIDs set at top of method.
                    $roleIDs = $invitationRoleIDs;
                }
            }

            $fields['Roles'] = $roleIDs;
            $userID = $this->insertInternal($fields, $options);

            // Associate the new user id with the invitation (so it cannot be used again)
            $this->SQL
                ->update('Invitation')
                ->set('AcceptedUserID', $userID)
                ->set('DateAccepted', Gdn_Format::toDateTime())
                ->where('InvitationID', $invitation->InvitationID)
                ->put();

            // Report that the user was created.
            $activityModel = new ActivityModel();
            $activityModel->save(
                [
                'ActivityUserID' => $userID,
                'ActivityType' => 'Registration',
                'HeadlineFormat' => t('HeadlineFormat.Registration', '{ActivityUserID,You} joined.'),
                'Story' => t('Welcome Aboard!')
                ],
                false,
                ['GroupBy' => 'ActivityTypeID']
            );
        } else {
            $userID = false;
        }
        return $userID;
    }

    /**
     * To be used for approval registration.
     *
     * @param array $formPostValues
     * @param array $options
     *  - ValidateSpam
     *  - CheckCaptcha
     *  - ValidateName - Make sure the provided name is valid. Blacklisted names will always be blocked.
     * @return int UserID.
     */
    public function insertForApproval($formPostValues, $options = []) {
        $roleIDs = RoleModel::getDefaultRoles(RoleModel::TYPE_APPLICANT);
        if (empty($roleIDs)) {
            throw new Exception(t('The default role has not been configured.'), 400);
        }

        // Define the primary key in this model's table.
        $this->defineSchema();

        // Add & apply any extra validation rules:
        $this->Validation->applyRule('Email', 'Email');

        // Make sure that the checkbox val for email is saved as the appropriate enum
        if (array_key_exists('ShowEmail', $formPostValues)) {
            $formPostValues['ShowEmail'] = forceBool($formPostValues['ShowEmail'], '0', '1', '0');
        }

        if (array_key_exists('Banned', $formPostValues)) {
            $formPostValues['Banned'] = forceBool($formPostValues['Banned'], '0', '1', '0');
        }

        $this->addInsertFields($formPostValues);

        if (val('ValidateName', $options, true)) {
            $this->Validation->applyRule('Name', 'Username');
        }

        if ($this->validate($formPostValues, true)) {

            if (val('ValidateSpam', $options, true)) {
                // Check for spam.
                $spam = SpamModel::isSpam('Registration', $formPostValues);
                if ($spam) {
                    $this->Validation->addValidationResult('Spam', 'You are not allowed to register at this time.');
                    return;
                }
            }

            $fields = $this->Validation->validationFields(); // All fields on the form that need to be validated (including non-schema field rules defined above)
            $username = val('Name', $fields);
            $email = val('Email', $fields);
            $fields = $this->Validation->schemaValidationFields(); // Only fields that are present in the schema
            unset($fields[$this->PrimaryKey]);

            if (!$this->validateUniqueFields($username, $email)) {
                return false;
            }

            // If in Captcha registration mode, check the captcha value.
            if (val('CheckCaptcha', $options, true) && Captcha::enabled()) {
                $captchaIsValid = Captcha::validate();
                if ($captchaIsValid !== true) {
                    $this->Validation->addValidationResult('Garden.Registration.CaptchaPublicKey', t('The captcha was not completed correctly. Please try again.'));
                    return false;
                }
            }

            // Define the other required fields:
            $fields['Email'] = $email;
            $fields['Roles'] = (array)$roleIDs;

            // And insert the new user
            $userID = $this->insertInternal($fields, $options);
        } else {
            $userID = false;
        }
        return $userID;
    }

    /**
     * To be used for basic registration, and captcha registration.
     *
     * @param array $formPostValues
     * @param bool $checkCaptcha
     * @param array $options
     *  - ValidateName - Make sure the provided name is valid. Blacklisted names will always be blocked.
     * @return bool|int|string
     * @throws Exception
     */
    public function insertForBasic($formPostValues, $checkCaptcha = true, $options = []) {
        $roleIDs = RoleModel::getDefaultRoles(RoleModel::TYPE_MEMBER);
        if (!is_array($roleIDs) || count($roleIDs) == 0) {
            throw new Exception(t('The default role has not been configured.'), 400);
        }

        if (val('SaveRoles', $options)) {
            $roleIDs = val('RoleID', $formPostValues);
        }

        $userID = false;

        // Define the primary key in this model's table.
        $this->defineSchema();

        // Add & apply any extra validation rules.
        $this->Validation->addRule('UsernameBlacklist', 'function:validateAgainstUsernameBlacklist');
        $this->Validation->applyRule('Name', 'UsernameBlacklist');
        if (val('ValidateEmail', $options, true)) {
            $this->Validation->applyRule('Email', 'Email');
        }
        if (val('ValidateName', $options, true)) {
            $this->Validation->applyRule('Name', 'Username');
        }

        // TODO: DO I NEED THIS?!
        // Make sure that the checkbox val for email is saved as the appropriate enum
        if (array_key_exists('ShowEmail', $formPostValues)) {
            $formPostValues['ShowEmail'] = forceBool($formPostValues['ShowEmail'], '0', '1', '0');
        }

        if (array_key_exists('Banned', $formPostValues)) {
            $formPostValues['Banned'] = forceBool($formPostValues['Banned'], '0', '1', '0');
        }

        $this->addInsertFields($formPostValues);

        if ($this->validate($formPostValues, true) === true) {
            $fields = $this->Validation->validationFields(); // All fields on the form that need to be validated (including non-schema field rules defined above)
            $username = val('Name', $fields);
            $email = val('Email', $fields);
            $fields = $this->Validation->schemaValidationFields(); // Only fields that are present in the schema
            $fields['Roles'] = $roleIDs;
            unset($fields[$this->PrimaryKey]);

            // If in Captcha registration mode, check the captcha value.
            if ($checkCaptcha && Captcha::enabled()) {
                $captchaIsValid = Captcha::validate();
                if ($captchaIsValid !== true) {
                    $this->Validation->addValidationResult('Garden.Registration.CaptchaPublicKey', t('The captcha was not completed correctly. Please try again.'));
                    return false;
                }
            }

            if (!$this->validateUniqueFields($username, $email)) {
                return false;
            }

            // Check for spam.
            if (val('ValidateSpam', $options, true)) {
                $validateSpam = $this->validateSpamRegistration($formPostValues);
                if ($validateSpam !== true) {
                    return $validateSpam;
                }
            }

            // Define the other required fields:
            $fields['Email'] = $email;

            // And insert the new user
            $userID = $this->insertInternal($fields, $options);
            if ($userID > 0 && !val('NoActivity', $options)) {
                $activityModel = new ActivityModel();
                $activityModel->save(
                    [
                    'ActivityUserID' => $userID,
                    'ActivityType' => 'Registration',
                    'HeadlineFormat' => t('HeadlineFormat.Registration', '{ActivityUserID,You} joined.'),
                    'Story' => t('Welcome Aboard!')
                    ],
                    false,
                    ['GroupBy' => 'ActivityTypeID']
                );
            }
        }
        return $userID;
    }

    /**
     * Parent override.
     *
     * @param array &$fields
     */
    public function addInsertFields(&$fields) {
        $this->defineSchema();

        // Set the hour offset based on the client's clock.
        $clientHour = val('ClientHour', $fields, '');
        if (is_numeric($clientHour) && $clientHour >= 0 && $clientHour < 24) {
            $hourOffset = $clientHour - date('G', time());
            $fields['HourOffset'] = $hourOffset;
        }

        // Set some required dates.
        $now = Gdn_Format::toDateTime();
        $fields[$this->DateInserted] = $now;
        touchValue('DateFirstVisit', $fields, $now);
        $fields['DateLastActive'] = $now;
        $fields['InsertIPAddress'] = ipEncode(Gdn::request()->ipAddress());
        $fields['LastIPAddress'] = ipEncode(Gdn::request()->ipAddress());
    }

    /**
     * Record an IP address for a user.
     *
     * @param int $userID Unique ID of the user.
     * @param string $iP Human-readable IP address.
     * @param string $dateUpdated Force an update timesetamp.
     * @return bool Was the operation successful?
     */
    public function saveIP($userID, $iP, $dateUpdated = false) {
        if (!filter_var($iP, FILTER_VALIDATE_IP, FILTER_FLAG_IPV4|FILTER_FLAG_IPV6)) {
            return false;
        }

        $packedIP = ipEncode($iP);
        $px = Gdn::database()->DatabasePrefix;

        if (!$dateUpdated) {
            $dateUpdated = Gdn_Format::toDateTime();
        }

        $query = "insert into {$px}UserIP (UserID, IPAddress, DateInserted, DateUpdated)
            values (:UserID, :IPAddress, :DateInserted, :DateUpdated)
            on duplicate key update DateUpdated = :DateUpdated2";
        $values = [
            ':UserID' => $userID,
            ':IPAddress' => $packedIP,
            ':DateInserted' => Gdn_Format::toDateTime(),
            ':DateUpdated' => $dateUpdated,
            ':DateUpdated2' => $dateUpdated
        ];

        try {
            Gdn::database()->query($query, $values);
            $result = true;
        } catch (\Exception $e) {
            $result = false;
        }

        return $result;
    }

    /**
     * Updates visit level information such as date last active and the user's ip address.
     * @param int $userID
     * @param null|int|float $clientHour
     * @throws Exception If the user ID is not valid.
     * @return bool True on success, false if the user is banned or deleted.
     */
    public function updateVisit($userID, $clientHour = null) {
        $userID = (int)$userID;
        if (!$userID) {
            throw new Exception('A valid User ID is required.');
        }

        $user = Gdn::userModel()->getID($userID, DATASET_TYPE_ARRAY);

        // Do not update visit information if the user is banned or deleted.
        if (val('Banned', $user) || val('Deleted', $user)) {
            return false;
        }

        $fields = [];

        if (Gdn_Format::toTimestamp($user['DateLastActive']) < strtotime('5 minutes ago')) {
            // We only update the last active date once every 5 minutes to cut down on DB activity.
            $fields['DateLastActive'] = Gdn_Format::toDateTime();
        }

        // Update session level information if necessary.
        if ($userID == Gdn::session()->UserID) {
            $iP = Gdn::request()->ipAddress();
            $fields['LastIPAddress'] = ipEncode($iP);
            $this->saveIP($userID, $iP);

            if (Gdn::session()->newVisit()) {
                $fields['CountVisits'] = val('CountVisits', $user, 0) + 1;
                $this->fireEvent('Visit');
            }
        }

        // Set the hour offset based on the client's clock.
        if (is_numeric($clientHour) && $clientHour >= 0 && $clientHour < 24) {
            $hourOffset = $clientHour - date('G', time());
            $fields['HourOffset'] = $hourOffset;
        }

        // See if the fields have changed.
        $set = [];
        foreach ($fields as $name => $value) {
            if (val($name, $user) != $value) {
                $set[$name] = $value;
            }
        }

        if (!empty($set)) {
            $this->EventArguments['Fields'] = &$set;
            $this->fireEvent('UpdateVisit');

            $this->setField($userID, $set);
        }

        if ($user['LastIPAddress'] != $fields['LastIPAddress']) {
            $user = $this->getID($userID, DATASET_TYPE_ARRAY);
            if (!BanModel::checkUser($user, null, true, $bans)) {
                $banModel = new BanModel();
                $ban = array_pop($bans);
                $banModel->saveUser($user, true, $ban);
                $banModel->setCounts($ban);
            }
        }

        return true;
    }


    /**
     * Returns a list of lowercase, blacklisted usernames. Currently profileController endpoints,
     * in core or in plugins, are blacklisted.
     */
    public static function getUsernameBlacklist() {
        $pluginEndpoints = [
            'addons',
            'applyrank',
            'avatar',
            'card',
            'comments',
            'deletenote',
            'discussions',
            'facebookconnect',
            'following',
            'githubconnect',
            'hubsso',
            'ignore',
            'jsconnect',
            'linkedinconnect',
            'note',
            'notes',
            'online',
            'pegaconnect',
            'picture',
            'quotes',
            'reactions',
            'removepicture',
            'removewarning',
            'reversewarning',
            'salesforceconnect',
            'setlocale',
            'signature',
            'thumbnail',
            'twitterconnect',
            'usercard',
            'username',
            'viewnote',
            'warn',
            'warnings',
            'whosonline',
            'zendeskconnect'
        ];

        $profileControllerEndpoints = [];

        // Get public methods on ProfileController
        $reflection = new ReflectionClass('ProfileController');
        foreach ($reflection->getMethods(ReflectionMethod::IS_PUBLIC) as $method) {
            if ($method->class == $reflection->getName()) {
                $profileControllerEndpoints[] = $method->name;
            }
        }

        $profileControllerEndpoints = array_map(function($str) { return strtolower($str); }, $profileControllerEndpoints);
        $endpoints = array_merge($profileControllerEndpoints, $pluginEndpoints);
        return $endpoints;
    }

    /**
     * Validate submitted user data.
     *
     * @param array $formPostValues
     * @param bool $insert
     * @return bool|array
     */
    public function validate($formPostValues, $insert = false) {
        $this->defineSchema();

        if (self::noEmail()) {
            // Remove the email requirement.
            $this->Validation->unapplyRule('Email', 'Required');
        }

        if (!$insert && !isset($formPostValues['Name'])) {
            $this->Validation->unapplyRule('Name');
        }

        return $this->Validation->validate($formPostValues, $insert);
    }

    /**
     * Validate User Credential.
     *
     * Fetches a user row by email (or name) and compare the password.
     * If the password was not stored as a blowfish hash, the password will be saved again.
     * Return the user's id, admin status and attributes.
     *
     * @param string $email
     * @param string $password
     * @return object|false Returns the user matching the credentials or **false** if the user doesn't validate.
     */
    public function validateCredentials($email = '', $iD = 0, $password, $throw = false) {
        $this->EventArguments['Credentials'] = ['Email' => $email, 'ID' => $iD, 'Password' => $password];
        $this->fireEvent('BeforeValidateCredentials');

        if (!$email && !$iD) {
            throw new Exception('The email or id is required');
        }

        try {
            $this->SQL->select('UserID, Name, Attributes, Admin, Password, HashMethod, Deleted, Banned')
                ->from('User');

            if ($iD) {
                $this->SQL->where('UserID', $iD);
            } else {
                if (strpos($email, '@') > 0) {
                    $this->SQL->where('Email', $email);
                } else {
                    $this->SQL->where('Name', $email);
                }
            }

            $dataSet = $this->SQL->get();
        } catch (Exception $ex) {
            $this->SQL->reset();

            // Try getting the user information without the new fields.
            $this->SQL->select('UserID, Name, Attributes, Admin, Password')
                ->from('User');

            if ($iD) {
                $this->SQL->where('UserID', $iD);
            } else {
                if (strpos($email, '@') > 0) {
                    $this->SQL->where('Email', $email);
                } else {
                    $this->SQL->where('Name', $email);
                }
            }

            $dataSet = $this->SQL->get();
        }

        if ($dataSet->numRows() < 1 || val('Deleted', $dataSet->firstRow())) {
            if ($throw) {
                $validation = new \Garden\Schema\Validation();
                $validation->addError('username', sprintf(t('User not found.'), strtolower(t(UserModel::signinLabelCode()))), 404);
                throw new \Garden\Schema\ValidationException($validation);
            }

            return false;
        }

        $userData = $dataSet->firstRow();

        self::rateLimit($userData);

        $passwordHash = new Gdn_PasswordHash();
        $hashMethod = val('HashMethod', $userData);
        if (!$passwordHash->checkPassword($password, $userData->Password, $hashMethod, $userData->Name)) {
            if ($throw) {
                $validation = new \Garden\Schema\Validation();
                $validation->addError('password', t('The password you entered is incorrect.'), 401);
                throw new \Garden\Schema\ValidationException($validation);
            }
            return false;
        }

        if ($passwordHash->Weak || ($hashMethod && strcasecmp($hashMethod, 'Vanilla') != 0)) {
            $pw = $passwordHash->hashPassword($password);
            $this->SQL->update('User')
                ->set('Password', $pw)
                ->set('HashMethod', 'Vanilla')
                ->where('UserID', $userData->UserID)
                ->put();
        }

        $userData->Attributes = dbdecode($userData->Attributes);
        return $userData;
    }

    /**
     *
     *
     * @param array $user
     * @return bool|string
     * @since 2.1
     */
    public function validateSpamRegistration($user) {
        $discoveryText = val('DiscoveryText', $user);
        $log = validateRequired($discoveryText);
        $spam = SpamModel::isSpam('Registration', $user, ['Log' => $log]);

        if ($spam) {
            if ($log) {
                // The user entered discovery text.
                return self::REDIRECT_APPROVE;
            } else {
                $this->Validation->addValidationResult('DiscoveryText', 'Tell us why you want to join!');
                return false;
            }
        }
        return true;
    }

    /**
     * Checks to see if $username and $email are already in use by another member.
     *
     * @param string $username
     * @param string $email
     * @param string $userID
     * @param bool $return
     * @return array|bool
     */
    public function validateUniqueFields($username, $email, $userID = '', $return = false) {
        $valid = true;
        $where = [];
        if (is_numeric($userID)) {
            $where['UserID <> '] = $userID;
        }

        $result = ['Name' => true, 'Email' => true];

        // Make sure the username & email aren't already being used
        if (c('Garden.Registration.NameUnique', true) && $username) {
            $where['Name'] = $username;
            $testData = $this->getWhere($where);
            if ($testData->numRows() > 0) {
                $result['Name'] = false;
                $valid = false;
            }
            unset($where['Name']);
        }

        if (c('Garden.Registration.EmailUnique', true) && $email) {
            $where['Email'] = $email;
            $testData = $this->getWhere($where);
            if ($testData->numRows() > 0) {
                $result['Email'] = false;
                $valid = false;
            }
        }

        if ($return) {
            return $result;
        } else {
            if (!$result['Name']) {
                $this->Validation->addValidationResult('Name', 'The name you entered is already in use by another member.');
            }
            if (!$result['Email']) {
                $this->Validation->addValidationResult('Email', 'The email you entered is in use by another member.');
            }
            return $valid;
        }
    }

    /**
     * Approve a membership applicant.
     *
     * @param int $userID
     * @param string|null $email Deprecated.
     * @return bool
     * @throws Exception
     */
    public function approve($userID, $email = null) {
        if ($email !== null) {
            deprecated('Using the $email parameter of UserModel::approve.');
        }

        $applicantFound = $this->isApplicant($userID);

        if ($applicantFound) {
            // Retrieve the default role(s) for new users
            $roleIDs = RoleModel::getDefaultRoles(RoleModel::TYPE_MEMBER);

            // Wipe out old & insert new roles for this user
            $this->saveRoles($userID, $roleIDs, false);

            // Send out a notification to the user
            $user = $this->getID($userID);
            if ($user) {
                $email = new Gdn_Email();
                $email->subject(sprintf(t('[%1$s] Membership Approved'), c('Garden.Title')));
                $email->to($user->Email);

                $message = sprintf(t('Hello %s!'), val('Name', $user)).' '.t('You have been approved for membership.');
                $emailTemplate = $email->getEmailTemplate()
                    ->setMessage($message)
                    ->setButton(externalUrl(signInUrl()), t('Sign In Now'))
                    ->setTitle(t('Membership Approved'));

                $email->setEmailTemplate($emailTemplate);

                try {
                    $email->send();
                } catch (Exception $e) {
                    if (debug()) {
                        throw $e;
                    }
                }

                // Report that the user was approved.
                $activityModel = new ActivityModel();
                $activityModel->save(
                    [
                    'ActivityUserID' => $userID,
                    'ActivityType' => 'Registration',
                    'HeadlineFormat' => t('HeadlineFormat.Registration', '{ActivityUserID,You} joined.'),
                    'Story' => t('Welcome Aboard!')
                    ],
                    false,
                    ['GroupBy' => 'ActivityTypeID']
                );

                // Report the approval for moderators.
                $activityModel->save(
                    [
                    'ActivityType' => 'Registration',
                    'ActivityUserID' => Gdn::session()->UserID,
                    'RegardingUserID' => $userID,
                    'NotifyUserID' => ActivityModel::NOTIFY_MODS,
                        'HeadlineFormat' => t('HeadlineFormat.RegistrationApproval', '{ActivityUserID,user} approved the applications for {RegardingUserID,user}.')],
                    false,
                    ['GroupBy' => ['ActivityTypeID', 'ActivityUserID']]
                );

                Gdn::userModel()->saveAttribute($userID, 'ApprovedByUserID', Gdn::session()->UserID);
            }


        }
        return true;
    }

    /**
     * Delete a user.
     *
     * {@inheritdoc}
     */
    public function delete($where = [], $options = []) {
        if (is_numeric($where)) {
            deprecated('UserModel->delete(int)', 'UserModel->deleteID(int)');

            $result = $this->deleteID($where, $options);
            return $result;
        }

        throw new \BadMethodCallException("UserModel->delete() is not supported.", 400);
    }

    /**
     * Delete a single user.
     *
     * @param int $userID The user to delete.
     * @param array $options See {@link UserModel::deleteContent()}, and {@link UserModel::getDelete()}.
     */
    public function deleteID($userID, $options = []) {
        if ($userID == $this->getSystemUserID()) {
            $this->Validation->addValidationResult('', 'You cannot delete the system user.');
            return false;
        }

        $content = [];

        // Remove shared authentications.
        $this->getDelete('UserAuthentication', ['UserID' => $userID], $content);

        // Remove role associations.
        $this->getDelete('UserRole', ['UserID' => $userID], $content);

        $this->deleteContent($userID, $options, $content);

        $userData = $this->getID($userID, DATASET_TYPE_ARRAY);

        // Remove the user's information
        $this->SQL->update('User')
            ->set([
                'Name' => t('[Deleted User]'),
                'Photo' => null,
                'Password' => randomString('10'),
                'HashMethod' => 'Random',
                'About' => '',
                'Email' => 'user_'.$userID.'@deleted.invalid',
                'ShowEmail' => '0',
                'Gender' => 'u',
                'CountVisits' => 0,
                'CountInvitations' => 0,
                'CountNotifications' => 0,
                'InviteUserID' => null,
                'DiscoveryText' => '',
                'Preferences' => null,
                'Permissions' => null,
                'Attributes' => dbencode([
                    'State' => 'Deleted',
                    // We cannot keep emails until we have a method to purge deleted users.
                    // See https://github.com/vanilla/vanilla/pull/5808 for more details.
                    'OriginalName' => $userData['Name'],
                    'DeletedBy' => Gdn::session()->UserID,
                ]),
                'DateSetInvitations' => null,
                'DateOfBirth' => null,
                'DateUpdated' => Gdn_Format::toDateTime(),
                'HourOffset' => '0',
                'Score' => null,
                'Admin' => 0,
                'Deleted' => 1
            ])
            ->where('UserID', $userID)
            ->put();

        // Remove user's cache rows
        $this->clearCache($userID);

        return true;
    }

    /**
     * Delete a user's content across many contexts.
     *
     * @param int $userID
     * @param array $options
     * @param array $content
     * @return bool|int
     */
    public function deleteContent($userID, $options = [], $content = []) {
        $log = val('Log', $options);
        if ($log === true) {
            $log = 'Delete';
        }

        $result = false;

        // Fire an event so applications can remove their associated user data.
        $this->EventArguments['UserID'] = $userID;
        $this->EventArguments['Options'] = $options;
        $this->EventArguments['Content'] = &$content;
        $this->fireEvent('BeforeDeleteUser');

        $user = $this->getID($userID, DATASET_TYPE_ARRAY);

        if (!$log) {
            $content = null;
        }

        // Remove invitations
        $this->getDelete('Invitation', ['InsertUserID' => $userID], $content);
        $this->getDelete('Invitation', ['AcceptedUserID' => $userID], $content);

        // Remove activities
        $this->getDelete('Activity', ['InsertUserID' => $userID], $content);

        // Remove activity comments.
        $this->getDelete('ActivityComment', ['InsertUserID' => $userID], $content);

        // Remove comments in moderation queue
        $this->getDelete('Log', ['RecordUserID' => $userID, 'Operation' => 'Pending'], $content);

        // Clear out information on the user.
        $this->setField($userID, [
            'About' => null,
            'Title' => null,
            'Location' => null]);

        if ($log) {
            $user['_Data'] = $content;
            unset($content); // in case data gets copied

            $result = LogModel::insert($log, 'User', $user, val('LogOptions', $options, []));
        }

        return $result;
    }

    /**
     * Decline a user's application to join the forum.
     *
     * @param int $userID
     * @return bool
     * @throws Exception
     */
    public function decline($userID) {
        $applicantRoleIDs = RoleModel::getDefaultRoles(RoleModel::TYPE_APPLICANT);

        // Make sure the user is an applicant
        $roleData = $this->getRoles($userID);
        if ($roleData->numRows() == 0) {
            throw new Exception(t('ErrorRecordNotFound'));
        } else {
            $appRoles = $roleData->result(DATASET_TYPE_ARRAY);
            $applicantFound = false;
            foreach ($appRoles as $appRole) {
                if (in_array(val('RoleID', $appRole), $applicantRoleIDs)) {
                    $applicantFound = true;
                }
            }
        }

        if ($applicantFound) {
            $this->deleteID($userID);
        }
        return true;
    }

    /**
     * Get number of available invites a user has.
     *
     * @param int $userID
     * @return int
     */
    public function getInvitationCount($userID) {
        if (Gdn::config('Garden.Registration.Method') !== 'Invitation') {
            // If registration method has been changed
            return 0;
        }

        // If this user is master admin, they should have unlimited invites.
        if ($this->SQL
                ->select('UserID')
                ->from('User')
                ->where('UserID', $userID)
                ->where('Admin', '1')
                ->get()
                ->numRows() > 0
        ) {
            return -1;
        }

        // Get the Registration.InviteRoles settings:
        $inviteRoles = Gdn::config('Garden.Registration.InviteRoles', []);
        if (!is_array($inviteRoles) || count($inviteRoles) == 0) {
            return 0;
        }

        // Build an array of roles that can send invitations
        $canInviteRoles = [];
        foreach ($inviteRoles as $roleID => $invites) {
            if ($invites > 0 || $invites == -1) {
                $canInviteRoles[] = $roleID;
            }
        }

        if (count($canInviteRoles) == 0) {
            return 0;
        }

        // See which matching roles the user has
        $userRoleData = $this->SQL->select('RoleID')
            ->from('UserRole')
            ->where('UserID', $userID)
            ->whereIn('RoleID', $canInviteRoles)
            ->get();

        if ($userRoleData->numRows() == 0) {
            return 0;
        }

        // Define the maximum number of invites the user is allowed to send
        $inviteCount = 0;
        foreach ($userRoleData->result() as $userRole) {
            $count = $inviteRoles[$userRole->RoleID];
            if ($count == -1) {
                $inviteCount = -1;
            } elseif ($inviteCount != -1 && $count > $inviteCount) {
                $inviteCount = $count;
            }
        }

        // If the user has unlimited invitations, return that value
        if ($inviteCount == -1) {
            return -1;
        }

        // Get the user's current invitation settings from their profile
        $user = $this->SQL->select('CountInvitations, DateSetInvitations')
            ->from('User')
            ->where('UserID', $userID)
            ->get()
            ->firstRow();

        // If CountInvitations is null (ie. never been set before) or it is a new month since the DateSetInvitations
        if ((empty($user->CountInvitations) && $user->CountInvitations !== 0 )
            || is_null($user->DateSetInvitations)
            || date("m Y", strtotime($user->DateSetInvitations)) !== date('m Y')) {
            // Reset CountInvitations and DateSetInvitations
            $this->SQL->put(
                $this->Name,
                [
                    'CountInvitations' => $inviteCount,
                    'DateSetInvitations' => date('Y-m-01') // The first day of this month
                ],
                ['UserID' => $userID]
            );
            return $inviteCount;
        } else {
            // Otherwise return CountInvitations
            // or inviteCount if it was recently downsized for the User's Role
            return min($inviteCount, $user->CountInvitations);
        }
    }

    /**
     * Get rows from a table then delete them.
     *
     * @param string $table The name of the table.
     * @param array $where The where condition for the delete.
     * @param array $data The data to put the result.
     * @since 2.1
     */
    public function getDelete($table, $where, &$data) {
        if (is_array($data)) {
            // Grab the records.
            $result = $this->SQL->getWhere($table, $where)->resultArray();

            if (empty($result)) {
                return;
            }

            // Put the records in the result array.
            if (isset($data[$table])) {
                $data[$table] = array_merge($data[$table], $result);
            } else {
                $data[$table] = $result;
            }
        }

        $this->SQL->delete($table, $where);
    }

    /**
     * Reduces the user's CountInvitations value by the specified amount.
     *
     * @param int $userID The unique id of the user being affected.
     * @param int $reduceBy The number to reduce CountInvitations by.
     */
    public function reduceInviteCount($userID, $reduceBy = 1) {
        $currentCount = $this->getInvitationCount($userID);

        // Do not reduce if the user has unlimited invitations
        if ($currentCount == -1) {
            return true;
        }

        // Do not reduce the count below zero.
        if ($reduceBy > $currentCount) {
            $reduceBy = $currentCount;
        }

        $this->SQL->update($this->Name)
            ->set('CountInvitations', 'CountInvitations - '.$reduceBy, false)
            ->where('UserID', $userID)
            ->put();
    }

    /**
     * Increases the user's CountInvitations value by the specified amount.
     *
     * @param int $userID The unique id of the user being affected.
     * @param int $increaseBy The number to increase CountInvitations by.
     */
    public function increaseInviteCount($userID, $increaseBy = 1) {
        $currentCount = $this->getInvitationCount($userID);

        // Do not alter if the user has unlimited invitations
        if ($currentCount == -1) {
            return true;
        }

        $this->SQL->update($this->Name)
            ->set('CountInvitations', 'CountInvitations + '.$increaseBy, false)
            ->where('UserID', $userID)
            ->put();
    }

    /**
     * Saves the user's About field.
     *
     * @param int $userID The UserID to save.
     * @param string $about The about message being saved.
     */
    public function saveAbout($userID, $about) {
        $about = substr($about, 0, 1000);
        $this->setField($userID, 'About', $about);
    }

    /**
     * Saves a name/value to the user's specified $column.
     *
     * This method throws exceptions when errors are encountered. Use try catch blocks to capture these exceptions.
     *
     * @param string $column The name of the serialized column to save to. At the time of this writing there are three serialized columns on the user table: Permissions, Preferences, and Attributes.
     * @param int $userID The UserID to save.
     * @param mixed $name The name of the value being saved, or an associative array of name => value pairs to be saved. If this is an associative array, the $value argument will be ignored.
     * @param mixed $value The value being saved.
     */
    public function saveToSerializedColumn($column, $userID, $name, $value = '') {
        // Load the existing values
        $userData = $this->getID($userID, DATASET_TYPE_OBJECT);

        if (!$userData) {
            throw new Exception(sprintf('User %s not found.', $userID));
        }

        $values = val($column, $userData);

        if (!is_array($values) && !is_object($values)) {
            $values = dbdecode($userData->$column);
        }

        // Throw an exception if the field was not empty but is also not an object or array
        if (is_string($values) && $values != '') {
            throw new Exception(sprintf(t('Serialized column "%s" failed to be unserialized.'), $column));
        }

        if (!is_array($values)) {
            $values = [];
        }

        // Hook for plugins
        $this->EventArguments['CurrentValues'] = &$values;
        $this->EventArguments['Column'] = &$column;
        $this->EventArguments['UserID'] = &$userID;
        $this->EventArguments['Name'] = &$name;
        $this->EventArguments['Value'] = &$value;
        $this->fireEvent('BeforeSaveSerialized');

        // Assign the new value(s)
        if (!is_array($name)) {
            $name = [$name => $value];
        }


        $rawValues = array_merge($values, $name);
        $values = [];
        foreach ($rawValues as $key => $rawValue) {
            if (!is_null($rawValue)) {
                $values[$key] = $rawValue;
            }
        }

        $values = dbencode($values);

        // Save the values back to the db
        $saveResult = $this->SQL->put('User', [$column => $values], ['UserID' => $userID]);
        $this->clearCache($userID, ['user']);

        return $saveResult;
    }

    /**
     * Saves a user preference to the database.
     *
     * This is a convenience method that uses $this->saveToSerializedColumn().
     *
     * @param int $userID The UserID to save.
     * @param mixed $preference The name of the preference being saved, or an associative array of name => value pairs to be saved. If this is an associative array, the $value argument will be ignored.
     * @param mixed $value The value being saved.
     */
    public function savePreference($userID, $preference, $value = '') {
        // Make sure that changes to the current user become effective immediately.
        $session = Gdn::session();
        if ($userID == $session->UserID) {
            $session->setPreference($preference, $value, false);
        }

        return $this->saveToSerializedColumn('Preferences', $userID, $preference, $value);
    }

    /**
     * Saves a user attribute to the database.
     *
     * This is a convenience method that uses $this->saveToSerializedColumn().
     *
     * @param int $userID The UserID to save.
     * @param mixed $attribute The name of the attribute being saved, or an associative array of name => value pairs to be saved. If this is an associative array, the $value argument will be ignored.
     * @param mixed $value The value being saved.
     */
    public function saveAttribute($userID, $attribute, $value = '') {
        // Make sure that changes to the current user become effective immediately.
        $session = Gdn::session();
        if ($userID == $session->UserID) {
            $session->setAttribute($attribute, $value);
        }

        return $this->saveToSerializedColumn('Attributes', $userID, $attribute, $value);
    }

    /**
     *
     *
     * @param array $data
     * @return Gdn_DataSet|string
     */
    public function saveAuthentication($data) {
        $cn = $this->Database->connection();
        $px = $this->Database->DatabasePrefix;

        $uID = $cn->quote($data['UniqueID']);
        $provider = $cn->quote($data['Provider']);
        $userID = $cn->quote($data['UserID']);

        $sql = "insert {$px}UserAuthentication (ForeignUserKey, ProviderKey, UserID) values ($uID, $provider, $userID) on duplicate key update UserID = $userID";
        $result = $this->Database->query($sql);
        return $result;
    }

    /**
     * Set fields that need additional manipulation after retrieval.
     *
     * @param array|object &$user
     * @throws Exception
     */
    public function setCalculatedFields(&$user) {
        if (is_object($user)) {
            $this->setCalculatedFieldsObject($user);
            return;
        } elseif (empty($user)){
            return;
        }
        if (is_string($v = ($user['Attributes'] ?? false))) {
            $user['Attributes'] = dbdecode($v);
        }
        if (is_string($v = ($user['Permissions'] ?? false))) {
            $user['Permissions'] = dbdecode($v);
        }
        if (is_string($v = ($user['Preferences'] ?? false))) {
            $user['Preferences'] = dbdecode($v);
        }

        if ($v = ($user['Photo'] ?? false)) {
            if (!isUrl($v)) {
                $photoUrl = Gdn_Upload::url(changeBasename($v, 'n%s'));
            } else {
                $photoUrl = $v;
            }
            $user['PhotoUrl'] = $photoUrl;
        }

        $confirmed = ($user['Confirmed'] ?? null);
        if ($confirmed !== null) {
            $user['EmailConfirmed'] = $confirmed;
        }
        $verified = ($user['Verified'] ?? null);
        if ($verified !== null) {
            $user['BypassSpam'] = $verified;
        }

        // We store IPs in the UserIP table. To avoid unnecessary queries, the full list is not built here. Shim for BC.
        $user['AllIPAddresses'] = [
            $user['InsertIPAddress'] ?? false,
            $user['LastIPAddress'] ?? false
        ];

        $user['_CssClass'] = '';
        if ($user['Banned'] ?? false) {
            $user['_CssClass'] = 'Banned';
        }

        $this->EventArguments['User'] = &$user;
        $this->fireEvent('SetCalculatedFields');
    }

    /**
     * Duplicates `setCalculatedFields()` for objects.
     *
     * @deprecated Call `setCalculatedFields()` with an array instead.
     */
    public function setCalculatedFieldsObject( &$user) {
        deprecated(__METHOD__);
        if ($v = val('Attributes', $user)) {
            if (is_string($v)) {
                setValue('Attributes', $user, dbdecode($v));
            }
        }
        if ($v = val('Permissions', $user)) {
            if (is_string($v)) {
                setValue('Permissions', $user, dbdecode($v));
            }
        }
        if ($v = val('Preferences', $user)) {
            if (is_string($v)) {
                setValue('Preferences', $user, dbdecode($v));
            }
        }
        if ($v = val('Photo', $user)) {
            if (!isUrl($v)) {
                $photoUrl = Gdn_Upload::url(changeBasename($v, 'n%s'));
            } else {
                $photoUrl = $v;
            }

            setValue('PhotoUrl', $user, $photoUrl);
        }

        $confirmed = val('Confirmed', $user, null);
        if ($confirmed !== null) {
            setValue('EmailConfirmed', $user, $confirmed);
        }
        $verified = val('Verified', $user, null);
        if ($verified !== null) {
            setValue('BypassSpam', $user, $verified);
        }

        // We store IPs in the UserIP table. To avoid unnecessary queries, the full list is not built here. Shim for BC.
        setValue('AllIPAddresses', $user, [
            val('InsertIPAddress', $user),
            val('LastIPAddress', $user)
        ]);

        setValue('_CssClass', $user, '');
        if (val('Banned', $user)) {
            setValue('_CssClass', $user, 'Banned');
        }

        $this->EventArguments['User'] = &$user;
        $this->fireEvent('SetCalculatedFields');
    }

    /**
     *
     *
     * @param int $userID
     * @param array $meta
     * @param string $prefix
     */
    public static function setMeta($userID, $meta, $prefix = '') {
        $deletes = [];
        $px = Gdn::database()->DatabasePrefix;
        $sql = "insert {$px}UserMeta (UserID, Name, Value) values(:UserID, :Name, :Value) on duplicate key update Value = :Value1";

        foreach ($meta as $name => $value) {
            $name = $prefix.$name;
            if ($value === null || $value == '') {
                $deletes[] = $name;
            } else {
                Gdn::database()->query($sql, [':UserID' => $userID, ':Name' => $name, ':Value' => $value, ':Value1' => $value]);
            }
        }
        if (count($deletes)) {
            Gdn::sql()->whereIn('Name', $deletes)->where('UserID', $userID)->delete('UserMeta');
        }
    }

    /**
     * Set the TransientKey attribute on a user.
     *
     * @param int $userID
     * @param string $explicitKey
     * @return string
     */
    public function setTransientKey($userID, $explicitKey = '') {
        $key = $explicitKey == '' ? betterRandomString(16, 'Aa0') : $explicitKey;
        $this->saveAttribute($userID, 'TransientKey', $key);
        return $key;
    }

    /**
     * Get an Attribute from a single user.
     *
     * @param int $userID
     * @param string $attribute
     * @param mixed $defaultValue
     * @return mixed
     */
    public function getAttribute($userID, $attribute, $defaultValue = false) {
        $user = $this->getID($userID, DATASET_TYPE_ARRAY);
        $result = val($attribute, $user['Attributes'], $defaultValue);

        return $result;
    }

    /**
     * Send the confirmation email.
     *
     * @param int|string|null $user
     * @param bool $force
     * @throws Exception
     */
    public function sendEmailConfirmationEmail($user = null, $force = false) {

        if (!$user) {
            $user = Gdn::session()->User;
        } elseif (is_numeric($user)) {
            $user = $this->getID($user);
        } elseif (is_string($user)) {
            $user = $this->getByEmail($user);
        }

        if (!$user) {
            throw notFoundException('User');
        }

        $user = (array)$user;

        if (is_string($user['Attributes'])) {
            $user['Attributes'] = dbdecode($user['Attributes']);
        }

        // Make sure the user needs email confirmation.
        if ($user['Confirmed'] && !$force) {
            $this->Validation->addValidationResult('Role', 'Your email doesn\'t need confirmation.');

            // Remove the email key.
            if (isset($user['Attributes']['EmailKey'])) {
                unset($user['Attributes']['EmailKey']);
                $this->saveAttribute($user['UserID'], $user['Attributes']);
            }

            return;
        }

        // Make sure there is a confirmation code.
        $code = valr('Attributes.EmailKey', $user);
        if (!$code) {
            $code = $this->confirmationCode();
            $attributes = $user['Attributes'];
            if (!is_array($attributes)) {
                $attributes = ['EmailKey' => $code];
            } else {
                $attributes['EmailKey'] = $code;
            }

            $this->saveAttribute($user['UserID'], $attributes);
        }

        $appTitle = Gdn::config('Garden.Title');
        $email = new Gdn_Email();
        $email->subject(sprintf(t('[%s] Confirm Your Email Address'), $appTitle));
        $email->to($user['Email']);

        $emailUrlFormat = '{/entry/emailconfirm,exurl,domain}/{User.UserID,rawurlencode}/{EmailKey,rawurlencode}';
        $data = [];
        $data['EmailKey'] = $code;
        $data['User'] = arrayTranslate((array)$user, ['UserID', 'Name', 'Email']);

        $url = formatString($emailUrlFormat, $data);
        $message = formatString(t('Hello {User.Name}!'), $data).' '.t('You need to confirm your email address before you can continue.');

        $emailTemplate = $email->getEmailTemplate()
            ->setTitle(t('Confirm Your Email Address'))
            ->setMessage($message)
            ->setButton($url, t('Confirm My Email Address'));

        $email->setEmailTemplate($emailTemplate);

        try {
            $email->send();
        } catch (Exception $e) {
            if (debug()) {
                throw $e;
            }
        }
    }

    /**
     * Send welcome email to user.
     *
     * @param int $userID
     * @param string $password
     * @param string $registerType
     * @param array|null $additionalData
     * @throws Exception
     */
    public function sendWelcomeEmail($userID, $password, $registerType = 'Add', $additionalData = null) {
        $session = Gdn::session();
        $sender = $this->getID($session->UserID);
        $user = $this->getID($userID);

        if (!validateEmail($user->Email)) {
            return;
        }

        $appTitle = Gdn::config('Garden.Title');
        $email = new Gdn_Email();
        $email->subject(sprintf(t('[%s] Welcome Aboard!'), $appTitle));
        $email->to($user->Email);
        $emailTemplate = $email->getEmailTemplate();

        $data = [];
        $data['User'] = arrayTranslate((array)$user, ['UserID', 'Name', 'Email']);
        $data['Sender'] = arrayTranslate((array)$sender, ['Name', 'Email']);
        $data['Title'] = $appTitle;
        if (is_array($additionalData)) {
            $data = array_merge($data, $additionalData);
        }

        $data['EmailKey'] = valr('Attributes.EmailKey', $user);

        $message = '<p>'.formatString(t('Hello {User.Name}!'), $data).' ';

        $message .= $this->getEmailWelcome($registerType, $user, $data, $password);

        // Add the email confirmation key.
        if ($data['EmailKey']) {
            $emailUrlFormat = '{/entry/emailconfirm,exurl,domain}/{User.UserID,rawurlencode}/{EmailKey,rawurlencode}';
            $url = formatString($emailUrlFormat, $data);
            $message .= '<p>'.t('You need to confirm your email address before you can continue.').'</p>';
            $emailTemplate->setButton($url, t('Confirm My Email Address'));
        } else {
            $emailTemplate->setButton(externalUrl('/'), t('Access the Site'));
        }

        $emailTemplate->setMessage($message);
        $emailTemplate->setTitle(t('Welcome Aboard!'));

        $email->setEmailTemplate($emailTemplate);

        try {
            $email->send();
        } catch (Exception $e) {
            if (debug()) {
                throw $e;
            }
        }
    }

    /**
     * Resolves the welcome email format. Maintains backwards compatibility with the 'EmailWelcome*' translations
     * for overriding.
     *
     * @param string $registerType The registration type. One of 'Connect', 'Register' or 'Add'.
     * @param object|array $user The user to send the email to.
     * @param array $data The email data.
     * @param string $password The user's password.
     * @return string The welcome email for the registration type.
     */
    protected function getEmailWelcome($registerType, $user, $data, $password = '') {
        $appTitle = c('Garden.Title', c('Garden.HomepageTitle'));

        // Backwards compatability. See if anybody has overridden the EmailWelcome string.
        if (($emailFormat = t('EmailWelcome'.$registerType, ''))) {
            $welcome = formatString($emailFormat, $data);
        } elseif (t('EmailWelcome', '')) {
            $welcome = sprintf(
                t('EmailWelcome'),
                val('Name', $user),
                val('Name', val('Sender', $data)),
                $appTitle,
                externalUrl('/'),
                $password,
                val('Email', $user)
            );
        } else {
            switch ($registerType) {
                case 'Connect' :
                    $welcome = formatString(t('You have successfully connected to {Title}.'), $data).' '.
                        t('Find your account information below.').'<br></p>'.
                        '<p>'.sprintf(t('%s: %s'), t('Username'), val('Name', $user)).'<br>'.
                        formatString(t('Connected With: {ProviderName}'), $data).'<br></p>';
                    break;
                case 'Register' :
                    $welcome = formatString(t('You have successfully registered for an account at {Title}.'), $data).' '.
                        t('Find your account information below.').'<br></p>'.
                        '<p>'.sprintf(t('%s: %s'), t('Username'), val('Name', $user)).'<br>'.
                        sprintf(t('%s: %s'), t('Email'), val('Email', $user)).'<br></p>';
                    break;
                default :
                    $welcome = sprintf(t('%s has created an account for you at %s.'), val('Name', val('Sender', $data)), $appTitle).' '.
                        t('Find your account information below.').'<br></p>'.
                        '<p>'.sprintf(t('%s: %s'), t('Email'), val('Email', $user)).'<br>'.
                        sprintf(t('%s: %s'), t('Password'), $password).'<br></p>';
            }
        }
        return $welcome;
    }

    /**
     * Send password email.
     *
     * @param int $userID
     * @param string $password
     */
    public function sendPasswordEmail($userID, $password) {
        $session = Gdn::session();
        $sender = $this->getID($session->UserID);
        $user = $this->getID($userID);
        $appTitle = Gdn::config('Garden.Title');
        $email = new Gdn_Email();
        $email->subject('['.$appTitle.'] '.t('Reset Password'));
        $email->to($user->Email);
        $greeting = formatString(t('Hello %s!'), val('Name', $user));
        $message = '<p>'.$greeting.' '.sprintf(t('%s has reset your password at %s.'), val('Name', $sender), $appTitle).' '.
            t('Find your account information below.').'<br></p>'.
            '<p>'.sprintf(t('%s: %s'), t('Email'), val('Email', $user)).'<br>'.
            sprintf(t('%s: %s'), t('Password'), $password).'</p>';

        $emailTemplate = $email->getEmailTemplate()
            ->setTitle(t('Reset Password'))
            ->setMessage($message)
            ->setButton(externalUrl('/'), t('Access the Site'));

        $email->setEmailTemplate($emailTemplate);

        try {
            $email->send();
        } catch (Exception $e) {
            if (debug()) {
                throw $e;
            }
        }
    }

    /**
     * Synchronizes the user based on a given UserKey.
     *
     * @param string $userKey A string that uniquely identifies this user.
     * @param array $data Information to put in the user table.
     * @return int The ID of the user.
     */
    public function synchronize($userKey, $data) {
        $userID = 0;

        $attributes = val('Attributes', $data);
        if (is_string($attributes)) {
            $attributes = dbdecode($attributes);
        }

        if (!is_array($attributes)) {
            $attributes = [];
        }

        // If the user didnt log in, they won't have a UserID yet. That means they want a new
        // account. So create one for them.
        if (!isset($data['UserID']) || $data['UserID'] <= 0) {
            // Prepare the user data.
            $userData = [];
            $userData['Name'] = $data['Name'];
            $userData['Password'] = randomString(16);
            $userData['Email'] = val('Email', $data, 'no@email.com');
            $userData['Gender'] = strtolower(substr(val('Gender', $data, 'u'), 0, 1));
            $userData['HourOffset'] = val('HourOffset', $data, 0);
            $userData['DateOfBirth'] = val('DateOfBirth', $data, '');
            $userData['CountNotifications'] = 0;
            $userData['Attributes'] = $attributes;
            $userData['InsertIPAddress'] = ipEncode(Gdn::request()->ipAddress());
            if ($userData['DateOfBirth'] == '') {
                $userData['DateOfBirth'] = '1975-09-16';
            }

            // Make sure there isn't another user with this username.
            if ($this->validateUniqueFields($userData['Name'], $userData['Email'])) {
                if (!BanModel::checkUser($userData, $this->Validation, true)) {
                    throw permissionException('Banned');
                }

                // Insert the new user.
                $this->addInsertFields($userData);
                $userID = $this->insertInternal($userData);
            }

            if ($userID > 0) {
                $newUserRoleIDs = $this->newUserRoleIDs();

                // Save the roles.
                $roles = val('Roles', $data, false);
                if (empty($roles)) {
                    $roles = $newUserRoleIDs;
                }

                $this->saveRoles($userID, $roles, false);
            }
        } else {
            $userID = $data['UserID'];
        }

        // Synchronize the transientkey from the external user data source if it is present (eg. WordPress' wpnonce).
        if (array_key_exists('TransientKey', $attributes) && $attributes['TransientKey'] != '' && $userID > 0) {
            $this->setTransientKey($userID, $attributes['TransientKey']);
        }

        return $userID;
    }

    /**
     *
     *
     * @return array
     * @throws Gdn_UserException
     */
    public function newUserRoleIDs() {
        // Registration method
        $registrationMethod = c('Garden.Registration.Method', 'Basic');
        $defaultRoleID = RoleModel::getDefaultRoles(RoleModel::TYPE_MEMBER);
        switch ($registrationMethod) {

            case 'Approval':
                $roleID = RoleModel::getDefaultRoles(RoleModel::TYPE_APPLICANT);
                break;

            case 'Invitation':
                throw new Gdn_UserException(t('This forum is currently set to invitation only mode.'));
            case 'Basic':
            case 'Captcha':
            default:
                $roleID = $defaultRoleID;
                break;
        }

        if (empty($roleID)) {
            trace("You don't have any default roles defined.", TRACE_WARNING);
        }
        return $roleID;
    }

    /**
     * Send forgot password email.
     *
     * @param string $input
     * @param array $options
     * @return bool
     */
    public function passwordRequest($input, $options = []) {
        $this->Validation->reset();
        if (!$input) {
            return false;
        }
        $log = $options['log'] ?? true;

        $users = $this->getWhere(['Email' => $input])->resultObject();
        if (empty($users)) {
            // Don't allow username reset unless usernames are unique.
            if (($this->isEmailUnique() || !$this->isNameUnique()) && filter_var($input, FILTER_VALIDATE_EMAIL) === false) {
                $this->Validation->addValidationResult('Email', 'You must enter a valid email address.');
                return false;
            }

            // Check for the username.
            $users = $this->getWhere(['Name' => $input])->resultObject();
        }

        $this->EventArguments['Users'] =& $users;
        $this->EventArguments['Email'] = $input;
        $this->fireEvent('BeforePasswordRequest');

        if (count($users) == 0) {
            $this->Validation->addValidationResult('email', "Couldn't find an account associated with that email/username.");
            if ($log) {
                Logger::event(
                    'password_reset_failure',
                    Logger::INFO,
                    'Can\'t find account associated with email/username {input}.',
                    ['input' => $input]
                );
            }
            return false;
        }

        $noEmail = true;

        foreach ($users as $user) {
            if (!$user->Email) {
                continue;
            }
            $email = new Gdn_Email(); // Instantiate in loop to clear previous settings
            $passwordResetKey = betterRandomString(20, 'Aa0');
            $passwordResetExpires = strtotime('+1 hour');
            $this->saveAttribute($user->UserID, 'PasswordResetKey', $passwordResetKey);
            $this->saveAttribute($user->UserID, 'PasswordResetExpires', $passwordResetExpires);
            $appTitle = c('Garden.Title');
            $email->subject('['.$appTitle.'] '.t('Reset Your Password'));
            $email->to($user->Email);

            $emailTemplate = $email->getEmailTemplate()
                ->setTitle(t('Reset Your Password'))
                ->setMessage(sprintf(t('We\'ve received a request to change your password.'), $appTitle))
                ->setButton(externalUrl('/entry/passwordreset/'.$user->UserID.'/'.$passwordResetKey), t('Change My Password'));
            $email->setEmailTemplate($emailTemplate);

            try {
                $email->send();
                if ($log) {
                    Logger::event(
                        'password_reset_request',
                        Logger::INFO,
                        '{email} has been sent a password reset email.',
                        ['input' => $input, 'email' => $user->Email, 'forUserID' => $user->UserID]
                    );
                }
            } catch (Exception $ex) {
                if ($log) {
                    if ($ex->getCode() === Gdn_Email::ERR_SKIPPED) {
                        Logger::event(
                            'password_reset_skipped',
                            Logger::INFO,
                            $ex->getMessage(),
                            ['input' => $input, 'email' => $user->Email]
                        );
                    } else {
                        Logger::event(
                            'password_reset_failure',
                            Logger::ERROR,
                            'The password reset email to {email} failed to send.',
                            ['input' => $input, 'email' => $user->Email]
                        );
                    }
                }
                if (debug()) {
                    throw $ex;
                }
            }

            $noEmail = false;
        }

        if ($noEmail) {
            $this->Validation->addValidationResult('Name', 'There is no email address associated with that account.');
            if ($log) {
                Logger::event(
                    'password_reset_failure',
                    Logger::INFO,
                    'Can\'t find account associated with email/username {input}.',
                    ['input' => $input]
                );
            }
            return false;
        }
        return true;
    }

    /**
     * Do a password reset.
     *
     * @param int $userID
     * @param string $password
     * @return array|false Returns the user or **false** if the user doesn't exist.
     */
    public function passwordReset($userID, $password) {
        // Encrypt the password before saving
        $passwordHash = new Gdn_PasswordHash();
        $password = $passwordHash->hashPassword($password);

        // Set the new password on the user row.
        $this->SQL
            ->update('User')
            ->set('Password', $password)
            ->set('HashMethod', 'Vanilla')
            ->where('UserID', $userID)
            ->put();

        // Clear any password reset information.
        $this->clearPasswordReset($userID);

        $this->EventArguments['UserID'] = $userID;
        $this->fireEvent('AfterPasswordReset');

        return $this->getID($userID);
    }

    /**
     * Check and apply login rate limiting
     *
     * @param array $user
     */
    public static function rateLimit($user) {
        if (Gdn::cache()->activeEnabled()) {
            // Rate limit using Gdn_Cache.
            $userRateKey = formatString(self::LOGIN_RATE_KEY, ['Source' => $user->UserID]);
            $userRate = (int)Gdn::cache()->get($userRateKey);
            $userRate += 1;
            Gdn::cache()->store($userRateKey, 1, [
                Gdn_Cache::FEATURE_EXPIRY => self::LOGIN_RATE
            ]);

            $sourceRateKey = formatString(self::LOGIN_RATE_KEY, ['Source' => Gdn::request()->ipAddress()]);
            $sourceRate = (int)Gdn::cache()->get($sourceRateKey);
            $sourceRate += 1;
            Gdn::cache()->store($sourceRateKey, 1, [
                Gdn_Cache::FEATURE_EXPIRY => self::LOGIN_RATE
            ]);

        } elseif (c('Garden.Apc', false) && function_exists('apc_store')) {
            // Rate limit using the APC data store.
            $userRateKey = formatString(self::LOGIN_RATE_KEY, ['Source' => $user->UserID]);
            $userRate = (int)apc_fetch($userRateKey);
            $userRate += 1;
            apc_store($userRateKey, 1, self::LOGIN_RATE);

            $sourceRateKey = formatString(self::LOGIN_RATE_KEY, ['Source' => Gdn::request()->ipAddress()]);
            $sourceRate = (int)apc_fetch($sourceRateKey);
            $sourceRate += 1;
            apc_store($sourceRateKey, 1, self::LOGIN_RATE);

        } else {
            // Rate limit using user attributes.
            $now = time();
            $userModel = Gdn::userModel();
            $lastLoginAttempt = $userModel->getAttribute($user->UserID, 'LastLoginAttempt', 0);
            $userRate = $userModel->getAttribute($user->UserID, 'LoginRate', 0);
            $userRate += 1;

            if ($lastLoginAttempt + self::LOGIN_RATE < $now) {
                $userRate = 0;
            }

            $userModel->saveToSerializedColumn(
                'Attributes',
                $user->UserID,
                ['LastLoginAttempt' => $now, 'LoginRate' => 1]
            );

            // IP rate limiting is not available without an active cache.
            $sourceRate = 0;

        }

        // Put user into cooldown mode.
        if ($userRate > 1) {
            throw new Gdn_UserException(t('LoginUserCooldown', 'You are trying to log in too often. Slow down!.'));
        }
        if ($sourceRate > 1) {
            throw new Gdn_UserException(t('LoginSourceCooldown', 'Your IP is trying to log in too often. Slow down!'));
        }

        return true;
    }

    /**
     * Clear out the password reset values for a user.
     *
     * @param int $userID
     */
    private function clearPasswordReset($userID) {
        $this->saveAttribute($userID, [
            'PasswordResetKey' => null,
            'PasswordResetExpires' => null
        ]);
    }

    /**
     * Set a single user property.
     *
     * @param int $rowID
     * @param array|string $property
     * @param bool $value
     * @return bool
     */
    public function setField($rowID, $property, $value = false) {
        if (!is_array($property)) {
            $property = [$property => $value];
        }

        $this->defineSchema();
        $fields = $this->Schema->fields();

        $set = array_intersect_key($property, $fields);
        self::serializeRow($set);

        $this->SQL
            ->update($this->Name)
            ->set($set)
            ->where('UserID', $rowID)
            ->put();

        if (in_array($property, ['Permissions'])) {
            $this->clearCache($rowID, ['permissions']);
        } else {
            $this->updateUserCache($rowID, $property, $value);
        }

        if (!is_array($property)) {
            $property = [$property => $value];
        }

        $this->EventArguments['UserID'] = $rowID;
        $this->EventArguments['Fields'] = $property;
        $this->fireEvent('AfterSetField');

        return $value;
    }

    /**
     * Get a user from the cache by name or ID
     *
     * @param string|int $userToken either a userid or a username
     * @param string $tokenType either 'userid' or 'name'
     * @return array|false Returns a user array or **false** if the user isn't in the cache.
     */
    public function getUserFromCache($userToken, $tokenType) {
        if ($tokenType == 'name') {
            $userNameKey = formatString(self::USERNAME_KEY, ['Name' => md5($userToken)]);
            $userID = Gdn::cache()->get($userNameKey);

            if ($userID === Gdn_Cache::CACHEOP_FAILURE) {
                return false;
            }
            $userToken = $userID;
            $tokenType = 'userid';
        }

        if ($tokenType != 'userid') {
            return false;
        }

        // Get from memcached
        $userKey = formatString(self::USERID_KEY, ['UserID' => $userToken]);
        $user = Gdn::cache()->get($userKey);

        return $user;
    }

    /**
     *
     *
     * @param int $userID
     * @param string|array $field
     * @param mixed|null $value
     */
    public function updateUserCache($userID, $field, $value = null) {
        // Try and get the user from the cache.
        $user = $this->getUserFromCache($userID, 'userid');

        if (!$user) {
            return;
        }

        if (!is_array($field)) {
            $field = [$field => $value];
        }

        foreach ($field as $f => $v) {
            $user[$f] = $v;
        }
        $this->userCache($user);
    }

    /**
     * Cache a user.
     *
     * @param array $user The user to cache.
     * @return bool Returns **true** if the user was cached or **false** otherwise.
     */
    public function userCache($user, $userID = null) {
        if (!$userID) {
            $userID = val('UserID', $user, null);
        }
        if (is_null($userID) || !$userID) {
            return false;
        }

        $cached = true;

        $userKey = formatString(self::USERID_KEY, ['UserID' => $userID]);
        $cached = $cached & Gdn::cache()->store($userKey, $user, [
                Gdn_Cache::FEATURE_EXPIRY => 3600
            ]);

        $userNameKey = formatString(self::USERNAME_KEY, ['Name' => md5(val('Name', $user))]);
        $cached = $cached & Gdn::cache()->store($userNameKey, $userID, [
                Gdn_Cache::FEATURE_EXPIRY => 3600
            ]);
        return $cached;
    }

    /**
     * Cache a user's roles.
     *
     * @param int $userID The ID of a user to cache roles for.
     * @param array $roleIDs A collection of role IDs with the specified user.
     * @return bool Was the caching operation successful?
     */
    public function userCacheRoles($userID, $roleIDs) {
        if ($userID !== 0 && !$userID) {
            return false;
        }

        $userRolesKey = formatString(self::USERROLES_KEY, ['UserID' => $userID]);
        $cached = Gdn::cache()->store(
            $userRolesKey,
            $roleIDs,
            [Gdn_Cache::FEATURE_EXPIRY => 3600]
        );
        return $cached;
    }

    /**
     * Delete cached data for user.
     *
     * @param int|null $userID The user to clear the cache for.
     * @return bool Returns **true** if the cache was cleared or **false** otherwise.
     */
    public function clearCache($userID, $cacheTypesToClear = null) {
        if (is_null($userID) || !$userID) {
            return false;
        }

        if (is_null($cacheTypesToClear)) {
            $cacheTypesToClear = ['user', 'roles', 'permissions'];
        }

        if (in_array('user', $cacheTypesToClear)) {
            $userKey = formatString(self::USERID_KEY, ['UserID' => $userID]);
            Gdn::cache()->remove($userKey);
        }

        if (in_array('roles', $cacheTypesToClear)) {
            $userRolesKey = formatString(self::USERROLES_KEY, ['UserID' => $userID]);
            Gdn::cache()->remove($userRolesKey);
        }

        if (in_array('permissions', $cacheTypesToClear)) {
            Gdn::sql()->put('User', ['Permissions' => ''], ['UserID' => $userID]);

            $permissionsIncrement = $this->getPermissionsIncrement();
            $userPermissionsKey = formatString(self::USERPERMISSIONS_KEY, ['UserID' => $userID, 'PermissionsIncrement' => $permissionsIncrement]);
            Gdn::cache()->remove($userPermissionsKey);
        }
        return true;
    }

    /**
     * Clear the permission cache.
     */
    public function clearPermissions() {
        if (!Gdn::cache()->activeEnabled()) {
            $this->SQL->put('User', ['Permissions' => ''], ['Permissions <>' => '']);
        }

        $permissionsIncrementKey = self::INC_PERMISSIONS_KEY;
        $permissionsIncrement = $this->getPermissionsIncrement();
        if ($permissionsIncrement == 0) {
            Gdn::cache()->store($permissionsIncrementKey, 1);
        } else {
            Gdn::cache()->increment($permissionsIncrementKey);
        }
    }

    /**
     * Get a user's permissions.
     *
     * @param int $userID Unique ID of the user.
     * @return Vanilla\Permissions
     */
    public function getPermissions($userID) {
        $permissions = new Vanilla\Permissions();
        $permissionsKey = '';

        if (Gdn::cache()->activeEnabled()) {
            $permissionsIncrement = $this->getPermissionsIncrement();
            $permissionsKey = formatString(self::USERPERMISSIONS_KEY, [
                'UserID' => $userID,
                'PermissionsIncrement' => $permissionsIncrement
            ]);

            $cachedPermissions = Gdn::cache()->get($permissionsKey);
            if ($cachedPermissions !== Gdn_Cache::CACHEOP_FAILURE) {
                $permissions->setPermissions($cachedPermissions);
                return $permissions;
            }
        }

        $data = Gdn::permissionModel()->cachePermissions($userID);
        $permissions->compileAndLoad($data);

        $this->EventArguments['UserID'] = $userID;
        $this->EventArguments['Permissions'] = $permissions;
        $this->fireEvent('loadPermissions');

        if (Gdn::cache()->activeEnabled()) {
            Gdn::cache()->store($permissionsKey, $permissions->getPermissions());
        } else {
            // Save the permissions to the user table
            if ($userID > 0) {
                $this->SQL->put(
                    'User',
                    ['Permissions' => dbencode($permissions->getPermissions())],
                    ['UserID' => $userID]
                );
            }
        }

        return $permissions;
    }

    /**
     *
     *
     * @return bool|int|mixed
     */
    public function getPermissionsIncrement() {
        $permissionsIncrementKey = self::INC_PERMISSIONS_KEY;
        $permissionsKeyValue = Gdn::cache()->get($permissionsIncrementKey);

        if (!$permissionsKeyValue) {
            $stored = Gdn::cache()->store($permissionsIncrementKey, 1);
            return $stored ? 1 : false;
        }

        return $permissionsKeyValue;
    }

    /**
     *
     *
     * @param array $roles
     * @return array
     */
    protected function lookupRoleIDs($roles) {
        if (is_string($roles)) {
            $roles = explode(',', $roles);
        } elseif (!is_array($roles)) {
            $roles = [];
        }
        $roles = array_map('trim', $roles);
        $roles = array_map('strtolower', $roles);

        $allRoles = RoleModel::roles();
        $roleIDs = [];
        foreach ($allRoles as $roleID => $role) {
            $name = strtolower($role['Name']);
            if (in_array($name, $roles) || in_array($roleID, $roles)) {
                $roleIDs[] = $roleID;
            }
        }
        return $roleIDs;
    }

    /**
     * Clears navigation preferences for a user.
     *
     * @param string $userID Optional - defaults to sessioned user
     */
    public function clearNavigationPreferences($userID = '') {
        if (!$userID) {
            $userID = Gdn::session()->UserID;
        }

        $this->savePreference($userID, 'DashboardNav.Collapsed', []);
        $this->savePreference($userID, 'DashboardNav.SectionLandingPages', []);
        $this->savePreference($userID, 'DashboardNav.DashboardLandingPage', '');
    }

    /**
     * Checks if a url is saved as a navigation preference and if so, deletes it.
     * Also optionally resets the section dashboard landing page, which may be desirable if a user no longer has
     * permission to access pages in that section.
     *
     * @param string $url The url to search the user navigation preferences for, defaults to the request
     * @param string $userID The ID of the user to clear the preferences for, defaults to the sessioned user
     * @param bool $resetSectionPreference Whether to reset the dashboard section landing page
     */
    public function clearSectionNavigationPreference($url = '', $userID = '', $resetSectionPreference = true) {
        if (!$userID) {
            $userID = Gdn::session()->UserID;
        }

        if ($url == '') {
            $url = Gdn::request()->url();
        }

        $user = $this->getID($userID);
        $preferences = val('Preferences', $user, []);
        $landingPages = val('DashboardNav.SectionLandingPages', $preferences, []);

        // Run through the user's saved landing page per section and if the url matches the passed url,
        // remove that preference.
        foreach ($landingPages as $section => $landingPage) {
            $url = strtolower(trim($url, '/'));
            $landingPage = strtolower(trim($landingPage, '/'));
            if ($url == $landingPage || stringEndsWith($url, $landingPage)) {
                unset($landingPages[$section]);
            }
        }

        $this->savePreference($userID, 'DashboardNav.SectionLandingPages', $landingPages);

        if ($resetSectionPreference) {
            $this->savePreference($userID, 'DashboardNav.DashboardLandingPage', '');
        }
    }

    /**
     * @param int $userID
     * @throws Exception
     * @return bool
     */
    public function isApplicant($userID) {
        $result = false;

        $applicantRoleIDs = RoleModel::getDefaultRoles(RoleModel::TYPE_APPLICANT);

        // Make sure the user is an applicant.
        $roleData = $this->getRoles($userID);
        if (count($roleData) == 0) {
            throw new Exception(t('ErrorRecordNotFound'));
        } else {
            foreach ($roleData as $appRole) {
                if (in_array(val('RoleID', $appRole), $applicantRoleIDs)) {
                    $result = true;
                    break;
                }
            }
        }

        return $result;
    }

    /**
     * Do the registration values indicate SPAM?
     *
     * @param array $formPostValues
     * @throws Gdn_UserException if the values trigger a positive SPAM match.
     * @return bool
     */
    public function isRegistrationSpam(array $formPostValues) {
        $result = (bool)SpamModel::isSpam('Registration', $formPostValues, ['Log' => false]);
        return $result;
    }

    /**
     * Validate the strength of a user's password.
     *
     * @param string $password A password to test.
     * @param string $username The name of the user. Used to verify the password doesn't contain this value.
     * @throws Gdn_UserException if the password is too weak.
     * @return bool
     */
    public function validatePasswordStrength($password, $username) {
        $strength = passwordStrength($password, $username);
        $result = (bool)$strength['Pass'];

        if ($result === false) {
            throw new Gdn_UserException('The password is too weak.');
        }
        return $result;
    }

    /**
     * Get the proper sort column and direction for a user query, based on the Garden.MentionsOrder config.
     *
     * @return array An array of two elements representing a sort: column and direction.
     */
    public function getMentionsSort() {
        $mentionsOrder = c('Garden.MentionsOrder');
        switch ($mentionsOrder) {
            case 'Name':
                $column = 'Name';
                $direction = 'asc';
                break;
            case 'DateLastActive':
                $column = 'DateLastActive';
                $direction = 'desc';
                break;
            case 'CountComments':
            default:
                $column = 'CountComments';
                $direction = 'desc';
                break;
        }

        $result = [$column, $direction];
        return $result;
    }

    /**
     * Whether or not usernames have to be unique.
     *
     * @return bool Returns the setting.
     */
    public function isNameUnique() {
        return $this->nameUnique;
    }

    /**
     * Whether or not usernames have to be unique.
     *
     * @param bool $nameUnique The new setting.
     * @return $this
     */
    public function setNameUnique(bool $nameUnique) {
        $this->nameUnique = $nameUnique;
        return $this;
    }

    /**
     * Whether or not email addresses have to be unique.
     *
     * @return bool Returns the setting.
     */
    public function isEmailUnique() {
        return $this->emailUnique;
    }

    /**
     * Whether or not email addresses have to be unique.
     *
     * @param bool $emailUnique The new setting.
     * @return $this
     */
    public function setEmailUnique(bool $emailUnique) {
        $this->emailUnique = $emailUnique;
        return $this;
    }
}<|MERGE_RESOLUTION|>--- conflicted
+++ resolved
@@ -1201,14 +1201,9 @@
                 }
 
                 if ($options['asFragments'] ?? false) {
-<<<<<<< HEAD
-                    setValue($destination, $row, UserFragmentSchema::normalizeUserFragment($user));
-                }
-=======
                     $user =  UserFragmentSchema::normalizeUserFragment($user);
                 }
                 setValue($destination, $row, $user);
->>>>>>> bd484927
             }
         };
 
