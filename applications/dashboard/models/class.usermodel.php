--- conflicted
+++ resolved
@@ -906,6 +906,7 @@
    }
 
    public function GetActiveUsers($Limit = 5) {
+      $this->UserQuery();
       $UserIDs = $this->SQL
          ->Select('UserID')
          ->From('User')
@@ -1012,22 +1013,14 @@
          $User = parent::GetID($ID, DATASET_TYPE_ARRAY);
          
          if ($User) {
-<<<<<<< HEAD
-            // If success, build more data, then cache user
-            $this->SetCalculatedFields($User);
-=======
             // If success, cache user
->>>>>>> 0af16887
             $this->UserCache($User);
          }
       }
       
-<<<<<<< HEAD
-=======
       // Apply calculated fields
       $this->SetCalculatedFields($User);
       
->>>>>>> 0af16887
       // Allow FALSE returns
       if ($User === FALSE || is_null($User))
          return FALSE;
