--- conflicted
+++ resolved
@@ -2903,20 +2903,12 @@
          SetValue('PhotoUrl', $User, $PhotoUrl);
       }
       if ($v = GetValue('AllIPAddresses', $User)) {
-<<<<<<< HEAD
          if (is_string($v)) {
-            $IPAddresses = explode(',', $v);
-            foreach ($IPAddresses as $i => $IPAddress) {
-               if (strpos($IPAddress, '.') === FALSE)
-                  $IPAddresses[$i] = long2ip(hexdec($IPAddress));
-            }
-            SetValue('AllIPAddresses', $User, $IPAddresses);
-=======
          $IPAddresses = explode(',', $v);
          foreach ($IPAddresses as $i => $IPAddress) {
             $IPAddresses[$i] = ForceIPv4($IPAddress);
->>>>>>> 557e7b76
-         }
+         }
+         SetValue('AllIPAddresses', $User, $IPAddresses);
       }
       
       SetValue('_CssClass', $User, '');
