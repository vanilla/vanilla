<?php
/**
 * User model.
 *
 * @copyright 2009-2019 Vanilla Forums Inc.
 * @license GPL-2.0-only
 * @package Dashboard
 * @since 2.0
 */

use Garden\EventManager;
use Garden\Events\ResourceEvent;
use Garden\Events\EventFromRowInterface;
use Garden\Schema\Schema;
use Vanilla\Dashboard\Events\UserEvent;
use Vanilla\Contracts\ConfigurationInterface;
use Vanilla\Contracts\Models\UserProviderInterface;
use Vanilla\Exception\Database\NoResultsException;
use Vanilla\Models\UserFragmentSchema;
use Vanilla\SchemaFactory;
use Vanilla\Utility\CamelCaseScheme;

/**
 * Handles user data.
 */
class UserModel extends Gdn_Model implements UserProviderInterface, EventFromRowInterface, \Vanilla\Contracts\Models\CrawlableInterface {

    /** @var int */
    const GUEST_USER_ID = 0;

    /** @var int This happens to be the same as the guest ID because it's just been that way for so long. */
    const UNKNOWN_USER_ID = 0;

    /** @var string */
    const GENERATED_FRAGMENT_KEY_UNKNOWN = "unknown";

    /** @var string */
    const GENERATED_FRAGMENT_KEY_GUEST = "guest";

    /** Deprecated. */
    const DEFAULT_CONFIRM_EMAIL = 'You need to confirm your email address before you can continue. Please confirm your email address by clicking on the following link: {/entry/emailconfirm,exurl,domain}/{User.UserID,rawurlencode}/{EmailKey,rawurlencode}';

    /** Cache key. */
    const USERID_KEY = 'user.{UserID}';

    /** Cache key. */
    const USERNAME_KEY = 'user.{Name}.name';

    /** Cache key. */
    const USERROLES_KEY = 'user.{UserID}.roles';

    /** Cache key. */
    const USERPERMISSIONS_KEY = 'user.{UserID}.permissions.{PermissionsIncrement}';

    /** Cache key. */
    const INC_PERMISSIONS_KEY = 'permissions.increment';

    /** REDIRECT_APPROVE */
    const REDIRECT_APPROVE = 'REDIRECT_APPROVE';

    /** Minimal regex every username must pass. */
    const USERNAME_REGEX_MIN = '^\/"\\\\#@\t\r\n';

    /** Cache key. */
    const LOGIN_COOLDOWN_KEY = 'user.login.{Source}.cooldown';

    /** Cache key. */
    const LOGIN_RATE_KEY = 'user.login.{Source}.rate';

    /** Seconds between login attempts. */
    const LOGIN_RATE = 1;

    /** Timeout for SSO */
    const SSO_TIMEOUT = 1200;

    private const USERAUTHENTICATION_CACHE_EXPIRY = 60;

    /** @var string cache type flag for user data */
    const CACHE_TYPE_USER = 'user';

    /** @var string cache type flag for roles data */
    const CACHE_TYPE_ROLES = 'roles';

    /** @var string cache type flag for permissions data */
    const CACHE_TYPE_PERMISSIONS = 'permissions';

    /** @var EventManager */
    private $eventManager;

    /** @var Gdn_Session */
    private $session;

    /** @var */
    public $SessionColumns;

    /** @var int The number of users when database optimizations kick in. */
    public $UserThreshold = 10000;

    /** @var int The number of users when extreme database optimizations kick in. */
    public $UserMegaThreshold = 1000000;

    /**
     * @var bool
     */
    private $nameUnique;

    /**
     * @var bool
     */
    private $emailUnique;

    /**
     * Class constructor. Defines the related database table name.
     *
     * @param EventManager $eventManager The event manager dependency.
     * @param Gdn_Validation $validation The validation dependency.
     */
    public function __construct(EventManager $eventManager = null, Gdn_Validation $validation = null) {
        parent::__construct('User', $validation);

        if ($eventManager === null) {
            $this->eventManager = Gdn::getContainer()->get(EventManager::class);
        } else {
            $this->eventManager = $eventManager;
        }

        /** @var Gdn_Session */
        $this->session = Gdn::getContainer()->get(Gdn_Session::class);

        $this->addFilterField([
            'Admin', 'Deleted', 'CountVisits', 'CountInvitations', 'CountNotifications', 'Preferences', 'Permissions',
            'LastIPAddress', 'AllIPAddresses', 'DateFirstVisit', 'DateLastActive', 'CountDiscussions', 'CountComments',
            'Score'
        ]);


        $this->nameUnique = (bool)c('Garden.Registration.NameUnique', true);
        $this->emailUnique = (bool)c('Garden.Registration.EmailUnique', true);
    }

    /**
     * Should guest users be allowed to search existing users by name and email?
     *
     * @return bool
     */
    public function allowGuestUserSearch(): bool {
        $config = Gdn::getContainer()->get(ConfigurationInterface::class);
        $isPrivateCommunity = (bool)$config->get("Garden.PrivateCommunity", false);

        $registrationMethod = $config->get("Garden.Registration.Method", "");
        $isBasicRegistration = is_string($registrationMethod) ? strtolower($registrationMethod) === "basic" : false;

        $result = !$isPrivateCommunity || $isBasicRegistration;
        return $result;
    }

    /**
     * Generate a random code for use in email confirmation.
     *
     * @return string
     */
    private function confirmationCode() {
        $result = betterRandomString(32, 'Aa0');
        return $result;
    }

    /**
     * Whether or not we are past the user threshold.
     *
     * This is a useful indication that some database operations on the User table will be painfully long.
     *
     * @return bool
     */
    public function pastUserThreshold() {
        $estimate = $this->countEstimate();
        return $estimate > $this->UserThreshold;
    }

    /**
     * Whether we're wandered into extreme database optimization territory with our user count.
     *
     * @return bool
     */
    public function pastUserMegaThreshold() {
        $estimate = $this->countEstimate();
        return $estimate > $this->UserMegaThreshold;
    }

    /**
     * Approximate the number of users by checking the database table status.
     *
     * @return int
     */
    public function countEstimate() {
        $px = Gdn::database()->DatabasePrefix;
        return Gdn::database()->query("show table status like '{$px}User'")->value('Rows', 0);
    }

    /**
     * Deprecated.
     *
     * @param string $message Deprecated.
     * @param array $data Deprecated.
     * @return string Deprecated.
     */
    private function addEmailHeaderFooter($message, $data) {
        $header = t('EmailHeader', '');
        if ($header) {
            $message = formatString($header, $data)."\n".$message;
        }

        $footer = t('EmailFooter', '');
        if ($footer) {
            $message .= "\n".formatString($footer, $data);
        }

        return $message;
    }

    /**
     * Set password strength meter on a form.
     *
     * @param Gdn_Controller $controller The controller to add the password strength information to.
     */
    public function addPasswordStrength($controller) {
        $controller->addJsFile('password.js');
        $controller->addDefinition('MinPassLength', c('Garden.Password.MinLength'));
        $controller->addDefinition(
            'PasswordTranslations',
            implode(',', [
                t('Password Too Short', 'Too Short'),
                t('Password Contains Username', 'Contains Username'),
                t('Password Very Weak', 'Very Weak'),
                t('Password Weak', 'Weak'),
                t('Password Ok', 'OK'),
                t('Password Good', 'Good'),
                t('Password Strong', 'Strong')])
        );
    }

    /**
     * Reliably get the attributes from any user array or object.
     *
     * @param array|object $user The user to get the attributes for.
     * @return array Returns an attribute array.
     */
    public static function attributes($user) {
        $user = (array)$user;
        $attributes = $user['Attributes'];
        if (is_string($attributes)) {
            $attributes = dbdecode($attributes);
        }
        if (!is_array($attributes)) {
            $attributes = [];
        }
        return $attributes;
    }

    /**
     * Manually ban a user.
     *
     * @param int $userID The ID of the user to ban.
     * @param array $options Additional options for the ban.
     * @throws Exception Throws an exception if something goes wrong during the banning.
     */
    public function ban($userID, $options) {
        $user = $this->getID($userID);
        $banned = val('Banned', $user, 0);

        $this->setField($userID, 'Banned', BanModel::setBanned($banned, true, BanModel::BAN_MANUAL));

        $logID = false;
        if (val('DeleteContent', $options)) {
            $options['Log'] = 'Ban';
            $logID = $this->deleteContent($userID, $options);
        }

        if ($logID) {
            $this->saveAttribute($userID, 'BanLogID', $logID);
        }

        $this->EventArguments['UserID'] = $userID;
        $this->EventArguments['Options'] = $options;
        $this->fireEvent('Ban');

        if (val('AddActivity', $options, true)) {
            switch (val('Reason', $options, '')) {
                case '':
                    $story = null;
                    break;
                case 'Spam':
                    $story = t('Banned for spamming.');
                    break;
                case 'Abuse':
                    $story = t('Banned for being abusive.');
                    break;
                default:
                    $story = $options['Reason'];
                    break;
            }

            $activity = [
                'ActivityType' => 'Ban',
                'NotifyUserID' => ActivityModel::NOTIFY_MODS,
                'ActivityUserID' => $userID,
                'RegardingUserID' => $this->session->UserID,
                'HeadlineFormat' => t('HeadlineFormat.Ban', '{RegardingUserID,You} banned {ActivityUserID,you}.'),
                'Story' => $story,
                'Data' => ['LogID' => $logID]];

            $activityModel = new ActivityModel();
            $activityModel->save($activity);
        }
    }

    /**
     * Checks the specified user's for the given permission. Returns a boolean value indicating if the action is permitted.
     *
     * @param mixed $user The user to check.
     * @param mixed $permission The permission (or array of permissions) to check.
     * @param array $options
     * @return boolean
     */
    public function checkPermission($user, $permission, $options = []) {
        if (is_numeric($user)) {
            $user = $this->getID($user);
        }
        $user = (object)$user;

        if ($user->Banned || $user->Deleted) {
            return false;
        }

        if ($user->Admin) {
            return true;
        }

        // Grab the permissions for the user.
        if ($user->UserID == 0) {
            $permissions = $this->getPermissions(0);
        } elseif (!Gdn::cache()->activeEnabled() && is_array($user->Permissions)) {
            // Only attempt to use the DB field value if permissions aren't being cached elsewhere.
            $permissions = new Vanilla\Permissions($user->Permissions);
        } else {
            $permissions = $this->getPermissions($user->UserID);
        }

        $id = val('ForeignID', $options, null);

        return $permissions->has($permission, $id);
    }

    /**
     * Merge the old user into the new user.
     *
     * @param int $oldUserID The ID of the old user.
     * @param int $newUserID The ID of the new user.
     */
    public function merge($oldUserID, $newUserID) {
        $oldUser = $this->getID($oldUserID, DATASET_TYPE_ARRAY);
        $newUser = $this->getID($newUserID, DATASET_TYPE_ARRAY);

        if (!$oldUser || !$newUser) {
            throw new Gdn_UserException("Could not find one or both users to merge.");
        }

        $map = ['UserID', 'Name', 'Email', 'CountVisits', 'CountDiscussions', 'CountComments'];

        $result = ['MergeID' => null, 'Before' => [
            'OldUser' => arrayTranslate($oldUser, $map),
            'NewUser' => arrayTranslate($newUser, $map)]];

        // Start the merge.
        $mergeID = $this->mergeStart($oldUserID, $newUserID);

        // Copy all discussions from the old user to the new user.
        $this->mergeCopy($mergeID, 'Discussion', 'InsertUserID', $oldUserID, $newUserID);

        // Copy all the comments from the old user to the new user.
        $this->mergeCopy($mergeID, 'Comment', 'InsertUserID', $oldUserID, $newUserID);

        // Update the last comment user ID.
        $this->SQL->put('Discussion', ['LastCommentUserID' => $newUserID], ['LastCommentUserID' => $oldUserID]);

        // Clear the categories cache.
        CategoryModel::clearCache();

        // Copy all of the activities.
        $this->mergeCopy($mergeID, 'Activity', 'NotifyUserID', $oldUserID, $newUserID);
        $this->mergeCopy($mergeID, 'Activity', 'InsertUserID', $oldUserID, $newUserID);
        $this->mergeCopy($mergeID, 'Activity', 'ActivityUserID', $oldUserID, $newUserID);

        // Copy all of the activity comments.
        $this->mergeCopy($mergeID, 'ActivityComment', 'InsertUserID', $oldUserID, $newUserID);

        // Copy all conversations.
        $this->mergeCopy($mergeID, 'Conversation', 'InsertUserID', $oldUserID, $newUserID);
        $this->mergeCopy($mergeID, 'ConversationMessage', 'InsertUserID', $oldUserID, $newUserID, 'MessageID');
        $this->mergeCopy($mergeID, 'UserConversation', 'UserID', $oldUserID, $newUserID, 'ConversationID');

        $this->EventArguments['MergeID'] = $mergeID;
        $this->EventArguments['OldUser'] = $oldUser;
        $this->EventArguments['NewUser'] = $newUser;
        $this->fireEvent('Merge');

        $this->mergeFinish($mergeID);

        $oldUser = $this->getID($oldUserID, DATASET_TYPE_ARRAY);
        $newUser = $this->getID($newUserID, DATASET_TYPE_ARRAY);

        $result['MergeID'] = $mergeID;
        $result['After'] = [
            'OldUser' => arrayTranslate($oldUser, $map),
            'NewUser' => arrayTranslate($newUser, $map)];

        return $result;
    }

    /**
     * Backup user before merging.
     *
     * @param int $mergeID The ID of the merge table entry.
     * @param string $table The name of the table being backed up.
     * @param string $column The name of the column being backed up.
     * @param int $oldUserID The ID of the old user.
     * @param int $newUserID The ID of the new user.
     * @param string $pK The primary key column name of the table.
     */
    private function mergeCopy($mergeID, $table, $column, $oldUserID, $newUserID, $pK = '') {
        if (!$pK) {
            $pK = $table.'ID';
        }

        // Insert the columns to the bak table.
        $sql = "insert ignore GDN_UserMergeItem(`MergeID`, `Table`, `Column`, `RecordID`, `OldUserID`, `NewUserID`)
         select :MergeID, :Table, :Column, `$pK`, :OldUserID, :NewUserID
         from `GDN_$table` t
         where t.`$column` = :OldUserID2";
        Gdn::sql()->Database->query(
            $sql,
            [':MergeID' => $mergeID, ':Table' => $table, ':Column' => $column,
                ':OldUserID' => $oldUserID, ':NewUserID' => $newUserID, ':OldUserID2' => $oldUserID]
        );

        Gdn::sql()->options('Ignore', true)->put(
            $table,
            [$column => $newUserID],
            [$column => $oldUserID]
        );
    }

    /**
     * Start merging user accounts.
     *
     * @param int $oldUserID The ID of the old user.
     * @param int $newUserID The ID of the new user.
     * @return int|null Returns the merge table ID of the merge.
     * @throws Gdn_UserException Throws an exception of there is a data validation error.
     */
    private function mergeStart($oldUserID, $newUserID) {
        $model = new Gdn_Model('UserMerge');

        // Grab the users.
        $oldUser = $this->getID($oldUserID, DATASET_TYPE_ARRAY);
        $newUser = $this->getID($newUserID, DATASET_TYPE_ARRAY);

        // First see if there is a record with the same merge.
        $row = $model->getWhere(['OldUserID' => $oldUserID, 'NewUserID' => $newUserID])->firstRow(DATASET_TYPE_ARRAY);
        if ($row) {
            $mergeID = $row['MergeID'];

            // Save this merge in the log.
            if ($row['Attributes']) {
                $attributes = dbdecode($row['Attributes']);
            } else {
                $attributes = [];
            }

            $attributes['Log'][] = ['UserID' => $this->session->UserID, 'Date' => Gdn_Format::toDateTime()];
            $row = ['MergeID' => $mergeID, 'Attributes' => $attributes];
        } else {
            $row = [
                'OldUserID' => $oldUserID,
                'NewUserID' => $newUserID];
        }

        $userSet = [];
        $oldUserSet = [];
        if (dateCompare($oldUser['DateFirstVisit'], $newUser['DateFirstVisit']) < 0) {
            $userSet['DateFirstVisit'] = $oldUser['DateFirstVisit'];
        }

        if (!isset($row['Attributes']['User']['CountVisits'])) {
            $userSet['CountVisits'] = $oldUser['CountVisits'] + $newUser['CountVisits'];
            $oldUserSet['CountVisits'] = 0;
        }

        if (!empty($userSet)) {
            // Save the user information on the merge record.
            foreach ($userSet as $key => $value) {
                // Only save changed values that aren't already there from a previous merge.
                if ($newUser[$key] != $value && !isset($row['Attributes']['User'][$key])) {
                    $row['Attributes']['User'][$key] = $newUser[$key];
                }
            }
        }

        $mergeID = $model->save($row);
        if (val('MergeID', $row)) {
            $mergeID = $row['MergeID'];
        }

        if (!$mergeID) {
            throw new Gdn_UserException($model->Validation->resultsText());
        }

        // Update the user with the new user-level data.
        $this->setField($newUserID, $userSet);
        if (!empty($oldUserSet)) {
            $this->setField($oldUserID, $oldUserSet);
        }

        return $mergeID;
    }

    /**
     * Finish merging user accounts.
     *
     * @param int $mergeID The merge table ID.
     */
    protected function mergeFinish($mergeID) {
        $row = Gdn::sql()->getWhere('UserMerge', ['MergeID' => $mergeID])->firstRow(DATASET_TYPE_ARRAY);

        if (isset($row['Attributes']) && !empty($row['Attributes'])) {
            trace(dbdecode($row['Attributes']), 'Merge Attributes');
        }

        $userIDs = [
            $row['OldUserID'],
            $row['NewUserID']];

        foreach ($userIDs as $userID) {
            $this->counts('countdiscussions', $userID);
            $this->counts('countcomments', $userID);
        }
    }

    /**
     * User counts.
     *
     * @param string $column The name of the count column. (ex. CountDiscussions, CountComments).
     * @param int|null $userID The user ID to get the counts for or **null** for the current user.
     */
    public function counts($column, $userID = null) {
        if ($userID > 0) {
            $where = ['UserID' => $userID];
        } else {
            $where = null;
        }

        switch (strtolower($column)) {
            case 'countdiscussions':
                Gdn::database()->query(
                    DBAModel::getCountSQL('count', 'User', 'Discussion', 'CountDiscussions', 'DiscussionID', 'UserID', 'InsertUserID', $where)
                );
                break;
            case 'countcomments':
                Gdn::database()->query(
                    DBAModel::getCountSQL('count', 'User', 'Comment', 'CountComments', 'CommentID', 'UserID', 'InsertUserID', $where)
                );
                break;
        }

        if ($userID > 0) {
            $this->clearCache($userID);
        }
    }

    /**
     * Whether or not the application requires email confirmation.
     *
     * @return bool
     */
    public static function requireConfirmEmail() {
        return c('Garden.Registration.ConfirmEmail') && !self::noEmail();
    }

    /**
     * Whether or not users have email addresses.
     *
     * @return bool
     */
    public static function noEmail() {
        return c('Garden.Registration.NoEmail');
    }

    /**
     * Unban a user.
     *
     * @param int $userID The user to unban.
     * @param array $options Options for the unban.
     * @since 2.1
     */
    public function unBan($userID, $options = []) {
        $user = $this->getID($userID, DATASET_TYPE_ARRAY);
        if (!$user) {
            throw notFoundException();
        }

        $banned = $user['Banned'];
        if (!BanModel::isBanned($banned, BanModel::BAN_AUTOMATIC | BanModel::BAN_MANUAL)) {
            throw new Gdn_UserException(t("The user isn't banned.", "The user isn't banned or is banned by some other function."));
        }

        // Unban the user.
        $newBanned = BanModel::setBanned($banned, false, BanModel::BAN_AUTOMATIC | BanModel::BAN_MANUAL);
        $this->setField($userID, 'Banned', $newBanned);

        // Restore the user's content.
        if (val('RestoreContent', $options)) {
            $banLogID = $this->getAttribute($userID, 'BanLogID');

            if ($banLogID) {
                $logModel = new LogModel();

                try {
                    $logModel->restore($banLogID);
                } catch (Exception $ex) {
                    if ($ex->getCode() != 404) {
                        throw $ex;
                    }
                }
                $this->saveAttribute($userID, 'BanLogID', null);
            }
        }

        // Add an activity for the unbanning.
        if (val('AddActivity', $options, true)) {
            $activityModel = new ActivityModel();

            $story = val('Story', $options, null);

            // Notify the moderators of the unban.
            $activity = [
                'ActivityType' => 'Ban',
                'NotifyUserID' => ActivityModel::NOTIFY_MODS,
                'ActivityUserID' => $userID,
                'RegardingUserID' => $this->session->UserID,
                'HeadlineFormat' => t('HeadlineFormat.Unban', '{RegardingUserID,You} unbanned {ActivityUserID,you}.'),
                'Story' => $story,
                'Data' => [
                    'Unban' => true
                ]
            ];

            $activityModel->queue($activity);

            // Notify the user of the unban.
            $activity['NotifyUserID'] = $userID;
            $activity['Emailed'] = ActivityModel::SENT_PENDING;
            $activity['HeadlineFormat'] = t('HeadlineFormat.Unban.Notification', "You've been unbanned.");
            $activityModel->queue($activity, false, ['Force' => true]);

            $activityModel->saveQueue();
        }
    }

    /**
     * Users respond to confirmation emails by clicking a link that takes them here.
     *
     * @param array|object $user The user confirming their email.
     * @param string $emailKey The token that was emailed to the user.
     * @return bool Returns **true** if the email was confirmed.
     */
    public function confirmEmail($user, $emailKey) {
        $attributes = val('Attributes', $user);
        $storedEmailKey = val('EmailKey', $attributes);
        $userID = val('UserID', $user);

        if (!$storedEmailKey || $emailKey != $storedEmailKey) {
            $this->Validation->addValidationResult('EmailKey', '@'.t(
                'Couldn\'t confirm email.',
                'We couldn\'t confirm your email. Check the link in the email we sent you or try sending another confirmation email.'
            ));
            return false;
        }

        $confirmRoleIDs = RoleModel::getDefaultRoles(RoleModel::TYPE_UNCONFIRMED);
        $defaultRoles = RoleModel::getDefaultRoles(RoleModel::TYPE_MEMBER);

        // Update the user's roles.
        $userRoles = $this->getRoles($userID);
        $userRoleIDs = [];
        while ($userRole = $userRoles->nextRow(DATASET_TYPE_ARRAY)) {
            $userRoleIDs[] = $userRole['RoleID'];
        }

        // Sanitize result roles
        $roles = array_diff($userRoleIDs, $confirmRoleIDs);
        if (!sizeof($roles)) {
            $roles = $defaultRoles;
        }

        $this->EventArguments['ConfirmUserID'] = $userID;
        $this->EventArguments['ConfirmUserRoles'] = &$roles;
        $this->fireEvent('BeforeConfirmEmail');
        $this->saveRoles($userID, $roles, false);

        // Remove the email confirmation attributes.
        $this->saveAttribute($userID, ['EmailKey' => null]);
        $this->setField($userID, 'Confirmed', 1);
        return true;
    }

    /**
     * Initiate an SSO connection.
     *
     * @param string $string
     * @param bool $throwError
     * @return int|void
     */
    public function sso($string, $throwError = false) {
        if (!$string) {
            return null;
        }

        $parts = explode(' ', $string);

        $string = $parts[0];
        trace($string, "SSO String");
        $data = json_decode(base64_decode($string), true);
        trace($data, 'RAW SSO Data');

        if (!isset($parts[1])) {
            $this->Validation->addValidationResult('sso', 'Missing SSO signature.');
        }
        if (!isset($parts[2])) {
            $this->Validation->addValidationResult('sso', 'Missing SSO timestamp.');
        }
        if (count($this->Validation->results()) > 0) {
            $msg = $this->Validation->resultsText();
            if ($throwError) {
                throw new Gdn_UserException($msg, 400);
            }
            return false;
        }

        $signature = $parts[1];
        $timestamp = $parts[2];
        $hashMethod = val(3, $parts, 'hmacsha1');
        $clientID = val('client_id', $data);
        if (!$clientID) {
            $this->Validation->addValidationResult('sso', 'Missing SSO client_id');
            return false;
        }

        $provider = Gdn_AuthenticationProviderModel::getProviderByKey($clientID);

        if (!filter_var($timestamp, FILTER_VALIDATE_INT) || abs($timestamp - time()) > self::SSO_TIMEOUT) {
            $this->Validation->addValidationResult('sso', 'The timestamp is invalid.');
            return false;
        }

        if (!$provider) {
            $this->Validation->addValidationResult('sso', "Unknown SSO Provider: $clientID");
            return false;
        }

        $secret = $provider['AssociationSecret'];
        if (!trim($secret, '.')) {
            $this->Validation->addValidationResult('sso', 'Missing client secret');
            return false;
        }

        // Check the signature.
        switch ($hashMethod) {
            case 'hmacsha1':
                $calcSignature = hash_hmac('sha1', "$string $timestamp", $secret);
                break;
            default:
                $this->Validation->addValidationResult('sso', "Invalid SSO hash method $hashMethod.");
                return false;
        }
        if ($calcSignature != $signature) {
            $this->Validation->addValidationResult('sso', "Invalid SSO signature: $signature");
            return false;
        }

        $uniqueID = $data['uniqueid'];
        $user = arrayTranslate($data, [
            'name' => 'Name',
            'email' => 'Email',
            'photourl' => 'Photo',
            'roles' => 'Roles',
            'uniqueid' => null,
            'client_id' => null], true);

        // Remove important missing keys.
        if (!array_key_exists('photourl', $data)) {
            unset($user['Photo']);
        }
        if (!array_key_exists('roles', $data)) {
            unset($user['Roles']);
        }

        trace($user, 'SSO User');

        $userID = Gdn::userModel()->connect($uniqueID, $clientID, $user);
        return $userID;
    }

    /**
     * Sync user data.
     *
     * @param array|int $currentUser
     * @param array $newUser Data to overwrite user with.
     * @param bool $force
     * @since 2.1
     * @deprecated since 2.2.
     */
    public function synchUser($currentUser, $newUser, $force = false) {
        deprecated('UserModel::synchUser', 'UserModel::syncUser');
        $this->syncUser($currentUser, $newUser, $force);
    }

    /**
     * Sync user data.
     *
     * @param array|int $currentUser
     * @param array $newUser Data to overwrite user with.
     * @param bool $force
     * @param bool $isTrustedProvider
     * @since 2.1
     */
    public function syncUser($currentUser, $newUser, $force = false, $isTrustedProvider = false) {
        // Don't synchronize the user if we are configured not to.
        if (!$force && !c('Garden.Registration.ConnectSynchronize', true)) {
            return;
        }

        if (is_numeric($currentUser)) {
            $currentUser = $this->getID($currentUser, DATASET_TYPE_ARRAY);
        }

        // Don't sync the user photo if they've uploaded one already.
        $photo = val('Photo', $newUser);
        $currentPhoto = val('Photo', $currentUser);
        if (false
            || ($currentPhoto && !stringBeginsWith($currentPhoto, 'http'))
            || !is_string($photo)
            || ($photo && !stringBeginsWith($photo, 'http'))
            || strpos($photo, '.gravatar.') !== false
            || stringBeginsWith($photo, url('/', true))
        ) {
            unset($newUser['Photo']);
            trace('Not setting photo.');
        }

        if (c('Garden.SSO.SyncRoles') && c('Garden.SSO.SyncRolesBehavior') !== 'register') {
            // Translate the role names to IDs.
            $roles = val('Roles', $newUser, '');
            $roleIDs = $this->lookupRoleIDs($roles);
            if (empty($roleIDs)) {
                $roleIDs = $this->newUserRoleIDs();
            }
            $newUser['RoleID'] = $roleIDs;
        } else {
            unset($newUser['Roles']);
            unset($newUser['RoleID']);
        }

        // Save the user information.
        $newUser['UserID'] = $currentUser['UserID'];
        trace($newUser);

        $result = $this->save($newUser, [
            'NoConfirmEmail' => true,
            'FixUnique' => true,
            'SaveRoles' => isset($newUser['RoleID']),
            'ValidateName' => !$isTrustedProvider,
        ]);
        if (!$result) {
            trace($this->Validation->resultsText());
        }
    }

    /**
     * Connect a user with a foreign authentication system.
     *
     * @param string $uniqueID The user's unique key in the other authentication system.
     * @param string $providerKey The key of the system providing the authentication.
     * @param array $userData Data to go in the user table.
     * @param array $options Additional connect options.
     * @return int|false The new/existing user ID or **false** if there was an error connecting.
     */
    public function connect($uniqueID, $providerKey, $userData, $options = []) {
        trace('UserModel->Connect()');

        $options += [
            'CheckCaptcha' => false,
            'NoConfirmEmail' => isset($userData['Email']) || !UserModel::requireConfirmEmail(),
            'NoActivity' => true,
            'SyncExisting' => true,
        ];

        if (empty($uniqueID)) {
            $this->Validation->addValidationResult('UniqueID', 'ValidateRequired');
            return false;
        }

        $provider = Gdn_AuthenticationProviderModel::getProviderByKey($providerKey);

        $isTrustedProvider = $provider['Trusted'] ?? false;

        $saveRoles = $saveRolesRegister = false;

        // Trusted providers can sync roles.
        if ($isTrustedProvider && !empty($userData['Roles'])) {
            saveToConfig('Garden.SSO.SyncRoles', true, false);
            $saveRoles = $saveRolesRegister = true;
        }

        $userID = false;
        if (!isset($userData['UserID'])) {
            // Check to see if the user already exists.
            $auth = $this->getAuthentication($uniqueID, $providerKey);
            $userID = val('UserID', $auth);

            if ($userID) {
                $userData['UserID'] = $userID;
            }
        }

        if ($userID) {
            // Save the user.
            if ($options['SyncExisting']) {
                $this->syncUser($userID, $userData, false, $isTrustedProvider);
            }
            return $userID;
        } else {
            // The user hasn't already been connected. We want to see if we can't find the user based on some critera.

            // Check to auto-connect based on email address.
            if (c('Garden.SSO.AutoConnect', c('Garden.Registration.AutoConnect')) && isset($userData['Email'])) {
                $user = $this->getByEmail($userData['Email']);
                trace($user, "Autoconnect User");
                if ($user) {
                    $user = (array)$user;
                    // Save the user.
                    $this->syncUser($user, $userData, false, $isTrustedProvider);
                    $userID = $user['UserID'];
                }
            }

            if (!$userID) {
                // Create a new user.
                $userData['Password'] = md5(microtime());
                $userData['HashMethod'] = 'Random';

                // Translate SSO style roles to an array of role IDs suitable for registration.
                if (!empty($userData['Roles']) && !isset($userData['RoleID'])) {
                    $userData['RoleID'] = $this->lookupRoleIDs($userData['Roles']);
                }

                $options['SaveRoles'] = $saveRolesRegister;
                $options['ValidateName'] = !$isTrustedProvider;

                trace($userData, 'Registering User');
                $userID = $this->register($userData, $options);
            }

            if ($userID) {
                // Save the authentication.
                $this->saveAuthentication([
                    'UniqueID' => $uniqueID,
                    'Provider' => $providerKey,
                    'UserID' => $userID
                ]);
            } else {
                trace($this->Validation->resultsText(), TRACE_ERROR);
            }
        }

        return $userID;
    }

    /**
     * Filter dangerous fields out of user-submitted data.
     *
     * @param array $data The data to filter.
     * @param bool $register Whether or not this is a registration.
     * @return array Returns a filtered version of {@link $data}.
     */
    public function filterForm($data, $register = false) {
        if (!$register && $this->session->checkPermission('Garden.Users.Edit') && !c("Garden.Profile.EditUsernames")) {
            $this->removeFilterField('Name');
        }

        if (!$this->session->checkPermission('Garden.Moderation.Manage')) {
            $this->addFilterField(['Banned', 'Verified', 'Confirmed', 'RankID']);
        }

        $data = parent::filterForm($data);
        return $data;

    }

    /**
     * Force gender to be a verified value.
     *
     * @param string $value The gender string.
     * @return string
     */
    public static function fixGender($value) {
        if (!$value || !is_string($value)) {
            return 'u';
        }

        if ($value) {
            $value = strtolower(substr(trim($value), 0, 1));
        }

        if (!in_array($value, ['u', 'm', 'f'])) {
            $value = 'u';
        }

        return $value;
    }

    /**
     * A convenience method to be called when inserting users.
     *
     * Users are inserted in various methods depending on registration setups.
     *
     * @param array $fields The user to insert.
     * @param array $options Insert options.
     * @return int|false Returns the new ID of the user or **false** if there was an error.
     */
    private function insertInternal($fields, $options = []) {
        $this->EventArguments['InsertFields'] =& $fields;
        $this->fireEvent('BeforeInsertUser');

        if (!val('Setup', $options)) {
            unset($fields['Admin']);
        }

        $roles = val('Roles', $fields);
        unset($fields['Roles']);

        // Massage the roles for email confirmation.
        if (self::requireConfirmEmail() && !val('NoConfirmEmail', $options)) {
            $confirmRoleIDs = RoleModel::getDefaultRoles(RoleModel::TYPE_UNCONFIRMED);

            if (!empty($confirmRoleIDs)) {
                touchValue('Attributes', $fields, []);
                $confirmationCode = $this->confirmationCode();
                $fields['Attributes']['EmailKey'] = $confirmationCode;
                $fields['Confirmed'] = 0;
                $roles = array_merge($roles, $confirmRoleIDs);
            }
        }

        // Make sure to encrypt the password for saving...
        if (array_key_exists('Password', $fields) && !val('HashMethod', $fields)) {
            $passwordHash = new Gdn_PasswordHash();
            $fields['Password'] = $passwordHash->hashPassword($fields['Password']);
            $fields['HashMethod'] = 'Vanilla';
        }

        // Certain configurations can allow blank email addresses.
        if (val('Email', $fields, null) === null) {
            $fields['Email'] = '';
        }

        if (array_key_exists('Attributes', $fields) && !is_string($fields['Attributes'])) {
            $fields['Attributes'] = dbencode($fields['Attributes']);
        }

        $userID = $this->SQL->insert($this->Name, $fields);

        if ($userID) {
            //force clear cache for that UserID
            $this->clearCache($userID, [self::CACHE_TYPE_USER]);

            $user = $this->getID($userID);
            $userEvent = $this->eventFromRow(
                (array)$user,
                UserEvent::ACTION_INSERT,
                $this->currentFragment()
            );
            $this->getEventManager()->dispatch($userEvent);
        }

        if (is_array($roles)) {
            $this->saveRoles($userID, $roles, false);
        }

        // Approval registration requires an email confirmation.
        if ($userID && isset($confirmationCode) && strtolower(c('Garden.Registration.Method')) == 'approval') {
            // Send the confirmation email.
            $this->sendEmailConfirmationEmail($userID);
        }

        // Fire an event for user inserts
        $this->EventArguments['InsertUserID'] = $userID;
        $this->EventArguments['InsertFields'] = $fields;
        $this->fireEvent('AfterInsertUser');

        return $userID;
    }

    /**
     * Add user data to a result set.
     *
     * @param array|Gdn_DataSet $data Results we need to associate user data with.
     * @param array $columns Database columns containing UserIDs to get data for.
     * @param array $options Optionally pass list of user data to collect with key 'Join'.
     */
    public function joinUsers(&$data, $columns, $options = []) {
        if ($data instanceof Gdn_DataSet) {
            $data2 = $data->result();
        } else {
            $data2 = &$data;
        }

        // Grab all of the user fields that need to be joined.
        $userIDs = [];
        foreach ($data as $row) {
            foreach ($columns as $columnName) {
                $iD = (is_object($row))? ($row->$columnName ?? false) : ($row[$columnName] ?? false);
                if (is_numeric($iD)) {
                    $userIDs[$iD] = 1;
                }
            }
        }

        // Get the users.
        $users = $this->getIDs(array_keys($userIDs));

        // Get column name prefix (ex: 'Insert' from 'InsertUserID')
        $prefixes = [];
        foreach ($columns as $columnName) {
            $prefixes[] = stringEndsWith($columnName, 'UserID', true, true);
        }

        // Join the user data using prefixes (ex: 'Name' for 'InsertUserID' becomes 'InsertName')
        $join = ($options['Join'] ?? ['Name', 'Email', 'Photo']);

        foreach ($data2 as &$row) {
            $isObj = is_object($row);
            foreach ($prefixes as $px) {
                $pxUserId = $px.'UserID';
                $iD = $isObj ? ($row->$pxUserId ?? false) : ($row[$pxUserId] ?? false);
                if (is_numeric($iD)) {
                    $user = $users[$iD] ?? false;
                    foreach ($join as $column) {
                        $value = $user[$column];
                        if ($column == 'Photo') {
                            if ($value && !isUrl($value)) {
                                $value = Gdn_Upload::url(changeBasename($value, 'n%s'));
                            } elseif (!$value) {
                                $value = UserModel::getDefaultAvatarUrl($user);
                            }
                        }
                        setValue($px.$column, $row, $value);
                    }
                } else {
                    foreach ($join as $column) {
                        setValue($px.$column, $row, null);
                    }
                }


            }
        }
    }

    /**
     * @inheritdoc
     */
    public function getAllowedGeneratedRecordKeys(): array {
        return [self::GENERATED_FRAGMENT_KEY_GUEST, self::GENERATED_FRAGMENT_KEY_UNKNOWN];
    }

    /**
     * @inheritdoc
     */
    public function getGeneratedFragment(string $key): array {
        $unknownFragment = [
            'userID' => self::UNKNOWN_USER_ID,
            'name' => 'unknown',
            'email' => 'unknown@example.com',
            'photoUrl' => self::getDefaultAvatarUrl(),
            'dateLastActive' => time(),
        ];
        switch ($key) {
            case self::GENERATED_FRAGMENT_KEY_GUEST:
                return [
                    'userID' => self::GUEST_USER_ID,
                    'name' => 'guest',
                    'email' => 'guest@example.com',
                    'photoUrl' => self::getDefaultAvatarUrl(),
                    'dateLastActive' => null,
                ];
            case self::GENERATED_FRAGMENT_KEY_UNKNOWN:
                return $unknownFragment;
            default:
                trigger_error(
                    'Called '.__CLASS__.'::'.__METHOD__.'($key) with an non-matching key. Supported values are: '
                    . "\n" . implode(", ", $this->getAllowedGeneratedRecordKeys())
                );
                return $unknownFragment;
        }
    }

    /**
     * Add multi-dimensional user data to an array.
     *
     * @param array|iterable $rows Results we need to associate user data with.
     * @param array $columns Database columns containing UserIDs to get data for.
     */
    public function expandUsers(&$rows, array $columns) {
        // How are we supposed to lookup users by column if we don't have any columns?
        if (count($rows) === 0 || count($columns) === 0) {
            return;
        }

        reset($rows);
        $single = !($rows instanceof Traversable) && is_string(key($rows));

        $userIDs = [];

<<<<<<< HEAD
        $extractUserIDs = function($row) use ($columns, &$userIDs) {
=======
        $extractUserIDs = function ($row) use ($columns, &$userIDs) {
>>>>>>> 46752486
            foreach ($columns as $key) {
                if ($row[$key] ?? false) {
                    $id = $row[$key];
                    $userIDs[$id] = true;
                }
            }
        };

        // Fetch the users we'll be injecting into the rows.
        if ($single) {
            $extractUserIDs($rows);
        } else {
            foreach ($rows as $row) {
                $extractUserIDs($row);
            }
        }
        $users = !empty($userIDs) ? $this->getIDs(array_keys($userIDs)) : [];

<<<<<<< HEAD
        $populate = function(&$row) use ($users, $columns) {
=======
        $populate = function (&$row) use ($users, $columns) {
>>>>>>> 46752486
            foreach ($columns as $key) {
                $destination = stringEndsWith($key, 'ID', true, true);
                $id = $row[$key] ?? null;
                $user = null;
                if (is_numeric($id)) {
                    // Massage the data, before injecting it into the results.
                    $user = array_key_exists($id, $users) ? $users[$id] : false;
                    if ($user) {
                        // Make sure all user records have a valid photo.
                        $photo = val('Photo', $user);
                        if ($photo && !isUrl($photo)) {
                            $photoBase = changeBasename($photo, 'n%s');
                            $photo = Gdn_Upload::url($photoBase);
                        }
                        if (empty($photo)) {
                            $photo = UserModel::getDefaultAvatarUrl($user);
                        }
                        setValue('Photo', $user, $photo);
                        // Add an alias to Photo. Currently only used in API calls.
                        setValue('PhotoUrl', $user, $photo);
                    }
                }
                $user = !empty($user) ? $user : $this->getGeneratedFragment(self::GENERATED_FRAGMENT_KEY_UNKNOWN);
                $user =  UserFragmentSchema::normalizeUserFragment($user);
                $row[$destination] = $user;
            }
        };

        // Inject those user records.
        if ($single) {
            $populate($rows);
        } else {
            foreach ($rows as &$row) {
                $populate($row);
            }
        }
    }

    /**
     * Returns the url to the default avatar for a user.
     *
     * @param array $user The user to get the default avatar for.
     * @param string $size The size of avatar to return (only respected for dashboard-uploaded default avatars).
     * @return string The url to the default avatar image.
     */
    public static function getDefaultAvatarUrl($user = [], $size = 'thumbnail') {
        if (!empty($user) && function_exists('UserPhotoDefaultUrl')) {
            return userPhotoDefaultUrl($user);
        }
        if ($avatar = c('Garden.DefaultAvatar', false)) {
            if (strpos($avatar, 'defaultavatar/') !== false) {
                if ($size == 'thumbnail') {
                    return Gdn_UploadImage::url(changeBasename($avatar, 'n%s'));
                } elseif ($size == 'profile') {
                    return Gdn_UploadImage::url(changeBasename($avatar, 'p%s'));
                }
            }
            return $avatar;
        }
        return asset('applications/dashboard/design/images/defaulticon.png', true);
    }

    /**
     * Query the user table.
     *
     * @param bool $safeData Makes sure that the query does not return any sensitive information about the user.
     * (password, attributes, preferences, etc).
     */
    public function userQuery($safeData = false) {
        if ($safeData) {
            $this->SQL->select('u.UserID, u.Name, u.Photo, u.CountVisits, u.DateFirstVisit, u.DateLastActive, u.DateInserted, u.DateUpdated, u.Score, u.Deleted, u.CountDiscussions, u.CountComments');
        } else {
            $this->SQL->select('u.*');
        }
        $this->SQL->from('User u');
    }

    /**
     * Load and compile user permissions
     *
     * @deprecated Use UserModel::getPermissions instead.
     * @param integer $userID
     * @param boolean $serialize
     * @return array
     */
    public function definePermissions($userID, $serialize = false) {
        if ($serialize) {
            deprecated("UserModel->definePermissions(id, true)", "UserModel->definePermissions(id)");
        }

        $permissions = $this->getPermissions($userID);

        return $serialize ? dbencode($permissions->getPermissions()) : $permissions->getPermissions();
    }

    /**
     * Take raw permission definitions and create.
     *
     * @param array $rawPermissions Database rows from the permissions table.
     * @return array Compiled permissions
     */
    public static function compilePermissions($rawPermissions) {
        $permissions = new Vanilla\Permissions();
        $permissions->compileAndLoad($rawPermissions);
        return $permissions->getPermissions();
    }

    /**
     * Default Gdn_Model::get() behavior.
     *
     * Prior to 2.0.18 it incorrectly behaved like GetID.
     * This method can be deleted entirely once it's been deprecated long enough.
     *
     * @return object DataSet
     */
    public function get($orderFields = '', $orderDirection = 'asc', $limit = false, $offset = false) {
        if (is_numeric($orderFields)) {
            // They're using the old version that was a misnamed getID()
            deprecated('UserModel->get()', 'UserModel->getID()');
            $result = $this->getID($orderFields);
        } else {
            $result = parent::get($orderFields, $orderDirection, $limit, $offset);
        }
        return $result;
    }

    /**
     * Get a user by their username.
     *
     * @param string $username The username of the user.
     * @return bool|object Returns the user or **false** if they don't exist.
     */
    public function getByUsername($username) {
        if ($username == '') {
            return false;
        }

        // Check page cache, then memcached
        $user = $this->getUserFromCache($username, 'name');

        if ($user === Gdn_Cache::CACHEOP_FAILURE) {
            $this->userQuery();
            $user = $this->SQL->where('u.Name', $username)->get()->firstRow(DATASET_TYPE_ARRAY);
            if ($user) {
                // If success, cache user
                $this->userCache($user);
            }
        }

        // Apply calculated fields
        $this->setCalculatedFields($user);

        // By default, firstRow() gives stdClass
        if ($user !== false) {
            $user = (object)$user;
        }

        return $user;
    }

    /**
     * Get user by email address.
     *
     * @param string $email The email address of the user.
     * @return array|bool|stdClass Returns the user or **false** if they don't exist.
     */
    public function getByEmail($email) {
        $this->userQuery();
        $user = $this->SQL->where('u.Email', $email)->get()->firstRow();
        $this->setCalculatedFields($user);
        return $user;
    }

    /**
     * Get users by role.
     *
     * @param int|string $role The ID or name of the role.
     * @return Gdn_DataSet Returns the users with the given role.
     */
    public function getByRole($role) {
        $roleID = $role; // Optimistic
        if (is_string($role)) {
            $roleModel = new RoleModel();
            $roles = $roleModel->getArray();
            $rolesByName = array_flip($roles);

            $roleID = val($role, $rolesByName, null);

            // No such role
            if (is_null($roleID)) {
                return new Gdn_DataSet();
            }
        }

        return $this->SQL->select('u.*')
            ->from('User u')
            ->join('UserRole ur', 'u.UserID = ur.UserID')
            ->where('ur.RoleID', $roleID, true, false)
            ->orderBy('DateInserted', 'desc')
            ->get();
    }

    /**
     * Get the most recently active users.
     *
     * @param int $limit The number of users to return.
     * @return Gdn_DataSet Returns a list of users.
     */
    public function getActiveUsers($limit = 5) {
        $userIDs = $this->SQL
            ->select('UserID')
            ->from('User')
            ->orderBy('DateLastActive', 'desc')
            ->limit($limit, 0)
            ->get()->resultArray();
        $userIDs = array_column($userIDs, 'UserID');

        $data = $this->SQL->getWhere('User', ['UserID' => $userIDs], 'DateLastActive', 'desc');
        return $data;
    }

    /**
     * Get the current number of applicants waiting to be approved.
     *
     * @return int Returns the number of applicants or 0 if the registration method isn't set to approval.
     */
    public function getApplicantCount() {
        $roleModel = new RoleModel();
        $result = $roleModel->getApplicantCount();
        return $result;
    }

    /**
     * Returns all users in the applicant role.
     *
     * @param int|bool $limit
     * @param int|bool $offset
     * @return Gdn_DataSet Returns a data set of the users who are applicants.
     */
    public function getApplicants($limit = false, $offset = false) {
        $applicantRoleIDs = RoleModel::getDefaultRoles(RoleModel::TYPE_APPLICANT);

        if (empty($applicantRoleIDs)) {
            return new Gdn_DataSet();
        }

        $this->SQL->select('u.*')
            ->from('User u')
            ->join('UserRole ur', 'u.UserID = ur.UserID')
            ->where('ur.RoleID', $applicantRoleIDs)
            ->orderBy('DateInserted', 'desc');

        if ($limit) {
            $this->SQL->limit($limit, $offset);
        }

        $result = $this->SQL->get();
        return $result;
    }

    /**
     * Get the a user authentication row.
     *
     * @param string $uniqueID The unique ID of the user in the foreign authentication scheme.
     * @param string $provider The key of the provider.
     * @return array|false
     */
    public function getAuthentication($uniqueID, $provider) {
        return $this->SQL->getWhere(
            'UserAuthentication',
            ['ForeignUserKey' => $uniqueID, 'ProviderKey' => $provider]
        )->firstRow(DATASET_TYPE_ARRAY);
    }

    /**
     * Get the user authentication row by user ID.
     *
     * @param int $userID The ID of the user to get the authentication for.
     * @param string $provider The key of the provider.
     * @return array|false Returns the authentication row or **false** if there isn't one.
     */
    public function getAuthenticationByUser($userID, $provider) {
        return $this->SQL->getWhere(
            'UserAuthentication',
            ['UserID' => $userID, 'ProviderKey' => $provider]
        )->firstRow(DATASET_TYPE_ARRAY);
    }

    /**
     * Get user authentication rows by user ID and provider.
     *
     * @param int[] $userIDs
     * @param string $provider
     * @return array
     */
    private function getAuthentications(array $userIDs, string $provider): array {
        $result = [];

        // Check the cache...
        $cacheKeys = [];
        foreach ($userIDs as $currentID) {
            $cacheKeys[] = $this->authenticationCacheKey($provider, $currentID);
        }
        $cachedRows = Gdn::cache()->get($cacheKeys);

        if (is_array($cachedRows)) {
            $result = $result + array_values($cachedRows);
            $userIDs = array_diff($userIDs, array_column($result, "UserID"));
        }

        // ...and query the DB for what's left.
        if (!empty($userIDs)) {
            $rows = $this->SQL->getWhere(
                "UserAuthentication",
                ["UserID" => $userIDs, "ProviderKey" => $provider]
            )->resultArray();

            foreach ($rows as $userAuthentication) {
                $userID = $userAuthentication["UserID"] ?? null;
                if ($userID === null) {
                    continue;
                }
                $cacheKey = $this->authenticationCacheKey($provider, $userID);
                Gdn::cache()->store(
                    $cacheKey,
                    $userAuthentication,
                    [Gdn_Cache::FEATURE_EXPIRY => self::USERAUTHENTICATION_CACHE_EXPIRY]
                );
            }

            $result = $result + $rows;
        }

        return $result;
    }

    /**
     * Get a user count based on like comparisons.
     *
     * @param array|bool $like
     * @return int
     */
    public function getCountLike($like = false) {
        $this->SQL
            ->select('u.UserID', 'count', 'UserCount')
            ->from('User u');

        if (is_array($like)) {
            $this->SQL
                ->beginWhereGroup()
                ->orLike($like, '', 'right')
                ->endWhereGroup();
        }
        $this->SQL
            ->where('u.Deleted', 0);

        $data = $this->SQL->get()->firstRow();

        return $data === false ? 0 : $data->UserCount;
    }

    /**
     *
     *
     * @param array|false $where
     * @return int
     */
    public function getCountWhere($where = false) {
        $this->SQL
            ->select('u.UserID', 'count', 'UserCount')
            ->from('User u');

        if (is_array($where)) {
            $this->SQL->where($where);
        }

        $data = $this->SQL
            ->where('u.Deleted', 0)
            ->get()
            ->firstRow();

        return $data === false ? 0 : $data->UserCount;
    }


    /**
     * @inheritdoc
     */
    public function getFragmentByID(int $id, bool $useUnknownFallback = false): array {
        $record = $this->getID($id, DATASET_TYPE_ARRAY);
        if ($record === false) {
            if ($useUnknownFallback) {
                $record = $this->getGeneratedFragment(self::GENERATED_FRAGMENT_KEY_UNKNOWN);
            } else {
                throw new NoResultsException("No user found for ID: " . $id);
            }
        }

        return UserFragmentSchema::normalizeUserFragment($record);
    }

    /**
     * Get a user by ID.
     *
     * @param int $iD The ID of the user.
     * @param string|false $datasetType Whether to return an array or object.
     * @param array $options Additional options to affect fetching. Currently unused.
     * @return array|object|false Returns the user or **false** if the user wasn't found.
     */
    public function getID($iD, $datasetType = false, $options = []) {
        if (!$iD) {
            return false;
        }
        $datasetType = $datasetType ?: DATASET_TYPE_OBJECT;

        // Check page cache, then memcached
        $user = $this->getUserFromCache($iD, 'userid');
        // If not, query DB
        if ($user === Gdn_Cache::CACHEOP_FAILURE) {
            $user = parent::getID($iD, DATASET_TYPE_ARRAY);

            // We want to cache a non-existent user no-matter what.
            if (!$user) {
                $user = null;
            }

            $this->userCache($user, $iD);
        } elseif (!$user) {
            return false;
        }

        // Allow FALSE returns
        if ($user === false || is_null($user)) {
            return false;
        } else {
            // Apply calculated fields
            $this->setCalculatedFields($user);
        }

        if (is_array($user) && $datasetType == DATASET_TYPE_OBJECT) {
            $user = (object)$user;
        }

        if (is_object($user) && $datasetType == DATASET_TYPE_ARRAY) {
            $user = (array)$user;
        }

        $this->EventArguments['LoadedUser'] = &$user;
        $this->fireEvent('AfterGetID');

        return $user;
    }

    /**
     *
     *
     * @param array $iDs
     * @param bool $skipCacheQuery
     * @return array
     * @throws Exception
     */
    public function getIDs($iDs, $skipCacheQuery = false) {
        $databaseIDs = $iDs;
        $data = [];

        if (!$skipCacheQuery) {
            $keys = [];
            // Make keys for cache query
            foreach ($iDs as $userID) {
                if (!$userID) {
                    continue;
                }
                $keys[] = formatString(self::USERID_KEY, ['UserID' => $userID]);
            }

            // Query cache layer
            $cacheData = Gdn::cache()->get($keys);
            if (!is_array($cacheData)) {
                $cacheData = [];
            }

            foreach ($cacheData as $realKey => $user) {
                if ($user === null) {
                    $resultUserID = trim(strrchr($realKey, '.'), '.');
                } else {
                    $resultUserID = val('UserID', $user);
                }
                $this->setCalculatedFields($user);
                $data[$resultUserID] = $user;
            }

            //echo "from cache:\n";
            //print_r($Data);

            $databaseIDs = array_diff($databaseIDs, array_keys($data));
            unset($cacheData);
        }

        // Clean out bogus blank entries
        $databaseIDs = array_diff($databaseIDs, [null, '']);

        // If we are missing any users from cache query, fill em up here
        if (sizeof($databaseIDs)) {
            $databaseData = $this->SQL->whereIn('UserID', $databaseIDs)->getWhere('User')->result(DATASET_TYPE_ARRAY);
            $databaseData = Gdn_DataSet::index($databaseData, 'UserID');

            //echo "from DB:\n";
            //print_r($DatabaseData);

            foreach ($databaseIDs as $iD) {
                if (isset($databaseData[$iD])) {
                    $user = $databaseData[$iD];
                    $this->userCache($user, $iD);
                    // Apply calculated fields
                    $this->setCalculatedFields($user);
                    $data[$iD] = $user;
                } else {
                    $user = null;
                    $this->userCache($user, $iD);
                }
            }
        }

        $this->EventArguments['RequestedIDs'] = $iDs;
        $this->EventArguments['LoadedUsers'] = &$data;
        $this->fireEvent('AfterGetIDs');

        return $data;
    }

    /**
     * Retrieve IP addresses associated with a user.
     *
     * @param int $userID Unique ID for a user.
     * @return array IP addresses for the user.
     */
    public function getIPs($userID) {
        $iPs = [];

        try {
            $packedIPs = Gdn::sql()->getWhere('UserIP', ['UserID' => $userID])->resultArray();
        } catch (\Exception $e) {
            return $iPs;
        }

        foreach ($packedIPs as $userIP) {
            if ($unpackedIP = ipDecode($userIP['IPAddress'])) {
                $iPs[] = $unpackedIP;
            }
        }

        return $iPs;
    }

    /**
     *
     *
     * @param bool $like
     * @param string $orderFields
     * @param string $orderDirection
     * @param bool $limit
     * @param bool $offset
     * @return Gdn_DataSet
     * @throws Exception
     */
    public function getLike($like = false, $orderFields = '', $orderDirection = 'asc', $limit = false, $offset = false) {
        $this->userQuery();
        $this->SQL
            ->join('UserRole ur', "u.UserID = ur.UserID", 'left');

        if (is_array($like)) {
            $this->SQL
                ->beginWhereGroup()
                ->orLike($like, '', 'right')
                ->endWhereGroup();
        }

        return $this->SQL
            ->where('u.Deleted', 0)
            ->orderBy($orderFields, $orderDirection)
            ->limit($limit, $offset)
            ->get();
    }

    /**
     * Retries UserMeta information for a UserID / Key pair.
     *
     * This method takes a $userID or array of $userIDs, and a $key. It converts the
     * $key to fully qualified format and then queries for the associated value(s). $key
     * can contain SQL wildcards, in which case multiple results can be returned.
     *
     * If $userID is an array, the return value will be a multi dimensional array with the first
     * axis containing UserIDs and the second containing fully qualified UserMetaKeys, associated with
     * their values.
     *
     * If $userID is a scalar, the return value will be a single dimensional array of $UserMetaKey => $Value
     * pairs.
     *
     * @param int $userID UserID or array of UserIDs.
     * @param string $key Relative user meta key.
     * @param string $prefix
     * @param string $default
     * @return array results or $default
     */
    public static function getMeta($userID, $key, $prefix = '', $default = '') {
        $sql = Gdn::sql()
            ->select('*')
            ->from('UserMeta u');

        if (is_array($userID)) {
            $sql->whereIn('u.UserID', $userID);
        } else {
            $sql->where('u.UserID', $userID);
        }

        if (strpos($key, '%') !== false) {
            $sql->like('u.Name', $key, 'none');
        } else {
            $sql->where('u.Name', $key);
        }

        $data = $sql->get()->resultArray();

        if (is_array($userID)) {
            $result = array_fill_keys($userID, []);
        } else {
            if (strpos($key, '%') === false) {
                $result = [stringBeginsWith($key, $prefix, false, true) => $default];
            } else {
                $result = [];
            }
        }

        foreach ($data as $row) {
            $name = stringBeginsWith($row['Name'], $prefix, false, true);

            if (is_array($userID)) {
                $result[$row['UserID']][$name] = $row['Value'];
            } else {
                $result[$name] = $row['Value'];
            }
        }

        return $result;
    }

    /**
     * Get the roles for a user.
     *
     * @param int $userID The user to get the roles for.
     * @param bool $includeInvalid Include invalid (e.g. non-existent) roles.
     * @return Gdn_DataSet Returns the roles as a dataset (with array values).
     */
    public function getRoles($userID, bool $includeInvalid = true) {
        $rolesDataArray = $this->getRoleIDs($userID);

        $result = [];
        foreach ($rolesDataArray as $roleID) {
            $role = RoleModel::roles($roleID, $includeInvalid);
            if ($role !== null) {
                $result[] = $role;
            }
        }

        return new Gdn_DataSet($result, DATASET_TYPE_ARRAY);
    }

    /**
     * Get the roles for a user.
     *
     * @param int $userID The user to get the roles for.
     * @return array|bool $rolesDataArray User roles.
     */
    public function getRoleIDs($userID) {
        $userRolesKey = formatString(self::USERROLES_KEY, ['UserID' => $userID]);
        $rolesDataArray = Gdn::cache()->get($userRolesKey);

        if ($rolesDataArray === Gdn_Cache::CACHEOP_FAILURE) {
            $rolesDataArray = $this->SQL->getWhere('UserRole', ['UserID' => $userID])->resultArray();
            $rolesDataArray = array_column($rolesDataArray, 'RoleID');
            // Add result to cache
            $this->userCacheRoles($userID, $rolesDataArray);
        }
        return $rolesDataArray;
    }

    /**
     * Get Session.
     *
     * @param int $userID
     * @param bool $refresh
     * @return array|object|false
     */
    public function getSession($userID, $refresh = false) {
        // Ask for the user. This will check cache first.
        $user = $this->getID($userID, DATASET_TYPE_OBJECT);

        if (!$user) {
            return false;
        }

        // If we require confirmation and user is not confirmed
        $confirmEmail = self::requireConfirmEmail();
        $confirmed = val('Confirmed', $user);
        if ($confirmEmail && !$confirmed) {
            // Replace permissions with those of the ConfirmEmailRole
            $confirmEmailRoleID = RoleModel::getDefaultRoles(RoleModel::TYPE_UNCONFIRMED);

            if (!is_array($confirmEmailRoleID) || count($confirmEmailRoleID) == 0) {
                throw new Exception(sprintf(t('No role configured with a type of "%s".'), RoleModel::TYPE_UNCONFIRMED), 400);
            }

            $roleModel = new RoleModel();
            $permissionsModel = new Vanilla\Permissions();
            $rolePermissions = $roleModel->getPermissions($confirmEmailRoleID);
            $permissionsModel->compileAndLoad($rolePermissions);

            // Ensure Confirm Email role can always sign in
            if (!$permissionsModel->has('Garden.SignIn.Allow')) {
                $permissionsModel->set('Garden.SignIn.Allow', true);
            }

            $user->Permissions = $permissionsModel->getPermissions();

            // Otherwise normal loadings!
        } else {
            if ($user && ($user->Permissions == '' || Gdn::cache()->activeEnabled())) {
                $userPermissions = $this->getPermissions($userID);
                $user->Permissions = $userPermissions->getPermissions();
            }
        }

        // Remove secret info from session
        unset($user->Password, $user->HashMethod);

        return $user;
    }

    /**
     * Retrieve a summary of "safe" user information for external API calls.
     *
     * @param string $orderFields
     * @param string $orderDirection
     * @param bool $limit
     * @param bool $offset
     * @return array|null
     * @throws Exception
     */
    public function getSummary($orderFields = '', $orderDirection = 'asc', $limit = false, $offset = false) {
        $this->userQuery(true);
        $data = $this->SQL
            ->where('u.Deleted', 0)
            ->orderBy($orderFields, $orderDirection)
            ->limit($limit, $offset)
            ->get();

        // Set corrected PhotoUrls.
        $result = &$data->result();
        foreach ($result as &$row) {
            if ($row->Photo && !isUrl($row->Photo)) {
                $row->Photo = Gdn_Upload::url(changeBasename($row->Photo, 'p%s'));
            }
        }

        return $result;
    }

    /**
     * Retrieves a "system user" id that can be used to perform non-real-person tasks.
     *
     * @return int Returns a user ID.
     */
    public function getSystemUserID() {
        $systemUserID = c('Garden.SystemUserID');
        if (!$systemUserID) {
            $systemUser = $this->SQL
                ->select('UserID')
                ->from('User u')
                ->where('u.Name', 'System')
                ->get()->firstRow(DATASET_TYPE_ARRAY);
            if($systemUser) {
                $systemUserID = $systemUser['UserID'];
            } else {
                $systemUser = [
                    'Name' => t('System'),
                    'Photo' => asset('/applications/dashboard/design/images/usericon.png', true),
                    'Password' => randomString('20'),
                    'HashMethod' => 'Random',
                    'Email' => 'system@stub.vanillacommunity.example',
                    'DateInserted' => Gdn_Format::toDateTime(),
                    'Admin' => '2'
                ];

                $this->EventArguments['SystemUser'] = &$systemUser;
                $this->fireEvent('BeforeSystemUser');

                $systemUserID = $this->SQL->insert($this->Name, $systemUser);
            }
            saveToConfig('Garden.SystemUserID', $systemUserID);
        }
        return $systemUserID;
    }

    /**
     * Add points to a user's total.
     *
     * @param int $userID
     * @param int $points
     * @param string $source
     * @param int|false $timestamp
     * @since 2.1.0
     */
    public static function givePoints($userID, $points, $source = 'Other', $timestamp = false) {
        if (!$timestamp === false) {
            $timestamp = time();
        }

        if (is_array($source)) {
            $categoryID = val('CategoryID', $source, 0);
            $source = $source[0];
        } else {
            $categoryID = 0;
        }

        if ($categoryID > 0) {
            $categoryIDs = [$categoryID, 0];
        } else {
            $categoryIDs = [$categoryID];
        }

        foreach ($categoryIDs as $iD) {
            // Increment source points for the user.
            self::givePointsInternal($userID, $points, 'a', $source, $iD);

            // Increment total points for the user.
            self::givePointsInternal($userID, $points, 'w', 'Total', $iD, $timestamp);
            self::givePointsInternal($userID, $points, 'm', 'Total', $iD, $timestamp);
            self::givePointsInternal($userID, $points, 'a', 'Total', $iD, $timestamp);

            // Increment global daily points.
            self::givePointsInternal(0, $points, 'd', 'Total', $iD, $timestamp);
        }

        // Grab the user's total points.
        $totalPoints = Gdn::sql()->getWhere('UserPoints', ['UserID' => $userID, 'SlotType' => 'a', 'Source' => 'Total', 'CategoryID' => 0])->value('Points');

        Gdn::userModel()->setField($userID, 'Points', $totalPoints);

        // Fire a give points event.
        Gdn::userModel()->EventArguments['UserID'] = $userID;
        Gdn::userModel()->EventArguments['CategoryID'] = $categoryID;
        Gdn::userModel()->EventArguments['TotalPoints'] = $totalPoints;
        Gdn::userModel()->EventArguments['GivenPoints'] = $points;
        Gdn::userModel()->EventArguments['Source'] = $source;
        Gdn::userModel()->EventArguments['Timestamp'] = $timestamp;
        Gdn::userModel()->EventArguments['Points'] = $totalPoints; // Deprecated in favor of TotalPoints
        Gdn::userModel()->fireEvent('GivePoints');
    }

    /**
     * Add points to a user's total in a specific time slot.
     *
     * @param int $userID
     * @param int $points
     * @param string $slotType
     * @param string $source
     * @param int $categoryID
     * @param int|false $timestamp
     * @since 2.1.0
     * @see UserModel::givePoints()
     */
    private static function givePointsInternal($userID, $points, $slotType, $source = 'Total', $categoryID = 0, $timestamp = false) {
        $timeSlot = gmdate('Y-m-d', Gdn_Statistics::timeSlotStamp($slotType, $timestamp));

        $px = Gdn::database()->DatabasePrefix;
        $sql = "insert {$px}UserPoints (UserID, SlotType, TimeSlot, Source, CategoryID, Points)
         values (:UserID, :SlotType, :TimeSlot, :Source, :CategoryID, :Points)
         on duplicate key update Points = Points + :Points1";

        Gdn::database()->query($sql, [
            ':UserID' => $userID,
            ':Points' => $points,
            ':SlotType' => $slotType,
            ':Source' => $source,
            ':CategoryID' => $categoryID,
            ':TimeSlot' => $timeSlot,
            ':Points1' => $points]);
    }

    /**
     * Register a new user.
     *
     * @param array $formPostValues
     * @param array $options
     * @return bool|int|string
     */
    public function register($formPostValues, $options = []) {
        $formPostValues['LastIPAddress'] = ipEncode(Gdn::request()->ipAddress());

        // If the Photo added is not a URL, remove it.
        if (isset($formPostValues['Photo']) && !isUrl($formPostValues['Photo'])) {
            unset($formPostValues['Photo']);
        }
        // Check for banning first.
        $valid = BanModel::checkUser($formPostValues, null, true);
        if (!$valid) {
            $this->Validation->addValidationResult('UserID', 'Sorry, permission denied.');
        }

        // Throw an event to allow plugins to block the registration.
        unset($this->EventArguments['User']);
        $this->EventArguments['RegisteringUser'] =& $formPostValues;
        $this->EventArguments['Valid'] =& $valid;
        $this->fireEvent('BeforeRegister');

        if (!$valid) {
            return false; // plugin blocked registration
        }
        if (array_key_exists('Gender', $formPostValues)) {
            $formPostValues['Gender'] = self::fixGender($formPostValues['Gender']);
        }

        $method = strtolower(val('Method', $options, c('Garden.Registration.Method')));

        switch ($method) {
            case 'basic':
            case 'captcha': // deprecated
                $userID = $this->insertForBasic($formPostValues, val('CheckCaptcha', $options, true), $options);
                break;
            case 'approval':
                $userID = $this->insertForApproval($formPostValues, $options);
                break;
            case 'invitation':
                $userID = $this->insertForInvite($formPostValues, $options);
                break;
            case 'closed':
                $userID = false;
                $this->Validation->addValidationResult('Registration', 'Registration is closed.');
                break;
            default:
                $userID = $this->insertForBasic($formPostValues, val('CheckCaptcha', $options, false), $options);
                break;
        }

        if ($userID && is_numeric($userID)) {
            $this->EventArguments['UserID'] = $userID;
            $this->fireEvent('AfterRegister');
        }
        return $userID;
    }

    /**
     * Remove the photo from a user.
     *
     * @param int $userID
     */
    public function removePicture($userID) {
        // Grab the current photo.
        $user = $this->getID($userID, DATASET_TYPE_ARRAY);
        $photo = $user['Photo'];

        // Only attempt to delete a physical file, not a URL.
        if (!isUrl($photo)) {
            $profilePhoto = changeBasename($photo, 'p%s');
            $upload = new Gdn_Upload();
            $upload->delete($profilePhoto);
        }

        // Wipe the Photo field.
        $this->setField($userID, 'Photo', null);
    }

    /**
     * Get a user's counter.
     *
     * @param int|string|object $user
     * @param string $column
     * @return int|false
     */
    public function profileCount($user, $column) {
        if (is_numeric($user)) {
            $user = $this->SQL->getWhere('User', ['UserID' => $user])->firstRow(DATASET_TYPE_ARRAY);
        } elseif (is_string($user)) {
            $user = $this->SQL->getWhere('User', ['Name' => $user])->firstRow(DATASET_TYPE_ARRAY);
        } elseif (is_object($user)) {
            $user = (array)$user;
        }

        if (!$user) {
            return false;
        }

        if (array_key_exists($column, $user) && $user[$column] === null) {
            $userID = $user['UserID'];
            switch ($column) {
                case 'CountComments':
                    $count = $this->SQL->getCount('Comment', ['InsertUserID' => $userID]);
                    $this->setField($userID, 'CountComments', $count);
                    break;
                case 'CountDiscussions':
                    $count = $this->SQL->getCount('Discussion', ['InsertUserID' => $userID]);
                    $this->setField($userID, 'CountDiscussions', $count);
                    break;
                case 'CountBookmarks':
                    $count = $this->SQL->getCount('UserDiscussion', ['UserID' => $userID, 'Bookmarked' => '1']);
                    $this->setField($userID, 'CountBookmarks', $count);
                    break;
                default:
                    $count = false;
                    break;
            }
            return $count;
        } elseif ($user[$column]) {
            return $user[$column];
        } else {
            return false;
        }
    }

    /**
     * Generic save procedure.
     *
     * @param array $formPostValues The user to save.
     * @param array $settings Controls certain save functionality.
     *
     * - SaveRoles - Save 'RoleID' field as user's roles. Default false.
     * - HashPassword - Hash the provided password on update. Default true.
     * - FixUnique - Try to resolve conflicts with unique constraints on Name and Email. Default false.
     * - ValidateEmail - Make sure the provided email addresses is formatted properly. Default true.
     * - ValidateName - Make sure the provided name is valid. Blacklisted names will always be blocked.
     * - NoConfirmEmail - Disable email confirmation. Default false.
     *
     */
    public function save($formPostValues, $settings = []) {
        // See if the user's related roles should be saved or not.
        $saveRoles = val('SaveRoles', $settings);

        // Define the primary key in this model's table.
        $this->defineSchema();

        // Custom Rule: This will make sure that at least one role was selected if saving roles for this user.
        if ($saveRoles) {
            $this->Validation->addRule('OneOrMoreArrayItemRequired', 'function:ValidateOneOrMoreArrayItemRequired');
            $this->Validation->applyRule('RoleID', 'OneOrMoreArrayItemRequired');
        } else {
            $this->Validation->unapplyRule('RoleID', 'OneOrMoreArrayItemRequired');
        }

        $this->Validation->addRule('UsernameBlacklist', 'function:validateAgainstUsernameBlacklist');
        $this->Validation->applyRule('Name', 'UsernameBlacklist');

        // Make sure that checkbox values are saved as the appropriate value.
        if (array_key_exists('ShowEmail', $formPostValues)) {
            $formPostValues['ShowEmail'] = forceBool($formPostValues['ShowEmail'], '0', '1', '0');
        }

        if (array_key_exists('Banned', $formPostValues)) {
            $formPostValues['Banned'] = intval($formPostValues['Banned']);
        }

        if (array_key_exists('Confirmed', $formPostValues)) {
            $formPostValues['Confirmed'] = forceBool($formPostValues['Confirmed'], '0', '1', '0');
        }

        if (array_key_exists('Verified', $formPostValues)) {
            $formPostValues['Verified'] = forceBool($formPostValues['Verified'], '0', '1', '0');
        }

        // Do not allowing setting this via general save.
        unset($formPostValues['Admin']);

        // This field is deprecated but included on user objects for backwards compatibility.
        // It will absolutely break if you try to save it back to the database.
        unset($formPostValues['AllIPAddresses']);

        if (array_key_exists('Gender', $formPostValues)) {
            $formPostValues['Gender'] = self::fixGender($formPostValues['Gender']);
        }

        if (array_key_exists('DateOfBirth', $formPostValues) && $formPostValues['DateOfBirth'] == '0-00-00') {
            $formPostValues['DateOfBirth'] = null;
        }

        $userID = val('UserID', $formPostValues);
        $user = [];
        $insert = $userID > 0 ? false : true;
        if ($insert) {
            $this->addInsertFields($formPostValues);
        } else {
            $this->addUpdateFields($formPostValues);
            $user = $this->getID($userID, DATASET_TYPE_ARRAY);
            if (!$user) {
                $user = [];
            }

            // Block banning the superadmin or System accounts
            if (val('Admin', $user) == 2 && val('Banned', $formPostValues)) {
                $this->Validation->addValidationResult('Banned', 'You may not ban a System user.');
            } elseif (val('Admin', $user) && val('Banned', $formPostValues)) {
                $this->Validation->addValidationResult('Banned', 'You may not ban a user with the Admin flag set.');
            }
        }

        $this->EventArguments['FormPostValues'] = $formPostValues;
        $this->fireEvent('BeforeSaveValidation');

        $recordRoleChange = true;

        if ($userID && val('FixUnique', $settings)) {
            $uniqueValid = $this->validateUniqueFields(val('Name', $formPostValues), val('Email', $formPostValues), $userID, true);
            if (!$uniqueValid['Name']) {
                unset($formPostValues['Name']);
            }
            if (!$uniqueValid['Email']) {
                unset($formPostValues['Email']);
            }
            $uniqueValid = true;
        } else {
            $uniqueValid = $this->validateUniqueFields(val('Name', $formPostValues), val('Email', $formPostValues), $userID);
        }

        // Add & apply any extra validation rules:
        if (array_key_exists('Email', $formPostValues) && val('ValidateEmail', $settings, true)) {
            $this->Validation->applyRule('Email', 'Email');
        }
        if (val('ValidateName', $settings, true)) {
            $this->Validation->applyRule('Name', 'Username');
        }

        if ($this->validate($formPostValues, $insert) && $uniqueValid) {
            // All fields on the form that need to be validated (including non-schema field rules defined above)
            $fields = $this->Validation->validationFields();
            $roleIDs = val('RoleID', $fields, 0);
            $username = val('Name', $fields);
            $email = val('Email', $fields, '');

            // Only fields that are present in the schema
            $fields = $this->Validation->schemaValidationFields();

            // Remove the primary key from the fields collection before saving.
            unset($fields[$this->PrimaryKey]);

            if (!$insert && array_key_exists('Password', $fields) && val('HashPassword', $settings, true)) {
                // Encrypt the password for saving only if it won't be hashed in _Insert()
                $passwordHash = new Gdn_PasswordHash();
                $fields['Password'] = $passwordHash->hashPassword($fields['Password']);
                $fields['HashMethod'] = 'Vanilla';
            }

            // Check for email confirmation.
            if (self::requireConfirmEmail() && !val('NoConfirmEmail', $settings)) {
                $emailIsSet = isset($fields['Email']);
                $emailIsNotConfirmed = array_key_exists('Confirmed', $fields) && $fields['Confirmed'] == 0;
                $validSession = $this->session->isValid();

                $currentUserEmailIsBeingChanged =
                    $validSession
                    && $userID == $this->session->UserID
                    && $fields['Email'] != $this->session->User->Email
                    && !$this->session->checkPermission('Garden.Users.Edit')
                ;

                // Email address has changed
                if ($emailIsSet && ($emailIsNotConfirmed || $currentUserEmailIsBeingChanged)) {
                    $attributes = val('Attributes', $this->session->User);
                    if (is_string($attributes)) {
                        $attributes = dbdecode($attributes);
                    }

                    $confirmEmailRoleID = RoleModel::getDefaultRoles(RoleModel::TYPE_UNCONFIRMED);
                    if (!empty($confirmEmailRoleID)) {
                        // The confirm email role is set and it exists so go ahead with the email confirmation.
                        $emailKey = $this->confirmationCode();
                        setValue('EmailKey', $attributes, $emailKey);
                        $fields['Attributes'] = dbencode($attributes);
                        $fields['Confirmed'] = 0;
                    }
                }
            }
            $this->EventArguments['SaveRoles'] = &$saveRoles;
            $this->EventArguments['RoleIDs'] = &$roleIDs;
            $this->EventArguments['Fields'] = &$fields;
            $this->fireEvent('BeforeSave');
            $user = array_merge($user, $fields);

            // Check the validation results again in case something was added during the BeforeSave event.
            if (count($this->Validation->results()) == 0) {
                // Encode any IP fields that aren't already encoded.
                $ipCols = ['InsertIPAddress', 'LastIPAddress', 'UpdateIPAddress'];
                foreach ($ipCols as $col) {
                    if (isset($fields[$col]) && filter_var($fields[$col], FILTER_VALIDATE_IP, FILTER_FLAG_IPV4|FILTER_FLAG_IPV6)) {
                        $fields[$col] = ipEncode($fields[$col]);
                    }
                }
                unset($col);

                // If the primary key exists in the validated fields and it is a
                // numeric value greater than zero, update the related database row.
                if ($userID > 0) {
                    // If they are changing the username & email, make sure they aren't
                    // already being used (by someone other than this user)
                    if (val('Name', $fields, '') != '' || val('Email', $fields, '') != '') {
                        if (!$this->validateUniqueFields($username, $email, $userID)) {
                            return false;
                        }
                    }

                    // Determine if the password reset information needs to be cleared.
                    $clearPasswordReset = false;
                    if (array_key_exists('Password', $fields)) {
                        // New password? Clear the password reset info.
                        $clearPasswordReset = true;
                    } elseif (array_key_exists('Email', $fields)) {
                        $row = $this->getID($userID, DATASET_TYPE_ARRAY);
                        if ($fields['Email'] != val('Email', $row)) {
                            // New email? Clear the password reset info.
                            $clearPasswordReset = true;
                        }
                    }

                    if ($clearPasswordReset) {
                        $this->clearPasswordReset($userID);
                        // The save routine could've tweaked existing attributes. Make sure fields are purged here too.
                        if (array_key_exists('Attributes', $fields)) {
                            // Attributes might be a string at this point. They'll be converted into a string before saving.
                            if (is_string($fields['Attributes'])) {
                                $fields['Attributes'] = dbdecode($fields['Attributes']);
                            }
                            if (!empty($fields['Attributes']) && is_array($fields['Attributes'])) {
                                unset($fields['Attributes']['PasswordResetKey']);
                                unset($fields['Attributes']['PasswordResetExpires']);
                            }
                        }
                    }

                    if (array_key_exists('Preferences', $fields) && !is_string($fields['Preferences'])) {
                        $fields['Preferences'] = dbencode($fields['Preferences']);
                    }

                    if (array_key_exists('Attributes', $fields) && !is_string($fields['Attributes'])) {
                        $fields['Attributes'] = dbencode($fields['Attributes']);
                    }

                    // Perform save DB operation
                    $this->SQL->put($this->Name, $fields, [$this->PrimaryKey => $userID]);

                    // Record activity if the person changed his/her photo.
                    $photo = val('Photo', $formPostValues);
                    if ($photo !== false) {
                        if (val('CheckExisting', $settings)) {
                            $user = $this->getID($userID);
                            $oldPhoto = val('Photo', $user);
                        }

                        if (isset($oldPhoto) && $oldPhoto != $photo) {
                            if (isUrl($photo)) {
                                $photoUrl = $photo;
                            } else {
                                $photoUrl = Gdn_Upload::url(changeBasename($photo, 'n%s'));
                            }

                            $activityModel = new ActivityModel();
                            if ($userID == $this->session->UserID) {
                                $headlineFormat = t('HeadlineFormat.PictureChange', '{RegardingUserID,You} changed {ActivityUserID,your} profile picture.');
                            } else {
                                $headlineFormat = t('HeadlineFormat.PictureChange.ForUser', '{RegardingUserID,You} changed the profile picture for {ActivityUserID,user}.');
                            }

                            $activityModel->save([
                                'ActivityUserID' => $userID,
                                'RegardingUserID' => $this->session->UserID,
                                'ActivityType' => 'PictureChange',
                                'HeadlineFormat' => $headlineFormat,
                                'Story' => img($photoUrl, ['alt' => t('Thumbnail')])
                            ]);
                        }
                    }

                } else {
                    $recordRoleChange = false;
                    if (!$this->validateUniqueFields($username, $email)) {
                        return false;
                    }

                    // Define the other required fields:
                    $fields['Email'] = $email;

                    // Make sure that the user is assigned to at least the default role(s).
                    if (!is_array($roleIDs)) {
                        $roleIDs = RoleModel::getDefaultRoles(RoleModel::TYPE_MEMBER);
                    }
                    $fields['Roles'] = $roleIDs;
                    $saveRoles = false; // insertInternal will take care of updating the roles.

                    // And insert the new user.
                    $userID = $this->insertInternal($fields, $settings);

                    if ($userID > 0) {
                        // Report that the user was created.
                        $activityModel = new ActivityModel();
                        $activityModel->save(
                            [
                            'ActivityType' => 'Registration',
                            'ActivityUserID' => $userID,
                            'HeadlineFormat' => t('HeadlineFormat.Registration', '{ActivityUserID,You} joined.'),
                                'Story' => t('Welcome Aboard!')],
                            false,
                            ['GroupBy' => 'ActivityTypeID']
                        );

                        // Report the creation for mods.
                        $activityModel->save([
                            'ActivityType' => 'Registration',
                            'ActivityUserID' => $this->session->UserID,
                            'RegardingUserID' => $userID,
                            'NotifyUserID' => ActivityModel::NOTIFY_MODS,
                            'HeadlineFormat' => t('HeadlineFormat.AddUser', '{ActivityUserID,user} added an account for {RegardingUserID,user}.')]);
                    }
                }

                // Now update the role settings if necessary.
                if ($saveRoles) {
                    // If no RoleIDs were provided, use the system defaults
                    if (!is_array($roleIDs)) {
                        $roleIDs = RoleModel::getDefaultRoles(RoleModel::TYPE_MEMBER);
                    }

                    $this->saveRoles($userID, $roleIDs, $recordRoleChange);
                }

                // Send the confirmation email.
                if (isset($emailKey)) {
                    if (!is_array($user)) {
                        $user = $this->getID($userID, DATASET_TYPE_ARRAY);
                    }
                    $this->sendEmailConfirmationEmail($user, true);
                }

                $this->clearCache($userID, [self::CACHE_TYPE_USER]);
                $this->EventArguments['UserID'] = $userID;
                $this->fireEvent('AfterSave');
            } else {
                $userID = false;
            }
        } else {
            $userID = false;
        }
        if ($userID) {
            $user = $this->getID($userID);
            $userEvent = $this->eventFromRow(
                (array)$user,
                $insert ? UserEvent::ACTION_INSERT : UserEvent::ACTION_UPDATE,
                $this->currentFragment()
            );
            $this->getEventManager()->dispatch($userEvent);
        }
        return $userID;
    }

    /**
     * Generate a user event object, based on a database row.
     *
     * @param array $row
     * @param string $action
     * @param array $sender
     * @return UserEvent
     */
    public function eventFromRow(array $row, string $action, ?array $sender = null): ResourceEvent {
        $user = $this->normalizeRow($row, false);
        $user = $this->readSchema()->validate($user);

        if ($sender) {
            $senderSchema = new UserFragmentSchema();
            $sender = $senderSchema->validate($sender);
        }

        $result = new UserEvent(
            $action,
            ["user" => $user],
            $sender
        );
        return $result;
    }

    /**
     * Given a database row, massage the data into a more externally-useful format.
     *
     * @param array $row
     * @param array $expand
     * @return array
     */
    public function normalizeRow(array $row, $expand = []): array {
        if (array_key_exists('UserID', $row)) {
            $userID = $row['UserID'];
            $roles = $this->getRoles($userID, false)->resultArray();
            $row['roles'] = $roles;
        }
        if (array_key_exists('Photo', $row)) {
            $photo = userPhotoUrl($row);
            $row['Photo'] = $photo;
            $row['photoUrl'] = $photo;
        }
        if (array_key_exists('Verified', $row)) {
            $row['bypassSpam'] = $row['Verified'];
            unset($row['Verified']);
        }
        if (array_key_exists('Confirmed', $row)) {
            $row['emailConfirmed'] = $row['Confirmed'];
            unset($row['Confirmed']);
        }
        if (array_key_exists('Admin', $row)) {
            // The site creator is 1, System is 2.
            $row['isAdmin'] = in_array($row['Admin'], [1, 2]);
            unset($row['Admin']);
        }
        $scheme = new CamelCaseScheme();
        $result = $scheme->convertArrayKeys($row);
        return $result;
    }

    /**
     * Get a schema instance comprised of standard user fields.
     *
     * @return Schema
     */
    public function schema(): Schema {
        $result = Schema::parse([
            'userID:i' => 'ID of the user.',
            'name:s' => 'Name of the user.',
            'password:s' => 'Password of the user.',
            'hashMethod:s' => 'Hash method for the password.',
            'email:s' => [
                'description' => 'Email address of the user.',
                'minLength' => 0,
            ],
            'photo:s|n' => [
                'minLength' => 0,
                'description' => 'Raw photo field value from the user record.'
            ],
            'photoUrl:s|n' => [
                'minLength' => 0,
                'description' => 'URL to the user photo.'
            ],
            'points:i',
            'emailConfirmed:b' => 'Has the email address for this user been confirmed?',
            'showEmail:b' => 'Is the email address visible to other users?',
            'bypassSpam:b' => 'Should submissions from this user bypass SPAM checks?',
            'banned:i' => 'Is the user banned?',
            'dateInserted:dt' => 'When the user was created.',
            'dateLastActive:dt|n' => 'Time the user was last active.',
            'dateUpdated:dt|n' => 'When the user was last updated.',
            'roles:a?' => SchemaFactory::parse([
                'roleID:i' => 'ID of the role.',
                'name:s' => 'Name of the role.'
            ], 'RoleFragment'),
        ]);
        return $result;
    }

    /**
     * A schema representing fields relevant to reading and displaying user info (e.g. no password).
     *
     * @return Schema
     */
    public function readSchema() {
            $result = Schema::parse([
                "banned",
                "bypassSpam",
                "email",
                "emailConfirmed",
                "dateInserted",
                "dateLastActive",
                "dateUpdated",
                "name",
                "photoUrl",
                "points",
                "roles?",
                "showEmail",
                "userID",
            ]);
            $result->add($this->schema());

            return $result;
    }

    /**
     * Create an admin user account.
     *
     * @param array $formPostValues
     */
    public function saveAdminUser($formPostValues) {
        $userID = 0;

        // Add & apply any extra validation rules:
        $name = val('Name', $formPostValues, '');
        $formPostValues['Email'] = val('Email', $formPostValues, strtolower($name.'@'.Gdn_Url::host()));
        $formPostValues['ShowEmail'] = '0';
        $formPostValues['TermsOfService'] = '1';
        $formPostValues['DateOfBirth'] = '1975-09-16';
        $formPostValues['DateLastActive'] = Gdn_Format::toDateTime();
        $formPostValues['DateUpdated'] = Gdn_Format::toDateTime();
        $formPostValues['Gender'] = 'u';
        $formPostValues['Admin'] = '1';

        $this->addInsertFields($formPostValues);

        if ($this->validate($formPostValues, true) === true) {
            $fields = $this->Validation->schemaValidationFields(); // Only fields that are present in the schema

            // Insert the new user
            $userID = $this->insertInternal($fields, ['NoConfirmEmail' => true, 'Setup' => true]);

            if ($userID > 0) {
                $activityModel = new ActivityModel();
                $activityModel->save(
                    [
                    'ActivityUserID' => $userID,
                    'ActivityType' => 'Registration',
                    'HeadlineFormat' => t('HeadlineFormat.Registration', '{ActivityUserID,You} joined.'),
                    'Story' => t('Welcome Aboard!')
                    ],
                    false,
                    ['GroupBy' => 'ActivityTypeID']
                );
            }

            $this->saveRoles($userID, [16], false);
        }
        return $userID;
    }

    /**
     *
     *
     * @param int $UserID
     * @param array $RoleIDs
     * @param bool $RecordEvent
     */
    public function saveRoles($UserID, $RoleIDs, $RecordEvent) {
        if (is_string($RoleIDs) && !is_numeric($RoleIDs)) {
            // The $RoleIDs are a comma delimited list of role names.
            $RoleNames = array_map('trim', explode(',', $RoleIDs));
            $RoleIDs = $this->SQL
                ->select('r.RoleID')
                ->from('Role r')
                ->whereIn('r.Name', $RoleNames)
                ->get()->resultArray();
            $RoleIDs = array_column($RoleIDs, 'RoleID');
        }

        if (!is_array($RoleIDs)) {
            $RoleIDs = [$RoleIDs];
        }

        // Get the current roles.
        $OldRoleIDs = [];
        $OldRoleData = $this->SQL
            ->select('ur.RoleID, r.Name')
            ->from('UserRole ur')
            ->join('Role r', 'r.RoleID = ur.RoleID', 'left')
            ->where('ur.UserID', $UserID)
            ->get()
            ->resultArray();

        if ($OldRoleData !== false) {
            $OldRoleIDs = array_column($OldRoleData, 'RoleID');
        }

        // 1a) Figure out which roles to delete.
        $DeleteRoleIDs = [];
        foreach ($OldRoleData as $row) {
            // The role should be deleted if it is an orphan or the user has not been assigned the role.
            if ($row['Name'] === null || !in_array($row['RoleID'], $RoleIDs)) {
                $DeleteRoleIDs[] = $row['RoleID'];
            }
        }

        // 1b) Remove old role associations for this user.
        if (!empty($DeleteRoleIDs)) {
            $this->SQL->whereIn('RoleID', $DeleteRoleIDs)->delete('UserRole', ['UserID' => $UserID]);
        }

        // 2a) Figure out which roles to insert.
        $InsertRoleIDs = array_diff($RoleIDs, $OldRoleIDs);
        // 2b) Insert the new role associations for this user.
        foreach ($InsertRoleIDs as $InsertRoleID) {
            if (is_numeric($InsertRoleID)) {
                $this->SQL->insert('UserRole', ['UserID' => $UserID, 'RoleID' => $InsertRoleID]);
            }
        }

        $this->clearCache($UserID, [self::CACHE_TYPE_ROLES, self::CACHE_TYPE_PERMISSIONS]);

        if ($RecordEvent) {
            $User = $this->getID($UserID);

            $OldRoles = [];
            foreach ($DeleteRoleIDs as $deleteRoleID) {
                $role = RoleModel::roles($deleteRoleID);
                $OldRoles[] = val('Name', $role, t('Unknown').' ('.$deleteRoleID.')');
            }

            $NewRoles = [];
            foreach ($InsertRoleIDs as $insertRoleID) {
                $role = RoleModel::roles($insertRoleID);
                $NewRoles[] = val('Name', $role, t('Unknown').' ('.$insertRoleID.')');
            }

            $RemovedRoles = array_diff($OldRoles, $NewRoles);
            $NewRoles = array_diff($NewRoles, $OldRoles);

            foreach ($RemovedRoles as $RoleName) {
                Logger::event(
                    'role_remove',
                    Logger::INFO,
                    "{".Logger::FIELD_TARGET_USERNAME."} removed from the {role} role.",
                    [
                        Logger::FIELD_TARGET_USERID => $User->UserID,
                        Logger::FIELD_TARGET_USERNAME => $User->Name,
                        'role' => $RoleName,
                        Logger::FIELD_CHANNEL => Logger::CHANNEL_SECURITY,
                    ]
                );
            }

            foreach ($NewRoles as $RoleName) {
                Logger::event(
                    'role_add',
                    Logger::INFO,
                    "{".Logger::FIELD_TARGET_USERNAME."} added to the {role} role.",
                    [
                        Logger::FIELD_TARGET_USERID => $User->UserID,
                        Logger::FIELD_TARGET_USERNAME => $User->Name,
                        'role' => $RoleName,
                        Logger::FIELD_CHANNEL => Logger::CHANNEL_SECURITY
                    ]
                );
            }
        }
    }

    /**
     * Search users.
     *
     * @param array|string $filter
     * @param string|array $orderFields
     * @param string $orderDirection
     * @param bool $limit
     * @param bool $offset
     * @return Gdn_DataSet
     */
    public function search($filter, $orderFields = '', $orderDirection = 'asc', $limit = false, $offset = false) {
        $optimize = false;

        if (is_array($filter)) {
            $where = $filter;
            $keywords = val('Keywords', $filter, '');
            $optimize = val('Optimize', $filter);
            $roleID = $filter["roleID"] ?? null;
            unset($where['Keywords'], $where['Optimize'], $where["roleID"]);
        } else {
            $keywords = $filter;
        }
        $keywords = trim($keywords);

        // Check for an IPV4/IPV6 address.
        if (filter_var($keywords, FILTER_VALIDATE_IP, FILTER_FLAG_IPV4|FILTER_FLAG_IPV6) !== false) {
            $ipAddress = $keywords;
            $this->addIpFilters($ipAddress, ['LastIPAddress']);
        } elseif (strtolower($keywords) == 'banned') {
            $this->SQL->where('u.Banned >', 0);
            $keywords = '';
        } elseif (preg_match('/^\d+$/', $keywords)) {
            $numericQuery = $keywords;
            $keywords = '';
        } elseif (!empty($roleID) && !empty($keywords)) {
            // Check to see if the search exactly matches a role name.
            $roleID = $this->SQL->getWhere('Role', ['Name' => $keywords])->value('RoleID');
        }

        $this->EventArguments['Keywords'] =& $keywords;
        $this->EventArguments['RankID'] =& $rankID;
        $this->EventArguments['Optimize'] =& $optimize;
        $this->fireEvent('BeforeUserQuery');

        $this->userQuery();

        $this->fireEvent('AfterUserQuery');

        if (isset($where)) {
            $this->SQL->where($where, null, false);
        }

        if (!empty($roleID)) {
            $this->SQL->join('UserRole ur2', "u.UserID = ur2.UserID and ur2.RoleID = $roleID");
        } elseif (isset($numericQuery)) {
            // We've searched for a number. Return UserID AND any exact numeric name match.
            $this->SQL->beginWhereGroup()
                ->where('u.UserID', $numericQuery)
                ->orWhere('u.Name', $numericQuery)
                ->endWhereGroup();
        } elseif ($keywords) {
            if ($optimize) {
                // An optimized search should only be done against name OR email.
                if (strpos($keywords, '@') !== false) {
                    $this->SQL->like('u.Email', $keywords, 'right');
                } else {
                    $this->SQL->like('u.Name', $keywords, 'right');
                }
            } else {
                // Search on the user table.
                $like = ['u.Name' => $keywords, 'u.Email' => $keywords];

                $this->SQL
                    ->orOp()
                    ->beginWhereGroup()
                    ->orLike($like, '', 'right')
                    ->endWhereGroup();
            }
        }

        // Optimized searches need at least some criteria before performing a query.
        if ($optimize && $this->SQL->whereCount() == 0 && empty($roleID)) {
            $this->SQL->reset();
            return new Gdn_DataSet([]);
        }

        $data = $this->SQL
            ->where('u.Deleted', 0)
            ->orderBy($orderFields, $orderDirection)
            ->limit($limit, $offset)
            ->get();

        $result = &$data->result();

        foreach ($result as &$row) {
            if ($row->Photo && !isUrl($row->Photo)) {
                $row->Photo = Gdn_Upload::url(changeBasename($row->Photo, 'n%s'));
            }

            $row->Attributes = dbdecode($row->Attributes);
            $row->Preferences = dbdecode($row->Preferences);
        }

        return $data;
    }


    /**
     * Appends filters to the current SQL object. Filters users with a given IP Address in the UserIP table. Extends
     * filtering to IPs in the GDN_User table for any fields passed in the $fields param.
     *
     * @param string $ip The IP Address to search for.
     * @param array $fields The additional fields to check in the UserTable
     */
    private function addIpFilters($ip, $fields = []) {
        // Get a clean SQL object.
        $sql = clone $this->SQL;
        $sql->reset();

        // Get all users that matches the IP address.
        $sql
            ->select('UserID')
            ->from('UserIP')
            ->where('IPAddress', inet_pton($ip));

        $matchingUserIDs = $sql->get()->resultArray();
        $userIDs = array_column($matchingUserIDs, 'UserID');

        // Add these users to search query.
        $this->SQL
            ->orWhereIn('u.UserID', $userIDs);

        // Check the user table ip fields.
        $allowedFields = ['LastIPAddress', 'InsertIPAddress', 'UpdateIPAddress'];

        foreach ($fields as $field) {
            if (in_array($field, $allowedFields)) {
                $this->SQL->orWhereIn('u.'.$field, [$ip, inet_pton($ip)]);
            }
        }
    }

    /**
     * Count search results.
     *
     * @param array|string $filter
     * @return int
     */
    public function searchCount($filter = '') {
        $roleID = false;

        if (is_array($filter)) {
            $where = $filter;
            $keywords = $where['Keywords'] ?? '';
            $roleID = $where["roleID"] ?? false;
            unset($where['Keywords'], $where['Optimize'], $where["roleID"]);
        } else {
            $keywords = $filter;
        }
        $keywords = trim($keywords);

        // Check to see if the search exactly matches a role name.
        if (empty($roleID) && $keywords !== "") {
            if (strtolower($keywords) == 'banned') {
                $this->SQL->where('u.Banned >', 0);
            } else {
                $roleID = $this->SQL->getWhere('Role', ['Name' => $keywords])->value('RoleID');
            }
        }
        if (isset($where)) {
            $this->SQL->where($where, null, false);
        }

        $this->SQL
            ->select('u.UserID', 'count', 'UserCount')
            ->from('User u');

        // Check for an IPV4/IPV6 address.
        if (filter_var($keywords, FILTER_VALIDATE_IP, FILTER_FLAG_IPV4|FILTER_FLAG_IPV6) !== false) {
            $fields = ['LastIPAddress'];
            $this->addIpFilters($keywords, $fields);
        } elseif ($roleID) {
            $this->SQL->join('UserRole ur2', "u.UserID = ur2.UserID and ur2.RoleID = $roleID");
        } else {
            // Search on the user table.
            $like = trim($keywords) == '' ? false : ['u.Name' => $keywords, 'u.Email' => $keywords];

            if (is_array($like)) {
                $this->SQL
                    ->orOp()
                    ->beginWhereGroup()
                    ->orLike($like, '', 'right')
                    ->endWhereGroup();
            }
        }

        $this->SQL
            ->where('u.Deleted', 0);

        $data = $this->SQL->get()->firstRow();

        return $data === false ? 0 : $data->UserCount;
    }

    /**
     * Search all users by username.
     *
     * @param string $name The username to search. Supports wildcards (e.g. user*).
     * @param string $sortField Column to sort resutls by.
     * @param string $sortDirection Direction used for column sort.
     * @param int|bool $limit Maximum results to return.
     * @param int|bool $offset Offset for result rows.
     * @return Gdn_DataSet
     */
    public function searchByName($name, $sortField = 'name', $sortDirection = 'asc', $limit = false, $offset = false) {
        $wildcardSearch = (substr($name, -1, 1) === '*');

        // Preserve existing % by escaping.
        $name = trim($name);
        $name = str_replace('%', '\%', $name);
        if ($wildcardSearch) {
            $name = rtrim($name, '*');
        }

        // Avoid potential pollution by resetting.
        $this->SQL->reset();
        $this->SQL->from('User');
        if ($wildcardSearch) {
            $this->SQL->like('Name', $name, 'right');
        } else {
            $this->SQL->where('Name', $name);
        }
        $result = $this->SQL
            ->where('Deleted', 0)
            ->orderBy($sortField, $sortDirection)
            ->limit($limit, $offset)
            ->get();
        return $result;
    }

    /**
     *
     *
     * @return string
     */
    public static function signinLabelCode() {
        return UserModel::noEmail() ? 'Username' : 'Email/Username';
    }

    /**
     * A simple search for tag queries.
     *
     * @param string $search
     * @param int $limit
     * @since 2.2
     */
    public function tagSearch($search, $limit = 10) {
        $search = trim(str_replace(['%', '_'], ['\%', '\_'], $search));

        list($order, $direction) = $this->getMentionsSort();

        return $this->SQL
            ->select('UserID', '', 'id')
            ->select('Name', '', 'name')
            ->from('User')
            ->like('Name', $search, 'right')
            ->where('Deleted', 0)
            ->orderBy($order, $direction)
            ->limit($limit)
            ->get()
            ->resultArray();
    }

    /**
     * To be used for invitation registration.
     *
     * @param array $formPostValues
     * @param array $options
     *  - ValidateName - Make sure the provided name is valid. Blacklisted names will always be blocked.
     * @return int UserID.
     */
    public function insertForInvite($formPostValues, $options = []) {
        $roleIDs = RoleModel::getDefaultRoles(RoleModel::TYPE_MEMBER);
        if (!is_array($roleIDs) || count($roleIDs) == 0) {
            throw new Exception(t('The default role has not been configured.'), 400);
        }

        // Define the primary key in this model's table.
        $this->defineSchema();

        // Add & apply any extra validation rules:
        $this->Validation->applyRule('Email', 'Email');

        // Make sure that the checkbox val for email is saved as the appropriate enum
        if (array_key_exists('ShowEmail', $formPostValues)) {
            $formPostValues['ShowEmail'] = forceBool($formPostValues['ShowEmail'], '0', '1', '0');
        }

        if (array_key_exists('Banned', $formPostValues)) {
            $formPostValues['Banned'] = forceBool($formPostValues['Banned'], '0', '1', '0');
        }

        $this->addInsertFields($formPostValues);

        // Make sure that the user has a valid invitation code, and also grab
        // the user's email from the invitation:
        $invitationCode = val('InvitationCode', $formPostValues, '');

        $invitation = $this->SQL->getWhere('Invitation', ['Code' => $invitationCode])->firstRow();

        // If there is no invitation then bail out.
        if (!$invitation) {
            $this->Validation->addValidationResult('InvitationCode', 'Invitation not found.');
            return false;
        }

        if (!empty($invitation->AcceptedUserID)) {
            $this->Validation->addValidationResult('InvitationCode', 'Invitation has been used.');
            return false;
        }

        // Get expiration date in timestamp. If nothing set, grab config default.
        $inviteExpiration = $invitation->DateExpires;
        if ($inviteExpiration != null) {
            $inviteExpiration = Gdn_Format::toTimestamp($inviteExpiration);
        } else {
            $defaultExpire = '1 week';
            $inviteExpiration = strtotime(c('Garden.Registration.InviteExpiration', '1 week'), Gdn_Format::toTimestamp($invitation->DateInserted));
            if ($inviteExpiration === false) {
                $inviteExpiration = strtotime($defaultExpire);
            }
        }

        if ($inviteExpiration <= time()) {
            $this->Validation->addValidationResult('DateExpires', 'The invitation has expired.');
        }

        $inviteUserID = $invitation->InsertUserID;
        $formPostValues['Email'] = $invitation->Email;

        if (val('ValidateName', $options, true)) {
            $this->Validation->applyRule('Name', 'Username');
        }

        if ($this->validate($formPostValues, true)) {
            // Check for spam.
            $spam = SpamModel::isSpam('Registration', $formPostValues);
            if ($spam) {
                $this->Validation->addValidationResult('Spam', 'You are not allowed to register at this time.');
                return;
            }

            $fields = $this->Validation->validationFields(); // All fields on the form that need to be validated (including non-schema field rules defined above)
            $username = val('Name', $fields);
            $email = val('Email', $fields);
            $fields = $this->Validation->schemaValidationFields(); // Only fields that are present in the schema
            unset($fields[$this->PrimaryKey]);

            // Make sure the username & email aren't already being used
            if (!$this->validateUniqueFields($username, $email)) {
                return false;
            }

            // Define the other required fields:
            if ($inviteUserID > 0) {
                $fields['InviteUserID'] = $inviteUserID;
            }

            // And insert the new user.
            if (!isset($options['NoConfirmEmail'])) {
                $options['NoConfirmEmail'] = true;
            }

            // Use RoleIDs from Invitation table, if any. They are stored as a
            // serialized array of the Role IDs.
            $invitationRoleIDs = $invitation->RoleIDs;
            if (strlen($invitationRoleIDs)) {
                $invitationRoleIDs = dbdecode($invitationRoleIDs);

                if (is_array($invitationRoleIDs)
                    && count(array_filter($invitationRoleIDs))
                ) {
                    // Overwrite default RoleIDs set at top of method.
                    $roleIDs = $invitationRoleIDs;
                }
            }

            $fields['Roles'] = $roleIDs;
            $userID = $this->insertInternal($fields, $options);

            // Associate the new user id with the invitation (so it cannot be used again)
            $this->SQL
                ->update('Invitation')
                ->set('AcceptedUserID', $userID)
                ->set('DateAccepted', Gdn_Format::toDateTime())
                ->where('InvitationID', $invitation->InvitationID)
                ->put();

            // Report that the user was created.
            $activityModel = new ActivityModel();
            $activityModel->save(
                [
                'ActivityUserID' => $userID,
                'ActivityType' => 'Registration',
                'HeadlineFormat' => t('HeadlineFormat.Registration', '{ActivityUserID,You} joined.'),
                'Story' => t('Welcome Aboard!')
                ],
                false,
                ['GroupBy' => 'ActivityTypeID']
            );
        } else {
            $userID = false;
        }
        return $userID;
    }

    /**
     * To be used for approval registration.
     *
     * @param array $formPostValues
     * @param array $options
     *  - ValidateSpam
     *  - CheckCaptcha
     *  - ValidateName - Make sure the provided name is valid. Blacklisted names will always be blocked.
     * @return int UserID.
     */
    public function insertForApproval($formPostValues, $options = []) {
        $roleIDs = RoleModel::getDefaultRoles(RoleModel::TYPE_APPLICANT);
        if (empty($roleIDs)) {
            throw new Exception(t('The default role has not been configured.'), 400);
        }

        // Define the primary key in this model's table.
        $this->defineSchema();

        // Add & apply any extra validation rules:
        $this->Validation->applyRule('Email', 'Email');

        // Make sure that the checkbox val for email is saved as the appropriate enum
        if (array_key_exists('ShowEmail', $formPostValues)) {
            $formPostValues['ShowEmail'] = forceBool($formPostValues['ShowEmail'], '0', '1', '0');
        }

        if (array_key_exists('Banned', $formPostValues)) {
            $formPostValues['Banned'] = forceBool($formPostValues['Banned'], '0', '1', '0');
        }

        $this->addInsertFields($formPostValues);

        if (val('ValidateName', $options, true)) {
            $this->Validation->applyRule('Name', 'Username');
        }

        if ($this->validate($formPostValues, true)) {

            if (val('ValidateSpam', $options, true)) {
                // Check for spam.
                $spam = SpamModel::isSpam('Registration', $formPostValues);
                if ($spam) {
                    $this->Validation->addValidationResult('Spam', 'You are not allowed to register at this time.');
                    return;
                }
            }

            $fields = $this->Validation->validationFields(); // All fields on the form that need to be validated (including non-schema field rules defined above)
            $username = val('Name', $fields);
            $email = val('Email', $fields);
            $fields = $this->Validation->schemaValidationFields(); // Only fields that are present in the schema
            unset($fields[$this->PrimaryKey]);

            if (!$this->validateUniqueFields($username, $email)) {
                return false;
            }

            // If in Captcha registration mode, check the captcha value.
            if (val('CheckCaptcha', $options, true) && Captcha::enabled()) {
                $captchaIsValid = Captcha::validate();
                if ($captchaIsValid !== true) {
                    $this->Validation->addValidationResult('Garden.Registration.CaptchaPublicKey', t('The captcha was not completed correctly. Please try again.'));
                    return false;
                }
            }

            // Define the other required fields:
            $fields['Email'] = $email;
            $fields['Roles'] = (array)$roleIDs;

            // And insert the new user
            $userID = $this->insertInternal($fields, $options);
        } else {
            $userID = false;
        }
        return $userID;
    }

    /**
     * To be used for basic registration, and captcha registration.
     *
     * @param array $formPostValues
     * @param bool $checkCaptcha
     * @param array $options
     *  - ValidateName - Make sure the provided name is valid. Blacklisted names will always be blocked.
     * @return bool|int|string
     * @throws Exception
     */
    public function insertForBasic($formPostValues, $checkCaptcha = true, $options = []) {
        $roleIDs = RoleModel::getDefaultRoles(RoleModel::TYPE_MEMBER);
        if (!is_array($roleIDs) || count($roleIDs) == 0) {
            throw new Exception(t('The default role has not been configured.'), 400);
        }

        if (val('SaveRoles', $options)) {
            $roleIDs = val('RoleID', $formPostValues);
        }

        $userID = false;

        // Define the primary key in this model's table.
        $this->defineSchema();

        // Add & apply any extra validation rules.
        $this->Validation->addRule('UsernameBlacklist', 'function:validateAgainstUsernameBlacklist');
        $this->Validation->applyRule('Name', 'UsernameBlacklist');
        if (val('ValidateEmail', $options, true)) {
            $this->Validation->applyRule('Email', 'Email');
        }
        if (val('ValidateName', $options, true)) {
            $this->Validation->applyRule('Name', 'Username');
        }

        // TODO: DO I NEED THIS?!
        // Make sure that the checkbox val for email is saved as the appropriate enum
        if (array_key_exists('ShowEmail', $formPostValues)) {
            $formPostValues['ShowEmail'] = forceBool($formPostValues['ShowEmail'], '0', '1', '0');
        }

        if (array_key_exists('Banned', $formPostValues)) {
            $formPostValues['Banned'] = forceBool($formPostValues['Banned'], '0', '1', '0');
        }

        $this->addInsertFields($formPostValues);

        if ($this->validate($formPostValues, true) === true) {
            $fields = $this->Validation->validationFields(); // All fields on the form that need to be validated (including non-schema field rules defined above)
            $username = val('Name', $fields);
            $email = val('Email', $fields);
            $fields = $this->Validation->schemaValidationFields(); // Only fields that are present in the schema
            $fields['Roles'] = $roleIDs;
            unset($fields[$this->PrimaryKey]);

            // If in Captcha registration mode, check the captcha value.
            if ($checkCaptcha && Captcha::enabled()) {
                $captchaIsValid = Captcha::validate();
                if ($captchaIsValid !== true) {
                    $this->Validation->addValidationResult('Garden.Registration.CaptchaPublicKey', t('The captcha was not completed correctly. Please try again.'));
                    return false;
                }
            }

            if (!$this->validateUniqueFields($username, $email)) {
                return false;
            }

            // Check for spam.
            if (val('ValidateSpam', $options, true)) {
                $validateSpam = $this->validateSpamRegistration($formPostValues);
                if ($validateSpam !== true) {
                    return $validateSpam;
                }
            }

            // Define the other required fields:
            $fields['Email'] = $email;

            // And insert the new user
            $userID = $this->insertInternal($fields, $options);
            if ($userID > 0 && !val('NoActivity', $options)) {
                $activityModel = new ActivityModel();
                $activityModel->save(
                    [
                    'ActivityUserID' => $userID,
                    'ActivityType' => 'Registration',
                    'HeadlineFormat' => t('HeadlineFormat.Registration', '{ActivityUserID,You} joined.'),
                    'Story' => t('Welcome Aboard!')
                    ],
                    false,
                    ['GroupBy' => 'ActivityTypeID']
                );
            }
        }
        return $userID;
    }

    /**
     * Parent override.
     *
     * @param array &$fields
     */
    public function addInsertFields(&$fields) {
        $this->defineSchema();

        // Set the hour offset based on the client's clock.
        $clientHour = val('ClientHour', $fields, '');
        if (is_numeric($clientHour) && $clientHour >= 0 && $clientHour < 24) {
            $hourOffset = $clientHour - date('G', time());
            $fields['HourOffset'] = $hourOffset;
        }

        // Set some required dates.
        $now = Gdn_Format::toDateTime();
        $fields[$this->DateInserted] = $now;
        touchValue('DateFirstVisit', $fields, $now);
        $fields['DateLastActive'] = $now;
        $fields['InsertIPAddress'] = ipEncode(Gdn::request()->ipAddress());
        $fields['LastIPAddress'] = ipEncode(Gdn::request()->ipAddress());
    }

    /**
     * Record an IP address for a user.
     *
     * @param int $userID Unique ID of the user.
     * @param string $iP Human-readable IP address.
     * @param string $dateUpdated Force an update timesetamp.
     * @return bool Was the operation successful?
     */
    public function saveIP($userID, $iP, $dateUpdated = false) {
        if (!filter_var($iP, FILTER_VALIDATE_IP, FILTER_FLAG_IPV4|FILTER_FLAG_IPV6)) {
            return false;
        }

        $packedIP = ipEncode($iP);
        $px = Gdn::database()->DatabasePrefix;

        if (!$dateUpdated) {
            $dateUpdated = Gdn_Format::toDateTime();
        }

        $query = "insert into {$px}UserIP (UserID, IPAddress, DateInserted, DateUpdated)
            values (:UserID, :IPAddress, :DateInserted, :DateUpdated)
            on duplicate key update DateUpdated = :DateUpdated2";
        $values = [
            ':UserID' => $userID,
            ':IPAddress' => $packedIP,
            ':DateInserted' => Gdn_Format::toDateTime(),
            ':DateUpdated' => $dateUpdated,
            ':DateUpdated2' => $dateUpdated
        ];

        try {
            Gdn::database()->query($query, $values);
            $result = true;
        } catch (\Exception $e) {
            $result = false;
        }

        return $result;
    }

    /**
     * Updates visit level information such as date last active and the user's ip address.
     * @param int $userID
     * @param null|int|float $clientHour
     * @throws Exception If the user ID is not valid.
     * @return bool True on success, false if the user is banned or deleted.
     */
    public function updateVisit($userID, $clientHour = null) {
        $userID = (int)$userID;
        if (!$userID) {
            throw new Exception('A valid User ID is required.');
        }

        $user = Gdn::userModel()->getID($userID, DATASET_TYPE_ARRAY);

        // Do not update visit information if the user is banned or deleted.
        if (val('Banned', $user) || val('Deleted', $user)) {
            return false;
        }

        $fields = [];

        if (Gdn_Format::toTimestamp($user['DateLastActive']) < strtotime('5 minutes ago')) {
            // We only update the last active date once every 5 minutes to cut down on DB activity.
            $fields['DateLastActive'] = Gdn_Format::toDateTime();
        }

        // Update session level information if necessary.
        if ($userID == $this->session->UserID) {
            $iP = Gdn::request()->ipAddress();
            $fields['LastIPAddress'] = ipEncode($iP);
            $this->saveIP($userID, $iP);

            if ($this->session->newVisit()) {
                $fields['CountVisits'] = val('CountVisits', $user, 0) + 1;
                $this->fireEvent('Visit');
            }
        }

        // Set the hour offset based on the client's clock.
        if (is_numeric($clientHour) && $clientHour >= 0 && $clientHour < 24) {
            $hourOffset = $clientHour - date('G', time());
            $fields['HourOffset'] = $hourOffset;
        }

        // See if the fields have changed.
        $set = [];
        foreach ($fields as $name => $value) {
            if (val($name, $user) != $value) {
                $set[$name] = $value;
            }
        }

        if (!empty($set)) {
            $this->EventArguments['Fields'] = &$set;
            $this->fireEvent('UpdateVisit');

            $this->setField($userID, $set);
        }

        if ($user['LastIPAddress'] != $fields['LastIPAddress']) {
            $user = $this->getID($userID, DATASET_TYPE_ARRAY);
            if (!BanModel::checkUser($user, null, true, $bans)) {
                $banModel = new BanModel();
                $ban = array_pop($bans);
                $banModel->saveUser($user, true, $ban);
                $banModel->setCounts($ban);
            }
        }

        return true;
    }


    /**
     * Returns a list of lowercase, blacklisted usernames. Currently profileController endpoints,
     * in core or in plugins, are blacklisted.
     */
    public static function getUsernameBlacklist() {
        $pluginEndpoints = [
            'addons',
            'applyrank',
            'avatar',
            'card',
            'comments',
            'deletenote',
            'discussions',
            'facebookconnect',
            'following',
            'githubconnect',
            'hubsso',
            'ignore',
            'jsconnect',
            'linkedinconnect',
            'note',
            'notes',
            'online',
            'pegaconnect',
            'picture',
            'quotes',
            'reactions',
            'removepicture',
            'removewarning',
            'reversewarning',
            'salesforceconnect',
            'setlocale',
            'signature',
            'thumbnail',
            'twitterconnect',
            'usercard',
            'username',
            'viewnote',
            'warn',
            'warnings',
            'whosonline',
            'zendeskconnect'
        ];

        $profileControllerEndpoints = [];

        // Get public methods on ProfileController
        $reflection = new ReflectionClass('ProfileController');
        foreach ($reflection->getMethods(ReflectionMethod::IS_PUBLIC) as $method) {
            if ($method->class == $reflection->getName()) {
                $profileControllerEndpoints[] = $method->name;
            }
        }

        $profileControllerEndpoints = array_map(function($str) { return strtolower($str); }, $profileControllerEndpoints);
        $endpoints = array_merge($profileControllerEndpoints, $pluginEndpoints);
        return $endpoints;
    }

    /**
     * Validate submitted user data.
     *
     * @param array $formPostValues
     * @param bool $insert
     * @return bool|array
     */
    public function validate($formPostValues, $insert = false) {
        $this->defineSchema();

        if (self::noEmail()) {
            // Remove the email requirement.
            $this->Validation->unapplyRule('Email', 'Required');
        }

        if (!$insert && !isset($formPostValues['Name'])) {
            $this->Validation->unapplyRule('Name');
        }

        return $this->Validation->validate($formPostValues, $insert);
    }

    /**
     * Validate User Credential.
     *
     * Fetches a user row by email (or name) and compare the password.
     * If the password was not stored as a blowfish hash, the password will be saved again.
     * Return the user's id, admin status and attributes.
     *
     * @param string $email
     * @param string $password
     * @return object|false Returns the user matching the credentials or **false** if the user doesn't validate.
     */
    public function validateCredentials($email = '', $iD = 0, $password, $throw = false) {
        $this->EventArguments['Credentials'] = ['Email' => $email, 'ID' => $iD, 'Password' => $password];
        $this->fireEvent('BeforeValidateCredentials');

        if (!$email && !$iD) {
            throw new Exception('The email or id is required');
        }

        try {
            $this->SQL->select('UserID, Name, Attributes, Admin, Password, HashMethod, Deleted, Banned')
                ->from('User');

            if ($iD) {
                $this->SQL->where('UserID', $iD);
            } else {
                if (strpos($email, '@') > 0) {
                    $this->SQL->where('Email', $email);
                } else {
                    $this->SQL->where('Name', $email);
                }
            }

            $dataSet = $this->SQL->get();
        } catch (Exception $ex) {
            $this->SQL->reset();

            // Try getting the user information without the new fields.
            $this->SQL->select('UserID, Name, Attributes, Admin, Password')
                ->from('User');

            if ($iD) {
                $this->SQL->where('UserID', $iD);
            } else {
                if (strpos($email, '@') > 0) {
                    $this->SQL->where('Email', $email);
                } else {
                    $this->SQL->where('Name', $email);
                }
            }

            $dataSet = $this->SQL->get();
        }

        if ($dataSet->numRows() < 1 || val('Deleted', $dataSet->firstRow())) {
            if ($throw) {
                $validation = new \Garden\Schema\Validation();
                $validation->addError('username', sprintf(t('User not found.'), strtolower(t(UserModel::signinLabelCode()))), 404);
                throw new \Garden\Schema\ValidationException($validation);
            }

            return false;
        }

        $userData = $dataSet->firstRow();

        self::rateLimit($userData);

        $passwordHash = new Gdn_PasswordHash();
        $hashMethod = val('HashMethod', $userData);
        if (!$passwordHash->checkPassword($password, $userData->Password, $hashMethod, $userData->Name)) {
            if ($throw) {
                $validation = new \Garden\Schema\Validation();
                $validation->addError('password', t('The password you entered is incorrect.'), 401);
                throw new \Garden\Schema\ValidationException($validation);
            }
            return false;
        }

        if ($passwordHash->Weak || ($hashMethod && strcasecmp($hashMethod, 'Vanilla') != 0)) {
            $pw = $passwordHash->hashPassword($password);
            $this->SQL->update('User')
                ->set('Password', $pw)
                ->set('HashMethod', 'Vanilla')
                ->where('UserID', $userData->UserID)
                ->put();
        }

        $userData->Attributes = dbdecode($userData->Attributes);
        return $userData;
    }

    /**
     *
     *
     * @param array $user
     * @return bool|string
     * @since 2.1
     */
    public function validateSpamRegistration($user) {
        $discoveryText = val('DiscoveryText', $user);
        $log = validateRequired($discoveryText);
        $spam = SpamModel::isSpam('Registration', $user, ['Log' => $log]);

        if ($spam) {
            if ($log) {
                // The user entered discovery text.
                return self::REDIRECT_APPROVE;
            } else {
                $this->Validation->addValidationResult('DiscoveryText', 'Tell us why you want to join!');
                return false;
            }
        }
        return true;
    }

    /**
     * Checks to see if $username and $email are already in use by another member.
     *
     * @param string $username
     * @param string $email
     * @param string $userID
     * @param bool $return
     * @return array|bool
     */
    public function validateUniqueFields($username, $email, $userID = '', $return = false) {
        $valid = true;
        $where = [];
        if (is_numeric($userID)) {
            $where['UserID <> '] = $userID;
        }

        $result = ['Name' => true, 'Email' => true];

        // Make sure the username & email aren't already being used
        if (c('Garden.Registration.NameUnique', true) && $username) {
            $where['Name'] = $username;
            $testData = $this->getWhere($where);
            if ($testData->numRows() > 0) {
                $result['Name'] = false;
                $valid = false;
            }
            unset($where['Name']);
        }

        if (c('Garden.Registration.EmailUnique', true) && $email) {
            $where['Email'] = $email;
            $testData = $this->getWhere($where);
            if ($testData->numRows() > 0) {
                $result['Email'] = false;
                $valid = false;
            }
        }

        if ($return) {
            return $result;
        } else {
            if (!$result['Name']) {
                $this->Validation->addValidationResult('Name', 'The name you entered is already in use by another member.');
            }
            if (!$result['Email']) {
                $this->Validation->addValidationResult('Email', 'The email you entered is in use by another member.');
            }
            return $valid;
        }
    }

    /**
     * Approve a membership applicant.
     *
     * @param int $userID
     * @param string|null $email Deprecated.
     * @return bool
     * @throws Exception
     */
    public function approve($userID, $email = null) {
        if ($email !== null) {
            deprecated('Using the $email parameter of UserModel::approve.');
        }

        $applicantFound = $this->isApplicant($userID);

        if ($applicantFound) {
            // Retrieve the default role(s) for new users
            $roleIDs = RoleModel::getDefaultRoles(RoleModel::TYPE_MEMBER);

            // Wipe out old & insert new roles for this user
            $this->saveRoles($userID, $roleIDs, false);

            // Send out a notification to the user
            $user = $this->getID($userID);
            if ($user) {
                $email = new Gdn_Email();
                $email->subject(sprintf(t('[%1$s] Membership Approved'), c('Garden.Title')));
                $email->to($user->Email);

                $message = sprintf(t('Hello %s!'), val('Name', $user)).' '.t('You have been approved for membership.');
                $emailTemplate = $email->getEmailTemplate()
                    ->setMessage($message)
                    ->setButton(externalUrl(signInUrl()), t('Sign In Now'))
                    ->setTitle(t('Membership Approved'));

                $email->setEmailTemplate($emailTemplate);

                try {
                    $email->send();
                } catch (Exception $e) {
                    if (debug()) {
                        throw $e;
                    }
                }

                // Report that the user was approved.
                $activityModel = new ActivityModel();
                $activityModel->save(
                    [
                    'ActivityUserID' => $userID,
                    'ActivityType' => 'Registration',
                    'HeadlineFormat' => t('HeadlineFormat.Registration', '{ActivityUserID,You} joined.'),
                    'Story' => t('Welcome Aboard!')
                    ],
                    false,
                    ['GroupBy' => 'ActivityTypeID']
                );

                // Report the approval for moderators.
                $activityModel->save(
                    [
                    'ActivityType' => 'Registration',
                    'ActivityUserID' => $this->session->UserID,
                    'RegardingUserID' => $userID,
                    'NotifyUserID' => ActivityModel::NOTIFY_MODS,
                        'HeadlineFormat' => t('HeadlineFormat.RegistrationApproval', '{ActivityUserID,user} approved the applications for {RegardingUserID,user}.')],
                    false,
                    ['GroupBy' => ['ActivityTypeID', 'ActivityUserID']]
                );

                Gdn::userModel()->saveAttribute($userID, 'ApprovedByUserID', $this->session->UserID);
            }


        }
        return true;
    }

    /**
     * Delete a user.
     *
     * {@inheritdoc}
     */
    public function delete($where = [], $options = []) {
        if (is_numeric($where)) {
            deprecated('UserModel->delete(int)', 'UserModel->deleteID(int)');

            $result = $this->deleteID($where, $options);
            return $result;
        }

        throw new \BadMethodCallException("UserModel->delete() is not supported.", 400);
    }

    /**
     * Delete a single user.
     *
     * @param int $userID The user to delete.
     * @param array $options See {@link UserModel::deleteContent()}, and {@link UserModel::getDelete()}.
     */
    public function deleteID($userID, $options = []) {
        if ($userID == $this->getSystemUserID()) {
            $this->Validation->addValidationResult('', 'You cannot delete the system user.');
            return false;
        }

        $content = [];

        // Remove shared authentications.
        $this->getDelete('UserAuthentication', ['UserID' => $userID], $content);

        // Remove role associations.
        $this->getDelete('UserRole', ['UserID' => $userID], $content);

        $this->deleteContent($userID, $options, $content);

        $userData = $this->getID($userID, DATASET_TYPE_ARRAY);

        // Remove the user's information
        $this->SQL->update('User')
            ->set([
                'Name' => t('[Deleted User]'),
                'Photo' => null,
                'Password' => randomString('10'),
                'HashMethod' => 'Random',
                'About' => '',
                'Email' => 'user_'.$userID.'@deleted.invalid',
                'ShowEmail' => '0',
                'Gender' => 'u',
                'CountVisits' => 0,
                'CountInvitations' => 0,
                'CountNotifications' => 0,
                'InviteUserID' => null,
                'DiscoveryText' => '',
                'Preferences' => null,
                'Permissions' => null,
                'Attributes' => dbencode([
                    'State' => 'Deleted',
                    // We cannot keep emails until we have a method to purge deleted users.
                    // See https://github.com/vanilla/vanilla/pull/5808 for more details.
                    'OriginalName' => $userData['Name'],
                    'DeletedBy' => $this->session->UserID,
                ]),
                'DateSetInvitations' => null,
                'DateOfBirth' => null,
                'DateUpdated' => Gdn_Format::toDateTime(),
                'HourOffset' => '0',
                'Score' => null,
                'Admin' => 0,
                'Deleted' => 1
            ])
            ->where('UserID', $userID)
            ->put();

        // Remove user's cache rows
        $this->clearCache($userID);
        if ($userData) {
            $userEvent = $this->eventFromRow(
                (array)$userData,
                UserEvent::ACTION_DELETE,
                $this->currentFragment()
            );
            $this->getEventManager()->dispatch($userEvent);
        }
        return true;
    }

    /**
     * Delete a user's content across many contexts.
     *
     * @param int $userID
     * @param array $options
     * @param array $content
     * @return bool|int
     */
    public function deleteContent($userID, $options = [], $content = []) {
        $log = val('Log', $options);
        if ($log === true) {
            $log = 'Delete';
        }

        $result = false;

        // Fire an event so applications can remove their associated user data.
        $this->EventArguments['UserID'] = $userID;
        $this->EventArguments['Options'] = $options;
        $this->EventArguments['Content'] = &$content;
        $this->fireEvent('BeforeDeleteUser');

        $user = $this->getID($userID, DATASET_TYPE_ARRAY);

        if (!$log) {
            $content = null;
        }

        // Remove invitations
        $this->getDelete('Invitation', ['InsertUserID' => $userID], $content);
        $this->getDelete('Invitation', ['AcceptedUserID' => $userID], $content);

        // Remove activities
        $this->getDelete('Activity', ['InsertUserID' => $userID], $content);

        // Remove activity comments.
        $this->getDelete('ActivityComment', ['InsertUserID' => $userID], $content);

        // Remove comments in moderation queue
        $this->getDelete('Log', ['RecordUserID' => $userID, 'Operation' => 'Pending'], $content);

        // Clear out information on the user.
        $this->setField($userID, [
            'About' => null,
            'Title' => null,
            'Location' => null]);

        if ($log) {
            $user['_Data'] = $content;
            unset($content); // in case data gets copied

            $result = LogModel::insert($log, 'User', $user, val('LogOptions', $options, []));
        }

        return $result;
    }

    /**
     * Decline a user's application to join the forum.
     *
     * @param int $userID
     * @return bool
     * @throws Exception
     */
    public function decline($userID) {
        $applicantRoleIDs = RoleModel::getDefaultRoles(RoleModel::TYPE_APPLICANT);

        // Make sure the user is an applicant
        $roleData = $this->getRoles($userID);
        if ($roleData->numRows() == 0) {
            throw new Exception(t('ErrorRecordNotFound'));
        } else {
            $appRoles = $roleData->result(DATASET_TYPE_ARRAY);
            $applicantFound = false;
            foreach ($appRoles as $appRole) {
                if (in_array(val('RoleID', $appRole), $applicantRoleIDs)) {
                    $applicantFound = true;
                }
            }
        }

        if ($applicantFound) {
            $this->deleteID($userID);
        }
        return true;
    }

    /**
     * Get number of available invites a user has.
     *
     * @param int $userID
     * @return int
     */
    public function getInvitationCount($userID) {
        if (Gdn::config('Garden.Registration.Method') !== 'Invitation') {
            // If registration method has been changed
            return 0;
        }

        // If this user is master admin, they should have unlimited invites.
        if ($this->SQL
                ->select('UserID')
                ->from('User')
                ->where('UserID', $userID)
                ->where('Admin', '1')
                ->get()
                ->numRows() > 0
        ) {
            return -1;
        }

        // Get the Registration.InviteRoles settings:
        $inviteRoles = Gdn::config('Garden.Registration.InviteRoles', []);
        if (!is_array($inviteRoles) || count($inviteRoles) == 0) {
            return 0;
        }

        // Build an array of roles that can send invitations
        $canInviteRoles = [];
        foreach ($inviteRoles as $roleID => $invites) {
            if ($invites > 0 || $invites == -1) {
                $canInviteRoles[] = $roleID;
            }
        }

        if (count($canInviteRoles) == 0) {
            return 0;
        }

        // See which matching roles the user has
        $userRoleData = $this->SQL->select('RoleID')
            ->from('UserRole')
            ->where('UserID', $userID)
            ->whereIn('RoleID', $canInviteRoles)
            ->get();

        if ($userRoleData->numRows() == 0) {
            return 0;
        }

        // Define the maximum number of invites the user is allowed to send
        $inviteCount = 0;
        foreach ($userRoleData->result() as $userRole) {
            $count = $inviteRoles[$userRole->RoleID];
            if ($count == -1) {
                $inviteCount = -1;
            } elseif ($inviteCount != -1 && $count > $inviteCount) {
                $inviteCount = $count;
            }
        }

        // If the user has unlimited invitations, return that value
        if ($inviteCount == -1) {
            return -1;
        }

        // Get the user's current invitation settings from their profile
        $user = $this->SQL->select('CountInvitations, DateSetInvitations')
            ->from('User')
            ->where('UserID', $userID)
            ->get()
            ->firstRow();

        // If CountInvitations is null (ie. never been set before) or it is a new month since the DateSetInvitations
        if ((empty($user->CountInvitations) && $user->CountInvitations !== 0 )
            || is_null($user->DateSetInvitations)
            || date("m Y", strtotime($user->DateSetInvitations)) !== date('m Y')) {
            // Reset CountInvitations and DateSetInvitations
            $this->SQL->put(
                $this->Name,
                [
                    'CountInvitations' => $inviteCount,
                    'DateSetInvitations' => date('Y-m-01') // The first day of this month
                ],
                ['UserID' => $userID]
            );
            return $inviteCount;
        } else {
            // Otherwise return CountInvitations
            // or inviteCount if it was recently downsized for the User's Role
            return min($inviteCount, $user->CountInvitations);
        }
    }

    /**
     * Get rows from a table then delete them.
     *
     * @param string $table The name of the table.
     * @param array $where The where condition for the delete.
     * @param array $data The data to put the result.
     * @since 2.1
     */
    public function getDelete($table, $where, &$data) {
        if (is_array($data)) {
            // Grab the records.
            $result = $this->SQL->getWhere($table, $where)->resultArray();

            if (empty($result)) {
                return;
            }

            // Put the records in the result array.
            if (isset($data[$table])) {
                $data[$table] = array_merge($data[$table], $result);
            } else {
                $data[$table] = $result;
            }
        }

        $this->SQL->delete($table, $where);
    }

    /**
     * Reduces the user's CountInvitations value by the specified amount.
     *
     * @param int $userID The unique id of the user being affected.
     * @param int $reduceBy The number to reduce CountInvitations by.
     */
    public function reduceInviteCount($userID, $reduceBy = 1) {
        $currentCount = $this->getInvitationCount($userID);

        // Do not reduce if the user has unlimited invitations
        if ($currentCount == -1) {
            return true;
        }

        // Do not reduce the count below zero.
        if ($reduceBy > $currentCount) {
            $reduceBy = $currentCount;
        }

        $this->SQL->update($this->Name)
            ->set('CountInvitations', 'CountInvitations - '.$reduceBy, false)
            ->where('UserID', $userID)
            ->put();
    }

    /**
     * Increases the user's CountInvitations value by the specified amount.
     *
     * @param int $userID The unique id of the user being affected.
     * @param int $increaseBy The number to increase CountInvitations by.
     */
    public function increaseInviteCount($userID, $increaseBy = 1) {
        $currentCount = $this->getInvitationCount($userID);

        // Do not alter if the user has unlimited invitations
        if ($currentCount == -1) {
            return true;
        }

        $this->SQL->update($this->Name)
            ->set('CountInvitations', 'CountInvitations + '.$increaseBy, false)
            ->where('UserID', $userID)
            ->put();
    }

    /**
     * Saves the user's About field.
     *
     * @param int $userID The UserID to save.
     * @param string $about The about message being saved.
     */
    public function saveAbout($userID, $about) {
        $about = substr($about, 0, 1000);
        $this->setField($userID, 'About', $about);
    }

    /**
     * Saves a name/value to the user's specified $column.
     *
     * This method throws exceptions when errors are encountered. Use try catch blocks to capture these exceptions.
     *
     * @param string $column The name of the serialized column to save to. At the time of this writing there are three serialized columns on the user table: Permissions, Preferences, and Attributes.
     * @param int $userID The UserID to save.
     * @param mixed $name The name of the value being saved, or an associative array of name => value pairs to be saved. If this is an associative array, the $value argument will be ignored.
     * @param mixed $value The value being saved.
     */
    public function saveToSerializedColumn($column, $userID, $name, $value = '') {
        // Load the existing values
        $userData = $this->getID($userID, DATASET_TYPE_OBJECT);

        if (!$userData) {
            throw new Exception(sprintf('User %s not found.', $userID));
        }

        $values = val($column, $userData);

        if (!is_array($values) && !is_object($values)) {
            $values = dbdecode($userData->$column);
        }

        // Throw an exception if the field was not empty but is also not an object or array
        if (is_string($values) && $values != '') {
            throw new Exception(sprintf(t('Serialized column "%s" failed to be unserialized.'), $column));
        }

        if (!is_array($values)) {
            $values = [];
        }

        // Hook for plugins
        $this->EventArguments['CurrentValues'] = &$values;
        $this->EventArguments['Column'] = &$column;
        $this->EventArguments['UserID'] = &$userID;
        $this->EventArguments['Name'] = &$name;
        $this->EventArguments['Value'] = &$value;
        $this->fireEvent('BeforeSaveSerialized');

        // Assign the new value(s)
        if (!is_array($name)) {
            $name = [$name => $value];
        }


        $rawValues = array_merge($values, $name);
        $values = [];
        foreach ($rawValues as $key => $rawValue) {
            if (!is_null($rawValue)) {
                $values[$key] = $rawValue;
            }
        }

        $values = dbencode($values);

        // Save the values back to the db
        $saveResult = $this->SQL->put('User', [$column => $values], ['UserID' => $userID]);
        $this->clearCache($userID, [self::CACHE_TYPE_USER]);

        return $saveResult;
    }

    /**
     * Saves a user preference to the database.
     *
     * This is a convenience method that uses $this->saveToSerializedColumn().
     *
     * @param int $userID The UserID to save.
     * @param mixed $preference The name of the preference being saved, or an associative array of name => value pairs to be saved. If this is an associative array, the $value argument will be ignored.
     * @param mixed $value The value being saved.
     */
    public function savePreference($userID, $preference, $value = '') {
        // Make sure that changes to the current user become effective immediately.
        $session = $this->session;
        if ($userID == $session->UserID) {
            $session->setPreference($preference, $value, false);
        }

        return $this->saveToSerializedColumn('Preferences', $userID, $preference, $value);
    }

    /**
     * Saves a user attribute to the database.
     *
     * This is a convenience method that uses $this->saveToSerializedColumn().
     *
     * @param int $userID The UserID to save.
     * @param mixed $attribute The name of the attribute being saved, or an associative array of name => value pairs to be saved. If this is an associative array, the $value argument will be ignored.
     * @param mixed $value The value being saved.
     */
    public function saveAttribute($userID, $attribute, $value = '') {
        // Make sure that changes to the current user become effective immediately.
        $session = $this->session;
        if ($userID == $session->UserID) {
            $session->setAttribute($attribute, $value);
        }

        return $this->saveToSerializedColumn('Attributes', $userID, $attribute, $value);
    }

    /**
     *
     *
     * @param array $data
     * @return Gdn_DataSet|string
     */
    public function saveAuthentication($data) {
        $cn = $this->Database->connection();
        $px = $this->Database->DatabasePrefix;

        $uID = $cn->quote($data['UniqueID']);
        $provider = $cn->quote($data['Provider']);
        $userID = $cn->quote($data['UserID']);

        $sql = "insert {$px}UserAuthentication (ForeignUserKey, ProviderKey, UserID) values ($uID, $provider, $userID) on duplicate key update UserID = $userID";
        $result = $this->Database->query($sql);
        return $result;
    }

    /**
     * Set fields that need additional manipulation after retrieval.
     *
     * @param array|object &$user
     * @throws Exception
     */
    public function setCalculatedFields(&$user) {
        if (is_object($user)) {
            $this->setCalculatedFieldsObject($user);
            return;
        } elseif (empty($user)){
            return;
        }
        if (is_string($v = ($user['Attributes'] ?? false))) {
            $user['Attributes'] = dbdecode($v);
        }
        if (is_string($v = ($user['Permissions'] ?? false))) {
            $user['Permissions'] = dbdecode($v);
        }
        if (is_string($v = ($user['Preferences'] ?? false))) {
            $user['Preferences'] = dbdecode($v);
        }

        if ($v = ($user['Photo'] ?? false)) {
            if (!isUrl($v)) {
                $photoUrl = Gdn_Upload::url(changeBasename($v, 'n%s'));
            } else {
                $photoUrl = $v;
            }
            $user['PhotoUrl'] = $photoUrl;
        }

        $confirmed = ($user['Confirmed'] ?? null);
        if ($confirmed !== null) {
            $user['EmailConfirmed'] = $confirmed;
        }
        $verified = ($user['Verified'] ?? null);
        if ($verified !== null) {
            $user['BypassSpam'] = $verified;
        }

        // We store IPs in the UserIP table. To avoid unnecessary queries, the full list is not built here. Shim for BC.
        $user['AllIPAddresses'] = [
            $user['InsertIPAddress'] ?? false,
            $user['LastIPAddress'] ?? false
        ];

        $user['_CssClass'] = '';
        if ($user['Banned'] ?? false) {
            $user['_CssClass'] = 'Banned';
        }

        $this->EventArguments['User'] = &$user;
        $this->fireEvent('SetCalculatedFields');
    }

    /**
     * Duplicates `setCalculatedFields()` for objects.
     *
     * @deprecated Call `setCalculatedFields()` with an array instead.
     */
    public function setCalculatedFieldsObject( &$user) {
        deprecated(__METHOD__);
        if ($v = val('Attributes', $user)) {
            if (is_string($v)) {
                setValue('Attributes', $user, dbdecode($v));
            }
        }
        if ($v = val('Permissions', $user)) {
            if (is_string($v)) {
                setValue('Permissions', $user, dbdecode($v));
            }
        }
        if ($v = val('Preferences', $user)) {
            if (is_string($v)) {
                setValue('Preferences', $user, dbdecode($v));
            }
        }
        if ($v = val('Photo', $user)) {
            if (!isUrl($v)) {
                $photoUrl = Gdn_Upload::url(changeBasename($v, 'n%s'));
            } else {
                $photoUrl = $v;
            }

            setValue('PhotoUrl', $user, $photoUrl);
        }

        $confirmed = val('Confirmed', $user, null);
        if ($confirmed !== null) {
            setValue('EmailConfirmed', $user, $confirmed);
        }
        $verified = val('Verified', $user, null);
        if ($verified !== null) {
            setValue('BypassSpam', $user, $verified);
        }

        // We store IPs in the UserIP table. To avoid unnecessary queries, the full list is not built here. Shim for BC.
        setValue('AllIPAddresses', $user, [
            val('InsertIPAddress', $user),
            val('LastIPAddress', $user)
        ]);

        setValue('_CssClass', $user, '');
        if (val('Banned', $user)) {
            setValue('_CssClass', $user, 'Banned');
        }

        $this->EventArguments['User'] = &$user;
        $this->fireEvent('SetCalculatedFields');
    }

    /**
     *
     *
     * @param int $userID
     * @param array $meta
     * @param string $prefix
     */
    public static function setMeta($userID, $meta, $prefix = '') {
        $deletes = [];
        $px = Gdn::database()->DatabasePrefix;
        $sql = "insert {$px}UserMeta (UserID, Name, Value) values(:UserID, :Name, :Value) on duplicate key update Value = :Value1";

        foreach ($meta as $name => $value) {
            $name = $prefix.$name;
            if ($value === null || $value == '') {
                $deletes[] = $name;
            } else {
                Gdn::database()->query($sql, [':UserID' => $userID, ':Name' => $name, ':Value' => $value, ':Value1' => $value]);
            }
        }
        if (count($deletes)) {
            Gdn::sql()->whereIn('Name', $deletes)->where('UserID', $userID)->delete('UserMeta');
        }
    }

    /**
     * Set the TransientKey attribute on a user.
     *
     * @param int $userID
     * @param string $explicitKey
     * @return string
     */
    public function setTransientKey($userID, $explicitKey = '') {
        $key = $explicitKey == '' ? betterRandomString(16, 'Aa0') : $explicitKey;
        $this->saveAttribute($userID, 'TransientKey', $key);
        return $key;
    }

    /**
     * Get an Attribute from a single user.
     *
     * @param int $userID
     * @param string $attribute
     * @param mixed $defaultValue
     * @return mixed
     */
    public function getAttribute($userID, $attribute, $defaultValue = false) {
        $user = $this->getID($userID, DATASET_TYPE_ARRAY);
        $result = val($attribute, $user['Attributes'], $defaultValue);

        return $result;
    }

    /**
     * Send the confirmation email.
     *
     * @param int|string|null $user
     * @param bool $force
     * @throws Exception
     */
    public function sendEmailConfirmationEmail($user = null, $force = false) {

        if (!$user) {
            $user = $this->session->User;
        } elseif (is_numeric($user)) {
            $user = $this->getID($user);
        } elseif (is_string($user)) {
            $user = $this->getByEmail($user);
        }

        if (!$user) {
            throw notFoundException('User');
        }

        $user = (array)$user;

        if (is_string($user['Attributes'])) {
            $user['Attributes'] = dbdecode($user['Attributes']);
        }

        // Make sure the user needs email confirmation.
        if ($user['Confirmed'] && !$force) {
            $this->Validation->addValidationResult('Role', 'Your email doesn\'t need confirmation.');

            // Remove the email key.
            if (isset($user['Attributes']['EmailKey'])) {
                unset($user['Attributes']['EmailKey']);
                $this->saveAttribute($user['UserID'], $user['Attributes']);
            }

            return;
        }

        // Make sure there is a confirmation code.
        $code = valr('Attributes.EmailKey', $user);
        if (!$code) {
            $code = $this->confirmationCode();
            $attributes = $user['Attributes'];
            if (!is_array($attributes)) {
                $attributes = ['EmailKey' => $code];
            } else {
                $attributes['EmailKey'] = $code;
            }

            $this->saveAttribute($user['UserID'], $attributes);
        }

        $appTitle = Gdn::config('Garden.Title');
        $email = new Gdn_Email();
        $email->subject(sprintf(t('[%s] Confirm Your Email Address'), $appTitle));
        $email->to($user['Email']);

        $emailUrlFormat = '{/entry/emailconfirm,exurl,domain}/{User.UserID,rawurlencode}/{EmailKey,rawurlencode}';
        $data = [];
        $data['EmailKey'] = $code;
        $data['User'] = arrayTranslate((array)$user, ['UserID', 'Name', 'Email']);

        $url = formatString($emailUrlFormat, $data);
        $message = formatString(t('Hello {User.Name}!'), $data).' '.t('You need to confirm your email address before you can continue.');

        $emailTemplate = $email->getEmailTemplate()
            ->setTitle(t('Confirm Your Email Address'))
            ->setMessage($message)
            ->setButton($url, t('Confirm My Email Address'));

        $email->setEmailTemplate($emailTemplate);

        // Apply rate limiting
        self::rateLimit($user);

        try {
            $email->send();
        } catch (Exception $e) {
            if (debug()) {
                throw $e;
            }
        }
    }

    /**
     * Send welcome email to user.
     *
     * @param int $userID
     * @param string $password
     * @param string $registerType
     * @param array|null $additionalData
     * @throws Exception
     */
    public function sendWelcomeEmail($userID, $password, $registerType = 'Add', $additionalData = null) {
        $session = $this->session;
        $sender = $this->getID($session->UserID);
        $user = $this->getID($userID);

        if (!validateEmail($user->Email)) {
            return;
        }

        $appTitle = Gdn::config('Garden.Title');
        $email = new Gdn_Email();
        $email->subject(sprintf(t('[%s] Welcome Aboard!'), $appTitle));
        $email->to($user->Email);
        $emailTemplate = $email->getEmailTemplate();

        $data = [];
        $data['User'] = arrayTranslate((array)$user, ['UserID', 'Name', 'Email']);
        $data['Sender'] = arrayTranslate((array)$sender, ['Name', 'Email']);
        $data['Title'] = $appTitle;
        if (is_array($additionalData)) {
            $data = array_merge($data, $additionalData);
        }

        $data['EmailKey'] = valr('Attributes.EmailKey', $user);

        $message = '<p>'.formatString(t('Hello {User.Name}!'), $data).' ';

        $message .= $this->getEmailWelcome($registerType, $user, $data, $password);

        // Add the email confirmation key.
        if ($data['EmailKey']) {
            $emailUrlFormat = '{/entry/emailconfirm,exurl,domain}/{User.UserID,rawurlencode}/{EmailKey,rawurlencode}';
            $url = formatString($emailUrlFormat, $data);
            $message .= '<p>'.t('You need to confirm your email address before you can continue.').'</p>';
            $emailTemplate->setButton($url, t('Confirm My Email Address'));
        } else {
            $emailTemplate->setButton(externalUrl('/'), t('Access the Site'));
        }

        $emailTemplate->setMessage($message);
        $emailTemplate->setTitle(t('Welcome Aboard!'));

        $email->setEmailTemplate($emailTemplate);

        try {
            $email->send();
        } catch (Exception $e) {
            if (debug()) {
                throw $e;
            }
        }
    }

    /**
     * Resolves the welcome email format. Maintains backwards compatibility with the 'EmailWelcome*' translations
     * for overriding.
     *
     * @param string $registerType The registration type. One of 'Connect', 'Register' or 'Add'.
     * @param object|array $user The user to send the email to.
     * @param array $data The email data.
     * @param string $password The user's password.
     * @return string The welcome email for the registration type.
     */
    protected function getEmailWelcome($registerType, $user, $data, $password = '') {
        $appTitle = c('Garden.Title', c('Garden.HomepageTitle'));

        // Backwards compatability. See if anybody has overridden the EmailWelcome string.
        if (($emailFormat = t('EmailWelcome'.$registerType, ''))) {
            $welcome = formatString($emailFormat, $data);
        } elseif (t('EmailWelcome', '')) {
            $welcome = sprintf(
                t('EmailWelcome'),
                val('Name', $user),
                val('Name', val('Sender', $data)),
                $appTitle,
                externalUrl('/'),
                $password,
                val('Email', $user)
            );
        } else {
            switch ($registerType) {
                case 'Connect' :
                    $welcome = formatString(t('You have successfully connected to {Title}.'), $data).' '.
                        t('Find your account information below.').'<br></p>'.
                        '<p>'.sprintf(t('%s: %s'), t('Username'), val('Name', $user)).'<br>'.
                        formatString(t('Connected With: {ProviderName}'), $data).'<br></p>';
                    break;
                case 'Register' :
                    $welcome = formatString(t('You have successfully registered for an account at {Title}.'), $data).' '.
                        t('Find your account information below.').'<br></p>'.
                        '<p>'.sprintf(t('%s: %s'), t('Username'), val('Name', $user)).'<br>'.
                        sprintf(t('%s: %s'), t('Email'), val('Email', $user)).'<br></p>';
                    break;
                default :
                    $welcome = sprintf(t('%s has created an account for you at %s.'), val('Name', val('Sender', $data)), $appTitle).' '.
                        t('Find your account information below.').'<br></p>'.
                        '<p>'.sprintf(t('%s: %s'), t('Email'), val('Email', $user)).'<br>'.
                        sprintf(t('%s: %s'), t('Password'), $password).'<br></p>';
            }
        }
        return $welcome;
    }

    /**
     * Send password email.
     *
     * @param int $userID
     * @param string $password
     */
    public function sendPasswordEmail($userID, $password) {
        $session = $this->session;
        $sender = $this->getID($session->UserID);
        $user = $this->getID($userID);
        $appTitle = Gdn::config('Garden.Title');
        $email = new Gdn_Email();
        $email->subject('['.$appTitle.'] '.t('Reset Password'));
        $email->to($user->Email);
        $greeting = formatString(t('Hello %s!'), val('Name', $user));
        $message = '<p>'.$greeting.' '.sprintf(t('%s has reset your password at %s.'), val('Name', $sender), $appTitle).' '.
            t('Find your account information below.').'<br></p>'.
            '<p>'.sprintf(t('%s: %s'), t('Email'), val('Email', $user)).'<br>'.
            sprintf(t('%s: %s'), t('Password'), $password).'</p>';

        $emailTemplate = $email->getEmailTemplate()
            ->setTitle(t('Reset Password'))
            ->setMessage($message)
            ->setButton(externalUrl('/'), t('Access the Site'));

        $email->setEmailTemplate($emailTemplate);

        try {
            $email->send();
        } catch (Exception $e) {
            if (debug()) {
                throw $e;
            }
        }
    }

    /**
     * Synchronizes the user based on a given UserKey.
     *
     * @param string $userKey A string that uniquely identifies this user.
     * @param array $data Information to put in the user table.
     * @return int The ID of the user.
     */
    public function synchronize($userKey, $data) {
        $userID = 0;

        $attributes = val('Attributes', $data);
        if (is_string($attributes)) {
            $attributes = dbdecode($attributes);
        }

        if (!is_array($attributes)) {
            $attributes = [];
        }

        // If the user didnt log in, they won't have a UserID yet. That means they want a new
        // account. So create one for them.
        if (!isset($data['UserID']) || $data['UserID'] <= 0) {
            // Prepare the user data.
            $userData = [];
            $userData['Name'] = $data['Name'];
            $userData['Password'] = randomString(16);
            $userData['Email'] = val('Email', $data, 'no@email.com');
            $userData['Gender'] = strtolower(substr(val('Gender', $data, 'u'), 0, 1));
            $userData['HourOffset'] = val('HourOffset', $data, 0);
            $userData['DateOfBirth'] = val('DateOfBirth', $data, '');
            $userData['CountNotifications'] = 0;
            $userData['Attributes'] = $attributes;
            $userData['InsertIPAddress'] = ipEncode(Gdn::request()->ipAddress());
            if ($userData['DateOfBirth'] == '') {
                $userData['DateOfBirth'] = '1975-09-16';
            }

            // Make sure there isn't another user with this username.
            if ($this->validateUniqueFields($userData['Name'], $userData['Email'])) {
                if (!BanModel::checkUser($userData, $this->Validation, true)) {
                    throw permissionException('Banned');
                }

                // Insert the new user.
                $this->addInsertFields($userData);
                $userID = $this->insertInternal($userData);
            }

            if ($userID > 0) {
                $newUserRoleIDs = $this->newUserRoleIDs();

                // Save the roles.
                $roles = val('Roles', $data, false);
                if (empty($roles)) {
                    $roles = $newUserRoleIDs;
                }

                $this->saveRoles($userID, $roles, false);
            }
        } else {
            $userID = $data['UserID'];
        }

        // Synchronize the transientkey from the external user data source if it is present (eg. WordPress' wpnonce).
        if (array_key_exists('TransientKey', $attributes) && $attributes['TransientKey'] != '' && $userID > 0) {
            $this->setTransientKey($userID, $attributes['TransientKey']);
        }

        return $userID;
    }

    /**
     *
     *
     * @return array
     * @throws Gdn_UserException
     */
    public function newUserRoleIDs() {
        // Registration method
        $registrationMethod = c('Garden.Registration.Method', 'Basic');
        $defaultRoleID = RoleModel::getDefaultRoles(RoleModel::TYPE_MEMBER);
        switch ($registrationMethod) {

            case 'Approval':
                $roleID = RoleModel::getDefaultRoles(RoleModel::TYPE_APPLICANT);
                break;

            case 'Invitation':
                throw new Gdn_UserException(t('This forum is currently set to invitation only mode.'));
            case 'Basic':
            case 'Captcha':
            default:
                $roleID = $defaultRoleID;
                break;
        }

        if (empty($roleID)) {
            trace("You don't have any default roles defined.", TRACE_WARNING);
        }
        return $roleID;
    }

    /**
     * Send forgot password email.
     *
     * @param string $input
     * @param array $options
     * @return bool
     */
    public function passwordRequest($input, $options = []) {
        $this->Validation->reset();
        if (!$input) {
            return false;
        }
        $log = $options['log'] ?? true;

        $users = $this->getWhere(['Email' => $input])->resultObject();
        if (empty($users)) {
            // Don't allow username reset unless usernames are unique.
            if (($this->isEmailUnique() || !$this->isNameUnique()) && filter_var($input, FILTER_VALIDATE_EMAIL) === false) {
                $this->Validation->addValidationResult('Email', 'You must enter a valid email address.');
                return false;
            }

            // Check for the username.
            $users = $this->getWhere(['Name' => $input])->resultObject();
        }

        $this->EventArguments['Users'] =& $users;
        $this->EventArguments['Email'] = $input;
        $this->fireEvent('BeforePasswordRequest');

        if (count($users) == 0) {
            $this->Validation->addValidationResult('email', "Couldn't find an account associated with that email/username.");
            if ($log) {
                Logger::event(
                    'password_reset_failure',
                    Logger::INFO,
                    'Can\'t find account associated with email/username {input}.',
                    ['input' => $input, Logger::FIELD_CHANNEL => Logger::CHANNEL_SECURITY]
                );
            }
            return false;
        }

        $noEmail = true;

        foreach ($users as $user) {
            if (!$user->Email) {
                continue;
            }
            $email = new Gdn_Email(); // Instantiate in loop to clear previous settings
            $passwordResetKey = betterRandomString(20, 'Aa0');
            $passwordResetExpires = strtotime('+1 hour');
            $this->saveAttribute($user->UserID, 'PasswordResetKey', $passwordResetKey);
            $this->saveAttribute($user->UserID, 'PasswordResetExpires', $passwordResetExpires);
            $appTitle = c('Garden.Title');
            $email->subject('['.$appTitle.'] '.t('Reset Your Password'));
            $email->to($user->Email);

            $emailTemplate = $email->getEmailTemplate()
                ->setTitle(t('Reset Your Password'))
                ->setMessage(sprintf(t('We\'ve received a request to change your password.'), $appTitle))
                ->setButton(externalUrl('/entry/passwordreset/'.$user->UserID.'/'.$passwordResetKey), t('Change My Password'));
            $email->setEmailTemplate($emailTemplate);

            try {
                $email->send();
                if ($log) {
                    Logger::event(
                        'password_reset_request',
                        Logger::INFO,
                        '{email} has been sent a password reset email.',
                        [
                            'input' => $input,
                            'email' => $user->Email,
                            Logger::FIELD_TARGET_USERID => $user->UserID,
                            Logger::FIELD_TARGET_USERNAME => $user->Name,
                            Logger::FIELD_CHANNEL => Logger::CHANNEL_SECURITY,
                        ]
                    );
                }
            } catch (Exception $ex) {
                if ($log) {
                    if ($ex->getCode() === Gdn_Email::ERR_SKIPPED) {
                        Logger::event(
                            'password_reset_skipped',
                            Logger::INFO,
                            $ex->getMessage(),
                            [
                                'input' => $input,
                                'email' => $user->Email,
                                Logger::FIELD_CHANNEL => Logger::CHANNEL_SECURITY,
                            ]
                        );
                    } else {
                        Logger::event(
                            'password_reset_failure',
                            Logger::ERROR,
                            'The password reset email to {email} failed to send.',
                            [
                                'input' => $input,
                                'email' => $user->Email,
                                Logger::FIELD_CHANNEL => Logger::CHANNEL_SECURITY,
                            ]
                        );
                    }
                }
                if (debug()) {
                    throw $ex;
                }
            }

            $noEmail = false;
        }

        if ($noEmail) {
            $this->Validation->addValidationResult('Name', 'There is no email address associated with that account.');
            if ($log) {
                Logger::event(
                    'password_reset_failure',
                    Logger::INFO,
                    'Can\'t find account associated with email/username {input}.',
                    ['input' => $input, Logger::FIELD_CHANNEL => Logger::CHANNEL_SECURITY]
                );
            }
            return false;
        }
        return true;
    }

    /**
     * Do a password reset.
     *
     * @param int $userID
     * @param string $password
     * @return array|false Returns the user or **false** if the user doesn't exist.
     */
    public function passwordReset($userID, $password) {
        // Encrypt the password before saving
        $passwordHash = new Gdn_PasswordHash();
        $password = $passwordHash->hashPassword($password);

        // Set the new password on the user row.
        $this->SQL
            ->update('User')
            ->set('Password', $password)
            ->set('HashMethod', 'Vanilla')
            ->where('UserID', $userID)
            ->put();

        // Clear any password reset information.
        $this->clearPasswordReset($userID);

        $this->EventArguments['UserID'] = $userID;
        $this->fireEvent('AfterPasswordReset');

        return $this->getID($userID);
    }

    /**
     * Check and apply login rate limiting
     *
     * @param array $user
     */
    public static function rateLimit($user) {
        if (Gdn::cache()->activeEnabled()) {
            // Rate limit using Gdn_Cache.
            $userRateKey = formatString(self::LOGIN_RATE_KEY, ['Source' => $user->UserID]);
            $userRate = (int)Gdn::cache()->get($userRateKey);
            $userRate += 1;
            Gdn::cache()->store($userRateKey, 1, [
                Gdn_Cache::FEATURE_EXPIRY => self::LOGIN_RATE
            ]);

            $sourceRateKey = formatString(self::LOGIN_RATE_KEY, ['Source' => Gdn::request()->ipAddress()]);
            $sourceRate = (int)Gdn::cache()->get($sourceRateKey);
            $sourceRate += 1;
            Gdn::cache()->store($sourceRateKey, 1, [
                Gdn_Cache::FEATURE_EXPIRY => self::LOGIN_RATE
            ]);

        } elseif (c('Garden.Apc', false) && function_exists('apc_store')) {
            // Rate limit using the APC data store.
            $userRateKey = formatString(self::LOGIN_RATE_KEY, ['Source' => $user->UserID]);
            $userRate = (int)apc_fetch($userRateKey);
            $userRate += 1;
            apc_store($userRateKey, 1, self::LOGIN_RATE);

            $sourceRateKey = formatString(self::LOGIN_RATE_KEY, ['Source' => Gdn::request()->ipAddress()]);
            $sourceRate = (int)apc_fetch($sourceRateKey);
            $sourceRate += 1;
            apc_store($sourceRateKey, 1, self::LOGIN_RATE);

        } else {
            // Rate limit using user attributes.
            $now = time();
            $userModel = Gdn::userModel();
            $lastLoginAttempt = $userModel->getAttribute($user->UserID, 'LastLoginAttempt', 0);
            $userRate = $userModel->getAttribute($user->UserID, 'LoginRate', 0);
            $userRate += 1;

            if ($lastLoginAttempt + self::LOGIN_RATE < $now) {
                $userRate = 0;
            }

            $userModel->saveToSerializedColumn(
                'Attributes',
                $user->UserID,
                ['LastLoginAttempt' => $now, 'LoginRate' => 1]
            );

            // IP rate limiting is not available without an active cache.
            $sourceRate = 0;

        }

        // Put user into cooldown mode.
        if ($userRate > 1) {
            throw new Gdn_UserException(t('LoginUserCooldown', 'You are trying to log in too often. Slow down!.'));
        }
        if ($sourceRate > 1) {
            throw new Gdn_UserException(t('LoginSourceCooldown', 'Your IP is trying to log in too often. Slow down!'));
        }

        return true;
    }

    /**
     * Clear out the password reset values for a user.
     *
     * @param int $userID
     */
    private function clearPasswordReset($userID) {
        $this->saveAttribute($userID, [
            'PasswordResetKey' => null,
            'PasswordResetExpires' => null
        ]);
    }

    /**
     * Set a single user property.
     *
     * @param int $rowID
     * @param array|string $property
     * @param bool $value
     * @return bool
     */
    public function setField($rowID, $property, $value = false) {
        if (!is_array($property)) {
            $property = [$property => $value];
        }

        $this->defineSchema();
        $fields = $this->Schema->fields();

        $set = array_intersect_key($property, $fields);
        self::serializeRow($set);

        $this->SQL
            ->update($this->Name)
            ->set($set)
            ->where('UserID', $rowID)
            ->put();

        if (in_array($property, ['Permissions'])) {
            $this->clearCache($rowID, [self::CACHE_TYPE_PERMISSIONS]);
        } else {
            $this->updateUserCache($rowID, $property, $value);
        }

        if (!is_array($property)) {
            $property = [$property => $value];
        }

        $this->EventArguments['UserID'] = $rowID;
        $this->EventArguments['Fields'] = $property;
        $this->fireEvent('AfterSetField');

        return $value;
    }

    /**
     * Get a user from the cache by name or ID
     *
     * @param string|int $userToken either a userid or a username
     * @param string $tokenType either 'userid' or 'name'
     * @return array|false Returns a user array or **false** if the user isn't in the cache.
     */
    public function getUserFromCache($userToken, $tokenType) {
        if ($tokenType == 'name') {
            $userNameKey = formatString(self::USERNAME_KEY, ['Name' => md5($userToken)]);
            $userID = Gdn::cache()->get($userNameKey);

            if ($userID === Gdn_Cache::CACHEOP_FAILURE) {
                return false;
            }
            $userToken = $userID;
            $tokenType = 'userid';
        }

        if ($tokenType != 'userid') {
            return false;
        }

        // Get from memcached
        $userKey = formatString(self::USERID_KEY, ['UserID' => $userToken]);
        $user = Gdn::cache()->get($userKey);

        return $user;
    }

    /**
     *
     *
     * @param int $userID
     * @param string|array $field
     * @param mixed|null $value
     */
    public function updateUserCache($userID, $field, $value = null) {
        // Try and get the user from the cache.
        $user = $this->getUserFromCache($userID, 'userid');

        if (!$user) {
            return;
        }

        if (!is_array($field)) {
            $field = [$field => $value];
        }

        foreach ($field as $f => $v) {
            $user[$f] = $v;
        }
        $this->userCache($user);
    }

    /**
     * Cache a user.
     *
     * @param array $user The user to cache.
     * @return bool Returns **true** if the user was cached or **false** otherwise.
     */
    public function userCache($user, $userID = null) {
        if (!$userID) {
            $userID = val('UserID', $user, null);
        }
        if (is_null($userID) || !$userID) {
            return false;
        }

        $cached = true;

        $userKey = formatString(self::USERID_KEY, ['UserID' => $userID]);
        $cached = $cached & Gdn::cache()->store($userKey, $user, [
                Gdn_Cache::FEATURE_EXPIRY => 3600
            ]);

        $userNameKey = formatString(self::USERNAME_KEY, ['Name' => md5(val('Name', $user))]);
        $cached = $cached & Gdn::cache()->store($userNameKey, $userID, [
                Gdn_Cache::FEATURE_EXPIRY => 3600
            ]);
        return $cached;
    }

    /**
     * Cache a user's roles.
     *
     * @param int $userID The ID of a user to cache roles for.
     * @param array $roleIDs A collection of role IDs with the specified user.
     * @return bool Was the caching operation successful?
     */
    public function userCacheRoles($userID, $roleIDs) {
        if ($userID !== 0 && !$userID) {
            return false;
        }

        $userRolesKey = formatString(self::USERROLES_KEY, ['UserID' => $userID]);
        $cached = Gdn::cache()->store(
            $userRolesKey,
            $roleIDs,
            [Gdn_Cache::FEATURE_EXPIRY => 3600]
        );
        return $cached;
    }

    /**
     * Delete cached data for user.
     *
     * @param int|null $userID The user to clear the cache for.
     * @param ?string $cacheTypesToClear
     * @return bool Returns **true** if the cache was cleared or **false** otherwise.
     */
    public function clearCache($userID, $cacheTypesToClear = null) {
        if (is_null($userID) || !$userID) {
            return false;
        }

        if (is_null($cacheTypesToClear)) {
            $cacheTypesToClear = ['user', 'roles', 'permissions'];
        }

        if (in_array('user', $cacheTypesToClear)) {
            $userKey = formatString(self::USERID_KEY, ['UserID' => $userID]);
            Gdn::cache()->remove($userKey);
        }

        if (in_array('roles', $cacheTypesToClear)) {
            $userRolesKey = formatString(self::USERROLES_KEY, ['UserID' => $userID]);
            Gdn::cache()->remove($userRolesKey);
        }

        if (in_array('permissions', $cacheTypesToClear)) {
            Gdn::sql()->put('User', ['Permissions' => ''], ['UserID' => $userID]);

            $permissionsIncrement = $this->getPermissionsIncrement();
            $userPermissionsKey = formatString(self::USERPERMISSIONS_KEY, ['UserID' => $userID, 'PermissionsIncrement' => $permissionsIncrement]);
            Gdn::cache()->remove($userPermissionsKey);
        }
        return true;
    }

    /**
     * Clear the permission cache.
     */
    public function clearPermissions() {
        if (!Gdn::cache()->activeEnabled()) {
            $this->SQL->put('User', ['Permissions' => ''], ['Permissions <>' => '']);
        }

        $permissionsIncrementKey = self::INC_PERMISSIONS_KEY;
        $permissionsIncrement = $this->getPermissionsIncrement();
        if ($permissionsIncrement == 0) {
            Gdn::cache()->store($permissionsIncrementKey, 1);
        } else {
            Gdn::cache()->increment($permissionsIncrementKey);
        }
    }

    /**
     * Get a user's permissions.
     *
     * @param int $userID Unique ID of the user.
     * @return Vanilla\Permissions
     */
    public function getPermissions($userID) {
        $permissions = new Vanilla\Permissions();
        $permissionsKey = '';

        if (Gdn::cache()->activeEnabled()) {
            $permissionsIncrement = $this->getPermissionsIncrement();
            $permissionsKey = formatString(self::USERPERMISSIONS_KEY, [
                'UserID' => $userID,
                'PermissionsIncrement' => $permissionsIncrement
            ]);

            $cachedPermissions = Gdn::cache()->get($permissionsKey);
            if ($cachedPermissions !== Gdn_Cache::CACHEOP_FAILURE) {
                $permissions->setPermissions($cachedPermissions);
                return $permissions;
            }
        }

        $data = Gdn::permissionModel()->getPermissionsByUser($userID);
        $permissions->setPermissions($data);

        $this->EventArguments['UserID'] = $userID;
        $this->EventArguments['Permissions'] = $permissions;
        $this->fireEvent('loadPermissions');

        if (Gdn::cache()->activeEnabled()) {
            Gdn::cache()->store($permissionsKey, $permissions->getPermissions());
        } else {
            // Save the permissions to the user table
            if ($userID > 0) {
                $this->SQL->put(
                    'User',
                    ['Permissions' => dbencode($permissions->getPermissions())],
                    ['UserID' => $userID]
                );
            }
        }

        return $permissions;
    }

    /**
     *
     *
     * @return bool|int|mixed
     */
    public function getPermissionsIncrement() {
        $permissionsIncrementKey = self::INC_PERMISSIONS_KEY;
        $permissionsKeyValue = Gdn::cache()->get($permissionsIncrementKey);

        if (!$permissionsKeyValue) {
            $stored = Gdn::cache()->store($permissionsIncrementKey, 1);
            return $stored ? 1 : false;
        }

        return $permissionsKeyValue;
    }

    /**
     *
     *
     * @param array $roles
     * @return array
     */
    protected function lookupRoleIDs($roles) {
        if (is_string($roles)) {
            $roles = explode(',', $roles);
        } elseif (!is_array($roles)) {
            $roles = [];
        }
        $roles = array_map('trim', $roles);
        $roles = array_map('strtolower', $roles);

        $allRoles = RoleModel::roles();
        $roleIDs = [];
        foreach ($allRoles as $roleID => $role) {
            $name = strtolower($role['Name']);
            if (in_array($name, $roles) || in_array($roleID, $roles)) {
                $roleIDs[] = $roleID;
            }
        }
        return $roleIDs;
    }

    /**
     * Clears navigation preferences for a user.
     *
     * @param string $userID Optional - defaults to sessioned user
     */
    public function clearNavigationPreferences($userID = '') {
        if (!$userID) {
            $userID = $this->session->UserID;
        }

        $this->savePreference($userID, 'DashboardNav.Collapsed', []);
        $this->savePreference($userID, 'DashboardNav.SectionLandingPages', []);
        $this->savePreference($userID, 'DashboardNav.DashboardLandingPage', '');
    }

    /**
     * Checks if a url is saved as a navigation preference and if so, deletes it.
     * Also optionally resets the section dashboard landing page, which may be desirable if a user no longer has
     * permission to access pages in that section.
     *
     * @param string $url The url to search the user navigation preferences for, defaults to the request
     * @param string $userID The ID of the user to clear the preferences for, defaults to the sessioned user
     * @param bool $resetSectionPreference Whether to reset the dashboard section landing page
     */
    public function clearSectionNavigationPreference($url = '', $userID = '', $resetSectionPreference = true) {
        if (!$userID) {
            $userID = $this->session->UserID;
        }

        if ($url == '') {
            $url = Gdn::request()->url();
        }

        $user = $this->getID($userID);
        $preferences = $user->Preferences ?? [];
        $landingPages = $preferences['DashboardNav.SectionLandingPages'] ?? [];
        $sectionPreference = $preferences['DashboardNav.DashboardLandingPage'] ?? '';
        $sectionReset = false;

        // Run through the user's saved landing page per section and if the url matches the passed url,
        // remove that preference.
        foreach ($landingPages as $section => $landingPage) {
            $url = strtolower(trim($url, '/'));
            $landingPage = strtolower(trim($landingPage, '/'));
            if ($url == $landingPage || stringEndsWith($url, $landingPage)) {
                $sectionReset = true;
                unset($landingPages[$section]);
            }
        }

        if ($sectionReset) {
            $this->savePreference($userID, 'DashboardNav.SectionLandingPages', $landingPages);
        }

        if ($resetSectionPreference && $sectionPreference !== '') {
            $this->savePreference($userID, 'DashboardNav.DashboardLandingPage', '');
        }
    }

    /**
     * @param int $userID
     * @throws Exception
     * @return bool
     */
    public function isApplicant($userID) {
        $result = false;

        $applicantRoleIDs = RoleModel::getDefaultRoles(RoleModel::TYPE_APPLICANT);

        // Make sure the user is an applicant.
        $roleData = $this->getRoles($userID);
        if (count($roleData) == 0) {
            throw new Exception(t('ErrorRecordNotFound'));
        } else {
            foreach ($roleData as $appRole) {
                if (in_array(val('RoleID', $appRole), $applicantRoleIDs)) {
                    $result = true;
                    break;
                }
            }
        }

        return $result;
    }

    /**
     * Do the registration values indicate SPAM?
     *
     * @param array $formPostValues
     * @throws Gdn_UserException if the values trigger a positive SPAM match.
     * @return bool
     */
    public function isRegistrationSpam(array $formPostValues) {
        $result = (bool)SpamModel::isSpam('Registration', $formPostValues, ['Log' => false]);
        return $result;
    }

    /**
     * Validate the strength of a user's password.
     *
     * @param string $password A password to test.
     * @param string $username The name of the user. Used to verify the password doesn't contain this value.
     * @throws Gdn_UserException if the password is too weak.
     * @return bool
     */
    public function validatePasswordStrength($password, $username) {
        $strength = passwordStrength($password, $username);
        $result = (bool)$strength['Pass'];

        if ($result === false) {
            throw new Gdn_UserException('The password is too weak.');
        }
        return $result;
    }

    /**
     * Get the proper sort column and direction for a user query, based on the Garden.MentionsOrder config.
     *
     * @return array An array of two elements representing a sort: column and direction.
     */
    public function getMentionsSort() {
        $mentionsOrder = c('Garden.MentionsOrder');
        switch ($mentionsOrder) {
            case 'Name':
                $column = 'Name';
                $direction = 'asc';
                break;
            case 'DateLastActive':
                $column = 'DateLastActive';
                $direction = 'desc';
                break;
            case 'CountComments':
            default:
                $column = 'CountComments';
                $direction = 'desc';
                break;
        }

        $result = [$column, $direction];
        return $result;
    }

    /**
     * Whether or not usernames have to be unique.
     *
     * @return bool Returns the setting.
     */
    public function isNameUnique() {
        return $this->nameUnique;
    }

    /**
     * Whether or not usernames have to be unique.
     *
     * @param bool $nameUnique The new setting.
     * @return $this
     */
    public function setNameUnique(bool $nameUnique) {
        $this->nameUnique = $nameUnique;
        return $this;
    }

    /**
     * Whether or not email addresses have to be unique.
     *
     * @return bool Returns the setting.
     */
    public function isEmailUnique() {
        return $this->emailUnique;
    }

    /**
     * Whether or not email addresses have to be unique.
     *
     * @param bool $emailUnique The new setting.
     * @return $this
     */
    public function setEmailUnique(bool $emailUnique) {
        $this->emailUnique = $emailUnique;
        return $this;
    }

    /**
     * Generate a cache key for a user authentication row for a specific provider.
     *
     * @param string $provider
     * @param int $userID
     * @return string
     */
    private function authenticationCacheKey(string $provider, int $userID): string {
        $result = "userAuthentication.{$provider}.{$userID}";
        return $result;
    }

    /**
     * Given an array of user IDs
     *
     * @param array $userIDs
     * @return array
     */
    public function getDefaultSSOIDs(array $userIDs): array {
        $defaultProvider = Gdn_AuthenticationProviderModel::getDefault();
        $result = array_combine($userIDs, array_pad([], count($userIDs), null));

        if ($defaultProvider === false) {
            return $result;
        }

        $connections = $this->getAuthentications($userIDs, $defaultProvider["AuthenticationKey"]);
        $mapping = array_column($connections, "ForeignUserKey", "UserID");
        foreach ($mapping as $userID => $ssoID) {
            $result[$userID] = $ssoID;
        }

        return $result;
    }

    /**
     * Get a fragment suitable for representing the current signed-in user or a guest if no user is signed-in..
     *
     * @return array
     */
    public function currentFragment(): array {
        if ($this->session->UserID) {
            $result = $this->getFragmentByID($this->session->UserID, true);
        } else {
            $result = $this->getGeneratedFragment(self::GENERATED_FRAGMENT_KEY_GUEST);
        }
        return $result;
    }

    /**
     * @inheritDoc
     */
    public function getCrawlInfo(): array {
        $r = \Vanilla\Models\LegacyModelUtils::getCrawlInfoFromPrimaryKey(
            $this,
            '/api/v2/users?sort=-userID',
            'userID'
        );
        return $r;
    }
}<|MERGE_RESOLUTION|>--- conflicted
+++ resolved
@@ -1230,11 +1230,7 @@
 
         $userIDs = [];
 
-<<<<<<< HEAD
         $extractUserIDs = function($row) use ($columns, &$userIDs) {
-=======
-        $extractUserIDs = function ($row) use ($columns, &$userIDs) {
->>>>>>> 46752486
             foreach ($columns as $key) {
                 if ($row[$key] ?? false) {
                     $id = $row[$key];
@@ -1253,11 +1249,7 @@
         }
         $users = !empty($userIDs) ? $this->getIDs(array_keys($userIDs)) : [];
 
-<<<<<<< HEAD
         $populate = function(&$row) use ($users, $columns) {
-=======
-        $populate = function (&$row) use ($users, $columns) {
->>>>>>> 46752486
             foreach ($columns as $key) {
                 $destination = stringEndsWith($key, 'ID', true, true);
                 $id = $row[$key] ?? null;
