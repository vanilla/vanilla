<?php
/**
 * User model.
 *
 * @copyright 2009-2017 Vanilla Forums Inc.
 * @license http://www.opensource.org/licenses/gpl-2.0.php GNU GPL v2
 * @package Dashboard
 * @since 2.0
 */

/**
 * Handles user data.
 */
class UserModel extends Gdn_Model {

    /** Deprecated. */
    const DEFAULT_CONFIRM_EMAIL = 'You need to confirm your email address before you can continue. Please confirm your email address by clicking on the following link: {/entry/emailconfirm,exurl,domain}/{User.UserID,rawurlencode}/{EmailKey,rawurlencode}';

    /** Cache key. */
    const USERID_KEY = 'user.{UserID}';

    /** Cache key. */
    const USERNAME_KEY = 'user.{Name}.name';

    /** Cache key. */
    const USERROLES_KEY = 'user.{UserID}.roles';

    /** Cache key. */
    const USERPERMISSIONS_KEY = 'user.{UserID}.permissions.{PermissionsIncrement}';

    /** Cache key. */
    const INC_PERMISSIONS_KEY = 'permissions.increment';

    /** REDIRECT_APPROVE */
    const REDIRECT_APPROVE = 'REDIRECT_APPROVE';

    /** Minimal regex every username must pass. */
    const USERNAME_REGEX_MIN = '^\/"\\\\#@\t\r\n';

    /** Cache key. */
    const LOGIN_COOLDOWN_KEY = 'user.login.{Source}.cooldown';

    /** Cache key. */
    const LOGIN_RATE_KEY = 'user.login.{Source}.rate';

    /** Seconds between login attempts. */
    const LOGIN_RATE = 1;

    /** Timeout for SSO */
    const SSO_TIMEOUT = 1200;

    /** @var */
    public $SessionColumns;

    /** @var int The number of users when database optimizations kick in. */
    public $UserThreshold = 10000;

    /** @var int The number of users when extreme database optimizations kick in. */
    public $UserMegaThreshold = 1000000;

    /**
     * Class constructor. Defines the related database table name.
     */
    public function __construct() {
        parent::__construct('User');

        $this->addFilterField([
            'Admin', 'Deleted', 'CountVisits', 'CountInvitations', 'CountNotifications', 'Preferences', 'Permissions',
            'LastIPAddress', 'AllIPAddresses', 'DateFirstVisit', 'DateLastActive', 'CountDiscussions', 'CountComments',
            'Score'
        ]);
    }

    /**
     * Generate a random code for use in email confirmation.
     *
     * @return string
     */
    private function confirmationCode() {
        $result = betterRandomString(32, 'Aa0');
        return $result;
    }

    /**
     * Whether or not we are past the user threshold.
     *
     * This is a useful indication that some database operations on the User table will be painfully long.
     *
     * @return bool
     */
    public function pastUserThreshold() {
        $estimate = $this->countEstimate();
        return $estimate > $this->UserThreshold;
    }

    /**
     * Whether we're wandered into extreme database optimization territory with our user count.
     *
     * @return bool
     */
    public function pastUserMegaThreshold() {
        $estimate = $this->countEstimate();
        return $estimate > $this->UserMegaThreshold;
    }

    /**
     * Approximate the number of users by checking the database table status.
     *
     * @return int
     */
    public function countEstimate() {
        $px = Gdn::database()->DatabasePrefix;
        return Gdn::database()->query("show table status like '{$px}User'")->value('Rows', 0);
    }

    /**
     * Deprecated.
     *
     * @param string $message Deprecated.
     * @param array $data Deprecated.
     * @return string Deprecated.
     */
    private function addEmailHeaderFooter($message, $data) {
        $header = t('EmailHeader', '');
        if ($header) {
            $message = formatString($header, $data)."\n".$message;
        }

        $footer = t('EmailFooter', '');
        if ($footer) {
            $message .= "\n".formatString($footer, $data);
        }

        return $message;
    }

    /**
     * Set password strength meter on a form.
     *
     * @param Gdn_Controller $controller The controller to add the password strength information to.
     */
    public function addPasswordStrength($controller) {
        $controller->addJsFile('password.js');
        $controller->addDefinition('MinPassLength', c('Garden.Password.MinLength'));
        $controller->addDefinition(
            'PasswordTranslations',
            implode(',', [
                t('Password Too Short', 'Too Short'),
                t('Password Contains Username', 'Contains Username'),
                t('Password Very Weak', 'Very Weak'),
                t('Password Weak', 'Weak'),
                t('Password Ok', 'OK'),
                t('Password Good', 'Good'),
                t('Password Strong', 'Strong')])
        );
    }

    /**
     * Reliably get the attributes from any user array or object.
     *
     * @param array|object $user The user to get the attributes for.
     * @return array Returns an attribute array.
     */
    public static function attributes($user) {
        $user = (array)$user;
        $attributes = $user['Attributes'];
        if (is_string($attributes)) {
            $attributes = dbdecode($attributes);
        }
        if (!is_array($attributes)) {
            $attributes = [];
        }
        return $attributes;
    }

    /**
     * Manually ban a user.
     *
     * @param int $userID The ID of the user to ban.
     * @param array $options Additional options for the ban.
     * @throws Exception Throws an exception if something goes wrong during the banning.
     */
    public function ban($userID, $options) {
        $user = $this->getID($userID);
        $banned = val('Banned', $user, 0);

        $this->setField($userID, 'Banned', BanModel::setBanned($banned, true, BanModel::BAN_MANUAL));

        $logID = false;
        if (val('DeleteContent', $options)) {
            $options['Log'] = 'Ban';
            $logID = $this->deleteContent($userID, $options);
        }

        if ($logID) {
            $this->saveAttribute($userID, 'BanLogID', $logID);
        }

        $this->EventArguments['UserID'] = $userID;
        $this->EventArguments['Options'] = $options;
        $this->fireEvent('Ban');

        if (val('AddActivity', $options, true)) {
            switch (val('Reason', $options, '')) {
                case '':
                    $story = null;
                    break;
                case 'Spam':
                    $story = t('Banned for spamming.');
                    break;
                case 'Abuse':
                    $story = t('Banned for being abusive.');
                    break;
                default:
                    $story = $options['Reason'];
                    break;
            }

            $activity = [
                'ActivityType' => 'Ban',
                'NotifyUserID' => ActivityModel::NOTIFY_MODS,
                'ActivityUserID' => $userID,
                'RegardingUserID' => Gdn::session()->UserID,
                'HeadlineFormat' => t('HeadlineFormat.Ban', '{RegardingUserID,You} banned {ActivityUserID,you}.'),
                'Story' => $story,
                'Data' => ['LogID' => $logID]];

            $activityModel = new ActivityModel();
            $activityModel->save($activity);
        }
    }

    /**
     * Checks the specified user's for the given permission. Returns a boolean value indicating if the action is permitted.
     *
     * @param mixed $user The user to check.
     * @param mixed $permission The permission (or array of permissions) to check.
     * @param array $options Not used.
     * @return boolean
     */
    public function checkPermission($user, $permission, $options = []) {
        if (is_numeric($user)) {
            $user = $this->getID($user);
        }
        $user = (object)$user;

        if ($user->Banned || $user->Deleted) {
            return false;
        }

        if ($user->Admin) {
            return true;
        }

        // Grab the permissions for the user.
        if ($user->UserID == 0) {
            $permissions = $this->getPermissions(0);
        } elseif (is_array($user->Permissions)) {
            $permissions = new Vanilla\Permissions($user->Permissions);
        } else {
            $permissions = $this->getPermissions($user->UserID);
        }

        return $permissions->has($permission);
    }

    /**
     * Merge the old user into the new user.
     *
     * @param int $oldUserID The ID of the old user.
     * @param int $newUserID The ID of the new user.
     */
    public function merge($oldUserID, $newUserID) {
        $oldUser = $this->getID($oldUserID, DATASET_TYPE_ARRAY);
        $newUser = $this->getID($newUserID, DATASET_TYPE_ARRAY);

        if (!$oldUser || !$newUser) {
            throw new Gdn_UserException("Could not find one or both users to merge.");
        }

        $map = ['UserID', 'Name', 'Email', 'CountVisits', 'CountDiscussions', 'CountComments'];

        $result = ['MergeID' => null, 'Before' => [
            'OldUser' => arrayTranslate($oldUser, $map),
            'NewUser' => arrayTranslate($newUser, $map)]];

        // Start the merge.
        $mergeID = $this->mergeStart($oldUserID, $newUserID);

        // Copy all discussions from the old user to the new user.
        $this->mergeCopy($mergeID, 'Discussion', 'InsertUserID', $oldUserID, $newUserID);

        // Copy all the comments from the old user to the new user.
        $this->mergeCopy($mergeID, 'Comment', 'InsertUserID', $oldUserID, $newUserID);

        // Update the last comment user ID.
        $this->SQL->put('Discussion', ['LastCommentUserID' => $newUserID], ['LastCommentUserID' => $oldUserID]);

        // Clear the categories cache.
        CategoryModel::clearCache();

        // Copy all of the activities.
        $this->mergeCopy($mergeID, 'Activity', 'NotifyUserID', $oldUserID, $newUserID);
        $this->mergeCopy($mergeID, 'Activity', 'InsertUserID', $oldUserID, $newUserID);
        $this->mergeCopy($mergeID, 'Activity', 'ActivityUserID', $oldUserID, $newUserID);

        // Copy all of the activity comments.
        $this->mergeCopy($mergeID, 'ActivityComment', 'InsertUserID', $oldUserID, $newUserID);

        // Copy all conversations.
        $this->mergeCopy($mergeID, 'Conversation', 'InsertUserID', $oldUserID, $newUserID);
        $this->mergeCopy($mergeID, 'ConversationMessage', 'InsertUserID', $oldUserID, $newUserID, 'MessageID');
        $this->mergeCopy($mergeID, 'UserConversation', 'UserID', $oldUserID, $newUserID, 'ConversationID');

        $this->EventArguments['MergeID'] = $mergeID;
        $this->EventArguments['OldUser'] = $oldUser;
        $this->EventArguments['NewUser'] = $newUser;
        $this->fireEvent('Merge');

        $this->mergeFinish($mergeID);

        $oldUser = $this->getID($oldUserID, DATASET_TYPE_ARRAY);
        $newUser = $this->getID($newUserID, DATASET_TYPE_ARRAY);

        $result['MergeID'] = $mergeID;
        $result['After'] = [
            'OldUser' => arrayTranslate($oldUser, $map),
            'NewUser' => arrayTranslate($newUser, $map)];

        return $result;
    }

    /**
     * Backup user before merging.
     *
     * @param int $mergeID The ID of the merge table entry.
     * @param string $table The name of the table being backed up.
     * @param string $column The name of the column being backed up.
     * @param int $oldUserID The ID of the old user.
     * @param int $newUserID The ID of the new user.
     * @param string $pK The primary key column name of the table.
     */
    private function mergeCopy($mergeID, $table, $column, $oldUserID, $newUserID, $pK = '') {
        if (!$pK) {
            $pK = $table.'ID';
        }

        // Insert the columns to the bak table.
        $sql = "insert ignore GDN_UserMergeItem(`MergeID`, `Table`, `Column`, `RecordID`, `OldUserID`, `NewUserID`)
         select :MergeID, :Table, :Column, `$pK`, :OldUserID, :NewUserID
         from `GDN_$table` t
         where t.`$column` = :OldUserID2";
        Gdn::sql()->Database->query(
            $sql,
            [':MergeID' => $mergeID, ':Table' => $table, ':Column' => $column,
                ':OldUserID' => $oldUserID, ':NewUserID' => $newUserID, ':OldUserID2' => $oldUserID]
        );

        Gdn::sql()->options('Ignore', true)->put(
            $table,
            [$column => $newUserID],
            [$column => $oldUserID]
        );
    }

    /**
     * Start merging user accounts.
     *
     * @param int $oldUserID The ID of the old user.
     * @param int $newUserID The ID of the new user.
     * @return int|null Returns the merge table ID of the merge.
     * @throws Gdn_UserException Throws an exception of there is a data validation error.
     */
    private function mergeStart($oldUserID, $newUserID) {
        $model = new Gdn_Model('UserMerge');

        // Grab the users.
        $oldUser = $this->getID($oldUserID, DATASET_TYPE_ARRAY);
        $newUser = $this->getID($newUserID, DATASET_TYPE_ARRAY);

        // First see if there is a record with the same merge.
        $row = $model->getWhere(['OldUserID' => $oldUserID, 'NewUserID' => $newUserID])->firstRow(DATASET_TYPE_ARRAY);
        if ($row) {
            $mergeID = $row['MergeID'];

            // Save this merge in the log.
            if ($row['Attributes']) {
                $attributes = dbdecode($row['Attributes']);
            } else {
                $attributes = [];
            }

            $attributes['Log'][] = ['UserID' => Gdn::session()->UserID, 'Date' => Gdn_Format::toDateTime()];
            $row = ['MergeID' => $mergeID, 'Attributes' => $attributes];
        } else {
            $row = [
                'OldUserID' => $oldUserID,
                'NewUserID' => $newUserID];
        }

        $userSet = [];
        $oldUserSet = [];
        if (dateCompare($oldUser['DateFirstVisit'], $newUser['DateFirstVisit']) < 0) {
            $userSet['DateFirstVisit'] = $oldUser['DateFirstVisit'];
        }

        if (!isset($row['Attributes']['User']['CountVisits'])) {
            $userSet['CountVisits'] = $oldUser['CountVisits'] + $newUser['CountVisits'];
            $oldUserSet['CountVisits'] = 0;
        }

        if (!empty($userSet)) {
            // Save the user information on the merge record.
            foreach ($userSet as $key => $value) {
                // Only save changed values that aren't already there from a previous merge.
                if ($newUser[$key] != $value && !isset($row['Attributes']['User'][$key])) {
                    $row['Attributes']['User'][$key] = $newUser[$key];
                }
            }
        }

        $mergeID = $model->save($row);
        if (val('MergeID', $row)) {
            $mergeID = $row['MergeID'];
        }

        if (!$mergeID) {
            throw new Gdn_UserException($model->Validation->resultsText());
        }

        // Update the user with the new user-level data.
        $this->setField($newUserID, $userSet);
        if (!empty($oldUserSet)) {
            $this->setField($oldUserID, $oldUserSet);
        }

        return $mergeID;
    }

    /**
     * Finish merging user accounts.
     *
     * @param int $mergeID The merge table ID.
     */
    protected function mergeFinish($mergeID) {
        $row = Gdn::sql()->getWhere('UserMerge', ['MergeID' => $mergeID])->firstRow(DATASET_TYPE_ARRAY);

        if (isset($row['Attributes']) && !empty($row['Attributes'])) {
            trace(dbdecode($row['Attributes']), 'Merge Attributes');
        }

        $userIDs = [
            $row['OldUserID'],
            $row['NewUserID']];

        foreach ($userIDs as $userID) {
            $this->counts('countdiscussions', $userID);
            $this->counts('countcomments', $userID);
        }
    }

    /**
     * User counts.
     *
     * @param string $column The name of the count column. (ex. CountDiscussions, CountComments).
     * @param int|null $userID The user ID to get the counts for or **null** for the current user.
     */
    public function counts($column, $userID = null) {
        if ($userID > 0) {
            $where = ['UserID' => $userID];
        } else {
            $where = null;
        }

        switch (strtolower($column)) {
            case 'countdiscussions':
                Gdn::database()->query(
                    DBAModel::getCountSQL('count', 'User', 'Discussion', 'CountDiscussions', 'DiscussionID', 'UserID', 'InsertUserID', $where)
                );
                break;
            case 'countcomments':
                Gdn::database()->query(
                    DBAModel::getCountSQL('count', 'User', 'Comment', 'CountComments', 'CommentID', 'UserID', 'InsertUserID', $where)
                );
                break;
        }

        if ($userID > 0) {
            $this->clearCache($userID);
        }
    }

    /**
     * Whether or not the application requires email confirmation.
     *
     * @return bool
     */
    public static function requireConfirmEmail() {
        return c('Garden.Registration.ConfirmEmail') && !self::noEmail();
    }

    /**
     * Whether or not users have email addresses.
     *
     * @return bool
     */
    public static function noEmail() {
        return c('Garden.Registration.NoEmail');
    }

    /**
     * Unban a user.
     *
     * @param int $userID The user to unban.
     * @param array $options Options for the unban.
     * @since 2.1
     */
    public function unBan($userID, $options = []) {
        $user = $this->getID($userID, DATASET_TYPE_ARRAY);
        if (!$user) {
            throw notFoundException();
        }

        $banned = $user['Banned'];
        if (!BanModel::isBanned($banned, BanModel::BAN_AUTOMATIC | BanModel::BAN_MANUAL)) {
            throw new Gdn_UserException(t("The user isn't banned.", "The user isn't banned or is banned by some other function."));
        }

        // Unban the user.
        $newBanned = BanModel::setBanned($banned, false, BanModel::BAN_AUTOMATIC | BanModel::BAN_MANUAL);
        $this->setField($userID, 'Banned', $newBanned);

        // Restore the user's content.
        if (val('RestoreContent', $options)) {
            $banLogID = $this->getAttribute($userID, 'BanLogID');

            if ($banLogID) {
                $logModel = new LogModel();

                try {
                    $logModel->restore($banLogID);
                } catch (Exception $ex) {
                    if ($ex->getCode() != 404) {
                        throw $ex;
                    }
                }
                $this->saveAttribute($userID, 'BanLogID', null);
            }
        }

        // Add an activity for the unbanning.
        if (val('AddActivity', $options, true)) {
            $activityModel = new ActivityModel();

            $story = val('Story', $options, null);

            // Notify the moderators of the unban.
            $activity = [
                'ActivityType' => 'Ban',
                'NotifyUserID' => ActivityModel::NOTIFY_MODS,
                'ActivityUserID' => $userID,
                'RegardingUserID' => Gdn::session()->UserID,
                'HeadlineFormat' => t('HeadlineFormat.Unban', '{RegardingUserID,You} unbanned {ActivityUserID,you}.'),
                'Story' => $story,
                'Data' => [
                    'Unban' => true
                ]
            ];

            $activityModel->queue($activity);

            // Notify the user of the unban.
            $activity['NotifyUserID'] = $userID;
            $activity['Emailed'] = ActivityModel::SENT_PENDING;
            $activity['HeadlineFormat'] = t('HeadlineFormat.Unban.Notification', "You've been unbanned.");
            $activityModel->queue($activity, false, ['Force' => true]);

            $activityModel->saveQueue();
        }
    }

    /**
     * Users respond to confirmation emails by clicking a link that takes them here.
     *
     * @param array|object $user The user confirming their email.
     * @param string $emailKey The token that was emailed to the user.
     * @return bool Returns **true** if the email was confirmed.
     */
    public function confirmEmail($user, $emailKey) {
        $attributes = val('Attributes', $user);
        $storedEmailKey = val('EmailKey', $attributes);
        $userID = val('UserID', $user);

        if (!$storedEmailKey || $emailKey != $storedEmailKey) {
            $this->Validation->addValidationResult('EmailKey', '@'.t(
                'Couldn\'t confirm email.',
                'We couldn\'t confirm your email. Check the link in the email we sent you or try sending another confirmation email.'
            ));
            return false;
        }

        $confirmRoleIDs = RoleModel::getDefaultRoles(RoleModel::TYPE_UNCONFIRMED);
        $defaultRoles = RoleModel::getDefaultRoles(RoleModel::TYPE_MEMBER);

        // Update the user's roles.
        $userRoles = $this->getRoles($userID);
        $userRoleIDs = [];
        while ($userRole = $userRoles->nextRow(DATASET_TYPE_ARRAY)) {
            $userRoleIDs[] = $userRole['RoleID'];
        }

        // Sanitize result roles
        $roles = array_diff($userRoleIDs, $confirmRoleIDs);
        if (!sizeof($roles)) {
            $roles = $defaultRoles;
        }

        $this->EventArguments['ConfirmUserID'] = $userID;
        $this->EventArguments['ConfirmUserRoles'] = &$roles;
        $this->fireEvent('BeforeConfirmEmail');
        $this->saveRoles($userID, $roles, false);

        // Remove the email confirmation attributes.
        $this->saveAttribute($userID, ['EmailKey' => null]);
        $this->setField($userID, 'Confirmed', 1);
        return true;
    }

    /**
     * Initiate an SSO connection.
     *
     * @param string $string
     * @param bool $throwError
     * @return int|void
     */
    public function sso($string, $throwError = false) {
        if (!$string) {
            return null;
        }

        $parts = explode(' ', $string);

        $string = $parts[0];
        trace($string, "SSO String");
        $data = json_decode(base64_decode($string), true);
        trace($data, 'RAW SSO Data');

        if (!isset($parts[1])) {
            $this->Validation->addValidationResult('sso', 'Missing SSO signature.');
        }
        if (!isset($parts[2])) {
            $this->Validation->addValidationResult('sso', 'Missing SSO timestamp.');
        }
        if (count($this->Validation->results()) > 0) {
            $msg = $this->Validation->resultsText();
            if ($throwError) {
                throw new Gdn_UserException($msg, 400);
            }
            return false;
        }

        $signature = $parts[1];
        $timestamp = $parts[2];
        $hashMethod = val(3, $parts, 'hmacsha1');
        $clientID = val('client_id', $data);
        if (!$clientID) {
            $this->Validation->addValidationResult('sso', 'Missing SSO client_id');
            return false;
        }

        $provider = Gdn_AuthenticationProviderModel::getProviderByKey($clientID);

        if (!filter_var($timestamp, FILTER_VALIDATE_INT) || abs($timestamp - time()) > self::SSO_TIMEOUT) {
            $this->Validation->addValidationResult('sso', 'The timestamp is invalid.');
            return false;
        }

        if (!$provider) {
            $this->Validation->addValidationResult('sso', "Unknown SSO Provider: $clientID");
            return false;
        }

        $secret = $provider['AssociationSecret'];
        if (!trim($secret, '.')) {
            $this->Validation->addValidationResult('sso', 'Missing client secret');
            return false;
        }

        // Check the signature.
        switch ($hashMethod) {
            case 'hmacsha1':
                $calcSignature = hash_hmac('sha1', "$string $timestamp", $secret);
                break;
            default:
                $this->Validation->addValidationResult('sso', "Invalid SSO hash method $hashMethod.");
                return false;
        }
        if ($calcSignature != $signature) {
            $this->Validation->addValidationResult('sso', "Invalid SSO signature: $signature");
            return false;
        }

        $uniqueID = $data['uniqueid'];
        $user = arrayTranslate($data, [
            'name' => 'Name',
            'email' => 'Email',
            'photourl' => 'Photo',
            'roles' => 'Roles',
            'uniqueid' => null,
            'client_id' => null], true);

        // Remove important missing keys.
        if (!array_key_exists('photourl', $data)) {
            unset($user['Photo']);
        }
        if (!array_key_exists('roles', $data)) {
            unset($user['Roles']);
        }

        trace($user, 'SSO User');

        $userID = Gdn::userModel()->connect($uniqueID, $clientID, $user);
        return $userID;
    }

    /**
     * Sync user data.
     *
     * @param array|int $currentUser
     * @param array $newUser Data to overwrite user with.
     * @param bool $force
     * @since 2.1
     * @deprecated since 2.2.
     */
    public function synchUser($currentUser, $newUser, $force = false) {
        deprecated('UserModel::synchUser', 'UserModel::syncUser');
        $this->syncUser($currentUser, $newUser, $force);
    }

    /**
     * Sync user data.
     *
     * @param array|int $currentUser
     * @param array $newUser Data to overwrite user with.
     * @param bool $force
     * @since 2.1
     */
    public function syncUser($currentUser, $newUser, $force = false) {
        // Don't synchronize the user if we are configured not to.
        if (!$force && !c('Garden.Registration.ConnectSynchronize', true)) {
            return;
        }

        if (is_numeric($currentUser)) {
            $currentUser = $this->getID($currentUser, DATASET_TYPE_ARRAY);
        }

        // Don't sync the user photo if they've uploaded one already.
        $photo = val('Photo', $newUser);
        $currentPhoto = val('Photo', $currentUser);
        if (false
            || ($currentPhoto && !stringBeginsWith($currentPhoto, 'http'))
            || !is_string($photo)
            || ($photo && !stringBeginsWith($photo, 'http'))
            || strpos($photo, '.gravatar.') !== false
            || stringBeginsWith($photo, url('/', true))
        ) {
            unset($newUser['Photo']);
            trace('Not setting photo.');
        }

        if (c('Garden.SSO.SyncRoles') && c('Garden.SSO.SyncRolesBehavior') !== 'register') {
            // Translate the role names to IDs.
            $roles = val('Roles', $newUser, '');
            $roleIDs = $this->lookupRoleIDs($roles);
            if (empty($roleIDs)) {
                $roleIDs = $this->newUserRoleIDs();
            }
            $newUser['RoleID'] = $roleIDs;
        } else {
            unset($newUser['Roles']);
            unset($newUser['RoleID']);
        }

        // Save the user information.
        $newUser['UserID'] = $currentUser['UserID'];
        trace($newUser);

        $result = $this->save($newUser, ['NoConfirmEmail' => true, 'FixUnique' => true, 'SaveRoles' => isset($newUser['RoleID'])]);
        if (!$result) {
            trace($this->Validation->resultsText());
        }
    }

    /**
     * Connect a user with a foreign authentication system.
     *
     * @param string $uniqueID The user's unique key in the other authentication system.
     * @param string $providerKey The key of the system providing the authentication.
     * @param array $userData Data to go in the user table.
     * @param array $options Additional connect options.
     * @return int The new/existing user ID.
     */
    public function connect($uniqueID, $providerKey, $userData, $options = []) {
        trace('UserModel->Connect()');
        $provider = Gdn_AuthenticationProviderModel::getProviderByKey($providerKey);

        // Trusted providers can sync roles.
        if (val('Trusted', $provider) && (!empty($userData['Roles']) || !empty($userData['Roles']))) {
            saveToConfig('Garden.SSO.SyncRoles', true, false);
        }

        $userID = false;
        if (!isset($userData['UserID'])) {
            // Check to see if the user already exists.
            $auth = $this->getAuthentication($uniqueID, $providerKey);
            $userID = val('UserID', $auth);

            if ($userID) {
                $userData['UserID'] = $userID;
            }
        }

        if ($userID) {
            // Save the user.
            $this->syncUser($userID, $userData);
            return $userID;
        } else {
            // The user hasn't already been connected. We want to see if we can't find the user based on some critera.

            // Check to auto-connect based on email address.
            if (c('Garden.SSO.AutoConnect', c('Garden.Registration.AutoConnect')) && isset($userData['Email'])) {
                $user = $this->getByEmail($userData['Email']);
                trace($user, "Autoconnect User");
                if ($user) {
                    $user = (array)$user;
                    // Save the user.
                    $this->syncUser($user, $userData);
                    $userID = $user['UserID'];
                }
            }

            if (!$userID) {
                // Create a new user.
                $userData['Password'] = md5(microtime());
                $userData['HashMethod'] = 'Random';

                touchValue('CheckCaptcha', $options, false);
                touchValue('NoConfirmEmail', $options, true);
                touchValue('NoActivity', $options, true);

                // Translate SSO style roles to an array of role IDs suitable for registration.
                if (!empty($userData['Roles']) && !isset($userData['RoleID'])) {
                    $userData['RoleID'] = $this->lookupRoleIDs($userData['Roles']);
                }
                touchValue('SaveRoles', $options, !empty($userData['RoleID']) && c('Garden.SSO.SyncRoles', false));

                trace($userData, 'Registering User');
                $userID = $this->register($userData, $options);
            }

            if ($userID) {
                // Save the authentication.
                $this->saveAuthentication([
                    'UniqueID' => $uniqueID,
                    'Provider' => $providerKey,
                    'UserID' => $userID
                ]);
            } else {
                trace($this->Validation->resultsText(), TRACE_ERROR);
            }
        }

        return $userID;
    }

    /**
     * Filter dangerous fields out of user-submitted data.
     *
     * @param array $data The data to filter.
     * @param bool $register Whether or not this is a registration.
     * @return array Returns a filtered version of {@link $data}.
     */
    public function filterForm($data, $register = false) {
        if (!$register && !Gdn::session()->checkPermission('Garden.Users.Edit') && !c("Garden.Profile.EditUsernames")) {
            $this->removeFilterField('Name');
        }

        if (!Gdn::session()->checkPermission('Garden.Moderation.Manage')) {
            $this->addFilterField(['Banned', 'Verified', 'Confirmed', 'RankID']);
        }

        $data = parent::filterForm($data);
        return $data;

    }

    /**
     * Force gender to be a verified value.
     *
     * @param string $value The gender string.
     * @return string
     */
    public static function fixGender($value) {
        if (!$value || !is_string($value)) {
            return 'u';
        }

        if ($value) {
            $value = strtolower(substr(trim($value), 0, 1));
        }

        if (!in_array($value, ['u', 'm', 'f'])) {
            $value = 'u';
        }

        return $value;
    }

    /**
     * A convenience method to be called when inserting users.
     *
     * Users are inserted in various methods depending on registration setups.
     *
     * @param array $fields The user to insert.
     * @param array $options Insert options.
     * @return int|false Returns the new ID of the user or **false** if there was an error.
     */
    private function insertInternal($fields, $options = []) {
        $this->EventArguments['InsertFields'] =& $fields;
        $this->fireEvent('BeforeInsertUser');

        if (!val('Setup', $options)) {
            unset($fields['Admin']);
        }

        $roles = val('Roles', $fields);
        unset($fields['Roles']);

        // Massage the roles for email confirmation.
        if (self::requireConfirmEmail() && !val('NoConfirmEmail', $options)) {
            $confirmRoleIDs = RoleModel::getDefaultRoles(RoleModel::TYPE_UNCONFIRMED);

            if (!empty($confirmRoleIDs)) {
                touchValue('Attributes', $fields, []);
                $confirmationCode = $this->confirmationCode();
                $fields['Attributes']['EmailKey'] = $confirmationCode;
                $fields['Confirmed'] = 0;
                $roles = array_merge($roles, $confirmRoleIDs);
            }
        }

        // Make sure to encrypt the password for saving...
        if (array_key_exists('Password', $fields) && !val('HashMethod', $fields)) {
            $passwordHash = new Gdn_PasswordHash();
            $fields['Password'] = $passwordHash->hashPassword($fields['Password']);
            $fields['HashMethod'] = 'Vanilla';
        }

        // Certain configurations can allow blank email addresses.
        if (val('Email', $fields, null) === null) {
            $fields['Email'] = '';
        }

        if (array_key_exists('Attributes', $fields) && !is_string($fields['Attributes'])) {
            $fields['Attributes'] = dbencode($fields['Attributes']);
        }

        $userID = $this->SQL->insert($this->Name, $fields);
        if (is_array($roles)) {
            $this->saveRoles($userID, $roles, false);
        }

        // Approval registration requires an email confirmation.
        if ($userID && isset($confirmationCode) && strtolower(c('Garden.Registration.Method')) == 'approval') {
            // Send the confirmation email.
            $this->sendEmailConfirmationEmail($userID);
        }

        // Fire an event for user inserts
        $this->EventArguments['InsertUserID'] = $userID;
        $this->EventArguments['InsertFields'] = $fields;
        $this->fireEvent('AfterInsertUser');

        return $userID;
    }

    /**
     * Add user data to a result set.
     *
     * @param array|Gdn_DataSet $data Results we need to associate user data with.
     * @param array $columns Database columns containing UserIDs to get data for.
     * @param array $options Optionally pass list of user data to collect with key 'Join'.
     */
    public function joinUsers(&$data, $columns, $options = []) {
        if ($data instanceof Gdn_DataSet) {
            $data2 = $data->result();
        } else {
            $data2 = &$data;
        }

        // Grab all of the user fields that need to be joined.
        $userIDs = [];
        foreach ($data as $row) {
            foreach ($columns as $columnName) {
                $iD = val($columnName, $row);
                if (is_numeric($iD)) {
                    $userIDs[$iD] = 1;
                }
            }
        }

        // Get the users.
        $users = $this->getIDs(array_keys($userIDs));

        // Get column name prefix (ex: 'Insert' from 'InsertUserID')
        $prefixes = [];
        foreach ($columns as $columnName) {
            $prefixes[] = stringEndsWith($columnName, 'UserID', true, true);
        }

        // Join the user data using prefixes (ex: 'Name' for 'InsertUserID' becomes 'InsertName')
        $join = val('Join', $options, ['Name', 'Email', 'Photo']);

        foreach ($data2 as &$row) {
            foreach ($prefixes as $px) {
                $iD = val($px.'UserID', $row);
                if (is_numeric($iD)) {
                    $user = val($iD, $users, false);
                    foreach ($join as $column) {
                        $value = $user[$column];
                        if ($column == 'Photo') {
                            if ($value && !isUrl($value)) {
                                $value = Gdn_Upload::url(changeBasename($value, 'n%s'));
                            } elseif (!$value) {
                                $value = UserModel::getDefaultAvatarUrl($user);
                            }
                        }
                        setValue($px.$column, $row, $value);
                    }
                } else {
                    foreach ($join as $column) {
                        setValue($px.$column, $row, null);
                    }
                }


            }
        }
    }

    /**
     * Add multi-dimensional user data to an array.
     *
     * @param array $rows Results we need to associate user data with.
     * @param array $columns Database columns containing UserIDs to get data for.
     */
    public function expandUsers(array &$rows, array $columns) {
        // How are we supposed to lookup users by column if we don't have any columns?
        if (count($columns) === 0) {
            return;
        }

        reset($rows);
        $single = is_string(key($rows));

        $users = [];
        $populate = function(array &$row) use ($users, $columns) {
            foreach ($columns as $key) {
                $destination = stringEndsWith($key, 'ID', true, true);
                $id = val($key, $row);
                $user = null;
                if (is_numeric($id)) {
                    // Keep a running collection of queried users. Non-existing users are null.
                    if (!array_key_exists($id, $users)) {
                        $user = $this->getID($id, DATASET_TYPE_ARRAY);
                        if (!$user) {
                            $user = null;
                        }
                        $users[$id] = $user;
                    }

                    // Massage the data, before injecting it into the results.
                    $user = $users[$id];
                    if ($user) {
                        // Make sure all user records have a valid photo.
                        $photo = val('Photo', $user);
                        if ($photo && !isUrl($photo)) {
                            $photoBase = changeBasename($photo, 'n%s');
                            $photo = Gdn_Upload::url($photoBase);
                        }
                        if (empty($photo)) {
                            $photo = UserModel::getDefaultAvatarUrl($user);
                        }
                        setValue('Photo', $user, $photo);
                        // Add an alias to Photo. Currently only used in API calls.
                        setValue('PhotoUrl', $user, $photo);
                    } else {
                        $user = [
                            'userID' => 0,
                            'name' => 'unknown',
                            'email' => 'unknown@example.com'
                        ];
                        $user['photoUrl'] = self::getDefaultAvatarUrl($user);
                    }
                }

                setValue($destination, $row, $user);
            }
        };

        // Inject those user records.
        if ($single) {
            $populate($rows);
        } else {
            foreach ($rows as &$row) {
                $populate($row);
            }
        }
    }

    /**
     * Returns the url to the default avatar for a user.
     *
     * @param array $user The user to get the default avatar for.
     * @param string $size The size of avatar to return (only respected for dashboard-uploaded default avatars).
     * @return string The url to the default avatar image.
     */
    public static function getDefaultAvatarUrl($user = [], $size = 'thumbnail') {
        if (!empty($user) && function_exists('UserPhotoDefaultUrl')) {
            return userPhotoDefaultUrl($user);
        }
        if ($avatar = c('Garden.DefaultAvatar', false)) {
            if (strpos($avatar, 'defaultavatar/') !== false) {
                if ($size == 'thumbnail') {
                    return Gdn_UploadImage::url(changeBasename($avatar, 'n%s'));
                } elseif ($size == 'profile') {
                    return Gdn_UploadImage::url(changeBasename($avatar, 'p%s'));
                }
            }
            return $avatar;
        }
        return asset('applications/dashboard/design/images/defaulticon.png', true);
    }

    /**
     * Query the user table.
     *
     * @param bool $safeData Makes sure that the query does not return any sensitive information about the user.
     * (password, attributes, preferences, etc).
     */
    public function userQuery($safeData = false) {
        if ($safeData) {
            $this->SQL->select('u.UserID, u.Name, u.Photo, u.CountVisits, u.DateFirstVisit, u.DateLastActive, u.DateInserted, u.DateUpdated, u.Score, u.Deleted, u.CountDiscussions, u.CountComments');
        } else {
            $this->SQL->select('u.*');
        }
        $this->SQL->from('User u');
    }

    /**
     * Load and compile user permissions
     *
     * @deprecated Use UserModel::getPermissions instead.
     * @param integer $userID
     * @param boolean $serialize
     * @return array
     */
    public function definePermissions($userID, $serialize = false) {
        if ($serialize) {
            deprecated("UserModel->definePermissions(id, true)", "UserModel->definePermissions(id)");
        }

        $permissions = $this->getPermissions($userID);

        return $serialize ? dbencode($permissions->getPermissions()) : $permissions->getPermissions();
    }

    /**
     * Take raw permission definitions and create.
     *
     * @param array $rawPermissions Database rows from the permissions table.
     * @return array Compiled permissions
     */
    public static function compilePermissions($rawPermissions) {
        $permissions = new Vanilla\Permissions();
        $permissions->compileAndLoad($rawPermissions);
        return $permissions->getPermissions();
    }

    /**
     * Default Gdn_Model::get() behavior.
     *
     * Prior to 2.0.18 it incorrectly behaved like GetID.
     * This method can be deleted entirely once it's been deprecated long enough.
     *
     * @return object DataSet
     */
    public function get($orderFields = '', $orderDirection = 'asc', $limit = false, $offset = false) {
        if (is_numeric($orderFields)) {
            // They're using the old version that was a misnamed getID()
            deprecated('UserModel->get()', 'UserModel->getID()');
            $result = $this->getID($orderFields);
        } else {
            $result = parent::get($orderFields, $orderDirection, $limit, $offset);
        }
        return $result;
    }

    /**
     * Get a user by their username.
     *
     * @param string $username The username of the user.
     * @return bool|object Returns the user or **false** if they don't exist.
     */
    public function getByUsername($username) {
        if ($username == '') {
            return false;
        }

        // Check page cache, then memcached
        $user = $this->getUserFromCache($username, 'name');

        if ($user === Gdn_Cache::CACHEOP_FAILURE) {
            $this->userQuery();
            $user = $this->SQL->where('u.Name', $username)->get()->firstRow(DATASET_TYPE_ARRAY);
            if ($user) {
                // If success, cache user
                $this->userCache($user);
            }
        }

        // Apply calculated fields
        $this->setCalculatedFields($user);

        // By default, firstRow() gives stdClass
        if ($user !== false) {
            $user = (object)$user;
        }

        return $user;
    }

    /**
     * Get user by email address.
     *
     * @param string $email The email address of the user.
     * @return array|bool|stdClass Returns the user or **false** if they don't exist.
     */
    public function getByEmail($email) {
        $this->userQuery();
        $user = $this->SQL->where('u.Email', $email)->get()->firstRow();
        $this->setCalculatedFields($user);
        return $user;
    }

    /**
     * Get users by role.
     *
<<<<<<< HEAD
     * @param int|string|array $Role The ID(s) or name of the role.
=======
     * @param int|string $role The ID or name of the role.
>>>>>>> 4f89ac2e
     * @return Gdn_DataSet Returns the users with the given role.
     */
    public function getByRole($role) {
        $roleID = $role; // Optimistic
        if (is_string($role)) {
            $roleModel = new RoleModel();
            $roles = $roleModel->getArray();
            $rolesByName = array_flip($roles);

            $roleID = val($role, $rolesByName, null);

            // No such role
            if (is_null($roleID)) {
                return new Gdn_DataSet();
            }
        }

        return $this->SQL->select('u.*')
            ->from('User u')
            ->join('UserRole ur', 'u.UserID = ur.UserID')
            ->where('ur.RoleID', $roleID, true, false)
            ->orderBy('DateInserted', 'desc')
            ->get();
    }

    /**
     * Get the most recently active users.
     *
     * @param int $limit The number of users to return.
     * @return Gdn_DataSet Returns a list of users.
     */
    public function getActiveUsers($limit = 5) {
        $userIDs = $this->SQL
            ->select('UserID')
            ->from('User')
            ->orderBy('DateLastActive', 'desc')
            ->limit($limit, 0)
            ->get()->resultArray();
        $userIDs = array_column($userIDs, 'UserID');

        $data = $this->SQL->getWhere('User', ['UserID' => $userIDs], 'DateLastActive', 'desc');
        return $data;
    }

    /**
     * Get the current number of applicants waiting to be approved.
     *
     * @return int Returns the number of applicants or 0 if the registration method isn't set to approval.
     */
    public function getApplicantCount() {
        $roleModel = new RoleModel();
        $result = $roleModel->getApplicantCount();
        return $result;
    }

    /**
     * Returns all users in the applicant role.
     *
     * @return Gdn_DataSet Returns a data set of the users who are applicants.
     */
    public function getApplicants() {
        $applicantRoleIDs = RoleModel::getDefaultRoles(RoleModel::TYPE_APPLICANT);

        if (empty($applicantRoleIDs)) {
            return new Gdn_DataSet();
        }

        return $this->SQL->select('u.*')
            ->from('User u')
            ->join('UserRole ur', 'u.UserID = ur.UserID')
            ->where('ur.RoleID', $applicantRoleIDs)
            ->orderBy('DateInserted', 'desc')
            ->get();
    }

    /**
     * Get the a user authentication row.
     *
     * @param string $uniqueID The unique ID of the user in the foreign authentication scheme.
     * @param string $provider The key of the provider.
     * @return array|false
     */
    public function getAuthentication($uniqueID, $provider) {
        return $this->SQL->getWhere(
            'UserAuthentication',
            ['ForeignUserKey' => $uniqueID, 'ProviderKey' => $provider]
        )->firstRow(DATASET_TYPE_ARRAY);
    }

    /**
     * Get the user authentication row by user ID.
     *
     * @param int $userID The ID of the user to get the authentication for.
     * @param string $provider The key of the provider.
     * @return array|false Returns the authentication row or **false** if there isn't one.
     */
    public function getAuthenticationByUser($userID, $provider) {
        return $this->SQL->getWhere(
            'UserAuthentication',
            ['UserID' => $userID, 'ProviderKey' => $provider]
        )->firstRow(DATASET_TYPE_ARRAY);
    }

    /**
     *
     *
     * @param array|bool $like
     * @return int
     */
    public function getCountLike($like = false) {
        $this->SQL
            ->select('u.UserID', 'count', 'UserCount')
            ->from('User u');

        if (is_array($like)) {
            $this->SQL
                ->beginWhereGroup()
                ->orLike($like, '', 'right')
                ->endWhereGroup();
        }
        $this->SQL
            ->where('u.Deleted', 0);

        $data = $this->SQL->get()->firstRow();

        return $data === false ? 0 : $data->UserCount;
    }

    /**
     *
     *
     * @param array|false $where
     * @return int
     */
    public function getCountWhere($where = false) {
        $this->SQL
            ->select('u.UserID', 'count', 'UserCount')
            ->from('User u');

        if (is_array($where)) {
            $this->SQL->where($where);
        }

        $data = $this->SQL
            ->where('u.Deleted', 0)
            ->get()
            ->firstRow();

        return $data === false ? 0 : $data->UserCount;
    }

    /**
     * Get a user by ID.
     *
     * @param int $iD The ID of the user.
     * @param string|false $datasetType Whether to return an array or object.
     * @param array $options Additional options to affect fetching. Currently unused.
     * @return array|object|false Returns the user or **false** if the user wasn't found.
     */
    public function getID($iD, $datasetType = false, $options = []) {
        if (!$iD) {
            return false;
        }
        $datasetType = $datasetType ?: DATASET_TYPE_OBJECT;

        // Check page cache, then memcached
        $user = $this->getUserFromCache($iD, 'userid');

        // If not, query DB
        if ($user === Gdn_Cache::CACHEOP_FAILURE) {
            $user = parent::getID($iD, DATASET_TYPE_ARRAY);

            // We want to cache a non-existent user no-matter what.
            if (!$user) {
                $user = null;
            }

            $this->userCache($user, $iD);
        } elseif (!$user) {
            return false;
        }

        // Apply calculated fields
        $this->setCalculatedFields($user);

        // Allow FALSE returns
        if ($user === false || is_null($user)) {
            return false;
        }

        if (is_array($user) && $datasetType == DATASET_TYPE_OBJECT) {
            $user = (object)$user;
        }

        if (is_object($user) && $datasetType == DATASET_TYPE_ARRAY) {
            $user = (array)$user;
        }

        $this->EventArguments['LoadedUser'] = &$user;
        $this->fireEvent('AfterGetID');

        return $user;
    }

    /**
     *
     *
     * @param array $iDs
     * @param bool $skipCacheQuery
     * @return array
     * @throws Exception
     */
    public function getIDs($iDs, $skipCacheQuery = false) {
        $databaseIDs = $iDs;
        $data = [];

        if (!$skipCacheQuery) {
            $keys = [];
            // Make keys for cache query
            foreach ($iDs as $userID) {
                if (!$userID) {
                    continue;
                }
                $keys[] = formatString(self::USERID_KEY, ['UserID' => $userID]);
            }

            // Query cache layer
            $cacheData = Gdn::cache()->get($keys);
            if (!is_array($cacheData)) {
                $cacheData = [];
            }

            foreach ($cacheData as $realKey => $user) {
                if ($user === null) {
                    $resultUserID = trim(strrchr($realKey, '.'), '.');
                } else {
                    $resultUserID = val('UserID', $user);
                }
                $this->setCalculatedFields($user);
                $data[$resultUserID] = $user;
            }

            //echo "from cache:\n";
            //print_r($Data);

            $databaseIDs = array_diff($databaseIDs, array_keys($data));
            unset($cacheData);
        }

        // Clean out bogus blank entries
        $databaseIDs = array_diff($databaseIDs, [null, '']);

        // If we are missing any users from cache query, fill em up here
        if (sizeof($databaseIDs)) {
            $databaseData = $this->SQL->whereIn('UserID', $databaseIDs)->getWhere('User')->result(DATASET_TYPE_ARRAY);
            $databaseData = Gdn_DataSet::index($databaseData, 'UserID');

            //echo "from DB:\n";
            //print_r($DatabaseData);

            foreach ($databaseIDs as $iD) {
                if (isset($databaseData[$iD])) {
                    $user = $databaseData[$iD];
                    $this->userCache($user, $iD);
                    // Apply calculated fields
                    $this->setCalculatedFields($user);
                    $data[$iD] = $user;
                } else {
                    $user = null;
                    $this->userCache($user, $iD);
                }
            }
        }

        $this->EventArguments['RequestedIDs'] = $iDs;
        $this->EventArguments['LoadedUsers'] = &$data;
        $this->fireEvent('AfterGetIDs');

        return $data;
    }

    /**
     * Retrieve IP addresses associated with a user.
     *
     * @param int $userID Unique ID for a user.
     * @return array IP addresses for the user.
     */
    public function getIPs($userID) {
        $iPs = [];

        try {
            $packedIPs = Gdn::sql()->getWhere('UserIP', ['UserID' => $userID])->resultArray();
        } catch (\Exception $e) {
            return $iPs;
        }

        foreach ($packedIPs as $userIP) {
            if ($unpackedIP = ipDecode($userIP['IPAddress'])) {
                $iPs[] = $unpackedIP;
            }
        }

        return $iPs;
    }

    /**
     *
     *
     * @param bool $like
     * @param string $orderFields
     * @param string $orderDirection
     * @param bool $limit
     * @param bool $offset
     * @return Gdn_DataSet
     * @throws Exception
     */
    public function getLike($like = false, $orderFields = '', $orderDirection = 'asc', $limit = false, $offset = false) {
        $this->userQuery();
        $this->SQL
            ->join('UserRole ur', "u.UserID = ur.UserID", 'left');

        if (is_array($like)) {
            $this->SQL
                ->beginWhereGroup()
                ->orLike($like, '', 'right')
                ->endWhereGroup();
        }

        return $this->SQL
            ->where('u.Deleted', 0)
            ->orderBy($orderFields, $orderDirection)
            ->limit($limit, $offset)
            ->get();
    }

    /**
     * Retries UserMeta information for a UserID / Key pair.
     *
     * This method takes a $userID or array of $userIDs, and a $key. It converts the
     * $key to fully qualified format and then queries for the associated value(s). $key
     * can contain SQL wildcards, in which case multiple results can be returned.
     *
     * If $userID is an array, the return value will be a multi dimensional array with the first
     * axis containing UserIDs and the second containing fully qualified UserMetaKeys, associated with
     * their values.
     *
     * If $userID is a scalar, the return value will be a single dimensional array of $UserMetaKey => $Value
     * pairs.
     *
     * @param int $userID UserID or array of UserIDs.
     * @param string $key Relative user meta key.
     * @param string $prefix
     * @param string $default
     * @return array results or $default
     */
    public static function getMeta($userID, $key, $prefix = '', $default = '') {
        $sql = Gdn::sql()
            ->select('*')
            ->from('UserMeta u');

        if (is_array($userID)) {
            $sql->whereIn('u.UserID', $userID);
        } else {
            $sql->where('u.UserID', $userID);
        }

        if (strpos($key, '%') !== false) {
            $sql->like('u.Name', $key, 'none');
        } else {
            $sql->where('u.Name', $key);
        }

        $data = $sql->get()->resultArray();

        if (is_array($userID)) {
            $result = array_fill_keys($userID, []);
        } else {
            if (strpos($key, '%') === false) {
                $result = [stringBeginsWith($key, $prefix, false, true) => $default];
            } else {
                $result = [];
            }
        }

        foreach ($data as $row) {
            $name = stringBeginsWith($row['Name'], $prefix, false, true);

            if (is_array($userID)) {
                $result[$row['UserID']][$name] = $row['Value'];
            } else {
                $result[$name] = $row['Value'];
            }
        }

        return $result;
    }

    /**
     * Get the roles for a user.
     *
     * @param int $userID The user to get the roles for.
     * @return Gdn_DataSet Returns the roles as a dataset (with array values).
     */
    public function getRoles($userID) {
        $userRolesKey = formatString(self::USERROLES_KEY, ['UserID' => $userID]);
        $rolesDataArray = Gdn::cache()->get($userRolesKey);

        if ($rolesDataArray === Gdn_Cache::CACHEOP_FAILURE) {
            $rolesDataArray = $this->SQL->getWhere('UserRole', ['UserID' => $userID])->resultArray();
            $rolesDataArray = array_column($rolesDataArray, 'RoleID');
            // Add result to cache
            $this->userCacheRoles($userID, $rolesDataArray);
        }

        $result = [];
        foreach ($rolesDataArray as $roleID) {
            $result[] = RoleModel::roles($roleID, true);
        }

        return new Gdn_DataSet($result, DATASET_TYPE_ARRAY);
    }

    /**
     *
     *
     * @param int $userID
     * @param bool $refresh
     * @return array|object|false
     */
    public function getSession($userID, $refresh = false) {
        // Ask for the user. This will check cache first.
        $user = $this->getID($userID, DATASET_TYPE_OBJECT);

        if (!$user) {
            return false;
        }

        // If we require confirmation and user is not confirmed
        $confirmEmail = self::requireConfirmEmail();
        $confirmed = val('Confirmed', $user);
        if ($confirmEmail && !$confirmed) {
            // Replace permissions with those of the ConfirmEmailRole
            $confirmEmailRoleID = RoleModel::getDefaultRoles(RoleModel::TYPE_UNCONFIRMED);

            if (!is_array($confirmEmailRoleID) || count($confirmEmailRoleID) == 0) {
                throw new Exception(sprintf(t('No role configured with a type of "%s".'), RoleModel::TYPE_UNCONFIRMED), 400);
            }

            $roleModel = new RoleModel();
            $permissionsModel = new Vanilla\Permissions();
            $rolePermissions = $roleModel->getPermissions($confirmEmailRoleID);
            $permissionsModel->compileAndLoad($rolePermissions);

            // Ensure Confirm Email role can always sign in
            if (!$permissionsModel->has('Garden.SignIn.Allow')) {
                $permissionsModel->set('Garden.SignIn.Allow', true);
            }

            $user->Permissions = $permissionsModel->getPermissions();

            // Otherwise normal loadings!
        } else {
            if ($user && ($user->Permissions == '' || Gdn::cache()->activeEnabled())) {
                $userPermissions = $this->getPermissions($userID);
                $user->Permissions = $userPermissions->getPermissions();
            }
        }

        // Remove secret info from session
        unset($user->Password, $user->HashMethod);

        return $user;
    }

    /**
     * Retrieve a summary of "safe" user information for external API calls.
     *
     * @param string $orderFields
     * @param string $orderDirection
     * @param bool $limit
     * @param bool $offset
     * @return array|null
     * @throws Exception
     */
    public function getSummary($orderFields = '', $orderDirection = 'asc', $limit = false, $offset = false) {
        $this->userQuery(true);
        $data = $this->SQL
            ->where('u.Deleted', 0)
            ->orderBy($orderFields, $orderDirection)
            ->limit($limit, $offset)
            ->get();

        // Set corrected PhotoUrls.
        $result = &$data->result();
        foreach ($result as &$row) {
            if ($row->Photo && !isUrl($row->Photo)) {
                $row->Photo = Gdn_Upload::url(changeBasename($row->Photo, 'p%s'));
            }
        }

        return $result;
    }

    /**
     * Retrieves a "system user" id that can be used to perform non-real-person tasks.
     *
     * @return int Returns a user ID.
     */
    public function getSystemUserID() {
        $systemUserID = c('Garden.SystemUserID');
        if (!$systemUserID) {
            $systemUser = $this->SQL
                ->select('UserID')
                ->from('User u')
                ->where('u.Name', 'System')
                ->get()->firstRow(DATASET_TYPE_ARRAY);
            if($systemUser) {
                $systemUserID = $systemUser['UserID'];
            } else {
                $systemUser = [
                    'Name' => t('System'),
                    'Photo' => asset('/applications/dashboard/design/images/usericon.png', true),
                    'Password' => randomString('20'),
                    'HashMethod' => 'Random',
                    'Email' => 'system@example.com',
                    'DateInserted' => Gdn_Format::toDateTime(),
                    'Admin' => '2'
                ];

                $this->EventArguments['SystemUser'] = &$systemUser;
                $this->fireEvent('BeforeSystemUser');

                $systemUserID = $this->SQL->insert($this->Name, $systemUser);
            }
            saveToConfig('Garden.SystemUserID', $systemUserID);
        }
        return $systemUserID;
    }

    /**
     * Add points to a user's total.
     *
     * @param int $userID
     * @param int $points
     * @param string $source
     * @param int|false $timestamp
     * @since 2.1.0
     */
    public static function givePoints($userID, $points, $source = 'Other', $timestamp = false) {
        if (!$timestamp === false) {
            $timestamp = time();
        }

        if (is_array($source)) {
            $categoryID = val('CategoryID', $source, 0);
            $source = $source[0];
        } else {
            $categoryID = 0;
        }

        if ($categoryID > 0) {
            $categoryIDs = [$categoryID, 0];
        } else {
            $categoryIDs = [$categoryID];
        }

        foreach ($categoryIDs as $iD) {
            // Increment source points for the user.
            self::givePointsInternal($userID, $points, 'a', $source, $iD);

            // Increment total points for the user.
            self::givePointsInternal($userID, $points, 'w', 'Total', $iD, $timestamp);
            self::givePointsInternal($userID, $points, 'm', 'Total', $iD, $timestamp);
            self::givePointsInternal($userID, $points, 'a', 'Total', $iD, $timestamp);

            // Increment global daily points.
            self::givePointsInternal(0, $points, 'd', 'Total', $iD, $timestamp);
        }

        // Grab the user's total points.
        $totalPoints = Gdn::sql()->getWhere('UserPoints', ['UserID' => $userID, 'SlotType' => 'a', 'Source' => 'Total', 'CategoryID' => 0])->value('Points');

        Gdn::userModel()->setField($userID, 'Points', $totalPoints);

        // Fire a give points event.
        Gdn::userModel()->EventArguments['UserID'] = $userID;
        Gdn::userModel()->EventArguments['CategoryID'] = $categoryID;
        Gdn::userModel()->EventArguments['TotalPoints'] = $totalPoints;
        Gdn::userModel()->EventArguments['GivenPoints'] = $points;
        Gdn::userModel()->EventArguments['Source'] = $source;
        Gdn::userModel()->EventArguments['Timestamp'] = $timestamp;
        Gdn::userModel()->EventArguments['Points'] = $totalPoints; // Deprecated in favor of TotalPoints
        Gdn::userModel()->fireEvent('GivePoints');
    }

    /**
     * Add points to a user's total in a specific time slot.
     *
     * @param int $userID
     * @param int $points
     * @param string $slotType
     * @param string $source
     * @param int $categoryID
     * @param int|false $timestamp
     * @since 2.1.0
     * @see UserModel::givePoints()
     */
    private static function givePointsInternal($userID, $points, $slotType, $source = 'Total', $categoryID = 0, $timestamp = false) {
        $timeSlot = gmdate('Y-m-d', Gdn_Statistics::timeSlotStamp($slotType, $timestamp));

        $px = Gdn::database()->DatabasePrefix;
        $sql = "insert {$px}UserPoints (UserID, SlotType, TimeSlot, Source, CategoryID, Points)
         values (:UserID, :SlotType, :TimeSlot, :Source, :CategoryID, :Points)
         on duplicate key update Points = Points + :Points1";

        Gdn::database()->query($sql, [
            ':UserID' => $userID,
            ':Points' => $points,
            ':SlotType' => $slotType,
            ':Source' => $source,
            ':CategoryID' => $categoryID,
            ':TimeSlot' => $timeSlot,
            ':Points1' => $points]);
    }

    /**
     * Register a new user.
     *
     * @param array $formPostValues
     * @param array $options
     * @return bool|int|string
     */
    public function register($formPostValues, $options = []) {
        $formPostValues['LastIPAddress'] = ipEncode(Gdn::request()->ipAddress());

        // Check for banning first.
        $valid = BanModel::checkUser($formPostValues, null, true);
        if (!$valid) {
            $this->Validation->addValidationResult('UserID', 'Sorry, permission denied.');
        }

        // Throw an event to allow plugins to block the registration.
        unset($this->EventArguments['User']);
        $this->EventArguments['RegisteringUser'] =& $formPostValues;
        $this->EventArguments['Valid'] =& $valid;
        $this->fireEvent('BeforeRegister');

        if (!$valid) {
            return false; // plugin blocked registration
        }
        if (array_key_exists('Gender', $formPostValues)) {
            $formPostValues['Gender'] = self::fixGender($formPostValues['Gender']);
        }

        $method = strtolower(val('Method', $options, c('Garden.Registration.Method')));

        switch ($method) {
            case 'basic':
            case 'captcha': // deprecated
                $userID = $this->insertForBasic($formPostValues, val('CheckCaptcha', $options, true), $options);
                break;
            case 'approval':
                $userID = $this->insertForApproval($formPostValues, $options);
                break;
            case 'invitation':
                $userID = $this->insertForInvite($formPostValues, $options);
                break;
            case 'closed':
                $userID = false;
                $this->Validation->addValidationResult('Registration', 'Registration is closed.');
                break;
            default:
                $userID = $this->insertForBasic($formPostValues, val('CheckCaptcha', $options, false), $options);
                break;
        }

        if ($userID) {
            $this->EventArguments['UserID'] = $userID;
            $this->fireEvent('AfterRegister');
        }
        return $userID;
    }

    /**
     * Remove the photo from a user.
     *
     * @param int $userID
     */
    public function removePicture($userID) {
        // Grab the current photo.
        $user = $this->getID($userID, DATASET_TYPE_ARRAY);
        $photo = $user['Photo'];

        // Only attempt to delete a physical file, not a URL.
        if (!isUrl($photo)) {
            $profilePhoto = changeBasename($photo, 'p%s');
            $upload = new Gdn_Upload();
            $upload->delete($profilePhoto);
        }

        // Wipe the Photo field.
        $this->setField($userID, 'Photo', null);
    }

    /**
     * Get a user's counter.
     *
     * @param int|string|object $user
     * @param string $column
     * @return int|false
     */
    public function profileCount($user, $column) {
        if (is_numeric($user)) {
            $user = $this->SQL->getWhere('User', ['UserID' => $user])->firstRow(DATASET_TYPE_ARRAY);
        } elseif (is_string($user)) {
            $user = $this->SQL->getWhere('User', ['Name' => $user])->firstRow(DATASET_TYPE_ARRAY);
        } elseif (is_object($user)) {
            $user = (array)$user;
        }

        if (!$user) {
            return false;
        }

        if (array_key_exists($column, $user) && $user[$column] === null) {
            $userID = $user['UserID'];
            switch ($column) {
                case 'CountComments':
                    $count = $this->SQL->getCount('Comment', ['InsertUserID' => $userID]);
                    $this->setField($userID, 'CountComments', $count);
                    break;
                case 'CountDiscussions':
                    $count = $this->SQL->getCount('Discussion', ['InsertUserID' => $userID]);
                    $this->setField($userID, 'CountDiscussions', $count);
                    break;
                case 'CountBookmarks':
                    $count = $this->SQL->getCount('UserDiscussion', ['UserID' => $userID, 'Bookmarked' => '1']);
                    $this->setField($userID, 'CountBookmarks', $count);
                    break;
                default:
                    $count = false;
                    break;
            }
            return $count;
        } elseif ($user[$column]) {
            return $user[$column];
        } else {
            return false;
        }
    }

    /**
     * Generic save procedure.
     *
     * @param array $formPostValues The user to save.
     * @param array $settings Controls certain save functionality.
     *
     * - SaveRoles - Save 'RoleID' field as user's roles. Default false.
     * - HashPassword - Hash the provided password on update. Default true.
     * - FixUnique - Try to resolve conflicts with unique constraints on Name and Email. Default false.
     * - ValidateEmail - Make sure the provided email addresses is formatted properly. Default true.
     * - NoConfirmEmail - Disable email confirmation. Default false.
     *
     */
    public function save($formPostValues, $settings = []) {
        // See if the user's related roles should be saved or not.
        $saveRoles = val('SaveRoles', $settings);

        // Define the primary key in this model's table.
        $this->defineSchema();

        // Custom Rule: This will make sure that at least one role was selected if saving roles for this user.
        if ($saveRoles) {
            $this->Validation->addRule('OneOrMoreArrayItemRequired', 'function:ValidateOneOrMoreArrayItemRequired');
            $this->Validation->applyRule('RoleID', 'OneOrMoreArrayItemRequired');
        } else {
            $this->Validation->unapplyRule('RoleID', 'OneOrMoreArrayItemRequired');
        }

        $this->Validation->addRule('UsernameBlacklist', 'function:validateAgainstUsernameBlacklist');
        $this->Validation->applyRule('Name', 'UsernameBlacklist');

        // Make sure that checkbox values are saved as the appropriate value.
        if (array_key_exists('ShowEmail', $formPostValues)) {
            $formPostValues['ShowEmail'] = forceBool($formPostValues['ShowEmail'], '0', '1', '0');
        }

        if (array_key_exists('Banned', $formPostValues)) {
            $formPostValues['Banned'] = intval($formPostValues['Banned']);
        }

        if (array_key_exists('Confirmed', $formPostValues)) {
            $formPostValues['Confirmed'] = forceBool($formPostValues['Confirmed'], '0', '1', '0');
        }

        if (array_key_exists('Verified', $formPostValues)) {
            $formPostValues['Verified'] = forceBool($formPostValues['Verified'], '0', '1', '0');
        }

        // Do not allowing setting this via general save.
        unset($formPostValues['Admin']);

        // This field is deprecated but included on user objects for backwards compatibility.
        // It will absolutely break if you try to save it back to the database.
        unset($formPostValues['AllIPAddresses']);

        if (array_key_exists('Gender', $formPostValues)) {
            $formPostValues['Gender'] = self::fixGender($formPostValues['Gender']);
        }

        if (array_key_exists('DateOfBirth', $formPostValues) && $formPostValues['DateOfBirth'] == '0-00-00') {
            $formPostValues['DateOfBirth'] = null;
        }

        $userID = val('UserID', $formPostValues);
        $user = [];
        $insert = $userID > 0 ? false : true;
        if ($insert) {
            $this->addInsertFields($formPostValues);
        } else {
            $this->addUpdateFields($formPostValues);
            $user = $this->getID($userID, DATASET_TYPE_ARRAY);
            if (!$user) {
                $user = [];
            }

            // Block banning the superadmin or System accounts
            if (val('Admin', $user) == 2 && val('Banned', $formPostValues)) {
                $this->Validation->addValidationResult('Banned', 'You may not ban a System user.');
            } elseif (val('Admin', $user) && val('Banned', $formPostValues)) {
                $this->Validation->addValidationResult('Banned', 'You may not ban a user with the Admin flag set.');
            }
        }

        $this->EventArguments['FormPostValues'] = $formPostValues;
        $this->fireEvent('BeforeSaveValidation');

        $recordRoleChange = true;

        if ($userID && val('FixUnique', $settings)) {
            $uniqueValid = $this->validateUniqueFields(val('Name', $formPostValues), val('Email', $formPostValues), $userID, true);
            if (!$uniqueValid['Name']) {
                unset($formPostValues['Name']);
            }
            if (!$uniqueValid['Email']) {
                unset($formPostValues['Email']);
            }
            $uniqueValid = true;
        } else {
            $uniqueValid = $this->validateUniqueFields(val('Name', $formPostValues), val('Email', $formPostValues), $userID);
        }

        // Add & apply any extra validation rules:
        if (array_key_exists('Email', $formPostValues) && val('ValidateEmail', $settings, true)) {
            $this->Validation->applyRule('Email', 'Email');
        }

        if ($this->validate($formPostValues, $insert) && $uniqueValid) {
            // All fields on the form that need to be validated (including non-schema field rules defined above)
            $fields = $this->Validation->validationFields();
            $roleIDs = val('RoleID', $fields, 0);
            $username = val('Name', $fields);
            $email = val('Email', $fields);

            // Only fields that are present in the schema
            $fields = $this->Validation->schemaValidationFields();

            // Remove the primary key from the fields collection before saving.
            unset($fields[$this->PrimaryKey]);

            if (!$insert && array_key_exists('Password', $fields) && val('HashPassword', $settings, true)) {
                // Encrypt the password for saving only if it won't be hashed in _Insert()
                $passwordHash = new Gdn_PasswordHash();
                $fields['Password'] = $passwordHash->hashPassword($fields['Password']);
                $fields['HashMethod'] = 'Vanilla';
            }

            // Check for email confirmation.
            if (self::requireConfirmEmail() && !val('NoConfirmEmail', $settings)) {
                // Email address has changed
                if (isset($fields['Email']) && (
                        array_key_exists('Confirmed', $fields) &&
                        $fields['Confirmed'] == 0 ||
                        (
                            $userID == Gdn::session()->UserID &&
                            $fields['Email'] != Gdn::session()->User->Email &&
                            !Gdn::session()->checkPermission('Garden.Users.Edit')
                        )
                    )
                ) {
                    $attributes = val('Attributes', Gdn::session()->User);
                    if (is_string($attributes)) {
                        $attributes = dbdecode($attributes);
                    }

                    $confirmEmailRoleID = RoleModel::getDefaultRoles(RoleModel::TYPE_UNCONFIRMED);
                    if (!empty($confirmEmailRoleID)) {
                        // The confirm email role is set and it exists so go ahead with the email confirmation.
                        $newKey = $this->confirmationCode();
                        $emailKey = touchValue('EmailKey', $attributes, $newKey);
                        $fields['Attributes'] = dbencode($attributes);
                        $fields['Confirmed'] = 0;
                    }
                }
            }

            $this->EventArguments['SaveRoles'] = &$saveRoles;
            $this->EventArguments['RoleIDs'] = &$roleIDs;
            $this->EventArguments['Fields'] = &$fields;
            $this->fireEvent('BeforeSave');
            $user = array_merge($user, $fields);

            // Check the validation results again in case something was added during the BeforeSave event.
            if (count($this->Validation->results()) == 0) {
                // Encode any IP fields that aren't already encoded.
                $ipCols = ['InsertIPAddress', 'LastIPAddress', 'UpdateIPAddress'];
                foreach ($ipCols as $col) {
                    if (isset($fields[$col]) && filter_var($fields[$col], FILTER_VALIDATE_IP, FILTER_FLAG_IPV4|FILTER_FLAG_IPV6)) {
                        $fields[$col] = ipEncode($fields[$col]);
                    }
                }
                unset($col);

                // If the primary key exists in the validated fields and it is a
                // numeric value greater than zero, update the related database row.
                if ($userID > 0) {
                    // If they are changing the username & email, make sure they aren't
                    // already being used (by someone other than this user)
                    if (val('Name', $fields, '') != '' || val('Email', $fields, '') != '') {
                        if (!$this->validateUniqueFields($username, $email, $userID)) {
                            return false;
                        }
                    }

                    // Determine if the password reset information needs to be cleared.
                    $clearPasswordReset = false;
                    if (array_key_exists('Password', $fields)) {
                        // New password? Clear the password reset info.
                        $clearPasswordReset = true;
                    } elseif (array_key_exists('Email', $fields)) {
                        $row = $this->getID($userID, DATASET_TYPE_ARRAY);
                        if ($fields['Email'] != val('Email', $row)) {
                            // New email? Clear the password reset info.
                            $clearPasswordReset = true;
                        }
                    }

                    if ($clearPasswordReset) {
                        $this->clearPasswordReset($userID);
                        // The save routine could've tweaked existing attributes. Make sure fields are purged here too.
                        if (array_key_exists('Attributes', $fields)) {
                            // Attributes might be a string at this point. They'll be converted into a string before saving.
                            if (is_string($fields['Attributes'])) {
                                $fields['Attributes'] = dbdecode($fields['Attributes']);
                            }
                            if (!empty($fields['Attributes']) && is_array($fields['Attributes'])) {
                                unset($fields['Attributes']['PasswordResetKey']);
                                unset($fields['Attributes']['PasswordResetExpires']);
                            }
                        }
                    }

                    if (array_key_exists('Preferences', $fields) && !is_string($fields['Preferences'])) {
                        $fields['Preferences'] = dbencode($fields['Preferences']);
                    }

                    if (array_key_exists('Attributes', $fields) && !is_string($fields['Attributes'])) {
                        $fields['Attributes'] = dbencode($fields['Attributes']);
                    }

                    // Perform save DB operation
                    $this->SQL->put($this->Name, $fields, [$this->PrimaryKey => $userID]);

                    // Record activity if the person changed his/her photo.
                    $photo = val('Photo', $formPostValues);
                    if ($photo !== false) {
                        if (val('CheckExisting', $settings)) {
                            $user = $this->getID($userID);
                            $oldPhoto = val('Photo', $user);
                        }

                        if (isset($oldPhoto) && $oldPhoto != $photo) {
                            if (isUrl($photo)) {
                                $photoUrl = $photo;
                            } else {
                                $photoUrl = Gdn_Upload::url(changeBasename($photo, 'n%s'));
                            }

                            $activityModel = new ActivityModel();
                            if ($userID == Gdn::session()->UserID) {
                                $headlineFormat = t('HeadlineFormat.PictureChange', '{RegardingUserID,You} changed {ActivityUserID,your} profile picture.');
                            } else {
                                $headlineFormat = t('HeadlineFormat.PictureChange.ForUser', '{RegardingUserID,You} changed the profile picture for {ActivityUserID,user}.');
                            }

                            $activityModel->save([
                                'ActivityUserID' => $userID,
                                'RegardingUserID' => Gdn::session()->UserID,
                                'ActivityType' => 'PictureChange',
                                'HeadlineFormat' => $headlineFormat,
                                'Story' => img($photoUrl, ['alt' => t('Thumbnail')])
                            ]);
                        }
                    }

                } else {
                    $recordRoleChange = false;
                    if (!$this->validateUniqueFields($username, $email)) {
                        return false;
                    }

                    // Define the other required fields:
                    $fields['Email'] = $email;

                    $fields['Roles'] = $roleIDs;
                    // Make sure that the user is assigned to one or more roles:
                    $saveRoles = false;

                    // And insert the new user.
                    $userID = $this->insertInternal($fields, $settings);

                    if ($userID > 0) {
                        // Report that the user was created.
                        $activityModel = new ActivityModel();
                        $activityModel->save(
                            [
                            'ActivityType' => 'Registration',
                            'ActivityUserID' => $userID,
                            'HeadlineFormat' => t('HeadlineFormat.Registration', '{ActivityUserID,You} joined.'),
                                'Story' => t('Welcome Aboard!')],
                            false,
                            ['GroupBy' => 'ActivityTypeID']
                        );

                        // Report the creation for mods.
                        $activityModel->save([
                            'ActivityType' => 'Registration',
                            'ActivityUserID' => Gdn::session()->UserID,
                            'RegardingUserID' => $userID,
                            'NotifyUserID' => ActivityModel::NOTIFY_MODS,
                            'HeadlineFormat' => t('HeadlineFormat.AddUser', '{ActivityUserID,user} added an account for {RegardingUserID,user}.')]);
                    }
                }
                // Now update the role settings if necessary.
                if ($saveRoles) {
                    // If no RoleIDs were provided, use the system defaults
                    if (!is_array($roleIDs)) {
                        $roleIDs = RoleModel::getDefaultRoles(RoleModel::TYPE_MEMBER);
                    }

                    $this->saveRoles($userID, $roleIDs, $recordRoleChange);
                }

                // Send the confirmation email.
                if (isset($emailKey)) {
                    if (!is_array($user)) {
                        $user = $this->getID($userID, DATASET_TYPE_ARRAY);
                    }
                    $this->sendEmailConfirmationEmail($user, true);
                }

                $this->EventArguments['UserID'] = $userID;
                $this->fireEvent('AfterSave');
            } else {
                $userID = false;
            }
        } else {
            $userID = false;
        }

        // Clear cached user data
        if (!$insert && $userID) {
            $this->clearCache($userID, ['user']);
        }

        return $userID;
    }

    /**
     * Create an admin user account.
     *
     * @param array $formPostValues
     */
    public function saveAdminUser($formPostValues) {
        $userID = 0;

        // Add & apply any extra validation rules:
        $name = val('Name', $formPostValues, '');
        $formPostValues['Email'] = val('Email', $formPostValues, strtolower($name.'@'.Gdn_Url::host()));
        $formPostValues['ShowEmail'] = '0';
        $formPostValues['TermsOfService'] = '1';
        $formPostValues['DateOfBirth'] = '1975-09-16';
        $formPostValues['DateLastActive'] = Gdn_Format::toDateTime();
        $formPostValues['DateUpdated'] = Gdn_Format::toDateTime();
        $formPostValues['Gender'] = 'u';
        $formPostValues['Admin'] = '1';

        $this->addInsertFields($formPostValues);

        if ($this->validate($formPostValues, true) === true) {
            $fields = $this->Validation->schemaValidationFields(); // Only fields that are present in the schema

            // Insert the new user
            $userID = $this->insertInternal($fields, ['NoConfirmEmail' => true, 'Setup' => true]);

            if ($userID > 0) {
                $activityModel = new ActivityModel();
                $activityModel->save(
                    [
                    'ActivityUserID' => $userID,
                    'ActivityType' => 'Registration',
                    'HeadlineFormat' => t('HeadlineFormat.Registration', '{ActivityUserID,You} joined.'),
                    'Story' => t('Welcome Aboard!')
                    ],
                    false,
                    ['GroupBy' => 'ActivityTypeID']
                );
            }

            $this->saveRoles($userID, [16], false);
        }
        return $userID;
    }

    /**
     *
     *
     * @param int $UserID
     * @param array $RoleIDs
     * @param bool $RecordEvent
     */
    public function saveRoles($UserID, $RoleIDs, $RecordEvent) {
        if (is_string($RoleIDs) && !is_numeric($RoleIDs)) {
            // The $RoleIDs are a comma delimited list of role names.
            $RoleNames = array_map('trim', explode(',', $RoleIDs));
            $RoleIDs = $this->SQL
                ->select('r.RoleID')
                ->from('Role r')
                ->whereIn('r.Name', $RoleNames)
                ->get()->resultArray();
            $RoleIDs = array_column($RoleIDs, 'RoleID');
        }

        if (!is_array($RoleIDs)) {
            $RoleIDs = [$RoleIDs];
        }

        // Get the current roles.
        $OldRoleIDs = [];
        $OldRoleData = $this->SQL
            ->select('ur.RoleID, r.Name')
            ->from('UserRole ur')
            ->join('Role r', 'r.RoleID = ur.RoleID', 'left')
            ->where('ur.UserID', $UserID)
            ->get()
            ->resultArray();

        if ($OldRoleData !== false) {
            $OldRoleIDs = array_column($OldRoleData, 'RoleID');
        }

        // 1a) Figure out which roles to delete.
        $DeleteRoleIDs = [];
        foreach ($OldRoleData as $row) {
            // The role should be deleted if it is an orphan or the user has not been assigned the role.
            if ($row['Name'] === null || !in_array($row['RoleID'], $RoleIDs)) {
                $DeleteRoleIDs[] = $row['RoleID'];
            }
        }

        // 1b) Remove old role associations for this user.
        if (!empty($DeleteRoleIDs)) {
            $this->SQL->whereIn('RoleID', $DeleteRoleIDs)->delete('UserRole', ['UserID' => $UserID]);
        }

        // 2a) Figure out which roles to insert.
        $InsertRoleIDs = array_diff($RoleIDs, $OldRoleIDs);
        // 2b) Insert the new role associations for this user.
        foreach ($InsertRoleIDs as $InsertRoleID) {
            if (is_numeric($InsertRoleID)) {
                $this->SQL->insert('UserRole', ['UserID' => $UserID, 'RoleID' => $InsertRoleID]);
            }
        }

        $this->clearCache($UserID, ['roles', 'permissions']);

        if ($RecordEvent) {
            $User = $this->getID($UserID);

            $OldRoles = [];
            foreach ($DeleteRoleIDs as $deleteRoleID) {
                $role = RoleModel::roles($deleteRoleID);
                $OldRoles[] = val('Name', $role, t('Unknown').' ('.$deleteRoleID.')');
            }

            $NewRoles = [];
            foreach ($InsertRoleIDs as $insertRoleID) {
                $role = RoleModel::roles($insertRoleID);
                $NewRoles[] = val('Name', $role, t('Unknown').' ('.$insertRoleID.')');
            }

            $RemovedRoles = array_diff($OldRoles, $NewRoles);
            $NewRoles = array_diff($NewRoles, $OldRoles);

            foreach ($RemovedRoles as $RoleName) {
                Logger::event(
                    'role_remove',
                    Logger::INFO,
                    "{username} removed {toUsername} from the {role} role.",
                    ['touserid' => $User->UserID, 'toUsername' => $User->Name, 'role' => $RoleName]
                );
            }

            foreach ($NewRoles as $RoleName) {
                Logger::event(
                    'role_add',
                    Logger::INFO,
                    "{username} added {toUsername} to the {role} role.",
                    ['touserid' => $User->UserID, 'toUsername' => $User->Name, 'role' => $RoleName]
                );
            }
        }
    }

    /**
     * Search users.
     *
     * @param array|string $filter
     * @param string $orderFields
     * @param string $orderDirection
     * @param bool $limit
     * @param bool $offset
     * @return Gdn_DataSet
     */
    public function search($filter, $orderFields = '', $orderDirection = 'asc', $limit = false, $offset = false) {
        $optimize = false;

        if (is_array($filter)) {
            $where = $filter;
            $keywords = $where['Keywords'];
            $optimize = val('Optimize', $filter);
            unset($where['Keywords'], $where['Optimize']);
        } else {
            $keywords = $filter;
        }
        $keywords = trim($keywords);

        // Check for an IP address.
        if (preg_match('`\d{1,3}\.\d{1,3}\.\d{1,3}\.\d{1,3}`', $keywords)) {
            $iPAddress = $keywords;
        } elseif (strtolower($keywords) == 'banned') {
            $this->SQL->where('u.Banned >', 0);
            $keywords = '';
        } elseif (preg_match('/^\d+$/', $keywords)) {
            $numericQuery = $keywords;
            $keywords = '';
        } else {
            // Check to see if the search exactly matches a role name.
            $roleID = $this->SQL->getWhere('Role', ['Name' => $keywords])->value('RoleID');
        }

        $this->EventArguments['Keywords'] =& $keywords;
        $this->EventArguments['RankID'] =& $rankID;
        $this->fireEvent('BeforeUserQuery');

        $this->userQuery();

        $this->fireEvent('AfterUserQuery');

        if (isset($where)) {
            $this->SQL->where($where);
        }

        if (!empty($roleID)) {
            $this->SQL->join('UserRole ur2', "u.UserID = ur2.UserID and ur2.RoleID = $roleID");
        } elseif (isset($iPAddress)) {
            $fields = ['LastIPAddress'];
            $this->addIpFilters($iPAddress, $fields);
        } elseif (isset($numericQuery)) {
            // We've searched for a number. Return UserID AND any exact numeric name match.
            $this->SQL->beginWhereGroup()
                ->where('u.UserID', $numericQuery)
                ->orWhere('u.Name', $numericQuery)
                ->endWhereGroup();
        } elseif ($keywords) {
            if ($optimize) {
                // An optimized search should only be done against name OR email.
                if (strpos($keywords, '@') !== false) {
                    $this->SQL->like('u.Email', $keywords, 'right');
                } else {
                    $this->SQL->like('u.Name', $keywords, 'right');
                }
            } else {
                // Search on the user table.
                $like = ['u.Name' => $keywords, 'u.Email' => $keywords];

                $this->SQL
                    ->orOp()
                    ->beginWhereGroup()
                    ->orLike($like, '', 'right')
                    ->endWhereGroup();
            }
        }

        // Optimized searches need at least some criteria before performing a query.
        if ($optimize && $this->SQL->whereCount() == 0 && empty($roleID)) {
            $this->SQL->reset();
            return new Gdn_DataSet([]);
        }

        $data = $this->SQL
            ->where('u.Deleted', 0)
            ->orderBy($orderFields, $orderDirection)
            ->limit($limit, $offset)
            ->groupBy('u.UserID')
            ->get();

        $result = &$data->result();

        foreach ($result as &$row) {
            if ($row->Photo && !isUrl($row->Photo)) {
                $row->Photo = Gdn_Upload::url(changeBasename($row->Photo, 'n%s'));
            }

            $row->Attributes = dbdecode($row->Attributes);
            $row->Preferences = dbdecode($row->Preferences);
        }

        return $data;
    }


    /**
     * Appends filters to the current SQL object. Filters users with a given IP Address in the UserIP table. Extends
     * filtering to IPs in the GDN_User table for any fields passed in the $fields param.
     *
     * @param string $ip The IP Address to search for.
     * @param array $fields The additional fields to check in the UserTable
     */
    private function addIpFilters($ip, $fields = []) {
        $this->SQL->join('UserIP uip', 'u.userID = uip.UserID', 'left');
        $this->SQL
            ->orOp()
            ->beginWhereGroup()
            ->orWhere('uip.IPAddress', inet_pton($ip));

        $allowedFields = ['LastIPAddress', 'InsertIPAddress', 'UpdateIPAddress'];

        foreach ($fields as $field) {
            if (in_array($field, $allowedFields)) {
                $this->SQL->orWhereIn('u.'.$field, [$ip, inet_pton($ip)]);
            }
        }

        $this->SQL->endWhereGroup();
    }

    /**
     * Count search results.
     *
     * @param array|string $filter
     * @return int
     */
    public function searchCount($filter = '') {
        if (is_array($filter)) {
            $where = $filter;
            $keywords = $where['Keywords'];
            unset($where['Keywords'], $where['Optimize']);
        } else {
            $keywords = $filter;
        }
        $keywords = trim($keywords);

        // Check to see if the search exactly matches a role name.
        $roleID = false;
        if (strtolower($keywords) == 'banned') {
            $this->SQL->where('u.Banned >', 0);
        } else {
            $roleID = $this->SQL->getWhere('Role', ['Name' => $keywords])->value('RoleID');
        }

        if (isset($where)) {
            $this->SQL->where($where);
        }

        $this->SQL
            ->select('u.UserID', 'count', 'UserCount')
            ->from('User u');

        // Check for an IP address.
        if (preg_match('`\d{1,3}\.\d{1,3}\.\d{1,3}\.\d{1,3}`', $keywords)) {
            $fields = ['LastIPAddress'];
            $this->addIpFilters($keywords, $fields);
        } else if ($roleID) {
            $this->SQL->join('UserRole ur2', "u.UserID = ur2.UserID and ur2.RoleID = $roleID");
        } else {
            // Search on the user table.
            $like = trim($keywords) == '' ? false : ['u.Name' => $keywords, 'u.Email' => $keywords];

            if (is_array($like)) {
                $this->SQL
                    ->orOp()
                    ->beginWhereGroup()
                    ->orLike($like, '', 'right')
                    ->endWhereGroup();
            }
        }

        $this->SQL
            ->where('u.Deleted', 0);

        $data = $this->SQL->get()->firstRow();

        return $data === false ? 0 : $data->UserCount;
    }

    /**
     *
     *
     * @return string
     */
    public static function signinLabelCode() {
        return UserModel::noEmail() ? 'Username' : 'Email/Username';
    }

    /**
     * A simple search for tag queries.
     *
     * @param string $search
     * @param int $limit
     * @since 2.2
     */
    public function tagSearch($search, $limit = 10) {
        $search = trim(str_replace(['%', '_'], ['\%', '\_'], $search));

        switch (c('Garden.MentionsOrder')) {
            case 'Name':
                $order = 'Name';
                $direction = 'asc';
                break;
            case 'DateLastActive':
                $order = 'DateLastActive';
                $direction = 'desc';
                break;
            case 'CountComments':
            default:
                $order = 'CountComments';
                $direction = 'desc';
                break;
        }

        return $this->SQL
            ->select('UserID', '', 'id')
            ->select('Name', '', 'name')
            ->from('User')
            ->like('Name', $search, 'right')
            ->where('Deleted', 0)
            ->orderBy($order, $direction)
            ->limit($limit)
            ->get()
            ->resultArray();
    }

    /**
     * To be used for invitation registration.
     *
     * @param array $formPostValues
     * @param array $options
     * @return int UserID.
     */
    public function insertForInvite($formPostValues, $options = []) {
        $roleIDs = RoleModel::getDefaultRoles(RoleModel::TYPE_MEMBER);
        if (!is_array($roleIDs) || count($roleIDs) == 0) {
            throw new Exception(t('The default role has not been configured.'), 400);
        }

        // Define the primary key in this model's table.
        $this->defineSchema();

        // Add & apply any extra validation rules:
        $this->Validation->applyRule('Email', 'Email');

        // Make sure that the checkbox val for email is saved as the appropriate enum
        if (array_key_exists('ShowEmail', $formPostValues)) {
            $formPostValues['ShowEmail'] = forceBool($formPostValues['ShowEmail'], '0', '1', '0');
        }

        if (array_key_exists('Banned', $formPostValues)) {
            $formPostValues['Banned'] = forceBool($formPostValues['Banned'], '0', '1', '0');
        }

        $this->addInsertFields($formPostValues);

        // Make sure that the user has a valid invitation code, and also grab
        // the user's email from the invitation:
        $invitationCode = val('InvitationCode', $formPostValues, '');

        $invitation = $this->SQL->getWhere('Invitation', ['Code' => $invitationCode])->firstRow();

        // If there is no invitation then bail out.
        if (!$invitation) {
            $this->Validation->addValidationResult('InvitationCode', 'Invitation not found.');
            return false;
        }

        // Get expiration date in timestamp. If nothing set, grab config default.
        $inviteExpiration = $invitation->DateExpires;
        if ($inviteExpiration != null) {
            $inviteExpiration = Gdn_Format::toTimestamp($inviteExpiration);
        } else {
            $defaultExpire = '1 week';
            $inviteExpiration = strtotime(c('Garden.Registration.InviteExpiration', '1 week'), Gdn_Format::toTimestamp($invitation->DateInserted));
            if ($inviteExpiration === false) {
                $inviteExpiration = strtotime($defaultExpire);
            }
        }

        if ($inviteExpiration <= time()) {
            $this->Validation->addValidationResult('DateExpires', 'The invitation has expired.');
        }

        $inviteUserID = $invitation->InsertUserID;
        $formPostValues['Email'] = $invitation->Email;

        if ($this->validate($formPostValues, true)) {
            // Check for spam.
            $spam = SpamModel::isSpam('Registration', $formPostValues);
            if ($spam) {
                $this->Validation->addValidationResult('Spam', 'You are not allowed to register at this time.');
                return;
            }

            $fields = $this->Validation->validationFields(); // All fields on the form that need to be validated (including non-schema field rules defined above)
            $username = val('Name', $fields);
            $email = val('Email', $fields);
            $fields = $this->Validation->schemaValidationFields(); // Only fields that are present in the schema
            unset($fields[$this->PrimaryKey]);

            // Make sure the username & email aren't already being used
            if (!$this->validateUniqueFields($username, $email)) {
                return false;
            }

            // Define the other required fields:
            if ($inviteUserID > 0) {
                $fields['InviteUserID'] = $inviteUserID;
            }

            // And insert the new user.
            if (!isset($options['NoConfirmEmail'])) {
                $options['NoConfirmEmail'] = true;
            }

            // Use RoleIDs from Invitation table, if any. They are stored as a
            // serialized array of the Role IDs.
            $invitationRoleIDs = $invitation->RoleIDs;
            if (strlen($invitationRoleIDs)) {
                $invitationRoleIDs = dbdecode($invitationRoleIDs);

                if (is_array($invitationRoleIDs)
                    && count(array_filter($invitationRoleIDs))
                ) {
                    // Overwrite default RoleIDs set at top of method.
                    $roleIDs = $invitationRoleIDs;
                }
            }

            $fields['Roles'] = $roleIDs;
            $userID = $this->insertInternal($fields, $options);

            // Associate the new user id with the invitation (so it cannot be used again)
            $this->SQL
                ->update('Invitation')
                ->set('AcceptedUserID', $userID)
                ->where('InvitationID', $invitation->InvitationID)
                ->put();

            // Report that the user was created.
            $activityModel = new ActivityModel();
            $activityModel->save(
                [
                'ActivityUserID' => $userID,
                'ActivityType' => 'Registration',
                'HeadlineFormat' => t('HeadlineFormat.Registration', '{ActivityUserID,You} joined.'),
                'Story' => t('Welcome Aboard!')
                ],
                false,
                ['GroupBy' => 'ActivityTypeID']
            );
        } else {
            $userID = false;
        }
        return $userID;
    }

    /**
     * To be used for approval registration.
     *
     * @param array $formPostValues
     * @param array $options
     * @return int UserID.
     */
    public function insertForApproval($formPostValues, $options = []) {
        $roleIDs = RoleModel::getDefaultRoles(RoleModel::TYPE_APPLICANT);
        if (empty($roleIDs)) {
            throw new Exception(t('The default role has not been configured.'), 400);
        }

        // Define the primary key in this model's table.
        $this->defineSchema();

        // Add & apply any extra validation rules:
        $this->Validation->applyRule('Email', 'Email');

        // Make sure that the checkbox val for email is saved as the appropriate enum
        if (array_key_exists('ShowEmail', $formPostValues)) {
            $formPostValues['ShowEmail'] = forceBool($formPostValues['ShowEmail'], '0', '1', '0');
        }

        if (array_key_exists('Banned', $formPostValues)) {
            $formPostValues['Banned'] = forceBool($formPostValues['Banned'], '0', '1', '0');
        }

        $this->addInsertFields($formPostValues);

        if ($this->validate($formPostValues, true)) {
            // Check for spam.
            $spam = SpamModel::isSpam('Registration', $formPostValues);
            if ($spam) {
                $this->Validation->addValidationResult('Spam', 'You are not allowed to register at this time.');
                return;
            }

            $fields = $this->Validation->validationFields(); // All fields on the form that need to be validated (including non-schema field rules defined above)
            $username = val('Name', $fields);
            $email = val('Email', $fields);
            $fields = $this->Validation->schemaValidationFields(); // Only fields that are present in the schema
            unset($fields[$this->PrimaryKey]);

            if (!$this->validateUniqueFields($username, $email)) {
                return false;
            }

            // If in Captcha registration mode, check the captcha value.
            if (val('CheckCaptcha', $options, true) && Captcha::enabled()) {
                $captchaIsValid = Captcha::validate();
                if ($captchaIsValid !== true) {
                    $this->Validation->addValidationResult('Garden.Registration.CaptchaPublicKey', 'The captcha was not completed correctly. Please try again.');
                    return false;
                }
            }

            // Define the other required fields:
            $fields['Email'] = $email;
            $fields['Roles'] = (array)$roleIDs;

            // And insert the new user
            $userID = $this->insertInternal($fields, $options);
        } else {
            $userID = false;
        }
        return $userID;
    }

    /**
     * To be used for basic registration, and captcha registration.
     *
     * @param array $formPostValues
     * @param bool $checkCaptcha
     * @param array $options
     * @return bool|int|string
     * @throws Exception
     */
    public function insertForBasic($formPostValues, $checkCaptcha = true, $options = []) {
        $roleIDs = RoleModel::getDefaultRoles(RoleModel::TYPE_MEMBER);
        if (!is_array($roleIDs) || count($roleIDs) == 0) {
            throw new Exception(t('The default role has not been configured.'), 400);
        }

        if (val('SaveRoles', $options)) {
            $roleIDs = val('RoleID', $formPostValues);
        }

        $userID = false;

        // Define the primary key in this model's table.
        $this->defineSchema();

        // Add & apply any extra validation rules.
        if (val('ValidateEmail', $options, true)) {
            $this->Validation->applyRule('Email', 'Email');
        }

        // TODO: DO I NEED THIS?!
        // Make sure that the checkbox val for email is saved as the appropriate enum
        if (array_key_exists('ShowEmail', $formPostValues)) {
            $formPostValues['ShowEmail'] = forceBool($formPostValues['ShowEmail'], '0', '1', '0');
        }

        if (array_key_exists('Banned', $formPostValues)) {
            $formPostValues['Banned'] = forceBool($formPostValues['Banned'], '0', '1', '0');
        }

        $this->addInsertFields($formPostValues);

        if ($this->validate($formPostValues, true) === true) {
            $fields = $this->Validation->validationFields(); // All fields on the form that need to be validated (including non-schema field rules defined above)
            $username = val('Name', $fields);
            $email = val('Email', $fields);
            $fields = $this->Validation->schemaValidationFields(); // Only fields that are present in the schema
            $fields['Roles'] = $roleIDs;
            unset($fields[$this->PrimaryKey]);

            // If in Captcha registration mode, check the captcha value.
            if ($checkCaptcha && Captcha::enabled()) {
                $captchaIsValid = Captcha::validate();
                if ($captchaIsValid !== true) {
                    $this->Validation->addValidationResult('Garden.Registration.CaptchaPublicKey', 'The captcha was not completed correctly. Please try again.');
                    return false;
                }
            }

            if (!$this->validateUniqueFields($username, $email)) {
                return false;
            }

            // Check for spam.
            if (val('ValidateSpam', $options, true)) {
                $validateSpam = $this->validateSpamRegistration($formPostValues);
                if ($validateSpam !== true) {
                    return $validateSpam;
                }
            }

            // Define the other required fields:
            $fields['Email'] = $email;

            // And insert the new user
            $userID = $this->insertInternal($fields, $options);
            if ($userID > 0 && !val('NoActivity', $options)) {
                $activityModel = new ActivityModel();
                $activityModel->save(
                    [
                    'ActivityUserID' => $userID,
                    'ActivityType' => 'Registration',
                    'HeadlineFormat' => t('HeadlineFormat.Registration', '{ActivityUserID,You} joined.'),
                    'Story' => t('Welcome Aboard!')
                    ],
                    false,
                    ['GroupBy' => 'ActivityTypeID']
                );
            }
        }
        return $userID;
    }

    /**
     * Parent override.
     *
     * @param array &$fields
     */
    public function addInsertFields(&$fields) {
        $this->defineSchema();

        // Set the hour offset based on the client's clock.
        $clientHour = val('ClientHour', $fields, '');
        if (is_numeric($clientHour) && $clientHour >= 0 && $clientHour < 24) {
            $hourOffset = $clientHour - date('G', time());
            $fields['HourOffset'] = $hourOffset;
        }

        // Set some required dates.
        $now = Gdn_Format::toDateTime();
        $fields[$this->DateInserted] = $now;
        touchValue('DateFirstVisit', $fields, $now);
        $fields['DateLastActive'] = $now;
        $fields['InsertIPAddress'] = ipEncode(Gdn::request()->ipAddress());
        $fields['LastIPAddress'] = ipEncode(Gdn::request()->ipAddress());
    }

    /**
     * Record an IP address for a user.
     *
     * @param int $userID Unique ID of the user.
     * @param string $iP Human-readable IP address.
     * @param string $dateUpdated Force an update timesetamp.
     * @return bool Was the operation successful?
     */
    public function saveIP($userID, $iP, $dateUpdated = false) {
        if (!filter_var($iP, FILTER_VALIDATE_IP, FILTER_FLAG_IPV4|FILTER_FLAG_IPV6)) {
            return false;
        }

        $packedIP = ipEncode($iP);
        $px = Gdn::database()->DatabasePrefix;

        if (!$dateUpdated) {
            $dateUpdated = Gdn_Format::toDateTime();
        }

        $query = "insert into {$px}UserIP (UserID, IPAddress, DateInserted, DateUpdated)
            values (:UserID, :IPAddress, :DateInserted, :DateUpdated)
            on duplicate key update DateUpdated = :DateUpdated2";
        $values = [
            ':UserID' => $userID,
            ':IPAddress' => $packedIP,
            ':DateInserted' => Gdn_Format::toDateTime(),
            ':DateUpdated' => $dateUpdated,
            ':DateUpdated2' => $dateUpdated
        ];

        try {
            Gdn::database()->query($query, $values);
            $result = true;
        } catch (\Exception $e) {
            $result = false;
        }

        return $result;
    }

    /**
     * Updates visit level information such as date last active and the user's ip address.
     * @param int $userID
     * @param null|int|float $clientHour
     * @throws Exception If the user ID is not valid.
     * @return bool True on success, false if the user is banned or deleted.
     */
    public function updateVisit($userID, $clientHour = null) {
        $userID = (int)$userID;
        if (!$userID) {
            throw new Exception('A valid User ID is required.');
        }

        $user = Gdn::userModel()->getID($userID, DATASET_TYPE_ARRAY);

        // Do not update visit information if the user is banned or deleted.
        if (val('Banned', $user) || val('Deleted', $user)) {
            return false;
        }

        $fields = [];

        if (Gdn_Format::toTimestamp($user['DateLastActive']) < strtotime('5 minutes ago')) {
            // We only update the last active date once every 5 minutes to cut down on DB activity.
            $fields['DateLastActive'] = Gdn_Format::toDateTime();
        }

        // Update session level information if necessary.
        if ($userID == Gdn::session()->UserID) {
            $iP = Gdn::request()->ipAddress();
            $fields['LastIPAddress'] = ipEncode($iP);
            $this->saveIP($userID, $iP);

            if (Gdn::session()->newVisit()) {
                $fields['CountVisits'] = val('CountVisits', $user, 0) + 1;
                $this->fireEvent('Visit');
            }
        }

        // Set the hour offset based on the client's clock.
        if (is_numeric($clientHour) && $clientHour >= 0 && $clientHour < 24) {
            $hourOffset = $clientHour - date('G', time());
            $fields['HourOffset'] = $hourOffset;
        }

        // See if the fields have changed.
        $set = [];
        foreach ($fields as $name => $value) {
            if (val($name, $user) != $value) {
                $set[$name] = $value;
            }
        }

        if (!empty($set)) {
            $this->EventArguments['Fields'] = &$set;
            $this->fireEvent('UpdateVisit');

            $this->setField($userID, $set);
        }

        if ($user['LastIPAddress'] != $fields['LastIPAddress']) {
            $user = $this->getID($userID, DATASET_TYPE_ARRAY);
            if (!BanModel::checkUser($user, null, true, $bans)) {
                $banModel = new BanModel();
                $ban = array_pop($bans);
                $banModel->saveUser($user, true, $ban);
                $banModel->setCounts($ban);
            }
        }

        return true;
    }


    /**
     * Returns a list of lowercase, blacklisted usernames. Currently profileController endpoints,
     * in core or in plugins, are blacklisted.
     */
    public static function getUsernameBlacklist() {
        $pluginEndpoints = [
            'addons',
            'applyrank',
            'avatar',
            'card',
            'comments',
            'deletenote',
            'discussions',
            'facebookconnect',
            'following',
            'githubconnect',
            'hubsso',
            'ignore',
            'jsconnect',
            'linkedinconnect',
            'note',
            'notes',
            'online',
            'pegaconnect',
            'picture',
            'quotes',
            'reactions',
            'removepicture',
            'removewarning',
            'reversewarning',
            'salesforceconnect',
            'setlocale',
            'signature',
            'thumbnail',
            'twitterconnect',
            'usercard',
            'username',
            'viewnote',
            'warn',
            'warnings',
            'whosonline',
            'zendeskconnect'
        ];

        $profileControllerEndpoints = [];

        // Get public methods on ProfileController
        $reflection = new ReflectionClass('ProfileController');
        foreach ($reflection->getMethods(ReflectionMethod::IS_PUBLIC) as $method) {
            if ($method->class == $reflection->getName()) {
                $profileControllerEndpoints[] = $method->name;
            }
        }

        $profileControllerEndpoints = array_map(function($str) { return strtolower($str); }, $profileControllerEndpoints);
        $endpoints = array_merge($profileControllerEndpoints, $pluginEndpoints);
        return $endpoints;
    }

    /**
     * Validate submitted user data.
     *
     * @param array $formPostValues
     * @param bool $insert
     * @return bool|array
     */
    public function validate($formPostValues, $insert = false) {
        $this->defineSchema();

        if (self::noEmail()) {
            // Remove the email requirement.
            $this->Validation->unapplyRule('Email', 'Required');
        }

        if (!$insert && !isset($formPostValues['Name'])) {
            $this->Validation->unapplyRule('Name');
        }

        return $this->Validation->validate($formPostValues, $insert);
    }

    /**
     * Validate User Credential.
     *
     * Fetches a user row by email (or name) and compare the password.
     * If the password was not stored as a blowfish hash, the password will be saved again.
     * Return the user's id, admin status and attributes.
     *
     * @param string $email
     * @param string $password
     * @return object|false Returns the user matching the credentials or **false** if the user doesn't validate.
     */
    public function validateCredentials($email = '', $iD = 0, $password) {
        $this->EventArguments['Credentials'] = ['Email' => $email, 'ID' => $iD, 'Password' => $password];
        $this->fireEvent('BeforeValidateCredentials');

        if (!$email && !$iD) {
            throw new Exception('The email or id is required');
        }

        try {
            $this->SQL->select('UserID, Name, Attributes, Admin, Password, HashMethod, Deleted, Banned')
                ->from('User');

            if ($iD) {
                $this->SQL->where('UserID', $iD);
            } else {
                if (strpos($email, '@') > 0) {
                    $this->SQL->where('Email', $email);
                } else {
                    $this->SQL->where('Name', $email);
                }
            }

            $dataSet = $this->SQL->get();
        } catch (Exception $ex) {
            $this->SQL->reset();

            // Try getting the user information without the new fields.
            $this->SQL->select('UserID, Name, Attributes, Admin, Password')
                ->from('User');

            if ($iD) {
                $this->SQL->where('UserID', $iD);
            } else {
                if (strpos($email, '@') > 0) {
                    $this->SQL->where('Email', $email);
                } else {
                    $this->SQL->where('Name', $email);
                }
            }

            $dataSet = $this->SQL->get();
        }

        if ($dataSet->numRows() < 1) {
            return false;
        }

        $userData = $dataSet->firstRow();
        // Check for a deleted user.
        if (val('Deleted', $userData)) {
            return false;
        }

        $passwordHash = new Gdn_PasswordHash();
        $hashMethod = val('HashMethod', $userData);
        if (!$passwordHash->checkPassword($password, $userData->Password, $hashMethod, $userData->Name)) {
            return false;
        }

        if ($passwordHash->Weak || ($hashMethod && strcasecmp($hashMethod, 'Vanilla') != 0)) {
            $pw = $passwordHash->hashPassword($password);
            $this->SQL->update('User')
                ->set('Password', $pw)
                ->set('HashMethod', 'Vanilla')
                ->where('UserID', $userData->UserID)
                ->put();
        }

        $userData->Attributes = dbdecode($userData->Attributes);
        return $userData;
    }

    /**
     *
     *
     * @param array $user
     * @return bool|string
     * @since 2.1
     */
    public function validateSpamRegistration($user) {
        $discoveryText = val('DiscoveryText', $user);
        $log = validateRequired($discoveryText);
        $spam = SpamModel::isSpam('Registration', $user, ['Log' => $log]);

        if ($spam) {
            if ($log) {
                // The user entered discovery text.
                return self::REDIRECT_APPROVE;
            } else {
                $this->Validation->addValidationResult('DiscoveryText', 'Tell us why you want to join!');
                return false;
            }
        }
        return true;
    }

    /**
     * Checks to see if $username and $email are already in use by another member.
     *
     * @param string $username
     * @param string $email
     * @param string $userID
     * @param bool $return
     * @return array|bool
     */
    public function validateUniqueFields($username, $email, $userID = '', $return = false) {
        $valid = true;
        $where = [];
        if (is_numeric($userID)) {
            $where['UserID <> '] = $userID;
        }

        $result = ['Name' => true, 'Email' => true];

        // Make sure the username & email aren't already being used
        if (c('Garden.Registration.NameUnique', true) && $username) {
            $where['Name'] = $username;
            $testData = $this->getWhere($where);
            if ($testData->numRows() > 0) {
                $result['Name'] = false;
                $valid = false;
            }
            unset($where['Name']);
        }

        if (c('Garden.Registration.EmailUnique', true) && $email) {
            $where['Email'] = $email;
            $testData = $this->getWhere($where);
            if ($testData->numRows() > 0) {
                $result['Email'] = false;
                $valid = false;
            }
        }

        if ($return) {
            return $result;
        } else {
            if (!$result['Name']) {
                $this->Validation->addValidationResult('Name', 'The name you entered is already in use by another member.');
            }
            if (!$result['Email']) {
                $this->Validation->addValidationResult('Email', 'The email you entered is in use by another member.');
            }
            return $valid;
        }
    }

    /**
     * Approve a membership applicant.
     *
     * @param int $userID
     * @param string $email
     * @return bool
     * @throws Exception
     */
    public function approve($userID, $email) {
        $applicantRoleIDs = RoleModel::getDefaultRoles(RoleModel::TYPE_APPLICANT);

        // Make sure the $UserID is an applicant
        $roleData = $this->getRoles($userID);
        if ($roleData->numRows() == 0) {
            throw new Exception(t('ErrorRecordNotFound'));
        } else {
            $appRoles = $roleData->result(DATASET_TYPE_ARRAY);
            $applicantFound = false;
            foreach ($appRoles as $appRole) {
                if (in_array(val('RoleID', $appRole), $applicantRoleIDs)) {
                    $applicantFound = true;
                }
            }
        }

        if ($applicantFound) {
            // Retrieve the default role(s) for new users
            $roleIDs = RoleModel::getDefaultRoles(RoleModel::TYPE_MEMBER);

            // Wipe out old & insert new roles for this user
            $this->saveRoles($userID, $roleIDs, false);

            // Send out a notification to the user
            $user = $this->getID($userID);
            if ($user) {
                $email = new Gdn_Email();
                $email->subject(sprintf(t('[%1$s] Membership Approved'), c('Garden.Title')));
                $email->to($user->Email);

                $message = sprintf(t('Hello %s!'), val('Name', $user)).' '.t('You have been approved for membership.');
                $emailTemplate = $email->getEmailTemplate()
                    ->setMessage($message)
                    ->setButton(externalUrl(signInUrl()), t('Sign In Now'))
                    ->setTitle(t('Membership Approved'));

                $email->setEmailTemplate($emailTemplate);

                try {
                    $email->send();
                } catch (Exception $e) {
                    if (debug()) {
                        throw $e;
                    }
                }

                // Report that the user was approved.
                $activityModel = new ActivityModel();
                $activityModel->save(
                    [
                    'ActivityUserID' => $userID,
                    'ActivityType' => 'Registration',
                    'HeadlineFormat' => t('HeadlineFormat.Registration', '{ActivityUserID,You} joined.'),
                    'Story' => t('Welcome Aboard!')
                    ],
                    false,
                    ['GroupBy' => 'ActivityTypeID']
                );

                // Report the approval for moderators.
                $activityModel->save(
                    [
                    'ActivityType' => 'Registration',
                    'ActivityUserID' => Gdn::session()->UserID,
                    'RegardingUserID' => $userID,
                    'NotifyUserID' => ActivityModel::NOTIFY_MODS,
                        'HeadlineFormat' => t('HeadlineFormat.RegistrationApproval', '{ActivityUserID,user} approved the applications for {RegardingUserID,user}.')],
                    false,
                    ['GroupBy' => ['ActivityTypeID', 'ActivityUserID']]
                );

                Gdn::userModel()->saveAttribute($userID, 'ApprovedByUserID', Gdn::session()->UserID);
            }


        }
        return true;
    }

    /**
     * Delete a user.
     *
     * {@inheritdoc}
     */
    public function delete($where = [], $options = []) {
        if (is_numeric($where)) {
            deprecated('UserModel->delete(int)', 'UserModel->deleteID(int)');

            $result = $this->deleteID($where, $options);
            return $result;
        }

        throw new \BadMethodCallException("UserModel->delete() is not supported.", 400);
    }

    /**
     * Delete a single user.
     *
     * @param int $userID The user to delete.
     * @param array $options See {@link UserModel::deleteContent()}, and {@link UserModel::getDelete()}.
     */
    public function deleteID($userID, $options = []) {
        if ($userID == $this->getSystemUserID()) {
            $this->Validation->addValidationResult('', 'You cannot delete the system user.');
            return false;
        }

        $content = [];

        // Remove shared authentications.
        $this->getDelete('UserAuthentication', ['UserID' => $userID], $content);

        // Remove role associations.
        $this->getDelete('UserRole', ['UserID' => $userID], $content);

        $this->deleteContent($userID, $options, $content);

        // Remove the user's information
        $this->SQL->update('User')
            ->set([
                'Name' => t('[Deleted User]'),
                'Photo' => null,
                'Password' => randomString('10'),
                'About' => '',
                'Email' => 'user_'.$userID.'@deleted.invalid',
                'ShowEmail' => '0',
                'Gender' => 'u',
                'CountVisits' => 0,
                'CountInvitations' => 0,
                'CountNotifications' => 0,
                'InviteUserID' => null,
                'DiscoveryText' => '',
                'Preferences' => null,
                'Permissions' => null,
                'Attributes' => dbencode(['State' => 'Deleted']),
                'DateSetInvitations' => null,
                'DateOfBirth' => null,
                'DateUpdated' => Gdn_Format::toDateTime(),
                'HourOffset' => '0',
                'Score' => null,
                'Admin' => 0,
                'Deleted' => 1
            ])
            ->where('UserID', $userID)
            ->put();

        // Remove user's cache rows
        $this->clearCache($userID);

        return true;
    }

    /**
     * Delete a user's content across many contexts.
     *
     * @param int $userID
     * @param array $options
     * @param array $content
     * @return bool|int
     */
    public function deleteContent($userID, $options = [], $content = []) {
        $log = val('Log', $options);
        if ($log === true) {
            $log = 'Delete';
        }

        $result = false;

        // Fire an event so applications can remove their associated user data.
        $this->EventArguments['UserID'] = $userID;
        $this->EventArguments['Options'] = $options;
        $this->EventArguments['Content'] = &$content;
        $this->fireEvent('BeforeDeleteUser');

        $user = $this->getID($userID, DATASET_TYPE_ARRAY);

        if (!$log) {
            $content = null;
        }

        // Remove invitations
        $this->getDelete('Invitation', ['InsertUserID' => $userID], $content);
        $this->getDelete('Invitation', ['AcceptedUserID' => $userID], $content);

        // Remove activities
        $this->getDelete('Activity', ['InsertUserID' => $userID], $content);

        // Remove activity comments.
        $this->getDelete('ActivityComment', ['InsertUserID' => $userID], $content);

        // Remove comments in moderation queue
        $this->getDelete('Log', ['RecordUserID' => $userID, 'Operation' => 'Pending'], $content);

        // Clear out information on the user.
        $this->setField($userID, [
            'About' => null,
            'Title' => null,
            'Location' => null]);

        if ($log) {
            $user['_Data'] = $content;
            unset($content); // in case data gets copied

            $result = LogModel::insert($log, 'User', $user, val('LogOptions', $options, []));
        }

        return $result;
    }

    /**
     * Decline a user's application to join the forum.
     *
     * @param int $userID
     * @return bool
     * @throws Exception
     */
    public function decline($userID) {
        $applicantRoleIDs = RoleModel::getDefaultRoles(RoleModel::TYPE_APPLICANT);

        // Make sure the user is an applicant
        $roleData = $this->getRoles($userID);
        if ($roleData->numRows() == 0) {
            throw new Exception(t('ErrorRecordNotFound'));
        } else {
            $appRoles = $roleData->result(DATASET_TYPE_ARRAY);
            $applicantFound = false;
            foreach ($appRoles as $appRole) {
                if (in_array(val('RoleID', $appRole), $applicantRoleIDs)) {
                    $applicantFound = true;
                }
            }
        }

        if ($applicantFound) {
            $this->delete($userID);
        }
        return true;
    }

    /**
     * Get number of available invites a user has.
     *
     * @param int $userID
     * @return int
     */
    public function getInvitationCount($userID) {
        // If this user is master admin, they should have unlimited invites.
        if ($this->SQL
                ->select('UserID')
                ->from('User')
                ->where('UserID', $userID)
                ->where('Admin', '1')
                ->get()
                ->numRows() > 0
        ) {
            return -1;
        }

        // Get the Registration.InviteRoles settings:
        $inviteRoles = Gdn::config('Garden.Registration.InviteRoles', []);
        if (!is_array($inviteRoles) || count($inviteRoles) == 0) {
            return 0;
        }

        // Build an array of roles that can send invitations
        $canInviteRoles = [];
        foreach ($inviteRoles as $roleID => $invites) {
            if ($invites > 0 || $invites == -1) {
                $canInviteRoles[] = $roleID;
            }
        }

        if (count($canInviteRoles) == 0) {
            return 0;
        }

        // See which matching roles the user has
        $userRoleData = $this->SQL->select('RoleID')
            ->from('UserRole')
            ->where('UserID', $userID)
            ->whereIn('RoleID', $canInviteRoles)
            ->get();

        if ($userRoleData->numRows() == 0) {
            return 0;
        }

        // Define the maximum number of invites the user is allowed to send
        $inviteCount = 0;
        foreach ($userRoleData->result() as $userRole) {
            $count = $inviteRoles[$userRole->RoleID];
            if ($count == -1) {
                $inviteCount = -1;
            } elseif ($inviteCount != -1 && $count > $inviteCount) {
                $inviteCount = $count;
            }
        }

        // If the user has unlimited invitations, return that value
        if ($inviteCount == -1) {
            return -1;
        }

        // Get the user's current invitation settings from their profile
        $user = $this->SQL->select('CountInvitations, DateSetInvitations')
            ->from('User')
            ->where('UserID', $userID)
            ->get()
            ->firstRow();

        // If CountInvitations is null (ie. never been set before) or it is a new month since the DateSetInvitations
        if ($user->CountInvitations == '' || is_null($user->DateSetInvitations) || Gdn_Format::date($user->DateSetInvitations, '%m %Y') != Gdn_Format::date('', '%m %Y')) {
            // Reset CountInvitations and DateSetInvitations
            $this->SQL->put(
                $this->Name,
                [
                    'CountInvitations' => $inviteCount,
                    'DateSetInvitations' => Gdn_Format::date('', '%Y-%m-01') // The first day of this month
                ],
                ['UserID' => $userID]
            );
            return $inviteCount;
        } else {
            // Otherwise return CountInvitations
            return $user->CountInvitations;
        }
    }

    /**
     * Get rows from a table then delete them.
     *
     * @param string $table The name of the table.
     * @param array $where The where condition for the delete.
     * @param array $data The data to put the result.
     * @since 2.1
     */
    public function getDelete($table, $where, &$data) {
        if (is_array($data)) {
            // Grab the records.
            $result = $this->SQL->getWhere($table, $where)->resultArray();

            if (empty($result)) {
                return;
            }

            // Put the records in the result array.
            if (isset($data[$table])) {
                $data[$table] = array_merge($data[$table], $result);
            } else {
                $data[$table] = $result;
            }
        }

        $this->SQL->delete($table, $where);
    }

    /**
     * Reduces the user's CountInvitations value by the specified amount.
     *
     * @param int $userID The unique id of the user being affected.
     * @param int $reduceBy The number to reduce CountInvitations by.
     */
    public function reduceInviteCount($userID, $reduceBy = 1) {
        $currentCount = $this->getInvitationCount($userID);

        // Do not reduce if the user has unlimited invitations
        if ($currentCount == -1) {
            return true;
        }

        // Do not reduce the count below zero.
        if ($reduceBy > $currentCount) {
            $reduceBy = $currentCount;
        }

        $this->SQL->update($this->Name)
            ->set('CountInvitations', 'CountInvitations - '.$reduceBy, false)
            ->where('UserID', $userID)
            ->put();
    }

    /**
     * Increases the user's CountInvitations value by the specified amount.
     *
     * @param int $userID The unique id of the user being affected.
     * @param int $increaseBy The number to increase CountInvitations by.
     */
    public function increaseInviteCount($userID, $increaseBy = 1) {
        $currentCount = $this->getInvitationCount($userID);

        // Do not alter if the user has unlimited invitations
        if ($currentCount == -1) {
            return true;
        }

        $this->SQL->update($this->Name)
            ->set('CountInvitations', 'CountInvitations + '.$increaseBy, false)
            ->where('UserID', $userID)
            ->put();
    }

    /**
     * Saves the user's About field.
     *
     * @param int $userID The UserID to save.
     * @param string $about The about message being saved.
     */
    public function saveAbout($userID, $about) {
        $about = substr($about, 0, 1000);
        $this->setField($userID, 'About', $about);
    }

    /**
     * Saves a name/value to the user's specified $column.
     *
     * This method throws exceptions when errors are encountered. Use try catch blocks to capture these exceptions.
     *
     * @param string $column The name of the serialized column to save to. At the time of this writing there are three serialized columns on the user table: Permissions, Preferences, and Attributes.
     * @param int $userID The UserID to save.
     * @param mixed $name The name of the value being saved, or an associative array of name => value pairs to be saved. If this is an associative array, the $value argument will be ignored.
     * @param mixed $value The value being saved.
     */
    public function saveToSerializedColumn($column, $userID, $name, $value = '') {
        // Load the existing values
        $userData = $this->getID($userID, DATASET_TYPE_OBJECT);

        if (!$userData) {
            throw new Exception(sprintf('User %s not found.', $userID));
        }

        $values = val($column, $userData);

        if (!is_array($values) && !is_object($values)) {
            $values = dbdecode($userData->$column);
        }

        // Throw an exception if the field was not empty but is also not an object or array
        if (is_string($values) && $values != '') {
            throw new Exception(sprintf(t('Serialized column "%s" failed to be unserialized.'), $column));
        }

        if (!is_array($values)) {
            $values = [];
        }

        // Hook for plugins
        $this->EventArguments['CurrentValues'] = &$values;
        $this->EventArguments['Column'] = &$column;
        $this->EventArguments['UserID'] = &$userID;
        $this->EventArguments['Name'] = &$name;
        $this->EventArguments['Value'] = &$value;
        $this->fireEvent('BeforeSaveSerialized');

        // Assign the new value(s)
        if (!is_array($name)) {
            $name = [$name => $value];
        }


        $rawValues = array_merge($values, $name);
        $values = [];
        foreach ($rawValues as $key => $rawValue) {
            if (!is_null($rawValue)) {
                $values[$key] = $rawValue;
            }
        }

        $values = dbencode($values);

        // Save the values back to the db
        $saveResult = $this->SQL->put('User', [$column => $values], ['UserID' => $userID]);
        $this->clearCache($userID, ['user']);

        return $saveResult;
    }

    /**
     * Saves a user preference to the database.
     *
     * This is a convenience method that uses $this->saveToSerializedColumn().
     *
     * @param int $userID The UserID to save.
     * @param mixed $preference The name of the preference being saved, or an associative array of name => value pairs to be saved. If this is an associative array, the $value argument will be ignored.
     * @param mixed $value The value being saved.
     */
    public function savePreference($userID, $preference, $value = '') {
        // Make sure that changes to the current user become effective immediately.
        $session = Gdn::session();
        if ($userID == $session->UserID) {
            $session->setPreference($preference, $value, false);
        }

        return $this->saveToSerializedColumn('Preferences', $userID, $preference, $value);
    }

    /**
     * Saves a user attribute to the database.
     *
     * This is a convenience method that uses $this->saveToSerializedColumn().
     *
     * @param int $userID The UserID to save.
     * @param mixed $attribute The name of the attribute being saved, or an associative array of name => value pairs to be saved. If this is an associative array, the $value argument will be ignored.
     * @param mixed $value The value being saved.
     */
    public function saveAttribute($userID, $attribute, $value = '') {
        // Make sure that changes to the current user become effective immediately.
        $session = Gdn::session();
        if ($userID == $session->UserID) {
            $session->setAttribute($attribute, $value);
        }

        return $this->saveToSerializedColumn('Attributes', $userID, $attribute, $value);
    }

    /**
     *
     *
     * @param array $data
     * @return Gdn_DataSet|string
     */
    public function saveAuthentication($data) {
        $cn = $this->Database->connection();
        $px = $this->Database->DatabasePrefix;

        $uID = $cn->quote($data['UniqueID']);
        $provider = $cn->quote($data['Provider']);
        $userID = $cn->quote($data['UserID']);

        $sql = "insert {$px}UserAuthentication (ForeignUserKey, ProviderKey, UserID) values ($uID, $provider, $userID) on duplicate key update UserID = $userID";
        $result = $this->Database->query($sql);
        return $result;
    }

    /**
     * Set fields that need additional manipulation after retrieval.
     *
     * @param array|object &$user
     * @throws Exception
     */
    public function setCalculatedFields(&$user) {
        if ($v = val('Attributes', $user)) {
            if (is_string($v)) {
                setValue('Attributes', $user, dbdecode($v));
            }
        }
        if ($v = val('Permissions', $user)) {
            if (is_string($v)) {
                setValue('Permissions', $user, dbdecode($v));
            }
        }
        if ($v = val('Preferences', $user)) {
            if (is_string($v)) {
                setValue('Preferences', $user, dbdecode($v));
            }
        }
        if ($v = val('Photo', $user)) {
            if (!isUrl($v)) {
                $photoUrl = Gdn_Upload::url(changeBasename($v, 'n%s'));
            } else {
                $photoUrl = $v;
            }

            setValue('PhotoUrl', $user, $photoUrl);
        }

        // We store IPs in the UserIP table. To avoid unnecessary queries, the full list is not built here. Shim for BC.
        setValue('AllIPAddresses', $user, [
            val('InsertIPAddress', $user),
            val('LastIPAddress', $user)
        ]);

        setValue('_CssClass', $user, '');
        if (val('Banned', $user)) {
            setValue('_CssClass', $user, 'Banned');
        }

        $this->EventArguments['User'] = &$user;
        $this->fireEvent('SetCalculatedFields');
    }

    /**
     *
     *
     * @param int $userID
     * @param array $meta
     * @param string $prefix
     */
    public static function setMeta($userID, $meta, $prefix = '') {
        $deletes = [];
        $px = Gdn::database()->DatabasePrefix;
        $sql = "insert {$px}UserMeta (UserID, Name, Value) values(:UserID, :Name, :Value) on duplicate key update Value = :Value1";

        foreach ($meta as $name => $value) {
            $name = $prefix.$name;
            if ($value === null || $value == '') {
                $deletes[] = $name;
            } else {
                Gdn::database()->query($sql, [':UserID' => $userID, ':Name' => $name, ':Value' => $value, ':Value1' => $value]);
            }
        }
        if (count($deletes)) {
            Gdn::sql()->whereIn('Name', $deletes)->where('UserID', $userID)->delete('UserMeta');
        }
    }

    /**
     * Set the TransientKey attribute on a user.
     *
     * @param int $userID
     * @param string $explicitKey
     * @return string
     */
    public function setTransientKey($userID, $explicitKey = '') {
        $key = $explicitKey == '' ? betterRandomString(16, 'Aa0') : $explicitKey;
        $this->saveAttribute($userID, 'TransientKey', $key);
        return $key;
    }

    /**
     * Get an Attribute from a single user.
     *
     * @param int $userID
     * @param string $attribute
     * @param mixed $defaultValue
     * @return mixed
     */
    public function getAttribute($userID, $attribute, $defaultValue = false) {
        $user = $this->getID($userID, DATASET_TYPE_ARRAY);
        $result = val($attribute, $user['Attributes'], $defaultValue);

        return $result;
    }

    /**
     * Send the confirmation email.
     *
     * @param int|string|null $user
     * @param bool $force
     * @throws Exception
     */
    public function sendEmailConfirmationEmail($user = null, $force = false) {

        if (!$user) {
            $user = Gdn::session()->User;
        } elseif (is_numeric($user)) {
            $user = $this->getID($user);
        } elseif (is_string($user)) {
            $user = $this->getByEmail($user);
        }

        if (!$user) {
            throw notFoundException('User');
        }

        $user = (array)$user;

        if (is_string($user['Attributes'])) {
            $user['Attributes'] = dbdecode($user['Attributes']);
        }

        // Make sure the user needs email confirmation.
        if ($user['Confirmed'] && !$force) {
            $this->Validation->addValidationResult('Role', 'Your email doesn\'t need confirmation.');

            // Remove the email key.
            if (isset($user['Attributes']['EmailKey'])) {
                unset($user['Attributes']['EmailKey']);
                $this->saveAttribute($user['UserID'], $user['Attributes']);
            }

            return;
        }

        // Make sure there is a confirmation code.
        $code = valr('Attributes.EmailKey', $user);
        if (!$code) {
            $code = $this->confirmationCode();
            $attributes = $user['Attributes'];
            if (!is_array($attributes)) {
                $attributes = ['EmailKey' => $code];
            } else {
                $attributes['EmailKey'] = $code;
            }

            $this->saveAttribute($user['UserID'], $attributes);
        }

        $appTitle = Gdn::config('Garden.Title');
        $email = new Gdn_Email();
        $email->subject(sprintf(t('[%s] Confirm Your Email Address'), $appTitle));
        $email->to($user['Email']);

        $emailUrlFormat = '{/entry/emailconfirm,exurl,domain}/{User.UserID,rawurlencode}/{EmailKey,rawurlencode}';
        $data = [];
        $data['EmailKey'] = $code;
        $data['User'] = arrayTranslate((array)$user, ['UserID', 'Name', 'Email']);

        $url = formatString($emailUrlFormat, $data);
        $message = formatString(t('Hello {User.Name}!'), $data).' '.t('You need to confirm your email address before you can continue.');

        $emailTemplate = $email->getEmailTemplate()
            ->setTitle(t('Confirm Your Email Address'))
            ->setMessage($message)
            ->setButton($url, t('Confirm My Email Address'));

        $email->setEmailTemplate($emailTemplate);

        try {
            $email->send();
        } catch (Exception $e) {
            if (debug()) {
                throw $e;
            }
        }
    }

    /**
     * Send welcome email to user.
     *
     * @param int $userID
     * @param string $password
     * @param string $registerType
     * @param array|null $additionalData
     * @throws Exception
     */
    public function sendWelcomeEmail($userID, $password, $registerType = 'Add', $additionalData = null) {
        $session = Gdn::session();
        $sender = $this->getID($session->UserID);
        $user = $this->getID($userID);

        if (!validateEmail($user->Email)) {
            return;
        }

        $appTitle = Gdn::config('Garden.Title');
        $email = new Gdn_Email();
        $email->subject(sprintf(t('[%s] Welcome Aboard!'), $appTitle));
        $email->to($user->Email);
        $emailTemplate = $email->getEmailTemplate();

        $data = [];
        $data['User'] = arrayTranslate((array)$user, ['UserID', 'Name', 'Email']);
        $data['Sender'] = arrayTranslate((array)$sender, ['Name', 'Email']);
        $data['Title'] = $appTitle;
        if (is_array($additionalData)) {
            $data = array_merge($data, $additionalData);
        }

        $data['EmailKey'] = valr('Attributes.EmailKey', $user);

        $message = '<p>'.formatString(t('Hello {User.Name}!'), $data).' ';

        $message .= $this->getEmailWelcome($registerType, $user, $data, $password);

        // Add the email confirmation key.
        if ($data['EmailKey']) {
            $emailUrlFormat = '{/entry/emailconfirm,exurl,domain}/{User.UserID,rawurlencode}/{EmailKey,rawurlencode}';
            $url = formatString($emailUrlFormat, $data);
            $message .= '<p>'.t('You need to confirm your email address before you can continue.').'</p>';
            $emailTemplate->setButton($url, t('Confirm My Email Address'));
        } else {
            $emailTemplate->setButton(externalUrl('/'), t('Access the Site'));
        }

        $emailTemplate->setMessage($message);
        $emailTemplate->setTitle(t('Welcome Aboard!'));

        $email->setEmailTemplate($emailTemplate);

        try {
            $email->send();
        } catch (Exception $e) {
            if (debug()) {
                throw $e;
            }
        }
    }

    /**
     * Resolves the welcome email format. Maintains backwards compatibility with the 'EmailWelcome*' translations
     * for overriding.
     *
     * @param string $registerType The registration type. One of 'Connect', 'Register' or 'Add'.
     * @param object|array $user The user to send the email to.
     * @param array $data The email data.
     * @param string $password The user's password.
     * @return string The welcome email for the registration type.
     */
    protected function getEmailWelcome($registerType, $user, $data, $password = '') {
        $appTitle = c('Garden.Title', c('Garden.HomepageTitle'));

        // Backwards compatability. See if anybody has overridden the EmailWelcome string.
        if (($emailFormat = t('EmailWelcome'.$registerType, ''))) {
            $welcome = formatString($emailFormat, $data);
        } elseif (t('EmailWelcome', '')) {
            $welcome = sprintf(
                t('EmailWelcome'),
                val('Name', $user),
                val('Name', val('Sender', $data)),
                $appTitle,
                externalUrl('/'),
                $password,
                val('Email', $user)
            );
        } else {
            switch ($registerType) {
                case 'Connect' :
                    $welcome = formatString(t('You have successfully connected to {Title}.'), $data).' '.
                        t('Find your account information below.').'<br></p>'.
                        '<p>'.sprintf(t('%s: %s'), t('Username'), val('Name', $user)).'<br>'.
                        formatString(t('Connected With: {ProviderName}'), $data).'<br></p>';
                    break;
                case 'Register' :
                    $welcome = formatString(t('You have successfully registered for an account at {Title}.'), $data).' '.
                        t('Find your account information below.').'<br></p>'.
                        '<p>'.sprintf(t('%s: %s'), t('Username'), val('Name', $user)).'<br>'.
                        sprintf(t('%s: %s'), t('Email'), val('Email', $user)).'<br></p>';
                    break;
                default :
                    $welcome = sprintf(t('%s has created an account for you at %s.'), val('Name', val('Sender', $data)), $appTitle).' '.
                        t('Find your account information below.').'<br></p>'.
                        '<p>'.sprintf(t('%s: %s'), t('Email'), val('Email', $user)).'<br>'.
                        sprintf(t('%s: %s'), t('Password'), $password).'<br></p>';
            }
        }
        return $welcome;
    }

    /**
     * Send password email.
     *
     * @param int $userID
     * @param string $password
     */
    public function sendPasswordEmail($userID, $password) {
        $session = Gdn::session();
        $sender = $this->getID($session->UserID);
        $user = $this->getID($userID);
        $appTitle = Gdn::config('Garden.Title');
        $email = new Gdn_Email();
        $email->subject('['.$appTitle.'] '.t('Reset Password'));
        $email->to($user->Email);
        $greeting = formatString(t('Hello %s!'), val('Name', $user));
        $message = '<p>'.$greeting.' '.sprintf(t('%s has reset your password at %s.'), val('Name', $sender), $appTitle).' '.
            t('Find your account information below.').'<br></p>'.
            '<p>'.sprintf(t('%s: %s'), t('Email'), val('Email', $user)).'<br>'.
            sprintf(t('%s: %s'), t('Password'), $password).'</p>';

        $emailTemplate = $email->getEmailTemplate()
            ->setTitle(t('Reset Password'))
            ->setMessage($message)
            ->setButton(externalUrl('/'), t('Access the Site'));

        $email->setEmailTemplate($emailTemplate);

        try {
            $email->send();
        } catch (Exception $e) {
            if (debug()) {
                throw $e;
            }
        }
    }

    /**
     * Synchronizes the user based on a given UserKey.
     *
     * @param string $userKey A string that uniquely identifies this user.
     * @param array $data Information to put in the user table.
     * @return int The ID of the user.
     */
    public function synchronize($userKey, $data) {
        $userID = 0;

        $attributes = val('Attributes', $data);
        if (is_string($attributes)) {
            $attributes = dbdecode($attributes);
        }

        if (!is_array($attributes)) {
            $attributes = [];
        }

        // If the user didnt log in, they won't have a UserID yet. That means they want a new
        // account. So create one for them.
        if (!isset($data['UserID']) || $data['UserID'] <= 0) {
            // Prepare the user data.
            $userData = [];
            $userData['Name'] = $data['Name'];
            $userData['Password'] = randomString(16);
            $userData['Email'] = val('Email', $data, 'no@email.com');
            $userData['Gender'] = strtolower(substr(val('Gender', $data, 'u'), 0, 1));
            $userData['HourOffset'] = val('HourOffset', $data, 0);
            $userData['DateOfBirth'] = val('DateOfBirth', $data, '');
            $userData['CountNotifications'] = 0;
            $userData['Attributes'] = $attributes;
            $userData['InsertIPAddress'] = ipEncode(Gdn::request()->ipAddress());
            if ($userData['DateOfBirth'] == '') {
                $userData['DateOfBirth'] = '1975-09-16';
            }

            // Make sure there isn't another user with this username.
            if ($this->validateUniqueFields($userData['Name'], $userData['Email'])) {
                if (!BanModel::checkUser($userData, $this->Validation, true)) {
                    throw permissionException('Banned');
                }

                // Insert the new user.
                $this->addInsertFields($userData);
                $userID = $this->insertInternal($userData);
            }

            if ($userID > 0) {
                $newUserRoleIDs = $this->newUserRoleIDs();

                // Save the roles.
                $roles = val('Roles', $data, false);
                if (empty($roles)) {
                    $roles = $newUserRoleIDs;
                }

                $this->saveRoles($userID, $roles, false);
            }
        } else {
            $userID = $data['UserID'];
        }

        // Synchronize the transientkey from the external user data source if it is present (eg. WordPress' wpnonce).
        if (array_key_exists('TransientKey', $attributes) && $attributes['TransientKey'] != '' && $userID > 0) {
            $this->setTransientKey($userID, $attributes['TransientKey']);
        }

        return $userID;
    }

    /**
     *
     *
     * @return array
     * @throws Gdn_UserException
     */
    public function newUserRoleIDs() {
        // Registration method
        $registrationMethod = c('Garden.Registration.Method', 'Basic');
        $defaultRoleID = RoleModel::getDefaultRoles(RoleModel::TYPE_MEMBER);
        switch ($registrationMethod) {

            case 'Approval':
                $roleID = RoleModel::getDefaultRoles(RoleModel::TYPE_APPLICANT);
                break;

            case 'Invitation':
                throw new Gdn_UserException(t('This forum is currently set to invitation only mode.'));
            case 'Basic':
            case 'Captcha':
            default:
                $roleID = $defaultRoleID;
                break;
        }

        if (empty($roleID)) {
            trace("You don't have any default roles defined.", TRACE_WARNING);
        }
        return $roleID;
    }

    /**
     * Send forgot password email.
     *
     * @param string $email
     * @return bool
     */
    public function passwordRequest($email) {
        if (!$email) {
            return false;
        }

        $users = $this->getWhere(['Email' => $email])->resultObject();
        if (count($users) == 0) {
            // Check for the username.
            $users = $this->getWhere(['Name' => $email])->resultObject();
        }

        $this->EventArguments['Users'] =& $users;
        $this->EventArguments['Email'] = $email;
        $this->fireEvent('BeforePasswordRequest');

        if (count($users) == 0) {
            $this->Validation->addValidationResult('Name', "Couldn't find an account associated with that email/username.");
            return false;
        }

        $noEmail = true;

        foreach ($users as $user) {
            if (!$user->Email) {
                continue;
            }
            $email = new Gdn_Email(); // Instantiate in loop to clear previous settings
            $passwordResetKey = betterRandomString(20, 'Aa0');
            $passwordResetExpires = strtotime('+1 hour');
            $this->saveAttribute($user->UserID, 'PasswordResetKey', $passwordResetKey);
            $this->saveAttribute($user->UserID, 'PasswordResetExpires', $passwordResetExpires);
            $appTitle = c('Garden.Title');
            $email->subject('['.$appTitle.'] '.t('Reset Your Password'));
            $email->to($user->Email);

            $emailTemplate = $email->getEmailTemplate()
                ->setTitle(t('Reset Your Password'))
                ->setMessage(sprintf(t('We\'ve received a request to change your password.'), $appTitle))
                ->setButton(externalUrl('/entry/passwordreset/'.$user->UserID.'/'.$passwordResetKey), t('Change My Password'));
            $email->setEmailTemplate($emailTemplate);

            try {
                $email->send();
            } catch (Exception $e) {
                if (debug()) {
                    throw $e;
                }
            }

            $noEmail = false;
        }

        if ($noEmail) {
            $this->Validation->addValidationResult('Name', 'There is no email address associated with that account.');
            return false;
        }
        return true;
    }

    /**
     * Do a password reset.
     *
     * @param int $userID
     * @param string $password
     * @return array|false Returns the user or **false** if the user doesn't exist.
     */
    public function passwordReset($userID, $password) {
        // Encrypt the password before saving
        $passwordHash = new Gdn_PasswordHash();
        $password = $passwordHash->hashPassword($password);

        // Set the new password on the user row.
        $this->SQL
            ->update('User')
            ->set('Password', $password)
            ->set('HashMethod', 'Vanilla')
            ->where('UserID', $userID)
            ->put();

        // Clear any password reset information.
        $this->clearPasswordReset($userID);

        $this->EventArguments['UserID'] = $userID;
        $this->fireEvent('AfterPasswordReset');

        return $this->getID($userID);
    }

    /**
     * Check and apply login rate limiting
     *
     * @param array $user
     * @param bool $passwordOK
     */
    public static function rateLimit($user, $passwordOK) {
        if (Gdn::cache()->activeEnabled()) {
            // Rate limit using Gdn_Cache.
            $userRateKey = formatString(self::LOGIN_RATE_KEY, ['Source' => $user->UserID]);
            $userRate = (int)Gdn::cache()->get($userRateKey);
            $userRate += 1;
            Gdn::cache()->store($userRateKey, 1, [
                Gdn_Cache::FEATURE_EXPIRY => self::LOGIN_RATE
            ]);

            $sourceRateKey = formatString(self::LOGIN_RATE_KEY, ['Source' => Gdn::request()->ipAddress()]);
            $sourceRate = (int)Gdn::cache()->get($sourceRateKey);
            $sourceRate += 1;
            Gdn::cache()->store($sourceRateKey, 1, [
                Gdn_Cache::FEATURE_EXPIRY => self::LOGIN_RATE
            ]);

        } elseif (c('Garden.Apc', false) && function_exists('apc_store')) {
            // Rate limit using the APC data store.
            $userRateKey = formatString(self::LOGIN_RATE_KEY, ['Source' => $user->UserID]);
            $userRate = (int)apc_fetch($userRateKey);
            $userRate += 1;
            apc_store($userRateKey, 1, self::LOGIN_RATE);

            $sourceRateKey = formatString(self::LOGIN_RATE_KEY, ['Source' => Gdn::request()->ipAddress()]);
            $sourceRate = (int)apc_fetch($sourceRateKey);
            $sourceRate += 1;
            apc_store($sourceRateKey, 1, self::LOGIN_RATE);

        } else {
            // Rate limit using user attributes.
            $now = time();
            $userModel = Gdn::userModel();
            $lastLoginAttempt = $userModel->getAttribute($user->UserID, 'LastLoginAttempt', 0);
            $userRate = $userModel->getAttribute($user->UserID, 'LoginRate', 0);
            $userRate += 1;

            if ($lastLoginAttempt + self::LOGIN_RATE < $now) {
                $userRate = 0;
            }

            $userModel->saveToSerializedColumn(
                'Attributes',
                $user->UserID,
                ['LastLoginAttempt' => $now, 'LoginRate' => 1]
            );

            // IP rate limiting is not available without an active cache.
            $sourceRate = 0;

        }

        // Put user into cooldown mode.
        if ($userRate > 1) {
            throw new Gdn_UserException(t('LoginUserCooldown', 'You are trying to log in too often. Slow down!.'));
        }
        if ($sourceRate > 1) {
            throw new Gdn_UserException(t('LoginSourceCooldown', 'Your IP is trying to log in too often. Slow down!'));
        }

        return true;
    }

    /**
     * Clear out the password reset values for a user.
     *
     * @param int $userID
     */
    private function clearPasswordReset($userID) {
        $this->saveAttribute($userID, [
            'PasswordResetKey' => null,
            'PasswordResetExpires' => null
        ]);
    }

    /**
     * Set a single user property.
     *
     * @param int $rowID
     * @param array|string $property
     * @param bool $value
     * @return bool
     */
    public function setField($rowID, $property, $value = false) {
        if (!is_array($property)) {
            $property = [$property => $value];
        }

        $this->defineSchema();
        $fields = $this->Schema->fields();

        $set = array_intersect_key($property, $fields);
        self::serializeRow($set);

        $this->SQL
            ->update($this->Name)
            ->set($set)
            ->where('UserID', $rowID)
            ->put();

        if (in_array($property, ['Permissions'])) {
            $this->clearCache($rowID, ['permissions']);
        } else {
            $this->updateUserCache($rowID, $property, $value);
        }

        if (!is_array($property)) {
            $property = [$property => $value];
        }

        $this->EventArguments['UserID'] = $rowID;
        $this->EventArguments['Fields'] = $property;
        $this->fireEvent('AfterSetField');

        return $value;
    }

    /**
     * Get a user from the cache by name or ID
     *
     * @param string|int $userToken either a userid or a username
     * @param string $tokenType either 'userid' or 'name'
     * @return array|false Returns a user array or **false** if the user isn't in the cache.
     */
    public function getUserFromCache($userToken, $tokenType) {
        if ($tokenType == 'name') {
            $userNameKey = formatString(self::USERNAME_KEY, ['Name' => md5($userToken)]);
            $userID = Gdn::cache()->get($userNameKey);

            if ($userID === Gdn_Cache::CACHEOP_FAILURE) {
                return false;
            }
            $userToken = $userID;
            $tokenType = 'userid';
        }

        if ($tokenType != 'userid') {
            return false;
        }

        // Get from memcached
        $userKey = formatString(self::USERID_KEY, ['UserID' => $userToken]);
        $user = Gdn::cache()->get($userKey);

        return $user;
    }

    /**
     *
     *
     * @param int $userID
     * @param string|array $field
     * @param mixed|null $value
     */
    public function updateUserCache($userID, $field, $value = null) {
        // Try and get the user from the cache.
        $user = $this->getUserFromCache($userID, 'userid');

        if (!$user) {
            return;
        }

        if (!is_array($field)) {
            $field = [$field => $value];
        }

        foreach ($field as $f => $v) {
            $user[$f] = $v;
        }
        $this->userCache($user);
    }

    /**
     * Cache a user.
     *
     * @param array $user The user to cache.
     * @return bool Returns **true** if the user was cached or **false** otherwise.
     */
    public function userCache($user, $userID = null) {
        if (!$userID) {
            $userID = val('UserID', $user, null);
        }
        if (is_null($userID) || !$userID) {
            return false;
        }

        $cached = true;

        $userKey = formatString(self::USERID_KEY, ['UserID' => $userID]);
        $cached = $cached & Gdn::cache()->store($userKey, $user, [
                Gdn_Cache::FEATURE_EXPIRY => 3600
            ]);

        $userNameKey = formatString(self::USERNAME_KEY, ['Name' => md5(val('Name', $user))]);
        $cached = $cached & Gdn::cache()->store($userNameKey, $userID, [
                Gdn_Cache::FEATURE_EXPIRY => 3600
            ]);
        return $cached;
    }

    /**
     * Cache a user's roles.
     *
     * @param int $userID The ID of a user to cache roles for.
     * @param array $roleIDs A collection of role IDs with the specified user.
     * @return bool Was the caching operation successful?
     */
    public function userCacheRoles($userID, $roleIDs) {
        if ($userID !== 0 && !$userID) {
            return false;
        }

        $userRolesKey = formatString(self::USERROLES_KEY, ['UserID' => $userID]);
        $cached = Gdn::cache()->store(
            $userRolesKey,
            $roleIDs,
            [Gdn_Cache::FEATURE_EXPIRY => 3600]
        );
        return $cached;
    }

    /**
     * Delete cached data for user.
     *
     * @param int|null $userID The user to clear the cache for.
     * @return bool Returns **true** if the cache was cleared or **false** otherwise.
     */
    public function clearCache($userID, $cacheTypesToClear = null) {
        if (is_null($userID) || !$userID) {
            return false;
        }

        if (is_null($cacheTypesToClear)) {
            $cacheTypesToClear = ['user', 'roles', 'permissions'];
        }

        if (in_array('user', $cacheTypesToClear)) {
            $userKey = formatString(self::USERID_KEY, ['UserID' => $userID]);
            Gdn::cache()->remove($userKey);
        }

        if (in_array('roles', $cacheTypesToClear)) {
            $userRolesKey = formatString(self::USERROLES_KEY, ['UserID' => $userID]);
            Gdn::cache()->remove($userRolesKey);
        }

        if (in_array('permissions', $cacheTypesToClear)) {
            Gdn::sql()->put('User', ['Permissions' => ''], ['UserID' => $userID]);

            $permissionsIncrement = $this->getPermissionsIncrement();
            $userPermissionsKey = formatString(self::USERPERMISSIONS_KEY, ['UserID' => $userID, 'PermissionsIncrement' => $permissionsIncrement]);
            Gdn::cache()->remove($userPermissionsKey);
        }
        return true;
    }

    /**
     * Clear the permission cache.
     */
    public function clearPermissions() {
        if (!Gdn::cache()->activeEnabled()) {
            $this->SQL->put('User', ['Permissions' => ''], ['Permissions <>' => '']);
        }

        $permissionsIncrementKey = self::INC_PERMISSIONS_KEY;
        $permissionsIncrement = $this->getPermissionsIncrement();
        if ($permissionsIncrement == 0) {
            Gdn::cache()->store($permissionsIncrementKey, 1);
        } else {
            Gdn::cache()->increment($permissionsIncrementKey);
        }
    }

    /**
     * Get a user's permissions.
     *
     * @param int $userID Unique ID of the user.
     * @return Vanilla\Permissions
     */
    public function getPermissions($userID) {
        $permissions = new Vanilla\Permissions();
        $permissionsKey = '';

        if (Gdn::cache()->activeEnabled()) {
            $permissionsIncrement = $this->getPermissionsIncrement();
            $permissionsKey = formatString(self::USERPERMISSIONS_KEY, [
                'UserID' => $userID,
                'PermissionsIncrement' => $permissionsIncrement
            ]);

            $cachedPermissions = Gdn::cache()->get($permissionsKey);
            if ($cachedPermissions !== Gdn_Cache::CACHEOP_FAILURE) {
                $permissions->setPermissions($cachedPermissions);
                return $permissions;
            }
        }

        $data = Gdn::permissionModel()->cachePermissions($userID);
        $permissions->compileAndLoad($data);

        $this->EventArguments['UserID'] = $userID;
        $this->EventArguments['Permissions'] = $permissions;
        $this->fireEvent('loadPermissions');

        if (Gdn::cache()->activeEnabled()) {
            Gdn::cache()->store($permissionsKey, $permissions->getPermissions());
        } else {
            // Save the permissions to the user table
            if ($userID > 0) {
                $this->SQL->put(
                    'User',
                    ['Permissions' => dbencode($permissions->getPermissions())],
                    ['UserID' => $userID]
                );
            }
        }

        return $permissions;
    }

    /**
     *
     *
     * @return bool|int|mixed
     */
    public function getPermissionsIncrement() {
        $permissionsIncrementKey = self::INC_PERMISSIONS_KEY;
        $permissionsKeyValue = Gdn::cache()->get($permissionsIncrementKey);

        if (!$permissionsKeyValue) {
            $stored = Gdn::cache()->store($permissionsIncrementKey, 1);
            return $stored ? 1 : false;
        }

        return $permissionsKeyValue;
    }

    /**
     *
     *
     * @param array $roles
     * @return array
     */
    protected function lookupRoleIDs($roles) {
        if (is_string($roles)) {
            $roles = explode(',', $roles);
        } elseif (!is_array($roles)) {
            $roles = [];
        }
        $roles = array_map('trim', $roles);
        $roles = array_map('strtolower', $roles);

        $allRoles = RoleModel::roles();
        $roleIDs = [];
        foreach ($allRoles as $roleID => $role) {
            $name = strtolower($role['Name']);
            if (in_array($name, $roles) || in_array($roleID, $roles)) {
                $roleIDs[] = $roleID;
            }
        }
        return $roleIDs;
    }

    /**
     * Clears navigation preferences for a user.
     *
     * @param string $userID Optional - defaults to sessioned user
     */
    public function clearNavigationPreferences($userID = '') {
        if (!$userID) {
            $userID = Gdn::session()->UserID;
        }

        $this->savePreference($userID, 'DashboardNav.Collapsed', []);
        $this->savePreference($userID, 'DashboardNav.SectionLandingPages', []);
        $this->savePreference($userID, 'DashboardNav.DashboardLandingPage', '');
    }

    /**
     * Checks if a url is saved as a navigation preference and if so, deletes it.
     * Also optionally resets the section dashboard landing page, which may be desirable if a user no longer has
     * permission to access pages in that section.
     *
     * @param string $url The url to search the user navigation preferences for, defaults to the request
     * @param string $userID The ID of the user to clear the preferences for, defaults to the sessioned user
     * @param bool $resetSectionPreference Whether to reset the dashboard section landing page
     */
    public function clearSectionNavigationPreference($url = '', $userID = '', $resetSectionPreference = true) {
        if (!$userID) {
            $userID = Gdn::session()->UserID;
        }

        if ($url == '') {
            $url = Gdn::request()->url();
        }

        $user = $this->getID($userID);
        $preferences = val('Preferences', $user, []);
        $landingPages = val('DashboardNav.SectionLandingPages', $preferences, []);

        // Run through the user's saved landing page per section and if the url matches the passed url,
        // remove that preference.
        foreach ($landingPages as $section => $landingPage) {
            $url = strtolower(trim($url, '/'));
            $landingPage = strtolower(trim($landingPage, '/'));
            if ($url == $landingPage || stringEndsWith($url, $landingPage)) {
                unset($landingPages[$section]);
            }
        }

        $this->savePreference($userID, 'DashboardNav.SectionLandingPages', $landingPages);

        if ($resetSectionPreference) {
            $this->savePreference($userID, 'DashboardNav.DashboardLandingPage', '');
        }
    }
}<|MERGE_RESOLUTION|>--- conflicted
+++ resolved
@@ -1257,11 +1257,8 @@
     /**
      * Get users by role.
      *
-<<<<<<< HEAD
-     * @param int|string|array $Role The ID(s) or name of the role.
-=======
-     * @param int|string $role The ID or name of the role.
->>>>>>> 4f89ac2e
+     * @param int|string|array $role The ID(s) or name of the role.
+
      * @return Gdn_DataSet Returns the users with the given role.
      */
     public function getByRole($role) {
