<?php
/**
 * User model.
 *
 * @copyright 2009-2018 Vanilla Forums Inc.
 * @license http://www.opensource.org/licenses/gpl-2.0.php GNU GPL v2
 * @package Dashboard
 * @since 2.0
 */

use Garden\EventManager;

/**
 * Handles user data.
 */
class UserModel extends Gdn_Model {
    use \Garden\Translation;

    /** Deprecated. */
    const DEFAULT_CONFIRM_EMAIL = 'You need to confirm your email address before you can continue. Please confirm your email address by clicking on the following link: {/entry/emailconfirm,exurl,domain}/{User.UserID,rawurlencode}/{EmailKey,rawurlencode}';

    /** Cache key. */
    const USERID_KEY = 'user.{UserID}';

    /** Cache key. */
    const USERNAME_KEY = 'user.{Name}.name';

    /** Cache key. */
    const USERROLES_KEY = 'user.{UserID}.roles';

    /** Cache key. */
    const USERPERMISSIONS_KEY = 'user.{UserID}.permissions.{PermissionsIncrement}';

    /** Cache key. */
    const INC_PERMISSIONS_KEY = 'permissions.increment';

    /** REDIRECT_APPROVE */
    const REDIRECT_APPROVE = 'REDIRECT_APPROVE';

    /** Minimal regex every username must pass. */
    const USERNAME_REGEX_MIN = '^\/"\\\\#@\t\r\n';

    /** Cache key. */
    const LOGIN_COOLDOWN_KEY = 'user.login.{Source}.cooldown';

    /** Cache key. */
    const LOGIN_RATE_KEY = 'user.login.{Source}.rate';

    /** Seconds between login attempts. */
    const LOGIN_RATE = 1;

    /** Timeout for SSO */
    const SSO_TIMEOUT = 1200;

    /** @var EventManager */
    private $eventManager;

    /** @var */
    public $SessionColumns;

    /** @var int The number of users when database optimizations kick in. */
    public $UserThreshold = 10000;

    /** @var int The number of users when extreme database optimizations kick in. */
    public $UserMegaThreshold = 1000000;

    /**
     * @var bool
     */
    private $nameUnique;

    /**
     * @var bool
     */
    private $emailUnique;

    /**
     * Class constructor. Defines the related database table name.
     *
     * @param EventManager $eventManager The event manager dependency.
     * @param Gdn_Validation $validation The validation dependency.
     */
    public function __construct(EventManager $eventManager = null, Gdn_Validation $validation = null) {
        parent::__construct('User', $validation);

        if ($eventManager === null) {
            $this->eventManager = Gdn::getContainer()->get(EventManager::class);
        } else {
            $this->eventManager = $eventManager;
        }

        $this->addFilterField([
            'Admin', 'Deleted', 'CountVisits', 'CountInvitations', 'CountNotifications', 'Preferences', 'Permissions',
            'LastIPAddress', 'AllIPAddresses', 'DateFirstVisit', 'DateLastActive', 'CountDiscussions', 'CountComments',
            'Score'
        ]);


        $this->nameUnique = (bool)c('Garden.Registration.NameUnique', true);
        $this->emailUnique = (bool)c('Garden.Registration.EmailUnique', true);
    }

    /**
     * Generate a random code for use in email confirmation.
     *
     * @return string
     */
    private function confirmationCode() {
        $result = betterRandomString(32, 'Aa0');
        return $result;
    }

    /**
     * Whether or not we are past the user threshold.
     *
     * This is a useful indication that some database operations on the User table will be painfully long.
     *
     * @return bool
     */
    public function pastUserThreshold() {
        $estimate = $this->countEstimate();
        return $estimate > $this->UserThreshold;
    }

    /**
     * Whether we're wandered into extreme database optimization territory with our user count.
     *
     * @return bool
     */
    public function pastUserMegaThreshold() {
        $estimate = $this->countEstimate();
        return $estimate > $this->UserMegaThreshold;
    }

    /**
     * Approximate the number of users by checking the database table status.
     *
     * @return int
     */
    public function countEstimate() {
        $px = Gdn::database()->DatabasePrefix;
        return Gdn::database()->query("show table status like '{$px}User'")->value('Rows', 0);
    }

    /**
     * Deprecated.
     *
     * @param string $message Deprecated.
     * @param array $data Deprecated.
     * @return string Deprecated.
     */
    private function addEmailHeaderFooter($message, $data) {
        $header = t('EmailHeader', '');
        if ($header) {
            $message = formatString($header, $data)."\n".$message;
        }

        $footer = t('EmailFooter', '');
        if ($footer) {
            $message .= "\n".formatString($footer, $data);
        }

        return $message;
    }

    /**
     * Set password strength meter on a form.
     *
     * @param Gdn_Controller $controller The controller to add the password strength information to.
     */
    public function addPasswordStrength($controller) {
        $controller->addJsFile('password.js');
        $controller->addDefinition('MinPassLength', c('Garden.Password.MinLength'));
        $controller->addDefinition(
            'PasswordTranslations',
            implode(',', [
                t('Password Too Short', 'Too Short'),
                t('Password Contains Username', 'Contains Username'),
                t('Password Very Weak', 'Very Weak'),
                t('Password Weak', 'Weak'),
                t('Password Ok', 'OK'),
                t('Password Good', 'Good'),
                t('Password Strong', 'Strong')])
        );
    }

    /**
     * Reliably get the attributes from any user array or object.
     *
     * @param array|object $user The user to get the attributes for.
     * @return array Returns an attribute array.
     */
    public static function attributes($user) {
        $user = (array)$user;
        $attributes = $user['Attributes'];
        if (is_string($attributes)) {
            $attributes = dbdecode($attributes);
        }
        if (!is_array($attributes)) {
            $attributes = [];
        }
        return $attributes;
    }

    /**
     * Manually ban a user.
     *
     * @param int $userID The ID of the user to ban.
     * @param array $options Additional options for the ban.
     * @throws Exception Throws an exception if something goes wrong during the banning.
     */
    public function ban($userID, $options) {
        $user = $this->getID($userID);
        $banned = val('Banned', $user, 0);

        $this->setField($userID, 'Banned', BanModel::setBanned($banned, true, BanModel::BAN_MANUAL));

        $logID = false;
        if (val('DeleteContent', $options)) {
            $options['Log'] = 'Ban';
            $logID = $this->deleteContent($userID, $options);
        }

        if ($logID) {
            $this->saveAttribute($userID, 'BanLogID', $logID);
        }

        $this->EventArguments['UserID'] = $userID;
        $this->EventArguments['Options'] = $options;
        $this->fireEvent('Ban');

        if (val('AddActivity', $options, true)) {
            switch (val('Reason', $options, '')) {
                case '':
                    $story = null;
                    break;
                case 'Spam':
                    $story = t('Banned for spamming.');
                    break;
                case 'Abuse':
                    $story = t('Banned for being abusive.');
                    break;
                default:
                    $story = $options['Reason'];
                    break;
            }

            $activity = [
                'ActivityType' => 'Ban',
                'NotifyUserID' => ActivityModel::NOTIFY_MODS,
                'ActivityUserID' => $userID,
                'RegardingUserID' => Gdn::session()->UserID,
                'HeadlineFormat' => t('HeadlineFormat.Ban', '{RegardingUserID,You} banned {ActivityUserID,you}.'),
                'Story' => $story,
                'Data' => ['LogID' => $logID]];

            $activityModel = new ActivityModel();
            $activityModel->save($activity);
        }
    }

    /**
     * Checks the specified user's for the given permission. Returns a boolean value indicating if the action is permitted.
     *
     * @param mixed $user The user to check.
     * @param mixed $permission The permission (or array of permissions) to check.
     * @param array $options
     * @return boolean
     */
    public function checkPermission($user, $permission, $options = []) {
        if (is_numeric($user)) {
            $user = $this->getID($user);
        }
        $user = (object)$user;

        if ($user->Banned || $user->Deleted) {
            return false;
        }

        if ($user->Admin) {
            return true;
        }

        // Grab the permissions for the user.
        if ($user->UserID == 0) {
            $permissions = $this->getPermissions(0);
        } elseif (!Gdn::cache()->activeEnabled() && is_array($user->Permissions)) {
            // Only attempt to use the DB field value if permissions aren't being cached elsewhere.
            $permissions = new Vanilla\Permissions($user->Permissions);
        } else {
            $permissions = $this->getPermissions($user->UserID);
        }

        $id = val('ForeignID', $options, null);

        return $permissions->has($permission, $id);
    }

    /**
     * Merge the old user into the new user.
     *
     * @param int $oldUserID The ID of the old user.
     * @param int $newUserID The ID of the new user.
     */
    public function merge($oldUserID, $newUserID) {
        $oldUser = $this->getID($oldUserID, DATASET_TYPE_ARRAY);
        $newUser = $this->getID($newUserID, DATASET_TYPE_ARRAY);

        if (!$oldUser || !$newUser) {
            throw new Gdn_UserException("Could not find one or both users to merge.");
        }

        $map = ['UserID', 'Name', 'Email', 'CountVisits', 'CountDiscussions', 'CountComments'];

        $result = ['MergeID' => null, 'Before' => [
            'OldUser' => arrayTranslate($oldUser, $map),
            'NewUser' => arrayTranslate($newUser, $map)]];

        // Start the merge.
        $mergeID = $this->mergeStart($oldUserID, $newUserID);

        // Copy all discussions from the old user to the new user.
        $this->mergeCopy($mergeID, 'Discussion', 'InsertUserID', $oldUserID, $newUserID);

        // Copy all the comments from the old user to the new user.
        $this->mergeCopy($mergeID, 'Comment', 'InsertUserID', $oldUserID, $newUserID);

        // Update the last comment user ID.
        $this->SQL->put('Discussion', ['LastCommentUserID' => $newUserID], ['LastCommentUserID' => $oldUserID]);

        // Clear the categories cache.
        CategoryModel::clearCache();

        // Copy all of the activities.
        $this->mergeCopy($mergeID, 'Activity', 'NotifyUserID', $oldUserID, $newUserID);
        $this->mergeCopy($mergeID, 'Activity', 'InsertUserID', $oldUserID, $newUserID);
        $this->mergeCopy($mergeID, 'Activity', 'ActivityUserID', $oldUserID, $newUserID);

        // Copy all of the activity comments.
        $this->mergeCopy($mergeID, 'ActivityComment', 'InsertUserID', $oldUserID, $newUserID);

        // Copy all conversations.
        $this->mergeCopy($mergeID, 'Conversation', 'InsertUserID', $oldUserID, $newUserID);
        $this->mergeCopy($mergeID, 'ConversationMessage', 'InsertUserID', $oldUserID, $newUserID, 'MessageID');
        $this->mergeCopy($mergeID, 'UserConversation', 'UserID', $oldUserID, $newUserID, 'ConversationID');

        $this->EventArguments['MergeID'] = $mergeID;
        $this->EventArguments['OldUser'] = $oldUser;
        $this->EventArguments['NewUser'] = $newUser;
        $this->fireEvent('Merge');

        $this->mergeFinish($mergeID);

        $oldUser = $this->getID($oldUserID, DATASET_TYPE_ARRAY);
        $newUser = $this->getID($newUserID, DATASET_TYPE_ARRAY);

        $result['MergeID'] = $mergeID;
        $result['After'] = [
            'OldUser' => arrayTranslate($oldUser, $map),
            'NewUser' => arrayTranslate($newUser, $map)];

        return $result;
    }

    /**
     * Backup user before merging.
     *
     * @param int $mergeID The ID of the merge table entry.
     * @param string $table The name of the table being backed up.
     * @param string $column The name of the column being backed up.
     * @param int $oldUserID The ID of the old user.
     * @param int $newUserID The ID of the new user.
     * @param string $pK The primary key column name of the table.
     */
    private function mergeCopy($mergeID, $table, $column, $oldUserID, $newUserID, $pK = '') {
        if (!$pK) {
            $pK = $table.'ID';
        }

        // Insert the columns to the bak table.
        $sql = "insert ignore GDN_UserMergeItem(`MergeID`, `Table`, `Column`, `RecordID`, `OldUserID`, `NewUserID`)
         select :MergeID, :Table, :Column, `$pK`, :OldUserID, :NewUserID
         from `GDN_$table` t
         where t.`$column` = :OldUserID2";
        Gdn::sql()->Database->query(
            $sql,
            [':MergeID' => $mergeID, ':Table' => $table, ':Column' => $column,
                ':OldUserID' => $oldUserID, ':NewUserID' => $newUserID, ':OldUserID2' => $oldUserID]
        );

        Gdn::sql()->options('Ignore', true)->put(
            $table,
            [$column => $newUserID],
            [$column => $oldUserID]
        );
    }

    /**
     * Start merging user accounts.
     *
     * @param int $oldUserID The ID of the old user.
     * @param int $newUserID The ID of the new user.
     * @return int|null Returns the merge table ID of the merge.
     * @throws Gdn_UserException Throws an exception of there is a data validation error.
     */
    private function mergeStart($oldUserID, $newUserID) {
        $model = new Gdn_Model('UserMerge');

        // Grab the users.
        $oldUser = $this->getID($oldUserID, DATASET_TYPE_ARRAY);
        $newUser = $this->getID($newUserID, DATASET_TYPE_ARRAY);

        // First see if there is a record with the same merge.
        $row = $model->getWhere(['OldUserID' => $oldUserID, 'NewUserID' => $newUserID])->firstRow(DATASET_TYPE_ARRAY);
        if ($row) {
            $mergeID = $row['MergeID'];

            // Save this merge in the log.
            if ($row['Attributes']) {
                $attributes = dbdecode($row['Attributes']);
            } else {
                $attributes = [];
            }

            $attributes['Log'][] = ['UserID' => Gdn::session()->UserID, 'Date' => Gdn_Format::toDateTime()];
            $row = ['MergeID' => $mergeID, 'Attributes' => $attributes];
        } else {
            $row = [
                'OldUserID' => $oldUserID,
                'NewUserID' => $newUserID];
        }

        $userSet = [];
        $oldUserSet = [];
        if (dateCompare($oldUser['DateFirstVisit'], $newUser['DateFirstVisit']) < 0) {
            $userSet['DateFirstVisit'] = $oldUser['DateFirstVisit'];
        }

        if (!isset($row['Attributes']['User']['CountVisits'])) {
            $userSet['CountVisits'] = $oldUser['CountVisits'] + $newUser['CountVisits'];
            $oldUserSet['CountVisits'] = 0;
        }

        if (!empty($userSet)) {
            // Save the user information on the merge record.
            foreach ($userSet as $key => $value) {
                // Only save changed values that aren't already there from a previous merge.
                if ($newUser[$key] != $value && !isset($row['Attributes']['User'][$key])) {
                    $row['Attributes']['User'][$key] = $newUser[$key];
                }
            }
        }

        $mergeID = $model->save($row);
        if (val('MergeID', $row)) {
            $mergeID = $row['MergeID'];
        }

        if (!$mergeID) {
            throw new Gdn_UserException($model->Validation->resultsText());
        }

        // Update the user with the new user-level data.
        $this->setField($newUserID, $userSet);
        if (!empty($oldUserSet)) {
            $this->setField($oldUserID, $oldUserSet);
        }

        return $mergeID;
    }

    /**
     * Finish merging user accounts.
     *
     * @param int $mergeID The merge table ID.
     */
    protected function mergeFinish($mergeID) {
        $row = Gdn::sql()->getWhere('UserMerge', ['MergeID' => $mergeID])->firstRow(DATASET_TYPE_ARRAY);

        if (isset($row['Attributes']) && !empty($row['Attributes'])) {
            trace(dbdecode($row['Attributes']), 'Merge Attributes');
        }

        $userIDs = [
            $row['OldUserID'],
            $row['NewUserID']];

        foreach ($userIDs as $userID) {
            $this->counts('countdiscussions', $userID);
            $this->counts('countcomments', $userID);
        }
    }

    /**
     * User counts.
     *
     * @param string $column The name of the count column. (ex. CountDiscussions, CountComments).
     * @param int|null $userID The user ID to get the counts for or **null** for the current user.
     */
    public function counts($column, $userID = null) {
        if ($userID > 0) {
            $where = ['UserID' => $userID];
        } else {
            $where = null;
        }

        switch (strtolower($column)) {
            case 'countdiscussions':
                Gdn::database()->query(
                    DBAModel::getCountSQL('count', 'User', 'Discussion', 'CountDiscussions', 'DiscussionID', 'UserID', 'InsertUserID', $where)
                );
                break;
            case 'countcomments':
                Gdn::database()->query(
                    DBAModel::getCountSQL('count', 'User', 'Comment', 'CountComments', 'CommentID', 'UserID', 'InsertUserID', $where)
                );
                break;
        }

        if ($userID > 0) {
            $this->clearCache($userID);
        }
    }

    /**
     * Whether or not the application requires email confirmation.
     *
     * @return bool
     */
    public static function requireConfirmEmail() {
        return c('Garden.Registration.ConfirmEmail') && !self::noEmail();
    }

    /**
     * Whether or not users have email addresses.
     *
     * @return bool
     */
    public static function noEmail() {
        return c('Garden.Registration.NoEmail');
    }

    /**
     * Unban a user.
     *
     * @param int $userID The user to unban.
     * @param array $options Options for the unban.
     * @since 2.1
     */
    public function unBan($userID, $options = []) {
        $user = $this->getID($userID, DATASET_TYPE_ARRAY);
        if (!$user) {
            throw notFoundException();
        }

        $banned = $user['Banned'];
        if (!BanModel::isBanned($banned, BanModel::BAN_AUTOMATIC | BanModel::BAN_MANUAL)) {
            throw new Gdn_UserException(t("The user isn't banned.", "The user isn't banned or is banned by some other function."));
        }

        // Unban the user.
        $newBanned = BanModel::setBanned($banned, false, BanModel::BAN_AUTOMATIC | BanModel::BAN_MANUAL);
        $this->setField($userID, 'Banned', $newBanned);

        // Restore the user's content.
        if (val('RestoreContent', $options)) {
            $banLogID = $this->getAttribute($userID, 'BanLogID');

            if ($banLogID) {
                $logModel = new LogModel();

                try {
                    $logModel->restore($banLogID);
                } catch (Exception $ex) {
                    if ($ex->getCode() != 404) {
                        throw $ex;
                    }
                }
                $this->saveAttribute($userID, 'BanLogID', null);
            }
        }

        // Add an activity for the unbanning.
        if (val('AddActivity', $options, true)) {
            $activityModel = new ActivityModel();

            $story = val('Story', $options, null);

            // Notify the moderators of the unban.
            $activity = [
                'ActivityType' => 'Ban',
                'NotifyUserID' => ActivityModel::NOTIFY_MODS,
                'ActivityUserID' => $userID,
                'RegardingUserID' => Gdn::session()->UserID,
                'HeadlineFormat' => t('HeadlineFormat.Unban', '{RegardingUserID,You} unbanned {ActivityUserID,you}.'),
                'Story' => $story,
                'Data' => [
                    'Unban' => true
                ]
            ];

            $activityModel->queue($activity);

            // Notify the user of the unban.
            $activity['NotifyUserID'] = $userID;
            $activity['Emailed'] = ActivityModel::SENT_PENDING;
            $activity['HeadlineFormat'] = t('HeadlineFormat.Unban.Notification', "You've been unbanned.");
            $activityModel->queue($activity, false, ['Force' => true]);

            $activityModel->saveQueue();
        }
    }

    /**
     * Users respond to confirmation emails by clicking a link that takes them here.
     *
     * @param array|object $user The user confirming their email.
     * @param string $emailKey The token that was emailed to the user.
     * @return bool Returns **true** if the email was confirmed.
     */
    public function confirmEmail($user, $emailKey) {
        $attributes = val('Attributes', $user);
        $storedEmailKey = val('EmailKey', $attributes);
        $userID = val('UserID', $user);

        if (!$storedEmailKey || $emailKey != $storedEmailKey) {
            $this->Validation->addValidationResult('EmailKey', '@'.t(
                'Couldn\'t confirm email.',
                'We couldn\'t confirm your email. Check the link in the email we sent you or try sending another confirmation email.'
            ));
            return false;
        }

        $confirmRoleIDs = RoleModel::getDefaultRoles(RoleModel::TYPE_UNCONFIRMED);
        $defaultRoles = RoleModel::getDefaultRoles(RoleModel::TYPE_MEMBER);

        // Update the user's roles.
        $userRoles = $this->getRoles($userID);
        $userRoleIDs = [];
        while ($userRole = $userRoles->nextRow(DATASET_TYPE_ARRAY)) {
            $userRoleIDs[] = $userRole['RoleID'];
        }

        // Sanitize result roles
        $roles = array_diff($userRoleIDs, $confirmRoleIDs);
        if (!sizeof($roles)) {
            $roles = $defaultRoles;
        }

        $this->EventArguments['ConfirmUserID'] = $userID;
        $this->EventArguments['ConfirmUserRoles'] = &$roles;
        $this->fireEvent('BeforeConfirmEmail');
        $this->saveRoles($userID, $roles, false);

        // Remove the email confirmation attributes.
        $this->saveAttribute($userID, ['EmailKey' => null]);
        $this->setField($userID, 'Confirmed', 1);
        return true;
    }

    /**
     * Initiate an SSO connection.
     *
     * @param string $string
     * @param bool $throwError
     * @return int|void
     */
    public function sso($string, $throwError = false) {
        if (!$string) {
            return null;
        }

        $parts = explode(' ', $string);

        $string = $parts[0];
        trace($string, "SSO String");
        $data = json_decode(base64_decode($string), true);
        trace($data, 'RAW SSO Data');

        if (!isset($parts[1])) {
            $this->Validation->addValidationResult('sso', 'Missing SSO signature.');
        }
        if (!isset($parts[2])) {
            $this->Validation->addValidationResult('sso', 'Missing SSO timestamp.');
        }
        if (count($this->Validation->results()) > 0) {
            $msg = $this->Validation->resultsText();
            if ($throwError) {
                throw new Gdn_UserException($msg, 400);
            }
            return false;
        }

        $signature = $parts[1];
        $timestamp = $parts[2];
        $hashMethod = val(3, $parts, 'hmacsha1');
        $clientID = val('client_id', $data);
        if (!$clientID) {
            $this->Validation->addValidationResult('sso', 'Missing SSO client_id');
            return false;
        }

        $provider = Gdn_AuthenticationProviderModel::getProviderByKey($clientID);

        if (!filter_var($timestamp, FILTER_VALIDATE_INT) || abs($timestamp - time()) > self::SSO_TIMEOUT) {
            $this->Validation->addValidationResult('sso', 'The timestamp is invalid.');
            return false;
        }

        if (!$provider) {
            $this->Validation->addValidationResult('sso', "Unknown SSO Provider: $clientID");
            return false;
        }

        $secret = $provider['AssociationSecret'];
        if (!trim($secret, '.')) {
            $this->Validation->addValidationResult('sso', 'Missing client secret');
            return false;
        }

        // Check the signature.
        switch ($hashMethod) {
            case 'hmacsha1':
                $calcSignature = hash_hmac('sha1', "$string $timestamp", $secret);
                break;
            default:
                $this->Validation->addValidationResult('sso', "Invalid SSO hash method $hashMethod.");
                return false;
        }
        if ($calcSignature != $signature) {
            $this->Validation->addValidationResult('sso', "Invalid SSO signature: $signature");
            return false;
        }

        $uniqueID = $data['uniqueid'];
        $user = arrayTranslate($data, [
            'name' => 'Name',
            'email' => 'Email',
            'photourl' => 'Photo',
            'roles' => 'Roles',
            'uniqueid' => null,
            'client_id' => null], true);

        // Remove important missing keys.
        if (!array_key_exists('photourl', $data)) {
            unset($user['Photo']);
        }
        if (!array_key_exists('roles', $data)) {
            unset($user['Roles']);
        }

        trace($user, 'SSO User');

        $userID = Gdn::userModel()->connect($uniqueID, $clientID, $user);
        return $userID;
    }

    /**
     * Sync user data.
     *
     * @param array|int $currentUser
     * @param array $newUser Data to overwrite user with.
     * @param bool $force
     * @since 2.1
     * @deprecated since 2.2.
     */
    public function synchUser($currentUser, $newUser, $force = false) {
        deprecated('UserModel::synchUser', 'UserModel::syncUser');
        $this->syncUser($currentUser, $newUser, $force);
    }

    /**
     * Sync user data.
     *
     * @param array|int $currentUser
     * @param array $newUser Data to overwrite user with.
     * @param bool $force
     * @since 2.1
     */
    public function syncUser($currentUser, $newUser, $force = false) {
        // Don't synchronize the user if we are configured not to.
        if (!$force && !c('Garden.Registration.ConnectSynchronize', true)) {
            return;
        }

        if (is_numeric($currentUser)) {
            $currentUser = $this->getID($currentUser, DATASET_TYPE_ARRAY);
        }

        // Don't sync the user photo if they've uploaded one already.
        $photo = val('Photo', $newUser);
        $currentPhoto = val('Photo', $currentUser);
        if (false
            || ($currentPhoto && !stringBeginsWith($currentPhoto, 'http'))
            || !is_string($photo)
            || ($photo && !stringBeginsWith($photo, 'http'))
            || strpos($photo, '.gravatar.') !== false
            || stringBeginsWith($photo, url('/', true))
        ) {
            unset($newUser['Photo']);
            trace('Not setting photo.');
        }

        if (c('Garden.SSO.SyncRoles') && c('Garden.SSO.SyncRolesBehavior') !== 'register') {
            // Translate the role names to IDs.
            $roles = val('Roles', $newUser, '');
            $roleIDs = $this->lookupRoleIDs($roles);
            if (empty($roleIDs)) {
                $roleIDs = $this->newUserRoleIDs();
            }
            $newUser['RoleID'] = $roleIDs;
        } else {
            unset($newUser['Roles']);
            unset($newUser['RoleID']);
        }

        // Save the user information.
        $newUser['UserID'] = $currentUser['UserID'];
        trace($newUser);

        $result = $this->save($newUser, ['NoConfirmEmail' => true, 'FixUnique' => true, 'SaveRoles' => isset($newUser['RoleID'])]);
        if (!$result) {
            trace($this->Validation->resultsText());
        }
    }

    /**
     * Connect a user with a foreign authentication system.
     *
     * @param string $uniqueID The user's unique key in the other authentication system.
     * @param string $providerKey The key of the system providing the authentication.
     * @param array $userData Data to go in the user table.
     * @param array $options Additional connect options.
     * @return int The new/existing user ID.
     */
    public function connect($uniqueID, $providerKey, $userData, $options = []) {
        trace('UserModel->Connect()');
        $provider = Gdn_AuthenticationProviderModel::getProviderByKey($providerKey);

        // Trusted providers can sync roles.
        if (val('Trusted', $provider) && (!empty($userData['Roles']) || !empty($userData['Roles']))) {
            saveToConfig('Garden.SSO.SyncRoles', true, false);
        }

        $userID = false;
        if (!isset($userData['UserID'])) {
            // Check to see if the user already exists.
            $auth = $this->getAuthentication($uniqueID, $providerKey);
            $userID = val('UserID', $auth);

            if ($userID) {
                $userData['UserID'] = $userID;
            }
        }

        if ($userID) {
            // Save the user.
            $this->syncUser($userID, $userData);
            return $userID;
        } else {
            // The user hasn't already been connected. We want to see if we can't find the user based on some critera.

            // Check to auto-connect based on email address.
            if (c('Garden.SSO.AutoConnect', c('Garden.Registration.AutoConnect')) && isset($userData['Email'])) {
                $user = $this->getByEmail($userData['Email']);
                trace($user, "Autoconnect User");
                if ($user) {
                    $user = (array)$user;
                    // Save the user.
                    $this->syncUser($user, $userData);
                    $userID = $user['UserID'];
                }
            }

            if (!$userID) {
                // Create a new user.
                $userData['Password'] = md5(microtime());
                $userData['HashMethod'] = 'Random';

                touchValue('CheckCaptcha', $options, false);
                touchValue('NoConfirmEmail', $options, true);
                touchValue('NoActivity', $options, true);

                // Translate SSO style roles to an array of role IDs suitable for registration.
                if (!empty($userData['Roles']) && !isset($userData['RoleID'])) {
                    $userData['RoleID'] = $this->lookupRoleIDs($userData['Roles']);
                }
                touchValue('SaveRoles', $options, !empty($userData['RoleID']) && c('Garden.SSO.SyncRoles', false));

                trace($userData, 'Registering User');
                $userID = $this->register($userData, $options);
            }

            if ($userID) {
                // Save the authentication.
                $this->saveAuthentication([
                    'UniqueID' => $uniqueID,
                    'Provider' => $providerKey,
                    'UserID' => $userID
                ]);
            } else {
                trace($this->Validation->resultsText(), TRACE_ERROR);
            }
        }

        return $userID;
    }

    /**
     * Filter dangerous fields out of user-submitted data.
     *
     * @param array $data The data to filter.
     * @param bool $register Whether or not this is a registration.
     * @return array Returns a filtered version of {@link $data}.
     */
    public function filterForm($data, $register = false) {
        if (!$register && !Gdn::session()->checkPermission('Garden.Users.Edit') && !c("Garden.Profile.EditUsernames")) {
            $this->removeFilterField('Name');
        }

        if (!Gdn::session()->checkPermission('Garden.Moderation.Manage')) {
            $this->addFilterField(['Banned', 'Verified', 'Confirmed', 'RankID']);
        }

        $data = parent::filterForm($data);
        return $data;

    }

    /**
     * Force gender to be a verified value.
     *
     * @param string $value The gender string.
     * @return string
     */
    public static function fixGender($value) {
        if (!$value || !is_string($value)) {
            return 'u';
        }

        if ($value) {
            $value = strtolower(substr(trim($value), 0, 1));
        }

        if (!in_array($value, ['u', 'm', 'f'])) {
            $value = 'u';
        }

        return $value;
    }

    /**
     * A convenience method to be called when inserting users.
     *
     * Users are inserted in various methods depending on registration setups.
     *
     * @param array $fields The user to insert.
     * @param array $options Insert options.
     * @return int|false Returns the new ID of the user or **false** if there was an error.
     */
    private function insertInternal($fields, $options = []) {
        $this->EventArguments['InsertFields'] =& $fields;
        $this->fireEvent('BeforeInsertUser');

        if (!val('Setup', $options)) {
            unset($fields['Admin']);
        }

        $roles = val('Roles', $fields);
        unset($fields['Roles']);

        // Massage the roles for email confirmation.
        if (self::requireConfirmEmail() && !val('NoConfirmEmail', $options)) {
            $confirmRoleIDs = RoleModel::getDefaultRoles(RoleModel::TYPE_UNCONFIRMED);

            if (!empty($confirmRoleIDs)) {
                touchValue('Attributes', $fields, []);
                $confirmationCode = $this->confirmationCode();
                $fields['Attributes']['EmailKey'] = $confirmationCode;
                $fields['Confirmed'] = 0;
                $roles = array_merge($roles, $confirmRoleIDs);
            }
        }

        // Make sure to encrypt the password for saving...
        if (array_key_exists('Password', $fields) && !val('HashMethod', $fields)) {
            $passwordHash = new Gdn_PasswordHash();
            $fields['Password'] = $passwordHash->hashPassword($fields['Password']);
            $fields['HashMethod'] = 'Vanilla';
        }

        // Certain configurations can allow blank email addresses.
        if (val('Email', $fields, null) === null) {
            $fields['Email'] = '';
        }

        if (array_key_exists('Attributes', $fields) && !is_string($fields['Attributes'])) {
            $fields['Attributes'] = dbencode($fields['Attributes']);
        }

        $userID = $this->SQL->insert($this->Name, $fields);
        if (is_array($roles)) {
            $this->saveRoles($userID, $roles, false);
        }

        // Approval registration requires an email confirmation.
        if ($userID && isset($confirmationCode) && strtolower(c('Garden.Registration.Method')) == 'approval') {
            // Send the confirmation email.
            $this->sendEmailConfirmationEmail($userID);
        }

        // Fire an event for user inserts
        $this->EventArguments['InsertUserID'] = $userID;
        $this->EventArguments['InsertFields'] = $fields;
        $this->fireEvent('AfterInsertUser');

        return $userID;
    }

    /**
     * Add user data to a result set.
     *
     * @param array|Gdn_DataSet $data Results we need to associate user data with.
     * @param array $columns Database columns containing UserIDs to get data for.
     * @param array $options Optionally pass list of user data to collect with key 'Join'.
     */
    public function joinUsers(&$data, $columns, $options = []) {
        if ($data instanceof Gdn_DataSet) {
            $data2 = $data->result();
        } else {
            $data2 = &$data;
        }

        // Grab all of the user fields that need to be joined.
        $userIDs = [];
        foreach ($data as $row) {
            foreach ($columns as $columnName) {
                $iD = (is_object($row))? ($row->$columnName ?? false) : ($row[$columnName] ?? false);
                if (is_numeric($iD)) {
                    $userIDs[$iD] = 1;
                }
            }
        }

        // Get the users.
        $users = $this->getIDs(array_keys($userIDs));

        // Get column name prefix (ex: 'Insert' from 'InsertUserID')
        $prefixes = [];
        foreach ($columns as $columnName) {
            $prefixes[] = stringEndsWith($columnName, 'UserID', true, true);
        }

        // Join the user data using prefixes (ex: 'Name' for 'InsertUserID' becomes 'InsertName')
        $join = ($options['Join'] ?? ['Name', 'Email', 'Photo']);

        foreach ($data2 as &$row) {
            $isObj = is_object($row);
            foreach ($prefixes as $px) {
                $pxUserId = $px.'UserID';
                $iD = $isObj ? ($row->$pxUserId ?? false) : ($row[$pxUserId] ?? false);
                if (is_numeric($iD)) {
<<<<<<< HEAD
                    $user = ($users[$iD] ?? false);
=======
                    $user = $users[$iD] ?? false;
>>>>>>> 05ddb93a
                    foreach ($join as $column) {
                        $value = $user[$column];
                        if ($column == 'Photo') {
                            if ($value && !isUrl($value)) {
                                $value = Gdn_Upload::url(changeBasename($value, 'n%s'));
                            } elseif (!$value) {
                                $value = UserModel::getDefaultAvatarUrl($user);
                            }
                        }
                        setValue($px.$column, $row, $value);
                    }
                } else {
                    foreach ($join as $column) {
                        setValue($px.$column, $row, null);
                    }
                }


            }
        }
    }

    /**
     * Add multi-dimensional user data to an array.
     *
     * @param array $rows Results we need to associate user data with.
     * @param array $columns Database columns containing UserIDs to get data for.
     * @param array $options Additional options. Passed to filter event.
     */
    public function expandUsers(array &$rows, array $columns, array $options = []) {
        // How are we supposed to lookup users by column if we don't have any columns?
        if (count($rows) === 0 || count($columns) === 0) {
            return;
        }

        reset($rows);
        $single = is_string(key($rows));

        $userIDs = [];

        $extractUserIDs = function(array $row) use ($columns, &$userIDs) {
            foreach ($columns as $key) {
                if (array_key_exists($key, $row)) {
                    $id = $row[$key];
                    $userIDs[$id] = true;
                }
            }
        };

        // Fetch the users we'll be injecting into the rows.
        if ($single) {
            $extractUserIDs($rows);
        } else {
            foreach ($rows as $row) {
                $extractUserIDs($row);
            }
        }
        $users = !empty($userIDs) ? $this->getIDs(array_keys($userIDs)) : [];

        $populate = function(array &$row) use ($users, $columns) {
            foreach ($columns as $key) {
                $destination = stringEndsWith($key, 'ID', true, true);
                $id = val($key, $row);
                $user = null;
                if (is_numeric($id)) {
                    // Massage the data, before injecting it into the results.
                    $user = array_key_exists($id, $users) ? $users[$id] : false;
                    if ($user) {
                        // Make sure all user records have a valid photo.
                        $photo = val('Photo', $user);
                        if ($photo && !isUrl($photo)) {
                            $photoBase = changeBasename($photo, 'n%s');
                            $photo = Gdn_Upload::url($photoBase);
                        }
                        if (empty($photo)) {
                            $photo = UserModel::getDefaultAvatarUrl($user);
                        }
                        setValue('Photo', $user, $photo);
                        // Add an alias to Photo. Currently only used in API calls.
                        setValue('PhotoUrl', $user, $photo);
                    } else {
                        $user = [
                            'userID' => 0,
                            'name' => 'unknown',
                            'email' => 'unknown@example.com'
                        ];
                        $user['photoUrl'] = self::getDefaultAvatarUrl($user);
                    }
                }

                setValue($destination, $row, $user);
            }
        };

        // Inject those user records.
        if ($single) {
            $populate($rows);
        } else {
            foreach ($rows as &$row) {
                $populate($row);
            }
        }

        // Don't bother addons with whether or not this is a single row. Pack and unpack it here, as necessary.
        if ($single) {
            $rows = [$rows];
        }
        $rows = $this->eventManager->fireFilter('userModel_expandUsers', $rows, $options);
        if ($single) {
            $rows = reset($rows);
        }
    }

    /**
     * Returns the url to the default avatar for a user.
     *
     * @param array $user The user to get the default avatar for.
     * @param string $size The size of avatar to return (only respected for dashboard-uploaded default avatars).
     * @return string The url to the default avatar image.
     */
    public static function getDefaultAvatarUrl($user = [], $size = 'thumbnail') {
        if (!empty($user) && function_exists('UserPhotoDefaultUrl')) {
            return userPhotoDefaultUrl($user);
        }
        if ($avatar = c('Garden.DefaultAvatar', false)) {
            if (strpos($avatar, 'defaultavatar/') !== false) {
                if ($size == 'thumbnail') {
                    return Gdn_UploadImage::url(changeBasename($avatar, 'n%s'));
                } elseif ($size == 'profile') {
                    return Gdn_UploadImage::url(changeBasename($avatar, 'p%s'));
                }
            }
            return $avatar;
        }
        return asset('applications/dashboard/design/images/defaulticon.png', true);
    }

    /**
     * Query the user table.
     *
     * @param bool $safeData Makes sure that the query does not return any sensitive information about the user.
     * (password, attributes, preferences, etc).
     */
    public function userQuery($safeData = false) {
        if ($safeData) {
            $this->SQL->select('u.UserID, u.Name, u.Photo, u.CountVisits, u.DateFirstVisit, u.DateLastActive, u.DateInserted, u.DateUpdated, u.Score, u.Deleted, u.CountDiscussions, u.CountComments');
        } else {
            $this->SQL->select('u.*');
        }
        $this->SQL->from('User u');
    }

    /**
     * Load and compile user permissions
     *
     * @deprecated Use UserModel::getPermissions instead.
     * @param integer $userID
     * @param boolean $serialize
     * @return array
     */
    public function definePermissions($userID, $serialize = false) {
        if ($serialize) {
            deprecated("UserModel->definePermissions(id, true)", "UserModel->definePermissions(id)");
        }

        $permissions = $this->getPermissions($userID);

        return $serialize ? dbencode($permissions->getPermissions()) : $permissions->getPermissions();
    }

    /**
     * Take raw permission definitions and create.
     *
     * @param array $rawPermissions Database rows from the permissions table.
     * @return array Compiled permissions
     */
    public static function compilePermissions($rawPermissions) {
        $permissions = new Vanilla\Permissions();
        $permissions->compileAndLoad($rawPermissions);
        return $permissions->getPermissions();
    }

    /**
     * Default Gdn_Model::get() behavior.
     *
     * Prior to 2.0.18 it incorrectly behaved like GetID.
     * This method can be deleted entirely once it's been deprecated long enough.
     *
     * @return object DataSet
     */
    public function get($orderFields = '', $orderDirection = 'asc', $limit = false, $offset = false) {
        if (is_numeric($orderFields)) {
            // They're using the old version that was a misnamed getID()
            deprecated('UserModel->get()', 'UserModel->getID()');
            $result = $this->getID($orderFields);
        } else {
            $result = parent::get($orderFields, $orderDirection, $limit, $offset);
        }
        return $result;
    }

    /**
     * Get a user by their username.
     *
     * @param string $username The username of the user.
     * @return bool|object Returns the user or **false** if they don't exist.
     */
    public function getByUsername($username) {
        if ($username == '') {
            return false;
        }

        // Check page cache, then memcached
        $user = $this->getUserFromCache($username, 'name');

        if ($user === Gdn_Cache::CACHEOP_FAILURE) {
            $this->userQuery();
            $user = $this->SQL->where('u.Name', $username)->get()->firstRow(DATASET_TYPE_ARRAY);
            if ($user) {
                // If success, cache user
                $this->userCache($user);
            }
        }

        // Apply calculated fields
        $this->setCalculatedFields($user);

        // By default, firstRow() gives stdClass
        if ($user !== false) {
            $user = (object)$user;
        }

        return $user;
    }

    /**
     * Get user by email address.
     *
     * @param string $email The email address of the user.
     * @return array|bool|stdClass Returns the user or **false** if they don't exist.
     */
    public function getByEmail($email) {
        $this->userQuery();
        $user = $this->SQL->where('u.Email', $email)->get()->firstRow();
        $this->setCalculatedFields($user);
        return $user;
    }

    /**
     * Get users by role.
     *
     * @param int|string $role The ID or name of the role.
     * @return Gdn_DataSet Returns the users with the given role.
     */
    public function getByRole($role) {
        $roleID = $role; // Optimistic
        if (is_string($role)) {
            $roleModel = new RoleModel();
            $roles = $roleModel->getArray();
            $rolesByName = array_flip($roles);

            $roleID = val($role, $rolesByName, null);

            // No such role
            if (is_null($roleID)) {
                return new Gdn_DataSet();
            }
        }

        return $this->SQL->select('u.*')
            ->from('User u')
            ->join('UserRole ur', 'u.UserID = ur.UserID')
            ->where('ur.RoleID', $roleID, true, false)
            ->orderBy('DateInserted', 'desc')
            ->get();
    }

    /**
     * Get the most recently active users.
     *
     * @param int $limit The number of users to return.
     * @return Gdn_DataSet Returns a list of users.
     */
    public function getActiveUsers($limit = 5) {
        $userIDs = $this->SQL
            ->select('UserID')
            ->from('User')
            ->orderBy('DateLastActive', 'desc')
            ->limit($limit, 0)
            ->get()->resultArray();
        $userIDs = array_column($userIDs, 'UserID');

        $data = $this->SQL->getWhere('User', ['UserID' => $userIDs], 'DateLastActive', 'desc');
        return $data;
    }

    /**
     * Get the current number of applicants waiting to be approved.
     *
     * @return int Returns the number of applicants or 0 if the registration method isn't set to approval.
     */
    public function getApplicantCount() {
        $roleModel = new RoleModel();
        $result = $roleModel->getApplicantCount();
        return $result;
    }

    /**
     * Returns all users in the applicant role.
     *
     * @param int|bool $limit
     * @param int|bool $offset
     * @return Gdn_DataSet Returns a data set of the users who are applicants.
     */
    public function getApplicants($limit = false, $offset = false) {
        $applicantRoleIDs = RoleModel::getDefaultRoles(RoleModel::TYPE_APPLICANT);

        if (empty($applicantRoleIDs)) {
            return new Gdn_DataSet();
        }

        $this->SQL->select('u.*')
            ->from('User u')
            ->join('UserRole ur', 'u.UserID = ur.UserID')
            ->where('ur.RoleID', $applicantRoleIDs)
            ->orderBy('DateInserted', 'desc');

        if ($limit) {
            $this->SQL->limit($limit, $offset);
        }

        $result = $this->SQL->get();
        return $result;
    }

    /**
     * Get the a user authentication row.
     *
     * @param string $uniqueID The unique ID of the user in the foreign authentication scheme.
     * @param string $provider The key of the provider.
     * @return array|false
     */
    public function getAuthentication($uniqueID, $provider) {
        return $this->SQL->getWhere(
            'UserAuthentication',
            ['ForeignUserKey' => $uniqueID, 'ProviderKey' => $provider]
        )->firstRow(DATASET_TYPE_ARRAY);
    }

    /**
     * Get the user authentication row by user ID.
     *
     * @param int $userID The ID of the user to get the authentication for.
     * @param string $provider The key of the provider.
     * @return array|false Returns the authentication row or **false** if there isn't one.
     */
    public function getAuthenticationByUser($userID, $provider) {
        return $this->SQL->getWhere(
            'UserAuthentication',
            ['UserID' => $userID, 'ProviderKey' => $provider]
        )->firstRow(DATASET_TYPE_ARRAY);
    }

    /**
     *
     *
     * @param array|bool $like
     * @return int
     */
    public function getCountLike($like = false) {
        $this->SQL
            ->select('u.UserID', 'count', 'UserCount')
            ->from('User u');

        if (is_array($like)) {
            $this->SQL
                ->beginWhereGroup()
                ->orLike($like, '', 'right')
                ->endWhereGroup();
        }
        $this->SQL
            ->where('u.Deleted', 0);

        $data = $this->SQL->get()->firstRow();

        return $data === false ? 0 : $data->UserCount;
    }

    /**
     *
     *
     * @param array|false $where
     * @return int
     */
    public function getCountWhere($where = false) {
        $this->SQL
            ->select('u.UserID', 'count', 'UserCount')
            ->from('User u');

        if (is_array($where)) {
            $this->SQL->where($where);
        }

        $data = $this->SQL
            ->where('u.Deleted', 0)
            ->get()
            ->firstRow();

        return $data === false ? 0 : $data->UserCount;
    }

    /**
     * Get a user by ID.
     *
     * @param int $iD The ID of the user.
     * @param string|false $datasetType Whether to return an array or object.
     * @param array $options Additional options to affect fetching. Currently unused.
     * @return array|object|false Returns the user or **false** if the user wasn't found.
     */
    public function getID($iD, $datasetType = false, $options = []) {
        if (!$iD) {
            return false;
        }
        $datasetType = $datasetType ?: DATASET_TYPE_OBJECT;

        // Check page cache, then memcached
        $user = $this->getUserFromCache($iD, 'userid');
        // If not, query DB
        if ($user === Gdn_Cache::CACHEOP_FAILURE) {
            $user = parent::getID($iD, DATASET_TYPE_ARRAY);

            // We want to cache a non-existent user no-matter what.
            if (!$user) {
                $user = null;
            }

            $this->userCache($user, $iD);
        } elseif (!$user) {
            return false;
        }

        // Allow FALSE returns
        if ($user === false || is_null($user)) {
            return false;
        } else {
            // Apply calculated fields
            $this->setCalculatedFields($user);
        }

        if (is_array($user) && $datasetType == DATASET_TYPE_OBJECT) {
            $user = (object)$user;
        }

        if (is_object($user) && $datasetType == DATASET_TYPE_ARRAY) {
            $user = (array)$user;
        }

        $this->EventArguments['LoadedUser'] = &$user;
        $this->fireEvent('AfterGetID');

        return $user;
    }

    /**
     *
     *
     * @param array $iDs
     * @param bool $skipCacheQuery
     * @return array
     * @throws Exception
     */
    public function getIDs($iDs, $skipCacheQuery = false) {
        $databaseIDs = $iDs;
        $data = [];

        if (!$skipCacheQuery) {
            $keys = [];
            // Make keys for cache query
            foreach ($iDs as $userID) {
                if (!$userID) {
                    continue;
                }
                $keys[] = formatString(self::USERID_KEY, ['UserID' => $userID]);
            }

            // Query cache layer
            $cacheData = Gdn::cache()->get($keys);
            if (!is_array($cacheData)) {
                $cacheData = [];
            }

            foreach ($cacheData as $realKey => $user) {
                if ($user === null) {
                    $resultUserID = trim(strrchr($realKey, '.'), '.');
                } else {
                    $resultUserID = val('UserID', $user);
                }
                $this->setCalculatedFields($user);
                $data[$resultUserID] = $user;
            }

            //echo "from cache:\n";
            //print_r($Data);

            $databaseIDs = array_diff($databaseIDs, array_keys($data));
            unset($cacheData);
        }

        // Clean out bogus blank entries
        $databaseIDs = array_diff($databaseIDs, [null, '']);

        // If we are missing any users from cache query, fill em up here
        if (sizeof($databaseIDs)) {
            $databaseData = $this->SQL->whereIn('UserID', $databaseIDs)->getWhere('User')->result(DATASET_TYPE_ARRAY);
            $databaseData = Gdn_DataSet::index($databaseData, 'UserID');

            //echo "from DB:\n";
            //print_r($DatabaseData);

            foreach ($databaseIDs as $iD) {
                if (isset($databaseData[$iD])) {
                    $user = $databaseData[$iD];
                    $this->userCache($user, $iD);
                    // Apply calculated fields
                    $this->setCalculatedFields($user);
                    $data[$iD] = $user;
                } else {
                    $user = null;
                    $this->userCache($user, $iD);
                }
            }
        }

        $this->EventArguments['RequestedIDs'] = $iDs;
        $this->EventArguments['LoadedUsers'] = &$data;
        $this->fireEvent('AfterGetIDs');

        return $data;
    }

    /**
     * Retrieve IP addresses associated with a user.
     *
     * @param int $userID Unique ID for a user.
     * @return array IP addresses for the user.
     */
    public function getIPs($userID) {
        $iPs = [];

        try {
            $packedIPs = Gdn::sql()->getWhere('UserIP', ['UserID' => $userID])->resultArray();
        } catch (\Exception $e) {
            return $iPs;
        }

        foreach ($packedIPs as $userIP) {
            if ($unpackedIP = ipDecode($userIP['IPAddress'])) {
                $iPs[] = $unpackedIP;
            }
        }

        return $iPs;
    }

    /**
     *
     *
     * @param bool $like
     * @param string $orderFields
     * @param string $orderDirection
     * @param bool $limit
     * @param bool $offset
     * @return Gdn_DataSet
     * @throws Exception
     */
    public function getLike($like = false, $orderFields = '', $orderDirection = 'asc', $limit = false, $offset = false) {
        $this->userQuery();
        $this->SQL
            ->join('UserRole ur', "u.UserID = ur.UserID", 'left');

        if (is_array($like)) {
            $this->SQL
                ->beginWhereGroup()
                ->orLike($like, '', 'right')
                ->endWhereGroup();
        }

        return $this->SQL
            ->where('u.Deleted', 0)
            ->orderBy($orderFields, $orderDirection)
            ->limit($limit, $offset)
            ->get();
    }

    /**
     * Retries UserMeta information for a UserID / Key pair.
     *
     * This method takes a $userID or array of $userIDs, and a $key. It converts the
     * $key to fully qualified format and then queries for the associated value(s). $key
     * can contain SQL wildcards, in which case multiple results can be returned.
     *
     * If $userID is an array, the return value will be a multi dimensional array with the first
     * axis containing UserIDs and the second containing fully qualified UserMetaKeys, associated with
     * their values.
     *
     * If $userID is a scalar, the return value will be a single dimensional array of $UserMetaKey => $Value
     * pairs.
     *
     * @param int $userID UserID or array of UserIDs.
     * @param string $key Relative user meta key.
     * @param string $prefix
     * @param string $default
     * @return array results or $default
     */
    public static function getMeta($userID, $key, $prefix = '', $default = '') {
        $sql = Gdn::sql()
            ->select('*')
            ->from('UserMeta u');

        if (is_array($userID)) {
            $sql->whereIn('u.UserID', $userID);
        } else {
            $sql->where('u.UserID', $userID);
        }

        if (strpos($key, '%') !== false) {
            $sql->like('u.Name', $key, 'none');
        } else {
            $sql->where('u.Name', $key);
        }

        $data = $sql->get()->resultArray();

        if (is_array($userID)) {
            $result = array_fill_keys($userID, []);
        } else {
            if (strpos($key, '%') === false) {
                $result = [stringBeginsWith($key, $prefix, false, true) => $default];
            } else {
                $result = [];
            }
        }

        foreach ($data as $row) {
            $name = stringBeginsWith($row['Name'], $prefix, false, true);

            if (is_array($userID)) {
                $result[$row['UserID']][$name] = $row['Value'];
            } else {
                $result[$name] = $row['Value'];
            }
        }

        return $result;
    }

    /**
     * Get the roles for a user.
     *
     * @param int $userID The user to get the roles for.
     * @return Gdn_DataSet Returns the roles as a dataset (with array values).
     */
    public function getRoles($userID) {
        $userRolesKey = formatString(self::USERROLES_KEY, ['UserID' => $userID]);
        $rolesDataArray = Gdn::cache()->get($userRolesKey);

        if ($rolesDataArray === Gdn_Cache::CACHEOP_FAILURE) {
            $rolesDataArray = $this->SQL->getWhere('UserRole', ['UserID' => $userID])->resultArray();
            $rolesDataArray = array_column($rolesDataArray, 'RoleID');
            // Add result to cache
            $this->userCacheRoles($userID, $rolesDataArray);
        }

        $result = [];
        foreach ($rolesDataArray as $roleID) {
            $result[] = RoleModel::roles($roleID, true);
        }

        return new Gdn_DataSet($result, DATASET_TYPE_ARRAY);
    }

    /**
     *
     *
     * @param int $userID
     * @param bool $refresh
     * @return array|object|false
     */
    public function getSession($userID, $refresh = false) {
        // Ask for the user. This will check cache first.
        $user = $this->getID($userID, DATASET_TYPE_OBJECT);

        if (!$user) {
            return false;
        }

        // If we require confirmation and user is not confirmed
        $confirmEmail = self::requireConfirmEmail();
        $confirmed = val('Confirmed', $user);
        if ($confirmEmail && !$confirmed) {
            // Replace permissions with those of the ConfirmEmailRole
            $confirmEmailRoleID = RoleModel::getDefaultRoles(RoleModel::TYPE_UNCONFIRMED);

            if (!is_array($confirmEmailRoleID) || count($confirmEmailRoleID) == 0) {
                throw new Exception(sprintf(t('No role configured with a type of "%s".'), RoleModel::TYPE_UNCONFIRMED), 400);
            }

            $roleModel = new RoleModel();
            $permissionsModel = new Vanilla\Permissions();
            $rolePermissions = $roleModel->getPermissions($confirmEmailRoleID);
            $permissionsModel->compileAndLoad($rolePermissions);

            // Ensure Confirm Email role can always sign in
            if (!$permissionsModel->has('Garden.SignIn.Allow')) {
                $permissionsModel->set('Garden.SignIn.Allow', true);
            }

            $user->Permissions = $permissionsModel->getPermissions();

            // Otherwise normal loadings!
        } else {
            if ($user && ($user->Permissions == '' || Gdn::cache()->activeEnabled())) {
                $userPermissions = $this->getPermissions($userID);
                $user->Permissions = $userPermissions->getPermissions();
            }
        }

        // Remove secret info from session
        unset($user->Password, $user->HashMethod);

        return $user;
    }

    /**
     * Retrieve a summary of "safe" user information for external API calls.
     *
     * @param string $orderFields
     * @param string $orderDirection
     * @param bool $limit
     * @param bool $offset
     * @return array|null
     * @throws Exception
     */
    public function getSummary($orderFields = '', $orderDirection = 'asc', $limit = false, $offset = false) {
        $this->userQuery(true);
        $data = $this->SQL
            ->where('u.Deleted', 0)
            ->orderBy($orderFields, $orderDirection)
            ->limit($limit, $offset)
            ->get();

        // Set corrected PhotoUrls.
        $result = &$data->result();
        foreach ($result as &$row) {
            if ($row->Photo && !isUrl($row->Photo)) {
                $row->Photo = Gdn_Upload::url(changeBasename($row->Photo, 'p%s'));
            }
        }

        return $result;
    }

    /**
     * Retrieves a "system user" id that can be used to perform non-real-person tasks.
     *
     * @return int Returns a user ID.
     */
    public function getSystemUserID() {
        $systemUserID = c('Garden.SystemUserID');
        if (!$systemUserID) {
            $systemUser = $this->SQL
                ->select('UserID')
                ->from('User u')
                ->where('u.Name', 'System')
                ->get()->firstRow(DATASET_TYPE_ARRAY);
            if($systemUser) {
                $systemUserID = $systemUser['UserID'];
            } else {
                $systemUser = [
                    'Name' => t('System'),
                    'Photo' => asset('/applications/dashboard/design/images/usericon.png', true),
                    'Password' => randomString('20'),
                    'HashMethod' => 'Random',
                    'Email' => 'system@example.com',
                    'DateInserted' => Gdn_Format::toDateTime(),
                    'Admin' => '2'
                ];

                $this->EventArguments['SystemUser'] = &$systemUser;
                $this->fireEvent('BeforeSystemUser');

                $systemUserID = $this->SQL->insert($this->Name, $systemUser);
            }
            saveToConfig('Garden.SystemUserID', $systemUserID);
        }
        return $systemUserID;
    }

    /**
     * Add points to a user's total.
     *
     * @param int $userID
     * @param int $points
     * @param string $source
     * @param int|false $timestamp
     * @since 2.1.0
     */
    public static function givePoints($userID, $points, $source = 'Other', $timestamp = false) {
        if (!$timestamp === false) {
            $timestamp = time();
        }

        if (is_array($source)) {
            $categoryID = val('CategoryID', $source, 0);
            $source = $source[0];
        } else {
            $categoryID = 0;
        }

        if ($categoryID > 0) {
            $categoryIDs = [$categoryID, 0];
        } else {
            $categoryIDs = [$categoryID];
        }

        foreach ($categoryIDs as $iD) {
            // Increment source points for the user.
            self::givePointsInternal($userID, $points, 'a', $source, $iD);

            // Increment total points for the user.
            self::givePointsInternal($userID, $points, 'w', 'Total', $iD, $timestamp);
            self::givePointsInternal($userID, $points, 'm', 'Total', $iD, $timestamp);
            self::givePointsInternal($userID, $points, 'a', 'Total', $iD, $timestamp);

            // Increment global daily points.
            self::givePointsInternal(0, $points, 'd', 'Total', $iD, $timestamp);
        }

        // Grab the user's total points.
        $totalPoints = Gdn::sql()->getWhere('UserPoints', ['UserID' => $userID, 'SlotType' => 'a', 'Source' => 'Total', 'CategoryID' => 0])->value('Points');

        Gdn::userModel()->setField($userID, 'Points', $totalPoints);

        // Fire a give points event.
        Gdn::userModel()->EventArguments['UserID'] = $userID;
        Gdn::userModel()->EventArguments['CategoryID'] = $categoryID;
        Gdn::userModel()->EventArguments['TotalPoints'] = $totalPoints;
        Gdn::userModel()->EventArguments['GivenPoints'] = $points;
        Gdn::userModel()->EventArguments['Source'] = $source;
        Gdn::userModel()->EventArguments['Timestamp'] = $timestamp;
        Gdn::userModel()->EventArguments['Points'] = $totalPoints; // Deprecated in favor of TotalPoints
        Gdn::userModel()->fireEvent('GivePoints');
    }

    /**
     * Add points to a user's total in a specific time slot.
     *
     * @param int $userID
     * @param int $points
     * @param string $slotType
     * @param string $source
     * @param int $categoryID
     * @param int|false $timestamp
     * @since 2.1.0
     * @see UserModel::givePoints()
     */
    private static function givePointsInternal($userID, $points, $slotType, $source = 'Total', $categoryID = 0, $timestamp = false) {
        $timeSlot = gmdate('Y-m-d', Gdn_Statistics::timeSlotStamp($slotType, $timestamp));

        $px = Gdn::database()->DatabasePrefix;
        $sql = "insert {$px}UserPoints (UserID, SlotType, TimeSlot, Source, CategoryID, Points)
         values (:UserID, :SlotType, :TimeSlot, :Source, :CategoryID, :Points)
         on duplicate key update Points = Points + :Points1";

        Gdn::database()->query($sql, [
            ':UserID' => $userID,
            ':Points' => $points,
            ':SlotType' => $slotType,
            ':Source' => $source,
            ':CategoryID' => $categoryID,
            ':TimeSlot' => $timeSlot,
            ':Points1' => $points]);
    }

    /**
     * Register a new user.
     *
     * @param array $formPostValues
     * @param array $options
     * @return bool|int|string
     */
    public function register($formPostValues, $options = []) {
        $formPostValues['LastIPAddress'] = ipEncode(Gdn::request()->ipAddress());

        // Check for banning first.
        $valid = BanModel::checkUser($formPostValues, null, true);
        if (!$valid) {
            $this->Validation->addValidationResult('UserID', 'Sorry, permission denied.');
        }

        // Throw an event to allow plugins to block the registration.
        unset($this->EventArguments['User']);
        $this->EventArguments['RegisteringUser'] =& $formPostValues;
        $this->EventArguments['Valid'] =& $valid;
        $this->fireEvent('BeforeRegister');

        if (!$valid) {
            return false; // plugin blocked registration
        }
        if (array_key_exists('Gender', $formPostValues)) {
            $formPostValues['Gender'] = self::fixGender($formPostValues['Gender']);
        }

        $method = strtolower(val('Method', $options, c('Garden.Registration.Method')));

        switch ($method) {
            case 'basic':
            case 'captcha': // deprecated
                $userID = $this->insertForBasic($formPostValues, val('CheckCaptcha', $options, true), $options);
                break;
            case 'approval':
                $userID = $this->insertForApproval($formPostValues, $options);
                break;
            case 'invitation':
                $userID = $this->insertForInvite($formPostValues, $options);
                break;
            case 'closed':
                $userID = false;
                $this->Validation->addValidationResult('Registration', 'Registration is closed.');
                break;
            default:
                $userID = $this->insertForBasic($formPostValues, val('CheckCaptcha', $options, false), $options);
                break;
        }

        if ($userID) {
            $this->EventArguments['UserID'] = $userID;
            $this->fireEvent('AfterRegister');
        }
        return $userID;
    }

    /**
     * Remove the photo from a user.
     *
     * @param int $userID
     */
    public function removePicture($userID) {
        // Grab the current photo.
        $user = $this->getID($userID, DATASET_TYPE_ARRAY);
        $photo = $user['Photo'];

        // Only attempt to delete a physical file, not a URL.
        if (!isUrl($photo)) {
            $profilePhoto = changeBasename($photo, 'p%s');
            $upload = new Gdn_Upload();
            $upload->delete($profilePhoto);
        }

        // Wipe the Photo field.
        $this->setField($userID, 'Photo', null);
    }

    /**
     * Get a user's counter.
     *
     * @param int|string|object $user
     * @param string $column
     * @return int|false
     */
    public function profileCount($user, $column) {
        if (is_numeric($user)) {
            $user = $this->SQL->getWhere('User', ['UserID' => $user])->firstRow(DATASET_TYPE_ARRAY);
        } elseif (is_string($user)) {
            $user = $this->SQL->getWhere('User', ['Name' => $user])->firstRow(DATASET_TYPE_ARRAY);
        } elseif (is_object($user)) {
            $user = (array)$user;
        }

        if (!$user) {
            return false;
        }

        if (array_key_exists($column, $user) && $user[$column] === null) {
            $userID = $user['UserID'];
            switch ($column) {
                case 'CountComments':
                    $count = $this->SQL->getCount('Comment', ['InsertUserID' => $userID]);
                    $this->setField($userID, 'CountComments', $count);
                    break;
                case 'CountDiscussions':
                    $count = $this->SQL->getCount('Discussion', ['InsertUserID' => $userID]);
                    $this->setField($userID, 'CountDiscussions', $count);
                    break;
                case 'CountBookmarks':
                    $count = $this->SQL->getCount('UserDiscussion', ['UserID' => $userID, 'Bookmarked' => '1']);
                    $this->setField($userID, 'CountBookmarks', $count);
                    break;
                default:
                    $count = false;
                    break;
            }
            return $count;
        } elseif ($user[$column]) {
            return $user[$column];
        } else {
            return false;
        }
    }

    /**
     * Generic save procedure.
     *
     * @param array $formPostValues The user to save.
     * @param array $settings Controls certain save functionality.
     *
     * - SaveRoles - Save 'RoleID' field as user's roles. Default false.
     * - HashPassword - Hash the provided password on update. Default true.
     * - FixUnique - Try to resolve conflicts with unique constraints on Name and Email. Default false.
     * - ValidateEmail - Make sure the provided email addresses is formatted properly. Default true.
     * - ValidateName - Make sure the provided name is valid. Blacklisted names will always be blocked.
     * - NoConfirmEmail - Disable email confirmation. Default false.
     *
     */
    public function save($formPostValues, $settings = []) {
        // See if the user's related roles should be saved or not.
        $saveRoles = val('SaveRoles', $settings);

        // Define the primary key in this model's table.
        $this->defineSchema();

        // Custom Rule: This will make sure that at least one role was selected if saving roles for this user.
        if ($saveRoles) {
            $this->Validation->addRule('OneOrMoreArrayItemRequired', 'function:ValidateOneOrMoreArrayItemRequired');
            $this->Validation->applyRule('RoleID', 'OneOrMoreArrayItemRequired');
        } else {
            $this->Validation->unapplyRule('RoleID', 'OneOrMoreArrayItemRequired');
        }

        $this->Validation->addRule('UsernameBlacklist', 'function:validateAgainstUsernameBlacklist');
        $this->Validation->applyRule('Name', 'UsernameBlacklist');

        // Make sure that checkbox values are saved as the appropriate value.
        if (array_key_exists('ShowEmail', $formPostValues)) {
            $formPostValues['ShowEmail'] = forceBool($formPostValues['ShowEmail'], '0', '1', '0');
        }

        if (array_key_exists('Banned', $formPostValues)) {
            $formPostValues['Banned'] = intval($formPostValues['Banned']);
        }

        if (array_key_exists('Confirmed', $formPostValues)) {
            $formPostValues['Confirmed'] = forceBool($formPostValues['Confirmed'], '0', '1', '0');
        }

        if (array_key_exists('Verified', $formPostValues)) {
            $formPostValues['Verified'] = forceBool($formPostValues['Verified'], '0', '1', '0');
        }

        // Do not allowing setting this via general save.
        unset($formPostValues['Admin']);

        // This field is deprecated but included on user objects for backwards compatibility.
        // It will absolutely break if you try to save it back to the database.
        unset($formPostValues['AllIPAddresses']);

        if (array_key_exists('Gender', $formPostValues)) {
            $formPostValues['Gender'] = self::fixGender($formPostValues['Gender']);
        }

        if (array_key_exists('DateOfBirth', $formPostValues) && $formPostValues['DateOfBirth'] == '0-00-00') {
            $formPostValues['DateOfBirth'] = null;
        }

        $userID = val('UserID', $formPostValues);
        $user = [];
        $insert = $userID > 0 ? false : true;
        if ($insert) {
            $this->addInsertFields($formPostValues);
        } else {
            $this->addUpdateFields($formPostValues);
            $user = $this->getID($userID, DATASET_TYPE_ARRAY);
            if (!$user) {
                $user = [];
            }

            // Block banning the superadmin or System accounts
            if (val('Admin', $user) == 2 && val('Banned', $formPostValues)) {
                $this->Validation->addValidationResult('Banned', 'You may not ban a System user.');
            } elseif (val('Admin', $user) && val('Banned', $formPostValues)) {
                $this->Validation->addValidationResult('Banned', 'You may not ban a user with the Admin flag set.');
            }
        }

        $this->EventArguments['FormPostValues'] = $formPostValues;
        $this->fireEvent('BeforeSaveValidation');

        $recordRoleChange = true;

        if ($userID && val('FixUnique', $settings)) {
            $uniqueValid = $this->validateUniqueFields(val('Name', $formPostValues), val('Email', $formPostValues), $userID, true);
            if (!$uniqueValid['Name']) {
                unset($formPostValues['Name']);
            }
            if (!$uniqueValid['Email']) {
                unset($formPostValues['Email']);
            }
            $uniqueValid = true;
        } else {
            $uniqueValid = $this->validateUniqueFields(val('Name', $formPostValues), val('Email', $formPostValues), $userID);
        }

        // Add & apply any extra validation rules:
        if (array_key_exists('Email', $formPostValues) && val('ValidateEmail', $settings, true)) {
            $this->Validation->applyRule('Email', 'Email');
        }
        if (val('ValidateName', $settings, true)) {
            $this->Validation->applyRule('Name', 'Username');
        }

        if ($this->validate($formPostValues, $insert) && $uniqueValid) {
            // All fields on the form that need to be validated (including non-schema field rules defined above)
            $fields = $this->Validation->validationFields();
            $roleIDs = val('RoleID', $fields, 0);
            $username = val('Name', $fields);
            $email = val('Email', $fields, '');

            // Only fields that are present in the schema
            $fields = $this->Validation->schemaValidationFields();

            // Remove the primary key from the fields collection before saving.
            unset($fields[$this->PrimaryKey]);

            if (!$insert && array_key_exists('Password', $fields) && val('HashPassword', $settings, true)) {
                // Encrypt the password for saving only if it won't be hashed in _Insert()
                $passwordHash = new Gdn_PasswordHash();
                $fields['Password'] = $passwordHash->hashPassword($fields['Password']);
                $fields['HashMethod'] = 'Vanilla';
            }

            // Check for email confirmation.
            if (self::requireConfirmEmail() && !val('NoConfirmEmail', $settings)) {
                $emailIsSet = isset($fields['Email']);
                $emailIsNotConfirmed = array_key_exists('Confirmed', $fields) && $fields['Confirmed'] == 0;
                $validSession = Gdn::session()->isValid();

                $currentUserEmailIsBeingChanged =
                    $validSession
                    && $userID == Gdn::session()->UserID
                    && $fields['Email'] != Gdn::session()->User->Email
                    && !Gdn::session()->checkPermission('Garden.Users.Edit')
                ;

                // Email address has changed
                if ($emailIsSet && ($emailIsNotConfirmed || $currentUserEmailIsBeingChanged)) {
                    $attributes = val('Attributes', Gdn::session()->User);
                    if (is_string($attributes)) {
                        $attributes = dbdecode($attributes);
                    }

                    $confirmEmailRoleID = RoleModel::getDefaultRoles(RoleModel::TYPE_UNCONFIRMED);
                    if (!empty($confirmEmailRoleID)) {
                        // The confirm email role is set and it exists so go ahead with the email confirmation.
                        $emailKey = $this->confirmationCode();
                        setValue('EmailKey', $attributes, $emailKey);
                        $fields['Attributes'] = dbencode($attributes);
                        $fields['Confirmed'] = 0;
                    }
                }
            }

            $this->EventArguments['SaveRoles'] = &$saveRoles;
            $this->EventArguments['RoleIDs'] = &$roleIDs;
            $this->EventArguments['Fields'] = &$fields;
            $this->fireEvent('BeforeSave');
            $user = array_merge($user, $fields);

            // Check the validation results again in case something was added during the BeforeSave event.
            if (count($this->Validation->results()) == 0) {
                // Encode any IP fields that aren't already encoded.
                $ipCols = ['InsertIPAddress', 'LastIPAddress', 'UpdateIPAddress'];
                foreach ($ipCols as $col) {
                    if (isset($fields[$col]) && filter_var($fields[$col], FILTER_VALIDATE_IP, FILTER_FLAG_IPV4|FILTER_FLAG_IPV6)) {
                        $fields[$col] = ipEncode($fields[$col]);
                    }
                }
                unset($col);

                // If the primary key exists in the validated fields and it is a
                // numeric value greater than zero, update the related database row.
                if ($userID > 0) {
                    // If they are changing the username & email, make sure they aren't
                    // already being used (by someone other than this user)
                    if (val('Name', $fields, '') != '' || val('Email', $fields, '') != '') {
                        if (!$this->validateUniqueFields($username, $email, $userID)) {
                            return false;
                        }
                    }

                    // Determine if the password reset information needs to be cleared.
                    $clearPasswordReset = false;
                    if (array_key_exists('Password', $fields)) {
                        // New password? Clear the password reset info.
                        $clearPasswordReset = true;
                    } elseif (array_key_exists('Email', $fields)) {
                        $row = $this->getID($userID, DATASET_TYPE_ARRAY);
                        if ($fields['Email'] != val('Email', $row)) {
                            // New email? Clear the password reset info.
                            $clearPasswordReset = true;
                        }
                    }

                    if ($clearPasswordReset) {
                        $this->clearPasswordReset($userID);
                        // The save routine could've tweaked existing attributes. Make sure fields are purged here too.
                        if (array_key_exists('Attributes', $fields)) {
                            // Attributes might be a string at this point. They'll be converted into a string before saving.
                            if (is_string($fields['Attributes'])) {
                                $fields['Attributes'] = dbdecode($fields['Attributes']);
                            }
                            if (!empty($fields['Attributes']) && is_array($fields['Attributes'])) {
                                unset($fields['Attributes']['PasswordResetKey']);
                                unset($fields['Attributes']['PasswordResetExpires']);
                            }
                        }
                    }

                    if (array_key_exists('Preferences', $fields) && !is_string($fields['Preferences'])) {
                        $fields['Preferences'] = dbencode($fields['Preferences']);
                    }

                    if (array_key_exists('Attributes', $fields) && !is_string($fields['Attributes'])) {
                        $fields['Attributes'] = dbencode($fields['Attributes']);
                    }

                    // Perform save DB operation
                    $this->SQL->put($this->Name, $fields, [$this->PrimaryKey => $userID]);

                    // Record activity if the person changed his/her photo.
                    $photo = val('Photo', $formPostValues);
                    if ($photo !== false) {
                        if (val('CheckExisting', $settings)) {
                            $user = $this->getID($userID);
                            $oldPhoto = val('Photo', $user);
                        }

                        if (isset($oldPhoto) && $oldPhoto != $photo) {
                            if (isUrl($photo)) {
                                $photoUrl = $photo;
                            } else {
                                $photoUrl = Gdn_Upload::url(changeBasename($photo, 'n%s'));
                            }

                            $activityModel = new ActivityModel();
                            if ($userID == Gdn::session()->UserID) {
                                $headlineFormat = t('HeadlineFormat.PictureChange', '{RegardingUserID,You} changed {ActivityUserID,your} profile picture.');
                            } else {
                                $headlineFormat = t('HeadlineFormat.PictureChange.ForUser', '{RegardingUserID,You} changed the profile picture for {ActivityUserID,user}.');
                            }

                            $activityModel->save([
                                'ActivityUserID' => $userID,
                                'RegardingUserID' => Gdn::session()->UserID,
                                'ActivityType' => 'PictureChange',
                                'HeadlineFormat' => $headlineFormat,
                                'Story' => img($photoUrl, ['alt' => t('Thumbnail')])
                            ]);
                        }
                    }

                } else {
                    $recordRoleChange = false;
                    if (!$this->validateUniqueFields($username, $email)) {
                        return false;
                    }

                    // Define the other required fields:
                    $fields['Email'] = $email;

                    // Make sure that the user is assigned to at least the default role(s).
                    if (!is_array($roleIDs)) {
                        $roleIDs = RoleModel::getDefaultRoles(RoleModel::TYPE_MEMBER);
                    }
                    $fields['Roles'] = $roleIDs;
                    $saveRoles = false; // insertInternal will take care of updating the roles.

                    // And insert the new user.
                    $userID = $this->insertInternal($fields, $settings);

                    if ($userID > 0) {
                        // Report that the user was created.
                        $activityModel = new ActivityModel();
                        $activityModel->save(
                            [
                            'ActivityType' => 'Registration',
                            'ActivityUserID' => $userID,
                            'HeadlineFormat' => t('HeadlineFormat.Registration', '{ActivityUserID,You} joined.'),
                                'Story' => t('Welcome Aboard!')],
                            false,
                            ['GroupBy' => 'ActivityTypeID']
                        );

                        // Report the creation for mods.
                        $activityModel->save([
                            'ActivityType' => 'Registration',
                            'ActivityUserID' => Gdn::session()->UserID,
                            'RegardingUserID' => $userID,
                            'NotifyUserID' => ActivityModel::NOTIFY_MODS,
                            'HeadlineFormat' => t('HeadlineFormat.AddUser', '{ActivityUserID,user} added an account for {RegardingUserID,user}.')]);
                    }
                }

                // Now update the role settings if necessary.
                if ($saveRoles) {
                    // If no RoleIDs were provided, use the system defaults
                    if (!is_array($roleIDs)) {
                        $roleIDs = RoleModel::getDefaultRoles(RoleModel::TYPE_MEMBER);
                    }

                    $this->saveRoles($userID, $roleIDs, $recordRoleChange);
                }

                // Send the confirmation email.
                if (isset($emailKey)) {
                    if (!is_array($user)) {
                        $user = $this->getID($userID, DATASET_TYPE_ARRAY);
                    }
                    $this->sendEmailConfirmationEmail($user, true);
                }

                $this->clearCache($userID, ['user']);
                $this->EventArguments['UserID'] = $userID;
                $this->fireEvent('AfterSave');
            } else {
                $userID = false;
            }
        } else {
            $userID = false;
        }

        return $userID;
    }

    /**
     * Create an admin user account.
     *
     * @param array $formPostValues
     */
    public function saveAdminUser($formPostValues) {
        $userID = 0;

        // Add & apply any extra validation rules:
        $name = val('Name', $formPostValues, '');
        $formPostValues['Email'] = val('Email', $formPostValues, strtolower($name.'@'.Gdn_Url::host()));
        $formPostValues['ShowEmail'] = '0';
        $formPostValues['TermsOfService'] = '1';
        $formPostValues['DateOfBirth'] = '1975-09-16';
        $formPostValues['DateLastActive'] = Gdn_Format::toDateTime();
        $formPostValues['DateUpdated'] = Gdn_Format::toDateTime();
        $formPostValues['Gender'] = 'u';
        $formPostValues['Admin'] = '1';

        $this->addInsertFields($formPostValues);

        if ($this->validate($formPostValues, true) === true) {
            $fields = $this->Validation->schemaValidationFields(); // Only fields that are present in the schema

            // Insert the new user
            $userID = $this->insertInternal($fields, ['NoConfirmEmail' => true, 'Setup' => true]);

            if ($userID > 0) {
                $activityModel = new ActivityModel();
                $activityModel->save(
                    [
                    'ActivityUserID' => $userID,
                    'ActivityType' => 'Registration',
                    'HeadlineFormat' => t('HeadlineFormat.Registration', '{ActivityUserID,You} joined.'),
                    'Story' => t('Welcome Aboard!')
                    ],
                    false,
                    ['GroupBy' => 'ActivityTypeID']
                );
            }

            $this->saveRoles($userID, [16], false);
        }
        return $userID;
    }

    /**
     *
     *
     * @param int $UserID
     * @param array $RoleIDs
     * @param bool $RecordEvent
     */
    public function saveRoles($UserID, $RoleIDs, $RecordEvent) {
        if (is_string($RoleIDs) && !is_numeric($RoleIDs)) {
            // The $RoleIDs are a comma delimited list of role names.
            $RoleNames = array_map('trim', explode(',', $RoleIDs));
            $RoleIDs = $this->SQL
                ->select('r.RoleID')
                ->from('Role r')
                ->whereIn('r.Name', $RoleNames)
                ->get()->resultArray();
            $RoleIDs = array_column($RoleIDs, 'RoleID');
        }

        if (!is_array($RoleIDs)) {
            $RoleIDs = [$RoleIDs];
        }

        // Get the current roles.
        $OldRoleIDs = [];
        $OldRoleData = $this->SQL
            ->select('ur.RoleID, r.Name')
            ->from('UserRole ur')
            ->join('Role r', 'r.RoleID = ur.RoleID', 'left')
            ->where('ur.UserID', $UserID)
            ->get()
            ->resultArray();

        if ($OldRoleData !== false) {
            $OldRoleIDs = array_column($OldRoleData, 'RoleID');
        }

        // 1a) Figure out which roles to delete.
        $DeleteRoleIDs = [];
        foreach ($OldRoleData as $row) {
            // The role should be deleted if it is an orphan or the user has not been assigned the role.
            if ($row['Name'] === null || !in_array($row['RoleID'], $RoleIDs)) {
                $DeleteRoleIDs[] = $row['RoleID'];
            }
        }

        // 1b) Remove old role associations for this user.
        if (!empty($DeleteRoleIDs)) {
            $this->SQL->whereIn('RoleID', $DeleteRoleIDs)->delete('UserRole', ['UserID' => $UserID]);
        }

        // 2a) Figure out which roles to insert.
        $InsertRoleIDs = array_diff($RoleIDs, $OldRoleIDs);
        // 2b) Insert the new role associations for this user.
        foreach ($InsertRoleIDs as $InsertRoleID) {
            if (is_numeric($InsertRoleID)) {
                $this->SQL->insert('UserRole', ['UserID' => $UserID, 'RoleID' => $InsertRoleID]);
            }
        }

        $this->clearCache($UserID, ['roles', 'permissions']);

        if ($RecordEvent) {
            $User = $this->getID($UserID);

            $OldRoles = [];
            foreach ($DeleteRoleIDs as $deleteRoleID) {
                $role = RoleModel::roles($deleteRoleID);
                $OldRoles[] = val('Name', $role, t('Unknown').' ('.$deleteRoleID.')');
            }

            $NewRoles = [];
            foreach ($InsertRoleIDs as $insertRoleID) {
                $role = RoleModel::roles($insertRoleID);
                $NewRoles[] = val('Name', $role, t('Unknown').' ('.$insertRoleID.')');
            }

            $RemovedRoles = array_diff($OldRoles, $NewRoles);
            $NewRoles = array_diff($NewRoles, $OldRoles);

            foreach ($RemovedRoles as $RoleName) {
                Logger::event(
                    'role_remove',
                    Logger::INFO,
                    "{username} removed {toUsername} from the {role} role.",
                    ['touserid' => $User->UserID, 'toUsername' => $User->Name, 'role' => $RoleName]
                );
            }

            foreach ($NewRoles as $RoleName) {
                Logger::event(
                    'role_add',
                    Logger::INFO,
                    "{username} added {toUsername} to the {role} role.",
                    ['touserid' => $User->UserID, 'toUsername' => $User->Name, 'role' => $RoleName]
                );
            }
        }
    }

    /**
     * Search users.
     *
     * @param array|string $filter
     * @param string $orderFields
     * @param string $orderDirection
     * @param bool $limit
     * @param bool $offset
     * @return Gdn_DataSet
     */
    public function search($filter, $orderFields = '', $orderDirection = 'asc', $limit = false, $offset = false) {
        $optimize = false;

        if (is_array($filter)) {
            $where = $filter;
            $keywords = val('Keywords', $filter, '');
            $optimize = val('Optimize', $filter);
            unset($where['Keywords'], $where['Optimize']);
        } else {
            $keywords = $filter;
        }
        $keywords = trim($keywords);

        // Check for an IPV4/IPV6 address.
        if (filter_var($keywords, FILTER_VALIDATE_IP, FILTER_FLAG_IPV4|FILTER_FLAG_IPV6) !== false) {
            $ipAddress = $keywords;
            $this->addIpFilters($ipAddress, ['LastIPAddress']);
        } elseif (strtolower($keywords) == 'banned') {
            $this->SQL->where('u.Banned >', 0);
            $keywords = '';
        } elseif (preg_match('/^\d+$/', $keywords)) {
            $numericQuery = $keywords;
            $keywords = '';
        } elseif (!empty($keywords)) {
            // Check to see if the search exactly matches a role name.
            $roleID = $this->SQL->getWhere('Role', ['Name' => $keywords])->value('RoleID');
        }

        $this->EventArguments['Keywords'] =& $keywords;
        $this->EventArguments['RankID'] =& $rankID;
        $this->EventArguments['Optimize'] =& $optimize;
        $this->fireEvent('BeforeUserQuery');

        $this->userQuery();

        $this->fireEvent('AfterUserQuery');

        if (isset($where)) {
            $this->SQL->where($where);
        }

        if (!empty($roleID)) {
            $this->SQL->join('UserRole ur2', "u.UserID = ur2.UserID and ur2.RoleID = $roleID");
        } elseif (isset($numericQuery)) {
            // We've searched for a number. Return UserID AND any exact numeric name match.
            $this->SQL->beginWhereGroup()
                ->where('u.UserID', $numericQuery)
                ->orWhere('u.Name', $numericQuery)
                ->endWhereGroup();
        } elseif ($keywords) {
            if ($optimize) {
                // An optimized search should only be done against name OR email.
                if (strpos($keywords, '@') !== false) {
                    $this->SQL->like('u.Email', $keywords, 'right');
                } else {
                    $this->SQL->like('u.Name', $keywords, 'right');
                }
            } else {
                // Search on the user table.
                $like = ['u.Name' => $keywords, 'u.Email' => $keywords];

                $this->SQL
                    ->orOp()
                    ->beginWhereGroup()
                    ->orLike($like, '', 'right')
                    ->endWhereGroup();
            }
        }

        // Optimized searches need at least some criteria before performing a query.
        if ($optimize && $this->SQL->whereCount() == 0 && empty($roleID)) {
            $this->SQL->reset();
            return new Gdn_DataSet([]);
        }

        $data = $this->SQL
            ->where('u.Deleted', 0)
            ->orderBy($orderFields, $orderDirection)
            ->limit($limit, $offset)
            ->get();

        $result = &$data->result();

        foreach ($result as &$row) {
            if ($row->Photo && !isUrl($row->Photo)) {
                $row->Photo = Gdn_Upload::url(changeBasename($row->Photo, 'n%s'));
            }

            $row->Attributes = dbdecode($row->Attributes);
            $row->Preferences = dbdecode($row->Preferences);
        }

        return $data;
    }


    /**
     * Appends filters to the current SQL object. Filters users with a given IP Address in the UserIP table. Extends
     * filtering to IPs in the GDN_User table for any fields passed in the $fields param.
     *
     * @param string $ip The IP Address to search for.
     * @param array $fields The additional fields to check in the UserTable
     */
    private function addIpFilters($ip, $fields = []) {
        // Get a clean SQL object.
        $sql = clone $this->SQL;
        $sql->reset();

        // Get all users that matches the IP address.
        $sql
            ->select('UserID')
            ->from('UserIP')
            ->where('IPAddress', inet_pton($ip));

        $matchingUserIDs = $sql->get()->resultArray();
        $userIDs = array_column($matchingUserIDs, 'UserID');

        // Add these users to search query.
        $this->SQL
            ->orWhereIn('u.UserID', $userIDs);

        // Check the user table ip fields.
        $allowedFields = ['LastIPAddress', 'InsertIPAddress', 'UpdateIPAddress'];

        foreach ($fields as $field) {
            if (in_array($field, $allowedFields)) {
                $this->SQL->orWhereIn('u.'.$field, [$ip, inet_pton($ip)]);
            }
        }
    }

    /**
     * Count search results.
     *
     * @param array|string $filter
     * @return int
     */
    public function searchCount($filter = '') {
        if (is_array($filter)) {
            $where = $filter;
            $keywords = $where['Keywords'];
            unset($where['Keywords'], $where['Optimize']);
        } else {
            $keywords = $filter;
        }
        $keywords = trim($keywords);

        // Check to see if the search exactly matches a role name.
        $roleID = false;
        if (strtolower($keywords) == 'banned') {
            $this->SQL->where('u.Banned >', 0);
        } else {
            $roleID = $this->SQL->getWhere('Role', ['Name' => $keywords])->value('RoleID');
        }

        if (isset($where)) {
            $this->SQL->where($where);
        }

        $this->SQL
            ->select('u.UserID', 'count', 'UserCount')
            ->from('User u');

        // Check for an IP address.
        if (preg_match('`\d{1,3}\.\d{1,3}\.\d{1,3}\.\d{1,3}`', $keywords)) {
            $fields = ['LastIPAddress'];
            $this->addIpFilters($keywords, $fields);
        } else if ($roleID) {
            $this->SQL->join('UserRole ur2', "u.UserID = ur2.UserID and ur2.RoleID = $roleID");
        } else {
            // Search on the user table.
            $like = trim($keywords) == '' ? false : ['u.Name' => $keywords, 'u.Email' => $keywords];

            if (is_array($like)) {
                $this->SQL
                    ->orOp()
                    ->beginWhereGroup()
                    ->orLike($like, '', 'right')
                    ->endWhereGroup();
            }
        }

        $this->SQL
            ->where('u.Deleted', 0);

        $data = $this->SQL->get()->firstRow();

        return $data === false ? 0 : $data->UserCount;
    }

    /**
     * Search all users by username.
     *
     * @param string $name The username to search. Supports wildcards (e.g. user*).
     * @param string $sortField Column to sort resutls by.
     * @param string $sortDirection Direction used for column sort.
     * @param int|bool $limit Maximum results to return.
     * @param int|bool $offset Offset for result rows.
     * @return Gdn_DataSet
     */
    public function searchByName($name, $sortField = 'name', $sortDirection = 'asc', $limit = false, $offset = false) {
        $wildcardSearch = (substr($name, -1, 1) === '*');

        // Preserve existing % by escaping.
        $name = trim($name);
        $name = str_replace('%', '\%', $name);
        if ($wildcardSearch) {
            $name = rtrim($name, '*');
        }

        // Avoid potential pollution by resetting.
        $this->SQL->reset();
        $this->SQL->from('User');
        if ($wildcardSearch) {
            $this->SQL->like('Name', $name, 'right');
        } else {
            $this->SQL->where('Name', $name);
        }
        $result = $this->SQL
            ->where('Deleted', 0)
            ->orderBy($sortField, $sortDirection)
            ->limit($limit, $offset)
            ->get();
        return $result;
    }

    /**
     *
     *
     * @return string
     */
    public static function signinLabelCode() {
        return UserModel::noEmail() ? 'Username' : 'Email/Username';
    }

    /**
     * A simple search for tag queries.
     *
     * @param string $search
     * @param int $limit
     * @since 2.2
     */
    public function tagSearch($search, $limit = 10) {
        $search = trim(str_replace(['%', '_'], ['\%', '\_'], $search));

        list($order, $direction) = $this->getMentionsSort();

        return $this->SQL
            ->select('UserID', '', 'id')
            ->select('Name', '', 'name')
            ->from('User')
            ->like('Name', $search, 'right')
            ->where('Deleted', 0)
            ->orderBy($order, $direction)
            ->limit($limit)
            ->get()
            ->resultArray();
    }

    /**
     * To be used for invitation registration.
     *
     * @param array $formPostValues
     * @param array $options
     *  - ValidateName - Make sure the provided name is valid. Blacklisted names will always be blocked.
     * @return int UserID.
     */
    public function insertForInvite($formPostValues, $options = []) {
        $roleIDs = RoleModel::getDefaultRoles(RoleModel::TYPE_MEMBER);
        if (!is_array($roleIDs) || count($roleIDs) == 0) {
            throw new Exception(t('The default role has not been configured.'), 400);
        }

        // Define the primary key in this model's table.
        $this->defineSchema();

        // Add & apply any extra validation rules:
        $this->Validation->applyRule('Email', 'Email');

        // Make sure that the checkbox val for email is saved as the appropriate enum
        if (array_key_exists('ShowEmail', $formPostValues)) {
            $formPostValues['ShowEmail'] = forceBool($formPostValues['ShowEmail'], '0', '1', '0');
        }

        if (array_key_exists('Banned', $formPostValues)) {
            $formPostValues['Banned'] = forceBool($formPostValues['Banned'], '0', '1', '0');
        }

        $this->addInsertFields($formPostValues);

        // Make sure that the user has a valid invitation code, and also grab
        // the user's email from the invitation:
        $invitationCode = val('InvitationCode', $formPostValues, '');

        $invitation = $this->SQL->getWhere('Invitation', ['Code' => $invitationCode])->firstRow();

        // If there is no invitation then bail out.
        if (!$invitation) {
            $this->Validation->addValidationResult('InvitationCode', 'Invitation not found.');
            return false;
        }

        // Get expiration date in timestamp. If nothing set, grab config default.
        $inviteExpiration = $invitation->DateExpires;
        if ($inviteExpiration != null) {
            $inviteExpiration = Gdn_Format::toTimestamp($inviteExpiration);
        } else {
            $defaultExpire = '1 week';
            $inviteExpiration = strtotime(c('Garden.Registration.InviteExpiration', '1 week'), Gdn_Format::toTimestamp($invitation->DateInserted));
            if ($inviteExpiration === false) {
                $inviteExpiration = strtotime($defaultExpire);
            }
        }

        if ($inviteExpiration <= time()) {
            $this->Validation->addValidationResult('DateExpires', 'The invitation has expired.');
        }

        $inviteUserID = $invitation->InsertUserID;
        $formPostValues['Email'] = $invitation->Email;

        if (val('ValidateName', $options, true)) {
            $this->Validation->applyRule('Name', 'Username');
        }

        if ($this->validate($formPostValues, true)) {
            // Check for spam.
            $spam = SpamModel::isSpam('Registration', $formPostValues);
            if ($spam) {
                $this->Validation->addValidationResult('Spam', 'You are not allowed to register at this time.');
                return;
            }

            $fields = $this->Validation->validationFields(); // All fields on the form that need to be validated (including non-schema field rules defined above)
            $username = val('Name', $fields);
            $email = val('Email', $fields);
            $fields = $this->Validation->schemaValidationFields(); // Only fields that are present in the schema
            unset($fields[$this->PrimaryKey]);

            // Make sure the username & email aren't already being used
            if (!$this->validateUniqueFields($username, $email)) {
                return false;
            }

            // Define the other required fields:
            if ($inviteUserID > 0) {
                $fields['InviteUserID'] = $inviteUserID;
            }

            // And insert the new user.
            if (!isset($options['NoConfirmEmail'])) {
                $options['NoConfirmEmail'] = true;
            }

            // Use RoleIDs from Invitation table, if any. They are stored as a
            // serialized array of the Role IDs.
            $invitationRoleIDs = $invitation->RoleIDs;
            if (strlen($invitationRoleIDs)) {
                $invitationRoleIDs = dbdecode($invitationRoleIDs);

                if (is_array($invitationRoleIDs)
                    && count(array_filter($invitationRoleIDs))
                ) {
                    // Overwrite default RoleIDs set at top of method.
                    $roleIDs = $invitationRoleIDs;
                }
            }

            $fields['Roles'] = $roleIDs;
            $userID = $this->insertInternal($fields, $options);

            // Associate the new user id with the invitation (so it cannot be used again)
            $this->SQL
                ->update('Invitation')
                ->set('AcceptedUserID', $userID)
                ->set('DateAccepted', Gdn_Format::toDateTime())
                ->where('InvitationID', $invitation->InvitationID)
                ->put();

            // Report that the user was created.
            $activityModel = new ActivityModel();
            $activityModel->save(
                [
                'ActivityUserID' => $userID,
                'ActivityType' => 'Registration',
                'HeadlineFormat' => t('HeadlineFormat.Registration', '{ActivityUserID,You} joined.'),
                'Story' => t('Welcome Aboard!')
                ],
                false,
                ['GroupBy' => 'ActivityTypeID']
            );
        } else {
            $userID = false;
        }
        return $userID;
    }

    /**
     * To be used for approval registration.
     *
     * @param array $formPostValues
     * @param array $options
     *  - ValidateSpam
     *  - CheckCaptcha
     *  - ValidateName - Make sure the provided name is valid. Blacklisted names will always be blocked.
     * @return int UserID.
     */
    public function insertForApproval($formPostValues, $options = []) {
        $roleIDs = RoleModel::getDefaultRoles(RoleModel::TYPE_APPLICANT);
        if (empty($roleIDs)) {
            throw new Exception(t('The default role has not been configured.'), 400);
        }

        // Define the primary key in this model's table.
        $this->defineSchema();

        // Add & apply any extra validation rules:
        $this->Validation->applyRule('Email', 'Email');

        // Make sure that the checkbox val for email is saved as the appropriate enum
        if (array_key_exists('ShowEmail', $formPostValues)) {
            $formPostValues['ShowEmail'] = forceBool($formPostValues['ShowEmail'], '0', '1', '0');
        }

        if (array_key_exists('Banned', $formPostValues)) {
            $formPostValues['Banned'] = forceBool($formPostValues['Banned'], '0', '1', '0');
        }

        $this->addInsertFields($formPostValues);

        if (val('ValidateName', $options, true)) {
            $this->Validation->applyRule('Name', 'Username');
        }

        if ($this->validate($formPostValues, true)) {

            if (val('ValidateSpam', $options, true)) {
                // Check for spam.
                $spam = SpamModel::isSpam('Registration', $formPostValues);
                if ($spam) {
                    $this->Validation->addValidationResult('Spam', 'You are not allowed to register at this time.');
                    return;
                }
            }

            $fields = $this->Validation->validationFields(); // All fields on the form that need to be validated (including non-schema field rules defined above)
            $username = val('Name', $fields);
            $email = val('Email', $fields);
            $fields = $this->Validation->schemaValidationFields(); // Only fields that are present in the schema
            unset($fields[$this->PrimaryKey]);

            if (!$this->validateUniqueFields($username, $email)) {
                return false;
            }

            // If in Captcha registration mode, check the captcha value.
            if (val('CheckCaptcha', $options, true) && Captcha::enabled()) {
                $captchaIsValid = Captcha::validate();
                if ($captchaIsValid !== true) {
                    $this->Validation->addValidationResult('Garden.Registration.CaptchaPublicKey', t('The captcha was not completed correctly. Please try again.'));
                    return false;
                }
            }

            // Define the other required fields:
            $fields['Email'] = $email;
            $fields['Roles'] = (array)$roleIDs;

            // And insert the new user
            $userID = $this->insertInternal($fields, $options);
        } else {
            $userID = false;
        }
        return $userID;
    }

    /**
     * To be used for basic registration, and captcha registration.
     *
     * @param array $formPostValues
     * @param bool $checkCaptcha
     * @param array $options
     *  - ValidateName - Make sure the provided name is valid. Blacklisted names will always be blocked.
     * @return bool|int|string
     * @throws Exception
     */
    public function insertForBasic($formPostValues, $checkCaptcha = true, $options = []) {
        $roleIDs = RoleModel::getDefaultRoles(RoleModel::TYPE_MEMBER);
        if (!is_array($roleIDs) || count($roleIDs) == 0) {
            throw new Exception(t('The default role has not been configured.'), 400);
        }

        if (val('SaveRoles', $options)) {
            $roleIDs = val('RoleID', $formPostValues);
        }

        $userID = false;

        // Define the primary key in this model's table.
        $this->defineSchema();

        // Add & apply any extra validation rules.
        $this->Validation->addRule('UsernameBlacklist', 'function:validateAgainstUsernameBlacklist');
        $this->Validation->applyRule('Name', 'UsernameBlacklist');
        if (val('ValidateEmail', $options, true)) {
            $this->Validation->applyRule('Email', 'Email');
        }
        if (val('ValidateName', $options, true)) {
            $this->Validation->applyRule('Name', 'Username');
        }

        // TODO: DO I NEED THIS?!
        // Make sure that the checkbox val for email is saved as the appropriate enum
        if (array_key_exists('ShowEmail', $formPostValues)) {
            $formPostValues['ShowEmail'] = forceBool($formPostValues['ShowEmail'], '0', '1', '0');
        }

        if (array_key_exists('Banned', $formPostValues)) {
            $formPostValues['Banned'] = forceBool($formPostValues['Banned'], '0', '1', '0');
        }

        $this->addInsertFields($formPostValues);

        if ($this->validate($formPostValues, true) === true) {
            $fields = $this->Validation->validationFields(); // All fields on the form that need to be validated (including non-schema field rules defined above)
            $username = val('Name', $fields);
            $email = val('Email', $fields);
            $fields = $this->Validation->schemaValidationFields(); // Only fields that are present in the schema
            $fields['Roles'] = $roleIDs;
            unset($fields[$this->PrimaryKey]);

            // If in Captcha registration mode, check the captcha value.
            if ($checkCaptcha && Captcha::enabled()) {
                $captchaIsValid = Captcha::validate();
                if ($captchaIsValid !== true) {
                    $this->Validation->addValidationResult('Garden.Registration.CaptchaPublicKey', t('The captcha was not completed correctly. Please try again.'));
                    return false;
                }
            }

            if (!$this->validateUniqueFields($username, $email)) {
                return false;
            }

            // Check for spam.
            if (val('ValidateSpam', $options, true)) {
                $validateSpam = $this->validateSpamRegistration($formPostValues);
                if ($validateSpam !== true) {
                    return $validateSpam;
                }
            }

            // Define the other required fields:
            $fields['Email'] = $email;

            // And insert the new user
            $userID = $this->insertInternal($fields, $options);
            if ($userID > 0 && !val('NoActivity', $options)) {
                $activityModel = new ActivityModel();
                $activityModel->save(
                    [
                    'ActivityUserID' => $userID,
                    'ActivityType' => 'Registration',
                    'HeadlineFormat' => t('HeadlineFormat.Registration', '{ActivityUserID,You} joined.'),
                    'Story' => t('Welcome Aboard!')
                    ],
                    false,
                    ['GroupBy' => 'ActivityTypeID']
                );
            }
        }
        return $userID;
    }

    /**
     * Parent override.
     *
     * @param array &$fields
     */
    public function addInsertFields(&$fields) {
        $this->defineSchema();

        // Set the hour offset based on the client's clock.
        $clientHour = val('ClientHour', $fields, '');
        if (is_numeric($clientHour) && $clientHour >= 0 && $clientHour < 24) {
            $hourOffset = $clientHour - date('G', time());
            $fields['HourOffset'] = $hourOffset;
        }

        // Set some required dates.
        $now = Gdn_Format::toDateTime();
        $fields[$this->DateInserted] = $now;
        touchValue('DateFirstVisit', $fields, $now);
        $fields['DateLastActive'] = $now;
        $fields['InsertIPAddress'] = ipEncode(Gdn::request()->ipAddress());
        $fields['LastIPAddress'] = ipEncode(Gdn::request()->ipAddress());
    }

    /**
     * Record an IP address for a user.
     *
     * @param int $userID Unique ID of the user.
     * @param string $iP Human-readable IP address.
     * @param string $dateUpdated Force an update timesetamp.
     * @return bool Was the operation successful?
     */
    public function saveIP($userID, $iP, $dateUpdated = false) {
        if (!filter_var($iP, FILTER_VALIDATE_IP, FILTER_FLAG_IPV4|FILTER_FLAG_IPV6)) {
            return false;
        }

        $packedIP = ipEncode($iP);
        $px = Gdn::database()->DatabasePrefix;

        if (!$dateUpdated) {
            $dateUpdated = Gdn_Format::toDateTime();
        }

        $query = "insert into {$px}UserIP (UserID, IPAddress, DateInserted, DateUpdated)
            values (:UserID, :IPAddress, :DateInserted, :DateUpdated)
            on duplicate key update DateUpdated = :DateUpdated2";
        $values = [
            ':UserID' => $userID,
            ':IPAddress' => $packedIP,
            ':DateInserted' => Gdn_Format::toDateTime(),
            ':DateUpdated' => $dateUpdated,
            ':DateUpdated2' => $dateUpdated
        ];

        try {
            Gdn::database()->query($query, $values);
            $result = true;
        } catch (\Exception $e) {
            $result = false;
        }

        return $result;
    }

    /**
     * Updates visit level information such as date last active and the user's ip address.
     * @param int $userID
     * @param null|int|float $clientHour
     * @throws Exception If the user ID is not valid.
     * @return bool True on success, false if the user is banned or deleted.
     */
    public function updateVisit($userID, $clientHour = null) {
        $userID = (int)$userID;
        if (!$userID) {
            throw new Exception('A valid User ID is required.');
        }

        $user = Gdn::userModel()->getID($userID, DATASET_TYPE_ARRAY);

        // Do not update visit information if the user is banned or deleted.
        if (val('Banned', $user) || val('Deleted', $user)) {
            return false;
        }

        $fields = [];

        if (Gdn_Format::toTimestamp($user['DateLastActive']) < strtotime('5 minutes ago')) {
            // We only update the last active date once every 5 minutes to cut down on DB activity.
            $fields['DateLastActive'] = Gdn_Format::toDateTime();
        }

        // Update session level information if necessary.
        if ($userID == Gdn::session()->UserID) {
            $iP = Gdn::request()->ipAddress();
            $fields['LastIPAddress'] = ipEncode($iP);
            $this->saveIP($userID, $iP);

            if (Gdn::session()->newVisit()) {
                $fields['CountVisits'] = val('CountVisits', $user, 0) + 1;
                $this->fireEvent('Visit');
            }
        }

        // Set the hour offset based on the client's clock.
        if (is_numeric($clientHour) && $clientHour >= 0 && $clientHour < 24) {
            $hourOffset = $clientHour - date('G', time());
            $fields['HourOffset'] = $hourOffset;
        }

        // See if the fields have changed.
        $set = [];
        foreach ($fields as $name => $value) {
            if (val($name, $user) != $value) {
                $set[$name] = $value;
            }
        }

        if (!empty($set)) {
            $this->EventArguments['Fields'] = &$set;
            $this->fireEvent('UpdateVisit');

            $this->setField($userID, $set);
        }

        if ($user['LastIPAddress'] != $fields['LastIPAddress']) {
            $user = $this->getID($userID, DATASET_TYPE_ARRAY);
            if (!BanModel::checkUser($user, null, true, $bans)) {
                $banModel = new BanModel();
                $ban = array_pop($bans);
                $banModel->saveUser($user, true, $ban);
                $banModel->setCounts($ban);
            }
        }

        return true;
    }


    /**
     * Returns a list of lowercase, blacklisted usernames. Currently profileController endpoints,
     * in core or in plugins, are blacklisted.
     */
    public static function getUsernameBlacklist() {
        $pluginEndpoints = [
            'addons',
            'applyrank',
            'avatar',
            'card',
            'comments',
            'deletenote',
            'discussions',
            'facebookconnect',
            'following',
            'githubconnect',
            'hubsso',
            'ignore',
            'jsconnect',
            'linkedinconnect',
            'note',
            'notes',
            'online',
            'pegaconnect',
            'picture',
            'quotes',
            'reactions',
            'removepicture',
            'removewarning',
            'reversewarning',
            'salesforceconnect',
            'setlocale',
            'signature',
            'thumbnail',
            'twitterconnect',
            'usercard',
            'username',
            'viewnote',
            'warn',
            'warnings',
            'whosonline',
            'zendeskconnect'
        ];

        $profileControllerEndpoints = [];

        // Get public methods on ProfileController
        $reflection = new ReflectionClass('ProfileController');
        foreach ($reflection->getMethods(ReflectionMethod::IS_PUBLIC) as $method) {
            if ($method->class == $reflection->getName()) {
                $profileControllerEndpoints[] = $method->name;
            }
        }

        $profileControllerEndpoints = array_map(function($str) { return strtolower($str); }, $profileControllerEndpoints);
        $endpoints = array_merge($profileControllerEndpoints, $pluginEndpoints);
        return $endpoints;
    }

    /**
     * Validate submitted user data.
     *
     * @param array $formPostValues
     * @param bool $insert
     * @return bool|array
     */
    public function validate($formPostValues, $insert = false) {
        $this->defineSchema();

        if (self::noEmail()) {
            // Remove the email requirement.
            $this->Validation->unapplyRule('Email', 'Required');
        }

        if (!$insert && !isset($formPostValues['Name'])) {
            $this->Validation->unapplyRule('Name');
        }

        return $this->Validation->validate($formPostValues, $insert);
    }

    /**
     * Validate User Credential.
     *
     * Fetches a user row by email (or name) and compare the password.
     * If the password was not stored as a blowfish hash, the password will be saved again.
     * Return the user's id, admin status and attributes.
     *
     * @param string $email
     * @param string $password
     * @return object|false Returns the user matching the credentials or **false** if the user doesn't validate.
     */
    public function validateCredentials($email = '', $iD = 0, $password, $throw = false) {
        $this->EventArguments['Credentials'] = ['Email' => $email, 'ID' => $iD, 'Password' => $password];
        $this->fireEvent('BeforeValidateCredentials');

        if (!$email && !$iD) {
            throw new Exception('The email or id is required');
        }

        try {
            $this->SQL->select('UserID, Name, Attributes, Admin, Password, HashMethod, Deleted, Banned')
                ->from('User');

            if ($iD) {
                $this->SQL->where('UserID', $iD);
            } else {
                if (strpos($email, '@') > 0) {
                    $this->SQL->where('Email', $email);
                } else {
                    $this->SQL->where('Name', $email);
                }
            }

            $dataSet = $this->SQL->get();
        } catch (Exception $ex) {
            $this->SQL->reset();

            // Try getting the user information without the new fields.
            $this->SQL->select('UserID, Name, Attributes, Admin, Password')
                ->from('User');

            if ($iD) {
                $this->SQL->where('UserID', $iD);
            } else {
                if (strpos($email, '@') > 0) {
                    $this->SQL->where('Email', $email);
                } else {
                    $this->SQL->where('Name', $email);
                }
            }

            $dataSet = $this->SQL->get();
        }

        if ($dataSet->numRows() < 1 || val('Deleted', $dataSet->firstRow())) {
            if ($throw) {
                $validation = new \Garden\Schema\Validation();
                $validation->addError('username', sprintf(t('User not found.'), strtolower(t(UserModel::signinLabelCode()))), 404);
                throw new \Garden\Schema\ValidationException($validation);
            }

            return false;
        }

        $userData = $dataSet->firstRow();

        $passwordHash = new Gdn_PasswordHash();
        $hashMethod = val('HashMethod', $userData);
        if (!$passwordHash->checkPassword($password, $userData->Password, $hashMethod, $userData->Name)) {
            if ($throw) {
                $validation = new \Garden\Schema\Validation();
                $validation->addError('password', t('The password you entered is incorrect.'), 401);
                throw new \Garden\Schema\ValidationException($validation);
            }
            return false;
        }

        if ($passwordHash->Weak || ($hashMethod && strcasecmp($hashMethod, 'Vanilla') != 0)) {
            $pw = $passwordHash->hashPassword($password);
            $this->SQL->update('User')
                ->set('Password', $pw)
                ->set('HashMethod', 'Vanilla')
                ->where('UserID', $userData->UserID)
                ->put();
        }

        $userData->Attributes = dbdecode($userData->Attributes);
        return $userData;
    }

    /**
     *
     *
     * @param array $user
     * @return bool|string
     * @since 2.1
     */
    public function validateSpamRegistration($user) {
        $discoveryText = val('DiscoveryText', $user);
        $log = validateRequired($discoveryText);
        $spam = SpamModel::isSpam('Registration', $user, ['Log' => $log]);

        if ($spam) {
            if ($log) {
                // The user entered discovery text.
                return self::REDIRECT_APPROVE;
            } else {
                $this->Validation->addValidationResult('DiscoveryText', 'Tell us why you want to join!');
                return false;
            }
        }
        return true;
    }

    /**
     * Checks to see if $username and $email are already in use by another member.
     *
     * @param string $username
     * @param string $email
     * @param string $userID
     * @param bool $return
     * @return array|bool
     */
    public function validateUniqueFields($username, $email, $userID = '', $return = false) {
        $valid = true;
        $where = [];
        if (is_numeric($userID)) {
            $where['UserID <> '] = $userID;
        }

        $result = ['Name' => true, 'Email' => true];

        // Make sure the username & email aren't already being used
        if (c('Garden.Registration.NameUnique', true) && $username) {
            $where['Name'] = $username;
            $testData = $this->getWhere($where);
            if ($testData->numRows() > 0) {
                $result['Name'] = false;
                $valid = false;
            }
            unset($where['Name']);
        }

        if (c('Garden.Registration.EmailUnique', true) && $email) {
            $where['Email'] = $email;
            $testData = $this->getWhere($where);
            if ($testData->numRows() > 0) {
                $result['Email'] = false;
                $valid = false;
            }
        }

        if ($return) {
            return $result;
        } else {
            if (!$result['Name']) {
                $this->Validation->addValidationResult('Name', 'The name you entered is already in use by another member.');
            }
            if (!$result['Email']) {
                $this->Validation->addValidationResult('Email', 'The email you entered is in use by another member.');
            }
            return $valid;
        }
    }

    /**
     * Approve a membership applicant.
     *
     * @param int $userID
     * @param string|null $email Deprecated.
     * @return bool
     * @throws Exception
     */
    public function approve($userID, $email = null) {
        if ($email !== null) {
            deprecated('Using the $email parameter of UserModel::approve.');
        }

        $applicantFound = $this->isApplicant($userID);

        if ($applicantFound) {
            // Retrieve the default role(s) for new users
            $roleIDs = RoleModel::getDefaultRoles(RoleModel::TYPE_MEMBER);

            // Wipe out old & insert new roles for this user
            $this->saveRoles($userID, $roleIDs, false);

            // Send out a notification to the user
            $user = $this->getID($userID);
            if ($user) {
                $email = new Gdn_Email();
                $email->subject(sprintf(t('[%1$s] Membership Approved'), c('Garden.Title')));
                $email->to($user->Email);

                $message = sprintf(t('Hello %s!'), val('Name', $user)).' '.t('You have been approved for membership.');
                $emailTemplate = $email->getEmailTemplate()
                    ->setMessage($message)
                    ->setButton(externalUrl(signInUrl()), t('Sign In Now'))
                    ->setTitle(t('Membership Approved'));

                $email->setEmailTemplate($emailTemplate);

                try {
                    $email->send();
                } catch (Exception $e) {
                    if (debug()) {
                        throw $e;
                    }
                }

                // Report that the user was approved.
                $activityModel = new ActivityModel();
                $activityModel->save(
                    [
                    'ActivityUserID' => $userID,
                    'ActivityType' => 'Registration',
                    'HeadlineFormat' => t('HeadlineFormat.Registration', '{ActivityUserID,You} joined.'),
                    'Story' => t('Welcome Aboard!')
                    ],
                    false,
                    ['GroupBy' => 'ActivityTypeID']
                );

                // Report the approval for moderators.
                $activityModel->save(
                    [
                    'ActivityType' => 'Registration',
                    'ActivityUserID' => Gdn::session()->UserID,
                    'RegardingUserID' => $userID,
                    'NotifyUserID' => ActivityModel::NOTIFY_MODS,
                        'HeadlineFormat' => t('HeadlineFormat.RegistrationApproval', '{ActivityUserID,user} approved the applications for {RegardingUserID,user}.')],
                    false,
                    ['GroupBy' => ['ActivityTypeID', 'ActivityUserID']]
                );

                Gdn::userModel()->saveAttribute($userID, 'ApprovedByUserID', Gdn::session()->UserID);
            }


        }
        return true;
    }

    /**
     * Delete a user.
     *
     * {@inheritdoc}
     */
    public function delete($where = [], $options = []) {
        if (is_numeric($where)) {
            deprecated('UserModel->delete(int)', 'UserModel->deleteID(int)');

            $result = $this->deleteID($where, $options);
            return $result;
        }

        throw new \BadMethodCallException("UserModel->delete() is not supported.", 400);
    }

    /**
     * Delete a single user.
     *
     * @param int $userID The user to delete.
     * @param array $options See {@link UserModel::deleteContent()}, and {@link UserModel::getDelete()}.
     */
    public function deleteID($userID, $options = []) {
        if ($userID == $this->getSystemUserID()) {
            $this->Validation->addValidationResult('', 'You cannot delete the system user.');
            return false;
        }

        $content = [];

        // Remove shared authentications.
        $this->getDelete('UserAuthentication', ['UserID' => $userID], $content);

        // Remove role associations.
        $this->getDelete('UserRole', ['UserID' => $userID], $content);

        $this->deleteContent($userID, $options, $content);

        $userData = $this->getID($userID, DATASET_TYPE_ARRAY);

        // Remove the user's information
        $this->SQL->update('User')
            ->set([
                'Name' => t('[Deleted User]'),
                'Photo' => null,
                'Password' => randomString('10'),
                'HashMethod' => 'Random',
                'About' => '',
                'Email' => 'user_'.$userID.'@deleted.invalid',
                'ShowEmail' => '0',
                'Gender' => 'u',
                'CountVisits' => 0,
                'CountInvitations' => 0,
                'CountNotifications' => 0,
                'InviteUserID' => null,
                'DiscoveryText' => '',
                'Preferences' => null,
                'Permissions' => null,
                'Attributes' => dbencode([
                    'State' => 'Deleted',
                    // We cannot keep emails until we have a method to purge deleted users.
                    // See https://github.com/vanilla/vanilla/pull/5808 for more details.
                    'OriginalName' => $userData['Name'],
                    'DeletedBy' => Gdn::session()->UserID,
                ]),
                'DateSetInvitations' => null,
                'DateOfBirth' => null,
                'DateUpdated' => Gdn_Format::toDateTime(),
                'HourOffset' => '0',
                'Score' => null,
                'Admin' => 0,
                'Deleted' => 1
            ])
            ->where('UserID', $userID)
            ->put();

        // Remove user's cache rows
        $this->clearCache($userID);

        return true;
    }

    /**
     * Delete a user's content across many contexts.
     *
     * @param int $userID
     * @param array $options
     * @param array $content
     * @return bool|int
     */
    public function deleteContent($userID, $options = [], $content = []) {
        $log = val('Log', $options);
        if ($log === true) {
            $log = 'Delete';
        }

        $result = false;

        // Fire an event so applications can remove their associated user data.
        $this->EventArguments['UserID'] = $userID;
        $this->EventArguments['Options'] = $options;
        $this->EventArguments['Content'] = &$content;
        $this->fireEvent('BeforeDeleteUser');

        $user = $this->getID($userID, DATASET_TYPE_ARRAY);

        if (!$log) {
            $content = null;
        }

        // Remove invitations
        $this->getDelete('Invitation', ['InsertUserID' => $userID], $content);
        $this->getDelete('Invitation', ['AcceptedUserID' => $userID], $content);

        // Remove activities
        $this->getDelete('Activity', ['InsertUserID' => $userID], $content);

        // Remove activity comments.
        $this->getDelete('ActivityComment', ['InsertUserID' => $userID], $content);

        // Remove comments in moderation queue
        $this->getDelete('Log', ['RecordUserID' => $userID, 'Operation' => 'Pending'], $content);

        // Clear out information on the user.
        $this->setField($userID, [
            'About' => null,
            'Title' => null,
            'Location' => null]);

        if ($log) {
            $user['_Data'] = $content;
            unset($content); // in case data gets copied

            $result = LogModel::insert($log, 'User', $user, val('LogOptions', $options, []));
        }

        return $result;
    }

    /**
     * Decline a user's application to join the forum.
     *
     * @param int $userID
     * @return bool
     * @throws Exception
     */
    public function decline($userID) {
        $applicantRoleIDs = RoleModel::getDefaultRoles(RoleModel::TYPE_APPLICANT);

        // Make sure the user is an applicant
        $roleData = $this->getRoles($userID);
        if ($roleData->numRows() == 0) {
            throw new Exception(t('ErrorRecordNotFound'));
        } else {
            $appRoles = $roleData->result(DATASET_TYPE_ARRAY);
            $applicantFound = false;
            foreach ($appRoles as $appRole) {
                if (in_array(val('RoleID', $appRole), $applicantRoleIDs)) {
                    $applicantFound = true;
                }
            }
        }

        if ($applicantFound) {
            $this->deleteID($userID);
        }
        return true;
    }

    /**
     * Get number of available invites a user has.
     *
     * @param int $userID
     * @return int
     */
    public function getInvitationCount($userID) {
        // If this user is master admin, they should have unlimited invites.
        if ($this->SQL
                ->select('UserID')
                ->from('User')
                ->where('UserID', $userID)
                ->where('Admin', '1')
                ->get()
                ->numRows() > 0
        ) {
            return -1;
        }

        // Get the Registration.InviteRoles settings:
        $inviteRoles = Gdn::config('Garden.Registration.InviteRoles', []);
        if (!is_array($inviteRoles) || count($inviteRoles) == 0) {
            return 0;
        }

        // Build an array of roles that can send invitations
        $canInviteRoles = [];
        foreach ($inviteRoles as $roleID => $invites) {
            if ($invites > 0 || $invites == -1) {
                $canInviteRoles[] = $roleID;
            }
        }

        if (count($canInviteRoles) == 0) {
            return 0;
        }

        // See which matching roles the user has
        $userRoleData = $this->SQL->select('RoleID')
            ->from('UserRole')
            ->where('UserID', $userID)
            ->whereIn('RoleID', $canInviteRoles)
            ->get();

        if ($userRoleData->numRows() == 0) {
            return 0;
        }

        // Define the maximum number of invites the user is allowed to send
        $inviteCount = 0;
        foreach ($userRoleData->result() as $userRole) {
            $count = $inviteRoles[$userRole->RoleID];
            if ($count == -1) {
                $inviteCount = -1;
            } elseif ($inviteCount != -1 && $count > $inviteCount) {
                $inviteCount = $count;
            }
        }

        // If the user has unlimited invitations, return that value
        if ($inviteCount == -1) {
            return -1;
        }

        // Get the user's current invitation settings from their profile
        $user = $this->SQL->select('CountInvitations, DateSetInvitations')
            ->from('User')
            ->where('UserID', $userID)
            ->get()
            ->firstRow();

        // If CountInvitations is null (ie. never been set before) or it is a new month since the DateSetInvitations
        if ($user->CountInvitations == '' || is_null($user->DateSetInvitations) || Gdn_Format::date($user->DateSetInvitations, '%m %Y') != Gdn_Format::date('', '%m %Y')) {
            // Reset CountInvitations and DateSetInvitations
            $this->SQL->put(
                $this->Name,
                [
                    'CountInvitations' => $inviteCount,
                    'DateSetInvitations' => Gdn_Format::date('', '%Y-%m-01') // The first day of this month
                ],
                ['UserID' => $userID]
            );
            return $inviteCount;
        } else {
            // Otherwise return CountInvitations
            return $user->CountInvitations;
        }
    }

    /**
     * Get rows from a table then delete them.
     *
     * @param string $table The name of the table.
     * @param array $where The where condition for the delete.
     * @param array $data The data to put the result.
     * @since 2.1
     */
    public function getDelete($table, $where, &$data) {
        if (is_array($data)) {
            // Grab the records.
            $result = $this->SQL->getWhere($table, $where)->resultArray();

            if (empty($result)) {
                return;
            }

            // Put the records in the result array.
            if (isset($data[$table])) {
                $data[$table] = array_merge($data[$table], $result);
            } else {
                $data[$table] = $result;
            }
        }

        $this->SQL->delete($table, $where);
    }

    /**
     * Reduces the user's CountInvitations value by the specified amount.
     *
     * @param int $userID The unique id of the user being affected.
     * @param int $reduceBy The number to reduce CountInvitations by.
     */
    public function reduceInviteCount($userID, $reduceBy = 1) {
        $currentCount = $this->getInvitationCount($userID);

        // Do not reduce if the user has unlimited invitations
        if ($currentCount == -1) {
            return true;
        }

        // Do not reduce the count below zero.
        if ($reduceBy > $currentCount) {
            $reduceBy = $currentCount;
        }

        $this->SQL->update($this->Name)
            ->set('CountInvitations', 'CountInvitations - '.$reduceBy, false)
            ->where('UserID', $userID)
            ->put();
    }

    /**
     * Increases the user's CountInvitations value by the specified amount.
     *
     * @param int $userID The unique id of the user being affected.
     * @param int $increaseBy The number to increase CountInvitations by.
     */
    public function increaseInviteCount($userID, $increaseBy = 1) {
        $currentCount = $this->getInvitationCount($userID);

        // Do not alter if the user has unlimited invitations
        if ($currentCount == -1) {
            return true;
        }

        $this->SQL->update($this->Name)
            ->set('CountInvitations', 'CountInvitations + '.$increaseBy, false)
            ->where('UserID', $userID)
            ->put();
    }

    /**
     * Saves the user's About field.
     *
     * @param int $userID The UserID to save.
     * @param string $about The about message being saved.
     */
    public function saveAbout($userID, $about) {
        $about = substr($about, 0, 1000);
        $this->setField($userID, 'About', $about);
    }

    /**
     * Saves a name/value to the user's specified $column.
     *
     * This method throws exceptions when errors are encountered. Use try catch blocks to capture these exceptions.
     *
     * @param string $column The name of the serialized column to save to. At the time of this writing there are three serialized columns on the user table: Permissions, Preferences, and Attributes.
     * @param int $userID The UserID to save.
     * @param mixed $name The name of the value being saved, or an associative array of name => value pairs to be saved. If this is an associative array, the $value argument will be ignored.
     * @param mixed $value The value being saved.
     */
    public function saveToSerializedColumn($column, $userID, $name, $value = '') {
        // Load the existing values
        $userData = $this->getID($userID, DATASET_TYPE_OBJECT);

        if (!$userData) {
            throw new Exception(sprintf('User %s not found.', $userID));
        }

        $values = val($column, $userData);

        if (!is_array($values) && !is_object($values)) {
            $values = dbdecode($userData->$column);
        }

        // Throw an exception if the field was not empty but is also not an object or array
        if (is_string($values) && $values != '') {
            throw new Exception(sprintf(t('Serialized column "%s" failed to be unserialized.'), $column));
        }

        if (!is_array($values)) {
            $values = [];
        }

        // Hook for plugins
        $this->EventArguments['CurrentValues'] = &$values;
        $this->EventArguments['Column'] = &$column;
        $this->EventArguments['UserID'] = &$userID;
        $this->EventArguments['Name'] = &$name;
        $this->EventArguments['Value'] = &$value;
        $this->fireEvent('BeforeSaveSerialized');

        // Assign the new value(s)
        if (!is_array($name)) {
            $name = [$name => $value];
        }


        $rawValues = array_merge($values, $name);
        $values = [];
        foreach ($rawValues as $key => $rawValue) {
            if (!is_null($rawValue)) {
                $values[$key] = $rawValue;
            }
        }

        $values = dbencode($values);

        // Save the values back to the db
        $saveResult = $this->SQL->put('User', [$column => $values], ['UserID' => $userID]);
        $this->clearCache($userID, ['user']);

        return $saveResult;
    }

    /**
     * Saves a user preference to the database.
     *
     * This is a convenience method that uses $this->saveToSerializedColumn().
     *
     * @param int $userID The UserID to save.
     * @param mixed $preference The name of the preference being saved, or an associative array of name => value pairs to be saved. If this is an associative array, the $value argument will be ignored.
     * @param mixed $value The value being saved.
     */
    public function savePreference($userID, $preference, $value = '') {
        // Make sure that changes to the current user become effective immediately.
        $session = Gdn::session();
        if ($userID == $session->UserID) {
            $session->setPreference($preference, $value, false);
        }

        return $this->saveToSerializedColumn('Preferences', $userID, $preference, $value);
    }

    /**
     * Saves a user attribute to the database.
     *
     * This is a convenience method that uses $this->saveToSerializedColumn().
     *
     * @param int $userID The UserID to save.
     * @param mixed $attribute The name of the attribute being saved, or an associative array of name => value pairs to be saved. If this is an associative array, the $value argument will be ignored.
     * @param mixed $value The value being saved.
     */
    public function saveAttribute($userID, $attribute, $value = '') {
        // Make sure that changes to the current user become effective immediately.
        $session = Gdn::session();
        if ($userID == $session->UserID) {
            $session->setAttribute($attribute, $value);
        }

        return $this->saveToSerializedColumn('Attributes', $userID, $attribute, $value);
    }

    /**
     *
     *
     * @param array $data
     * @return Gdn_DataSet|string
     */
    public function saveAuthentication($data) {
        $cn = $this->Database->connection();
        $px = $this->Database->DatabasePrefix;

        $uID = $cn->quote($data['UniqueID']);
        $provider = $cn->quote($data['Provider']);
        $userID = $cn->quote($data['UserID']);

        $sql = "insert {$px}UserAuthentication (ForeignUserKey, ProviderKey, UserID) values ($uID, $provider, $userID) on duplicate key update UserID = $userID";
        $result = $this->Database->query($sql);
        return $result;
    }

    /**
     * Set fields that need additional manipulation after retrieval.
     *
     * @param array|object &$user
     * @throws Exception
     */
    public function setCalculatedFields(&$user) {
        if (is_object($user)) {
            $this->setCalculatedFieldsObject($user);
            return;
        } elseif (empty($user)){
            return;
        }
        if (is_string($v = ($user['Attributes'] ?? false))) {
            $user['Attributes'] = dbdecode($v);
        }
        if (is_string($v = ($user['Permissions'] ?? false))) {
            $user['Permissions'] = dbdecode($v);
        }
        if (is_string($v = ($user['Preferences'] ?? false))) {
            $user['Preferences'] = dbdecode($v);
        }

        if ($v = ($user['Photo'] ?? false)) {
            if (!isUrl($v)) {
                $photoUrl = Gdn_Upload::url(changeBasename($v, 'n%s'));
            } else {
                $photoUrl = $v;
            }
            $user['PhotoUrl'] = $photoUrl;
        }

        $confirmed = ($user['Confirmed'] ?? null);
        if ($confirmed !== null) {
            $user['EmailConfirmed'] = $confirmed;
        }
        $verified = ($user['Verified'] ?? null);
        if ($verified !== null) {
            $user['BypassSpam'] = $verified;
        }

        // We store IPs in the UserIP table. To avoid unnecessary queries, the full list is not built here. Shim for BC.
        $user['AllIPAddresses'] = [
            $user['InsertIPAddress'] ?? false,
            $user['LastIPAddress'] ?? false
        ];

        $user['_CssClass'] = '';
        if ($user['Banned'] ?? false) {
            $user['_CssClass'] = 'Banned';
        }

        $this->EventArguments['User'] = &$user;
        $this->fireEvent('SetCalculatedFields');
    }

    /**
     * Duplicates `setCalculatedFields()` for objects.
     *
     * @deprecated Call `setCalculatedFields()` with an array instead.
     */
    public function setCalculatedFieldsObject( &$user) {
        deprecated(__METHOD__);
        if ($v = val('Attributes', $user)) {
            if (is_string($v)) {
                setValue('Attributes', $user, dbdecode($v));
            }
        }
        if ($v = val('Permissions', $user)) {
            if (is_string($v)) {
                setValue('Permissions', $user, dbdecode($v));
            }
        }
        if ($v = val('Preferences', $user)) {
            if (is_string($v)) {
                setValue('Preferences', $user, dbdecode($v));
            }
        }
        if ($v = val('Photo', $user)) {
            if (!isUrl($v)) {
                $photoUrl = Gdn_Upload::url(changeBasename($v, 'n%s'));
            } else {
                $photoUrl = $v;
            }

            setValue('PhotoUrl', $user, $photoUrl);
        }

        $confirmed = val('Confirmed', $user, null);
        if ($confirmed !== null) {
            setValue('EmailConfirmed', $user, $confirmed);
        }
        $verified = val('Verified', $user, null);
        if ($verified !== null) {
            setValue('BypassSpam', $user, $verified);
        }

        // We store IPs in the UserIP table. To avoid unnecessary queries, the full list is not built here. Shim for BC.
        setValue('AllIPAddresses', $user, [
            val('InsertIPAddress', $user),
            val('LastIPAddress', $user)
        ]);

        setValue('_CssClass', $user, '');
        if (val('Banned', $user)) {
            setValue('_CssClass', $user, 'Banned');
        }

        $this->EventArguments['User'] = &$user;
        $this->fireEvent('SetCalculatedFields');
    }

    /**
     *
     *
     * @param int $userID
     * @param array $meta
     * @param string $prefix
     */
    public static function setMeta($userID, $meta, $prefix = '') {
        $deletes = [];
        $px = Gdn::database()->DatabasePrefix;
        $sql = "insert {$px}UserMeta (UserID, Name, Value) values(:UserID, :Name, :Value) on duplicate key update Value = :Value1";

        foreach ($meta as $name => $value) {
            $name = $prefix.$name;
            if ($value === null || $value == '') {
                $deletes[] = $name;
            } else {
                Gdn::database()->query($sql, [':UserID' => $userID, ':Name' => $name, ':Value' => $value, ':Value1' => $value]);
            }
        }
        if (count($deletes)) {
            Gdn::sql()->whereIn('Name', $deletes)->where('UserID', $userID)->delete('UserMeta');
        }
    }

    /**
     * Set the TransientKey attribute on a user.
     *
     * @param int $userID
     * @param string $explicitKey
     * @return string
     */
    public function setTransientKey($userID, $explicitKey = '') {
        $key = $explicitKey == '' ? betterRandomString(16, 'Aa0') : $explicitKey;
        $this->saveAttribute($userID, 'TransientKey', $key);
        return $key;
    }

    /**
     * Get an Attribute from a single user.
     *
     * @param int $userID
     * @param string $attribute
     * @param mixed $defaultValue
     * @return mixed
     */
    public function getAttribute($userID, $attribute, $defaultValue = false) {
        $user = $this->getID($userID, DATASET_TYPE_ARRAY);
        $result = val($attribute, $user['Attributes'], $defaultValue);

        return $result;
    }

    /**
     * Send the confirmation email.
     *
     * @param int|string|null $user
     * @param bool $force
     * @throws Exception
     */
    public function sendEmailConfirmationEmail($user = null, $force = false) {

        if (!$user) {
            $user = Gdn::session()->User;
        } elseif (is_numeric($user)) {
            $user = $this->getID($user);
        } elseif (is_string($user)) {
            $user = $this->getByEmail($user);
        }

        if (!$user) {
            throw notFoundException('User');
        }

        $user = (array)$user;

        if (is_string($user['Attributes'])) {
            $user['Attributes'] = dbdecode($user['Attributes']);
        }

        // Make sure the user needs email confirmation.
        if ($user['Confirmed'] && !$force) {
            $this->Validation->addValidationResult('Role', 'Your email doesn\'t need confirmation.');

            // Remove the email key.
            if (isset($user['Attributes']['EmailKey'])) {
                unset($user['Attributes']['EmailKey']);
                $this->saveAttribute($user['UserID'], $user['Attributes']);
            }

            return;
        }

        // Make sure there is a confirmation code.
        $code = valr('Attributes.EmailKey', $user);
        if (!$code) {
            $code = $this->confirmationCode();
            $attributes = $user['Attributes'];
            if (!is_array($attributes)) {
                $attributes = ['EmailKey' => $code];
            } else {
                $attributes['EmailKey'] = $code;
            }

            $this->saveAttribute($user['UserID'], $attributes);
        }

        $appTitle = Gdn::config('Garden.Title');
        $email = new Gdn_Email();
        $email->subject(sprintf(t('[%s] Confirm Your Email Address'), $appTitle));
        $email->to($user['Email']);

        $emailUrlFormat = '{/entry/emailconfirm,exurl,domain}/{User.UserID,rawurlencode}/{EmailKey,rawurlencode}';
        $data = [];
        $data['EmailKey'] = $code;
        $data['User'] = arrayTranslate((array)$user, ['UserID', 'Name', 'Email']);

        $url = formatString($emailUrlFormat, $data);
        $message = formatString(t('Hello {User.Name}!'), $data).' '.t('You need to confirm your email address before you can continue.');

        $emailTemplate = $email->getEmailTemplate()
            ->setTitle(t('Confirm Your Email Address'))
            ->setMessage($message)
            ->setButton($url, t('Confirm My Email Address'));

        $email->setEmailTemplate($emailTemplate);

        try {
            $email->send();
        } catch (Exception $e) {
            if (debug()) {
                throw $e;
            }
        }
    }

    /**
     * Send welcome email to user.
     *
     * @param int $userID
     * @param string $password
     * @param string $registerType
     * @param array|null $additionalData
     * @throws Exception
     */
    public function sendWelcomeEmail($userID, $password, $registerType = 'Add', $additionalData = null) {
        $session = Gdn::session();
        $sender = $this->getID($session->UserID);
        $user = $this->getID($userID);

        if (!validateEmail($user->Email)) {
            return;
        }

        $appTitle = Gdn::config('Garden.Title');
        $email = new Gdn_Email();
        $email->subject(sprintf(t('[%s] Welcome Aboard!'), $appTitle));
        $email->to($user->Email);
        $emailTemplate = $email->getEmailTemplate();

        $data = [];
        $data['User'] = arrayTranslate((array)$user, ['UserID', 'Name', 'Email']);
        $data['Sender'] = arrayTranslate((array)$sender, ['Name', 'Email']);
        $data['Title'] = $appTitle;
        if (is_array($additionalData)) {
            $data = array_merge($data, $additionalData);
        }

        $data['EmailKey'] = valr('Attributes.EmailKey', $user);

        $message = '<p>'.formatString(t('Hello {User.Name}!'), $data).' ';

        $message .= $this->getEmailWelcome($registerType, $user, $data, $password);

        // Add the email confirmation key.
        if ($data['EmailKey']) {
            $emailUrlFormat = '{/entry/emailconfirm,exurl,domain}/{User.UserID,rawurlencode}/{EmailKey,rawurlencode}';
            $url = formatString($emailUrlFormat, $data);
            $message .= '<p>'.t('You need to confirm your email address before you can continue.').'</p>';
            $emailTemplate->setButton($url, t('Confirm My Email Address'));
        } else {
            $emailTemplate->setButton(externalUrl('/'), t('Access the Site'));
        }

        $emailTemplate->setMessage($message);
        $emailTemplate->setTitle(t('Welcome Aboard!'));

        $email->setEmailTemplate($emailTemplate);

        try {
            $email->send();
        } catch (Exception $e) {
            if (debug()) {
                throw $e;
            }
        }
    }

    /**
     * Resolves the welcome email format. Maintains backwards compatibility with the 'EmailWelcome*' translations
     * for overriding.
     *
     * @param string $registerType The registration type. One of 'Connect', 'Register' or 'Add'.
     * @param object|array $user The user to send the email to.
     * @param array $data The email data.
     * @param string $password The user's password.
     * @return string The welcome email for the registration type.
     */
    protected function getEmailWelcome($registerType, $user, $data, $password = '') {
        $appTitle = c('Garden.Title', c('Garden.HomepageTitle'));

        // Backwards compatability. See if anybody has overridden the EmailWelcome string.
        if (($emailFormat = t('EmailWelcome'.$registerType, ''))) {
            $welcome = formatString($emailFormat, $data);
        } elseif (t('EmailWelcome', '')) {
            $welcome = sprintf(
                t('EmailWelcome'),
                val('Name', $user),
                val('Name', val('Sender', $data)),
                $appTitle,
                externalUrl('/'),
                $password,
                val('Email', $user)
            );
        } else {
            switch ($registerType) {
                case 'Connect' :
                    $welcome = formatString(t('You have successfully connected to {Title}.'), $data).' '.
                        t('Find your account information below.').'<br></p>'.
                        '<p>'.sprintf(t('%s: %s'), t('Username'), val('Name', $user)).'<br>'.
                        formatString(t('Connected With: {ProviderName}'), $data).'<br></p>';
                    break;
                case 'Register' :
                    $welcome = formatString(t('You have successfully registered for an account at {Title}.'), $data).' '.
                        t('Find your account information below.').'<br></p>'.
                        '<p>'.sprintf(t('%s: %s'), t('Username'), val('Name', $user)).'<br>'.
                        sprintf(t('%s: %s'), t('Email'), val('Email', $user)).'<br></p>';
                    break;
                default :
                    $welcome = sprintf(t('%s has created an account for you at %s.'), val('Name', val('Sender', $data)), $appTitle).' '.
                        t('Find your account information below.').'<br></p>'.
                        '<p>'.sprintf(t('%s: %s'), t('Email'), val('Email', $user)).'<br>'.
                        sprintf(t('%s: %s'), t('Password'), $password).'<br></p>';
            }
        }
        return $welcome;
    }

    /**
     * Send password email.
     *
     * @param int $userID
     * @param string $password
     */
    public function sendPasswordEmail($userID, $password) {
        $session = Gdn::session();
        $sender = $this->getID($session->UserID);
        $user = $this->getID($userID);
        $appTitle = Gdn::config('Garden.Title');
        $email = new Gdn_Email();
        $email->subject('['.$appTitle.'] '.t('Reset Password'));
        $email->to($user->Email);
        $greeting = formatString(t('Hello %s!'), val('Name', $user));
        $message = '<p>'.$greeting.' '.sprintf(t('%s has reset your password at %s.'), val('Name', $sender), $appTitle).' '.
            t('Find your account information below.').'<br></p>'.
            '<p>'.sprintf(t('%s: %s'), t('Email'), val('Email', $user)).'<br>'.
            sprintf(t('%s: %s'), t('Password'), $password).'</p>';

        $emailTemplate = $email->getEmailTemplate()
            ->setTitle(t('Reset Password'))
            ->setMessage($message)
            ->setButton(externalUrl('/'), t('Access the Site'));

        $email->setEmailTemplate($emailTemplate);

        try {
            $email->send();
        } catch (Exception $e) {
            if (debug()) {
                throw $e;
            }
        }
    }

    /**
     * Synchronizes the user based on a given UserKey.
     *
     * @param string $userKey A string that uniquely identifies this user.
     * @param array $data Information to put in the user table.
     * @return int The ID of the user.
     */
    public function synchronize($userKey, $data) {
        $userID = 0;

        $attributes = val('Attributes', $data);
        if (is_string($attributes)) {
            $attributes = dbdecode($attributes);
        }

        if (!is_array($attributes)) {
            $attributes = [];
        }

        // If the user didnt log in, they won't have a UserID yet. That means they want a new
        // account. So create one for them.
        if (!isset($data['UserID']) || $data['UserID'] <= 0) {
            // Prepare the user data.
            $userData = [];
            $userData['Name'] = $data['Name'];
            $userData['Password'] = randomString(16);
            $userData['Email'] = val('Email', $data, 'no@email.com');
            $userData['Gender'] = strtolower(substr(val('Gender', $data, 'u'), 0, 1));
            $userData['HourOffset'] = val('HourOffset', $data, 0);
            $userData['DateOfBirth'] = val('DateOfBirth', $data, '');
            $userData['CountNotifications'] = 0;
            $userData['Attributes'] = $attributes;
            $userData['InsertIPAddress'] = ipEncode(Gdn::request()->ipAddress());
            if ($userData['DateOfBirth'] == '') {
                $userData['DateOfBirth'] = '1975-09-16';
            }

            // Make sure there isn't another user with this username.
            if ($this->validateUniqueFields($userData['Name'], $userData['Email'])) {
                if (!BanModel::checkUser($userData, $this->Validation, true)) {
                    throw permissionException('Banned');
                }

                // Insert the new user.
                $this->addInsertFields($userData);
                $userID = $this->insertInternal($userData);
            }

            if ($userID > 0) {
                $newUserRoleIDs = $this->newUserRoleIDs();

                // Save the roles.
                $roles = val('Roles', $data, false);
                if (empty($roles)) {
                    $roles = $newUserRoleIDs;
                }

                $this->saveRoles($userID, $roles, false);
            }
        } else {
            $userID = $data['UserID'];
        }

        // Synchronize the transientkey from the external user data source if it is present (eg. WordPress' wpnonce).
        if (array_key_exists('TransientKey', $attributes) && $attributes['TransientKey'] != '' && $userID > 0) {
            $this->setTransientKey($userID, $attributes['TransientKey']);
        }

        return $userID;
    }

    /**
     *
     *
     * @return array
     * @throws Gdn_UserException
     */
    public function newUserRoleIDs() {
        // Registration method
        $registrationMethod = c('Garden.Registration.Method', 'Basic');
        $defaultRoleID = RoleModel::getDefaultRoles(RoleModel::TYPE_MEMBER);
        switch ($registrationMethod) {

            case 'Approval':
                $roleID = RoleModel::getDefaultRoles(RoleModel::TYPE_APPLICANT);
                break;

            case 'Invitation':
                throw new Gdn_UserException(t('This forum is currently set to invitation only mode.'));
            case 'Basic':
            case 'Captcha':
            default:
                $roleID = $defaultRoleID;
                break;
        }

        if (empty($roleID)) {
            trace("You don't have any default roles defined.", TRACE_WARNING);
        }
        return $roleID;
    }

    /**
     * Send forgot password email.
     *
     * @param string $input
     * @param array $options
     * @return bool
     */
    public function passwordRequest($input, $options = []) {
        $this->Validation->reset();
        if (!$input) {
            return false;
        }
        $log = $options['log'] ?? true;

        $users = $this->getWhere(['Email' => $input])->resultObject();
        if (empty($users)) {
            // Don't allow username reset unless usernames are unique.
            if (($this->isEmailUnique() || !$this->isNameUnique()) && filter_var($input, FILTER_VALIDATE_EMAIL) === false) {
                $this->Validation->addValidationResult('Email', 'You must enter a valid email address.');
                return false;
            }

            // Check for the username.
            $users = $this->getWhere(['Name' => $input])->resultObject();
        }

        $this->EventArguments['Users'] =& $users;
        $this->EventArguments['Email'] = $input;
        $this->fireEvent('BeforePasswordRequest');

        if (count($users) == 0) {
            $this->Validation->addValidationResult('email', "Couldn't find an account associated with that email/username.");
            if ($log) {
                Logger::event(
                    'password_reset_failure',
                    Logger::INFO,
                    'Can\'t find account associated with email/username {input}.',
                    ['input' => $input]
                );
            }
            return false;
        }

        $noEmail = true;

        foreach ($users as $user) {
            if (!$user->Email) {
                continue;
            }
            $email = new Gdn_Email(); // Instantiate in loop to clear previous settings
            $passwordResetKey = betterRandomString(20, 'Aa0');
            $passwordResetExpires = strtotime('+1 hour');
            $this->saveAttribute($user->UserID, 'PasswordResetKey', $passwordResetKey);
            $this->saveAttribute($user->UserID, 'PasswordResetExpires', $passwordResetExpires);
            $appTitle = c('Garden.Title');
            $email->subject('['.$appTitle.'] '.t('Reset Your Password'));
            $email->to($user->Email);

            $emailTemplate = $email->getEmailTemplate()
                ->setTitle(t('Reset Your Password'))
                ->setMessage(sprintf(t('We\'ve received a request to change your password.'), $appTitle))
                ->setButton(externalUrl('/entry/passwordreset/'.$user->UserID.'/'.$passwordResetKey), t('Change My Password'));
            $email->setEmailTemplate($emailTemplate);

            try {
                $email->send();
                if ($log) {
                    Logger::event(
                        'password_reset_request',
                        Logger::INFO,
                        '{email} has been sent a password reset email.',
                        ['input' => $input, 'email' => $user->Email, 'forUserID' => $user->UserID]
                    );
                }
            } catch (Exception $ex) {
                if ($log) {
                    if ($ex->getCode() === Gdn_Email::ERR_SKIPPED) {
                        Logger::event(
                            'password_reset_skipped',
                            Logger::INFO,
                            $ex->getMessage(),
                            ['input' => $input, 'email' => $user->Email]
                        );
                    } else {
                        Logger::event(
                            'password_reset_failure',
                            Logger::ERROR,
                            'The password reset email to {email} failed to send.',
                            ['input' => $input, 'email' => $user->Email]
                        );
                    }
                }
                if (debug()) {
                    throw $ex;
                }
            }

            $noEmail = false;
        }

        if ($noEmail) {
            $this->Validation->addValidationResult('Name', 'There is no email address associated with that account.');
            if ($log) {
                Logger::event(
                    'password_reset_failure',
                    Logger::INFO,
                    'Can\'t find account associated with email/username {input}.',
                    ['input' => $input]
                );
            }
            return false;
        }
        return true;
    }

    /**
     * Do a password reset.
     *
     * @param int $userID
     * @param string $password
     * @return array|false Returns the user or **false** if the user doesn't exist.
     */
    public function passwordReset($userID, $password) {
        // Encrypt the password before saving
        $passwordHash = new Gdn_PasswordHash();
        $password = $passwordHash->hashPassword($password);

        // Set the new password on the user row.
        $this->SQL
            ->update('User')
            ->set('Password', $password)
            ->set('HashMethod', 'Vanilla')
            ->where('UserID', $userID)
            ->put();

        // Clear any password reset information.
        $this->clearPasswordReset($userID);

        $this->EventArguments['UserID'] = $userID;
        $this->fireEvent('AfterPasswordReset');

        return $this->getID($userID);
    }

    /**
     * Check and apply login rate limiting
     *
     * @param array $user
     * @param bool $passwordOK
     */
    public static function rateLimit($user, $passwordOK) {
        if (Gdn::cache()->activeEnabled()) {
            // Rate limit using Gdn_Cache.
            $userRateKey = formatString(self::LOGIN_RATE_KEY, ['Source' => $user->UserID]);
            $userRate = (int)Gdn::cache()->get($userRateKey);
            $userRate += 1;
            Gdn::cache()->store($userRateKey, 1, [
                Gdn_Cache::FEATURE_EXPIRY => self::LOGIN_RATE
            ]);

            $sourceRateKey = formatString(self::LOGIN_RATE_KEY, ['Source' => Gdn::request()->ipAddress()]);
            $sourceRate = (int)Gdn::cache()->get($sourceRateKey);
            $sourceRate += 1;
            Gdn::cache()->store($sourceRateKey, 1, [
                Gdn_Cache::FEATURE_EXPIRY => self::LOGIN_RATE
            ]);

        } elseif (c('Garden.Apc', false) && function_exists('apc_store')) {
            // Rate limit using the APC data store.
            $userRateKey = formatString(self::LOGIN_RATE_KEY, ['Source' => $user->UserID]);
            $userRate = (int)apc_fetch($userRateKey);
            $userRate += 1;
            apc_store($userRateKey, 1, self::LOGIN_RATE);

            $sourceRateKey = formatString(self::LOGIN_RATE_KEY, ['Source' => Gdn::request()->ipAddress()]);
            $sourceRate = (int)apc_fetch($sourceRateKey);
            $sourceRate += 1;
            apc_store($sourceRateKey, 1, self::LOGIN_RATE);

        } else {
            // Rate limit using user attributes.
            $now = time();
            $userModel = Gdn::userModel();
            $lastLoginAttempt = $userModel->getAttribute($user->UserID, 'LastLoginAttempt', 0);
            $userRate = $userModel->getAttribute($user->UserID, 'LoginRate', 0);
            $userRate += 1;

            if ($lastLoginAttempt + self::LOGIN_RATE < $now) {
                $userRate = 0;
            }

            $userModel->saveToSerializedColumn(
                'Attributes',
                $user->UserID,
                ['LastLoginAttempt' => $now, 'LoginRate' => 1]
            );

            // IP rate limiting is not available without an active cache.
            $sourceRate = 0;

        }

        // Put user into cooldown mode.
        if ($userRate > 1) {
            throw new Gdn_UserException(t('LoginUserCooldown', 'You are trying to log in too often. Slow down!.'));
        }
        if ($sourceRate > 1) {
            throw new Gdn_UserException(t('LoginSourceCooldown', 'Your IP is trying to log in too often. Slow down!'));
        }

        return true;
    }

    /**
     * Clear out the password reset values for a user.
     *
     * @param int $userID
     */
    private function clearPasswordReset($userID) {
        $this->saveAttribute($userID, [
            'PasswordResetKey' => null,
            'PasswordResetExpires' => null
        ]);
    }

    /**
     * Set a single user property.
     *
     * @param int $rowID
     * @param array|string $property
     * @param bool $value
     * @return bool
     */
    public function setField($rowID, $property, $value = false) {
        if (!is_array($property)) {
            $property = [$property => $value];
        }

        $this->defineSchema();
        $fields = $this->Schema->fields();

        $set = array_intersect_key($property, $fields);
        self::serializeRow($set);

        $this->SQL
            ->update($this->Name)
            ->set($set)
            ->where('UserID', $rowID)
            ->put();

        if (in_array($property, ['Permissions'])) {
            $this->clearCache($rowID, ['permissions']);
        } else {
            $this->updateUserCache($rowID, $property, $value);
        }

        if (!is_array($property)) {
            $property = [$property => $value];
        }

        $this->EventArguments['UserID'] = $rowID;
        $this->EventArguments['Fields'] = $property;
        $this->fireEvent('AfterSetField');

        return $value;
    }

    /**
     * Get a user from the cache by name or ID
     *
     * @param string|int $userToken either a userid or a username
     * @param string $tokenType either 'userid' or 'name'
     * @return array|false Returns a user array or **false** if the user isn't in the cache.
     */
    public function getUserFromCache($userToken, $tokenType) {
        if ($tokenType == 'name') {
            $userNameKey = formatString(self::USERNAME_KEY, ['Name' => md5($userToken)]);
            $userID = Gdn::cache()->get($userNameKey);

            if ($userID === Gdn_Cache::CACHEOP_FAILURE) {
                return false;
            }
            $userToken = $userID;
            $tokenType = 'userid';
        }

        if ($tokenType != 'userid') {
            return false;
        }

        // Get from memcached
        $userKey = formatString(self::USERID_KEY, ['UserID' => $userToken]);
        $user = Gdn::cache()->get($userKey);

        return $user;
    }

    /**
     *
     *
     * @param int $userID
     * @param string|array $field
     * @param mixed|null $value
     */
    public function updateUserCache($userID, $field, $value = null) {
        // Try and get the user from the cache.
        $user = $this->getUserFromCache($userID, 'userid');

        if (!$user) {
            return;
        }

        if (!is_array($field)) {
            $field = [$field => $value];
        }

        foreach ($field as $f => $v) {
            $user[$f] = $v;
        }
        $this->userCache($user);
    }

    /**
     * Cache a user.
     *
     * @param array $user The user to cache.
     * @return bool Returns **true** if the user was cached or **false** otherwise.
     */
    public function userCache($user, $userID = null) {
        if (!$userID) {
            $userID = val('UserID', $user, null);
        }
        if (is_null($userID) || !$userID) {
            return false;
        }

        $cached = true;

        $userKey = formatString(self::USERID_KEY, ['UserID' => $userID]);
        $cached = $cached & Gdn::cache()->store($userKey, $user, [
                Gdn_Cache::FEATURE_EXPIRY => 3600
            ]);

        $userNameKey = formatString(self::USERNAME_KEY, ['Name' => md5(val('Name', $user))]);
        $cached = $cached & Gdn::cache()->store($userNameKey, $userID, [
                Gdn_Cache::FEATURE_EXPIRY => 3600
            ]);
        return $cached;
    }

    /**
     * Cache a user's roles.
     *
     * @param int $userID The ID of a user to cache roles for.
     * @param array $roleIDs A collection of role IDs with the specified user.
     * @return bool Was the caching operation successful?
     */
    public function userCacheRoles($userID, $roleIDs) {
        if ($userID !== 0 && !$userID) {
            return false;
        }

        $userRolesKey = formatString(self::USERROLES_KEY, ['UserID' => $userID]);
        $cached = Gdn::cache()->store(
            $userRolesKey,
            $roleIDs,
            [Gdn_Cache::FEATURE_EXPIRY => 3600]
        );
        return $cached;
    }

    /**
     * Delete cached data for user.
     *
     * @param int|null $userID The user to clear the cache for.
     * @return bool Returns **true** if the cache was cleared or **false** otherwise.
     */
    public function clearCache($userID, $cacheTypesToClear = null) {
        if (is_null($userID) || !$userID) {
            return false;
        }

        if (is_null($cacheTypesToClear)) {
            $cacheTypesToClear = ['user', 'roles', 'permissions'];
        }

        if (in_array('user', $cacheTypesToClear)) {
            $userKey = formatString(self::USERID_KEY, ['UserID' => $userID]);
            Gdn::cache()->remove($userKey);
        }

        if (in_array('roles', $cacheTypesToClear)) {
            $userRolesKey = formatString(self::USERROLES_KEY, ['UserID' => $userID]);
            Gdn::cache()->remove($userRolesKey);
        }

        if (in_array('permissions', $cacheTypesToClear)) {
            Gdn::sql()->put('User', ['Permissions' => ''], ['UserID' => $userID]);

            $permissionsIncrement = $this->getPermissionsIncrement();
            $userPermissionsKey = formatString(self::USERPERMISSIONS_KEY, ['UserID' => $userID, 'PermissionsIncrement' => $permissionsIncrement]);
            Gdn::cache()->remove($userPermissionsKey);
        }
        return true;
    }

    /**
     * Clear the permission cache.
     */
    public function clearPermissions() {
        if (!Gdn::cache()->activeEnabled()) {
            $this->SQL->put('User', ['Permissions' => ''], ['Permissions <>' => '']);
        }

        $permissionsIncrementKey = self::INC_PERMISSIONS_KEY;
        $permissionsIncrement = $this->getPermissionsIncrement();
        if ($permissionsIncrement == 0) {
            Gdn::cache()->store($permissionsIncrementKey, 1);
        } else {
            Gdn::cache()->increment($permissionsIncrementKey);
        }
    }

    /**
     * Get a user's permissions.
     *
     * @param int $userID Unique ID of the user.
     * @return Vanilla\Permissions
     */
    public function getPermissions($userID) {
        $permissions = new Vanilla\Permissions();
        $permissionsKey = '';

        if (Gdn::cache()->activeEnabled()) {
            $permissionsIncrement = $this->getPermissionsIncrement();
            $permissionsKey = formatString(self::USERPERMISSIONS_KEY, [
                'UserID' => $userID,
                'PermissionsIncrement' => $permissionsIncrement
            ]);

            $cachedPermissions = Gdn::cache()->get($permissionsKey);
            if ($cachedPermissions !== Gdn_Cache::CACHEOP_FAILURE) {
                $permissions->setPermissions($cachedPermissions);
                return $permissions;
            }
        }

        $data = Gdn::permissionModel()->cachePermissions($userID);
        $permissions->compileAndLoad($data);

        $this->EventArguments['UserID'] = $userID;
        $this->EventArguments['Permissions'] = $permissions;
        $this->fireEvent('loadPermissions');

        if (Gdn::cache()->activeEnabled()) {
            Gdn::cache()->store($permissionsKey, $permissions->getPermissions());
        } else {
            // Save the permissions to the user table
            if ($userID > 0) {
                $this->SQL->put(
                    'User',
                    ['Permissions' => dbencode($permissions->getPermissions())],
                    ['UserID' => $userID]
                );
            }
        }

        return $permissions;
    }

    /**
     *
     *
     * @return bool|int|mixed
     */
    public function getPermissionsIncrement() {
        $permissionsIncrementKey = self::INC_PERMISSIONS_KEY;
        $permissionsKeyValue = Gdn::cache()->get($permissionsIncrementKey);

        if (!$permissionsKeyValue) {
            $stored = Gdn::cache()->store($permissionsIncrementKey, 1);
            return $stored ? 1 : false;
        }

        return $permissionsKeyValue;
    }

    /**
     *
     *
     * @param array $roles
     * @return array
     */
    protected function lookupRoleIDs($roles) {
        if (is_string($roles)) {
            $roles = explode(',', $roles);
        } elseif (!is_array($roles)) {
            $roles = [];
        }
        $roles = array_map('trim', $roles);
        $roles = array_map('strtolower', $roles);

        $allRoles = RoleModel::roles();
        $roleIDs = [];
        foreach ($allRoles as $roleID => $role) {
            $name = strtolower($role['Name']);
            if (in_array($name, $roles) || in_array($roleID, $roles)) {
                $roleIDs[] = $roleID;
            }
        }
        return $roleIDs;
    }

    /**
     * Clears navigation preferences for a user.
     *
     * @param string $userID Optional - defaults to sessioned user
     */
    public function clearNavigationPreferences($userID = '') {
        if (!$userID) {
            $userID = Gdn::session()->UserID;
        }

        $this->savePreference($userID, 'DashboardNav.Collapsed', []);
        $this->savePreference($userID, 'DashboardNav.SectionLandingPages', []);
        $this->savePreference($userID, 'DashboardNav.DashboardLandingPage', '');
    }

    /**
     * Checks if a url is saved as a navigation preference and if so, deletes it.
     * Also optionally resets the section dashboard landing page, which may be desirable if a user no longer has
     * permission to access pages in that section.
     *
     * @param string $url The url to search the user navigation preferences for, defaults to the request
     * @param string $userID The ID of the user to clear the preferences for, defaults to the sessioned user
     * @param bool $resetSectionPreference Whether to reset the dashboard section landing page
     */
    public function clearSectionNavigationPreference($url = '', $userID = '', $resetSectionPreference = true) {
        if (!$userID) {
            $userID = Gdn::session()->UserID;
        }

        if ($url == '') {
            $url = Gdn::request()->url();
        }

        $user = $this->getID($userID);
        $preferences = val('Preferences', $user, []);
        $landingPages = val('DashboardNav.SectionLandingPages', $preferences, []);

        // Run through the user's saved landing page per section and if the url matches the passed url,
        // remove that preference.
        foreach ($landingPages as $section => $landingPage) {
            $url = strtolower(trim($url, '/'));
            $landingPage = strtolower(trim($landingPage, '/'));
            if ($url == $landingPage || stringEndsWith($url, $landingPage)) {
                unset($landingPages[$section]);
            }
        }

        $this->savePreference($userID, 'DashboardNav.SectionLandingPages', $landingPages);

        if ($resetSectionPreference) {
            $this->savePreference($userID, 'DashboardNav.DashboardLandingPage', '');
        }
    }

    /**
     * @param int $userID
     * @throws Exception
     * @return bool
     */
    public function isApplicant($userID) {
        $result = false;

        $applicantRoleIDs = RoleModel::getDefaultRoles(RoleModel::TYPE_APPLICANT);

        // Make sure the user is an applicant.
        $roleData = $this->getRoles($userID);
        if (count($roleData) == 0) {
            throw new Exception(t('ErrorRecordNotFound'));
        } else {
            foreach ($roleData as $appRole) {
                if (in_array(val('RoleID', $appRole), $applicantRoleIDs)) {
                    $result = true;
                    break;
                }
            }
        }

        return $result;
    }

    /**
     * Do the registration values indicate SPAM?
     *
     * @param array $formPostValues
     * @throws Gdn_UserException if the values trigger a positive SPAM match.
     * @return bool
     */
    public function isRegistrationSpam(array $formPostValues) {
        $result = (bool)SpamModel::isSpam('Registration', $formPostValues, ['Log' => false]);
        return $result;
    }

    /**
     * Validate the strength of a user's password.
     *
     * @param string $password A password to test.
     * @param string $username The name of the user. Used to verify the password doesn't contain this value.
     * @throws Gdn_UserException if the password is too weak.
     * @return bool
     */
    public function validatePasswordStrength($password, $username) {
        $strength = passwordStrength($password, $username);
        $result = (bool)$strength['Pass'];

        if ($result === false) {
            throw new Gdn_UserException('The password is too weak.');
        }
        return $result;
    }

    /**
     * Get the proper sort column and direction for a user query, based on the Garden.MentionsOrder config.
     *
     * @return array An array of two elements representing a sort: column and direction.
     */
    public function getMentionsSort() {
        $mentionsOrder = c('Garden.MentionsOrder');
        switch ($mentionsOrder) {
            case 'Name':
                $column = 'Name';
                $direction = 'asc';
                break;
            case 'DateLastActive':
                $column = 'DateLastActive';
                $direction = 'desc';
                break;
            case 'CountComments':
            default:
                $column = 'CountComments';
                $direction = 'desc';
                break;
        }

        $result = [$column, $direction];
        return $result;
    }

    /**
     * Whether or not usernames have to be unique.
     *
     * @return bool Returns the setting.
     */
    public function isNameUnique() {
        return $this->nameUnique;
    }

    /**
     * Whether or not usernames have to be unique.
     *
     * @param bool $nameUnique The new setting.
     * @return $this
     */
    public function setNameUnique(bool $nameUnique) {
        $this->nameUnique = $nameUnique;
        return $this;
    }

    /**
     * Whether or not email addresses have to be unique.
     *
     * @return bool Returns the setting.
     */
    public function isEmailUnique() {
        return $this->emailUnique;
    }

    /**
     * Whether or not email addresses have to be unique.
     *
     * @param bool $emailUnique The new setting.
     * @return $this
     */
    public function setEmailUnique(bool $emailUnique) {
        $this->emailUnique = $emailUnique;
        return $this;
    }
}<|MERGE_RESOLUTION|>--- conflicted
+++ resolved
@@ -1060,11 +1060,7 @@
                 $pxUserId = $px.'UserID';
                 $iD = $isObj ? ($row->$pxUserId ?? false) : ($row[$pxUserId] ?? false);
                 if (is_numeric($iD)) {
-<<<<<<< HEAD
-                    $user = ($users[$iD] ?? false);
-=======
                     $user = $users[$iD] ?? false;
->>>>>>> 05ddb93a
                     foreach ($join as $column) {
                         $value = $user[$column];
                         if ($column == 'Photo') {
