--- conflicted
+++ resolved
@@ -71,16 +71,7 @@
 class DropdownModule extends Gdn_Module {
 
     use NestedCollection;
-<<<<<<< HEAD
-    use \Garden\StaticCacheTranslationTrait;
-
-    /**
-     * @var array
-     */
-    protected static $views = [];
-=======
     use \Garden\StaticCacheViewLocationTrait;
->>>>>>> 5051cc90
 
     /**
      * @var string The id value of the trigger.
@@ -242,24 +233,4 @@
         $this->trigger['url'] = $url;
         return $this;
     }
-
-    /**
-     * Method overwrites parent method to cache response statically
-     *
-     * @param string $view Template name
-     * @param string $applicationFolder App folder to check for template
-     *
-     * @return array|mixed
-     *
-     * @throws Exception Exception could be thrown by parent::fetchViewLocation() when template is not found.
-     *
-     */
-    public function fetchViewLocation($view = '', $applicationFolder = '') {
-        $key = $applicationFolder . ':' . $view;
-        if (!array_key_exists($key, self::$views)) {
-            $viewPath = parent::fetchViewLocation($view, $applicationFolder);
-            self::$views[$key] = $viewPath;
-        }
-        return self::$views[$key];
-    }
 }