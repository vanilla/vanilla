--- conflicted
+++ resolved
@@ -119,15 +119,9 @@
      * @param bool $useCssPrefix Whether to use CSS prefixes on the dropmenu items.
      */
     public function __construct($triggerId = 'dropdown', $triggerText = '', $cssClass = '', $listCssClass = '', $useCssPrefix = true) {
-<<<<<<< HEAD
-	parent::__construct();
-	$this->flatten = true;
-	$this->useCssPrefix = $useCssPrefix;
-=======
         parent::__construct();
         $this->flatten = true;
         $this->useCssPrefix = $useCssPrefix;
->>>>>>> 8c5be8b7
 
         $this->triggerId = $triggerId;
         $this->trigger['text'] = $triggerText;
