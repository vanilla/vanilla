--- conflicted
+++ resolved
@@ -56,15 +56,9 @@
      * @param bool $useCssPrefix Whether to use CSS prefixes on the nav items.
      */
     public function __construct($cssClass = '', $useCssPrefix = true) {
-<<<<<<< HEAD
-	parent::__construct();
-	$this->flatten = false;
-	$this->useCssPrefix = $useCssPrefix;
-=======
         parent::__construct();
         $this->flatten = false;
         $this->useCssPrefix = $useCssPrefix;
->>>>>>> 8c5be8b7
         $this->cssClass = $cssClass;
 
         if ($useCssPrefix) {
@@ -87,17 +81,10 @@
      * @return NavModule $this The calling object.
      */
     public function addDropdownIf($isAllowed = true, $dropdown, $key = '', $cssClass = '', $sort = array()) {
-<<<<<<< HEAD
-	if (!$this->isAllowed($isAllowed)) {
-	    return $this;
-	} else {
-	    return $this->addDropdown($dropdown, $key, $cssClass, $sort);
-=======
         if (!$this->isAllowed($isAllowed)) {
             return $this;
         } else {
             return $this->addDropdown($dropdown, $key, $cssClass, $sort);
->>>>>>> 8c5be8b7
         }
     }
 
@@ -112,22 +99,6 @@
      * @throws Exception
      */
     public function addDropdown($dropdown, $key = '', $cssClass = '', $sort = array()) {
-<<<<<<< HEAD
-	if (is_a($dropdown, 'DropdownModule')) {
-	    $dropdown->tag = 'li';
-	    $dropdown->prepare();
-	    $dropdownItem['type'] = 'dropdown';
-	    if ($key) {
-		$dropdownItem['key'] = $key;
-	    }
-	    if ($sort) {
-		$dropdownItem['sort'] = $sort;
-	    }
-	    $dropdownItem['dropdownmenu'] = $dropdown;
-	    $dropdownItem['cssClass'] = $cssClass.' '.$this->buildCssClass($this->dropdownCssClassPrefix, $dropdownItem);
-	    $this->addItem('dropdown', $dropdownItem);
-	}
-=======
         if (is_a($dropdown, 'DropdownModule')) {
             $dropdown->tag = 'li';
             $dropdown->prepare();
@@ -142,7 +113,6 @@
             $dropdownItem['cssClass'] = $cssClass.' '.$this->buildCssClass($this->dropdownCssClassPrefix, $dropdownItem);
             $this->addItem('dropdown', $dropdownItem);
         }
->>>>>>> 8c5be8b7
         return $this;
     }
 }