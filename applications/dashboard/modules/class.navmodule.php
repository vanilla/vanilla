--- conflicted
+++ resolved
@@ -56,7 +56,11 @@
      * @param bool $useCssPrefix Whether to use CSS prefixes on the nav items.
      */
     public function __construct($cssClass = '', $useCssPrefix = true) {
+        // Don't render an empty group.
 	parent::__construct();
+            return;
+        }
+
 	$this->flatten = false;
 	$this->useCssPrefix = $useCssPrefix;
         $this->cssClass = $cssClass;
@@ -80,31 +84,11 @@
      * @param array|int $sort Either a numeric sort position or and array in the style: array('before|after', 'key').
      * @return NavModule $this The calling object.
      */
-<<<<<<< HEAD
     public function addDropdownIf($isAllowed = true, $dropdown, $key = '', $cssClass = '', $sort = array()) {
 	if (!$this->isAllowed($isAllowed)) {
 	    return $this;
 	} else {
 	    return $this->addDropdown($dropdown, $key, $cssClass, $sort);
-=======
-    protected function renderGroup($key, $group, $level = 0) {
-        // Don't render an empty group.
-        if (empty($group['items'])) {
-            return;
-        }
-
-        $text = $group['text'];
-        $group['class'] = 'nav-group '.($text ? '' : 'nav-group-noheading ').$this->getCssClass($key, $group);
-
-        $items = $group['items'];
-        unset($group['text'], $group['items']);
-
-        echo '<div '.attribute($group).">\n";
-
-        // Write the heading.
-        if ($text) {
-            echo "<h3>$text</h3>\n";
->>>>>>> b040eea8
         }
     }
 
