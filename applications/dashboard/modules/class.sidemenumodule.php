<?php
/**
 * Side menu module.
 *
 * @copyright 2009-2016 Vanilla Forums Inc.
 * @license http://www.opensource.org/licenses/gpl-2.0.php GNU GPL v2
 * @package Dashboard
 * @since 2.0
 */

if (!class_exists('SideMenuModule', false)) {
    /**
     * Manages the items in the page menu and eventually returns the menu as a string with ToString();
     */
    class SideMenuModule extends Gdn_Module {

        /** @var bool Should the group titles be autolinked to the first anchor in the group? Default TRUE. */
        public $AutoLinkGroups;

        /** @var string|bool */
        public $EventName = false;

        /** @var array An array of menu items. */
        public $Items;

        /** @var array */
        protected $_Items;

        /** @var string The html id attribute to be applied to the root element of the menu. Default is "Menu". */
        public $HtmlId;

        /** @var string The class attribute to be applied to the root element of the breadcrumb. Default is none. */
        public $CssClass;

        /** @var array An array of menu group names arranged in the order that the menu should be rendered. */
        public $Sort;

        /**
         * @var string A route that, if found in the menu links, should cause that link to
         * have the Highlight class applied. This property is assigned with $this->Highlight();
         */
        private $_HighlightRoute;

        /**
         *
         *
         * @param string $Sender
         */
        public function __construct($Sender = '') {
            parent::__construct($Sender);

            $this->_ApplicationFolder = 'dashboard';
            $this->HtmlId = 'SideMenu';
            $this->AutoLinkGroups = true;
            $this->ClearGroups();
        }

        /**
         *
         *
         * @param $Group
         * @param $Text
         * @param $Url
         * @param bool $Permission
         * @param array $Attributes
         */
        public function addLink($Group, $Text, $Url, $Permission = false, $Attributes = array()) {
            if (!array_key_exists($Group, $this->Items)) {
                $this->AddItem($Group, t($Group));
            }
            if ($Text === false) {
                // This link is the group heading.
                $this->Items[$Group]['Url'] = $Url;
                $this->Items[$Group]['Permission'] = $Permission;
                $this->Items[$Group]['Attributes'] = array_merge($this->Items[$Group]['Attributes'], $Attributes);
            } else {
                $Link = array('Text' => $Text, 'Url' => $Url, 'Permission' => $Permission, 'Attributes' => $Attributes, '_Sort' => count($this->Items[$Group]['Links']));
                if (isset($Attributes['After'])) {
                    $Link['After'] = $Attributes['After'];
                    unset($Attributes['After']);
                }
                $this->Items[$Group]['Links'][$Url] = $Link;
            }
        }

        /**
         *
         *
         * @param $Group
         * @param $Text
         * @param bool $Permission
         * @param array $Attributes
         */
        public function addItem($Group, $Text, $Permission = false, $Attributes = array()) {
            if (!array_key_exists($Group, $this->Items)) {
                $Item = array('Group' => $Group, 'Links' => array(), 'Attributes' => array(), '_Sort' => count($this->Items));
            } else {
                $Item = $this->Items[$Group];
            }


            if (isset($Attributes['After'])) {
                $Item['After'] = $Attributes['After'];
                unset($Attributes['After']);
            }

            $Item['Text'] = $Text;
            $Item['Permission'] = $Permission;
            $Item['Attributes'] = array_merge($Item['Attributes'], $Attributes);

            $this->Items[$Group] = $Item;
        }

        /**
         *
         *
         * @return string
         */
        public function assetTarget() {
            return 'Menu';
        }

        /**
         *
         */
        public function checkPermissions() {
            $Session = Gdn::session();

            foreach ($this->Items as $Group => $Item) {
                if (val('Permission', $Item) && !$Session->checkPermission($Item['Permission'], false)) {
                    unset($this->Items[$Group]);
                    continue;
                }

                foreach ($Item['Links'] as $Key => $Link) {
                    if (val('Permission', $Link) && !$Session->checkPermission($Link['Permission'], false)) {
                        unset($this->Items[$Group]['Links'][$Key]);
                    }
                }
                // Remove the item if there are no more links.
                if (!val('Url', $Item) && !count($this->Items[$Group]['Links'])) {
                    unset($this->Items[$Group]);
                }
            }
        }

        /**
         *
         */
        public function clearGroups() {
            $this->Items = array();
        }

        /**
         *
         *
         * @param $A
         * @param null $B
         * @return int|void
         */
        protected function _Compare($A, $B = null) {
            static $Groups;
            if ($B === null) {
                $Groups = $A;
                return;
            }

            $SortA = $this->_CompareSort($A, $Groups);
            $SortB = $this->_CompareSort($B, $Groups);

            if ($SortA > $SortB) {
                return 1;
            } elseif ($SortA < $SortB)
                return -1;
            elseif ($A['_Sort'] > $B['_Sort']) // fall back to order added
                return 1;
            elseif ($A['_Sort'] < $B['_Sort'])
                return -1;
            else {
                return 0;
            }
        }

        /**
         * The sort is determined by looking at:
         *  a) The item's sort.
         *  b) Whether the item is after another.
         *  c) The order the item was added.
         * @param array $A
         * @param array $All
         * @return int
         */
        protected function _CompareSort($A, $All) {
            if (isset($A['Sort'])) {
                return $A['Sort'];
            }
            if (isset($A['After']) && isset($All[$A['After']])) {
                $After = $All[$A['After']];
                if (isset($After['Sort'])) {
                    return $After['Sort'] + 0.1;
                }
                return $After['_Sort'] + 0.1;
            }

            return $A['_Sort'];
        }

        /**
         *
         *
         * @param $Route
         */
        public function highlightRoute($Route) {
            $this->_HighlightRoute = $Route;
        }

        /**
         *
         *
         * @param $Group
         * @param $Text
         */
        public function removeLink($Group, $Text) {
            if (array_key_exists($Group, $this->Items) && isset($this->Items[$Group]['Links'])) {
                $Links =& $this->Items[$Group]['Links'];

                if (isset($Links[$Text])) {
                    unset($this->Items[$Group]['Links'][$Text]);
                    return;
                }


                foreach ($Links as $Index => $Link) {
                    if (val('Text', $Link) == $Text) {
                        unset($this->Items[$Group]['Links'][$Index]);
                        return;
                    }
                }
            }
        }

        /**
         * Removes all links from a specific group.
         */
        public function removeLinks($Group) {
            $this->Items[$Group] = array();
        }

        /**
         * Removes an entire group of links, and the group itself, from the menu.
         */
        public function removeGroup($Group) {
            if (array_key_exists($Group, $this->Items)) {
                unset($this->Items[$Group]);
            }
        }

        /**
         *
         *
         * @param string $HighlightRoute
         * @return string
         * @throws Exception
         */
        public function toString($HighlightRoute = '') {
            Gdn::controller()->EventArguments['SideMenu'] = $this;
            if ($this->EventName) {
                Gdn::controller()->fireEvent($this->EventName);
            }


            if ($HighlightRoute == '') {
                $HighlightRoute = $this->_HighlightRoute;
            }
            if ($HighlightRoute == '') {
                $HighlightRoute = Gdn_Url::Request();
            }
            $HighlightUrl = url($HighlightRoute);

            // Apply a sort to the items if given.
            if (is_array($this->Sort)) {
                $Sort = array_flip($this->Sort);
                foreach ($this->Items as $Group => &$Item) {
                    if (isset($Sort[$Group])) {
                        $Item['Sort'] = $Sort[$Group];
                    } else {
                        $Item['_Sort'] += count($Sort);
                    }

                    foreach ($Item['Links'] as $Url => &$Link) {
                        if (isset($Sort[$Url])) {
                            $Link['Sort'] = $Sort[$Url];
                        } elseif (isset($Sort[$Link['Text']]))
                            $Link['Sort'] = $Sort[$Link['Text']];
                        else {
                            $Link['_Sort'] += count($Sort);
                        }
                    }
                }
            }

            // Sort the groups.
            $this->_Compare($this->Items);
            uasort($this->Items, array($this, '_Compare'));

            // Sort the items within the groups.
            foreach ($this->Items as &$Item) {
                $this->_Compare($Item['Links']);
                uasort($Item['Links'], array($this, '_Compare'));

                // Highlight the group.
                if (val('Url', $Item) && url($Item['Url']) == $HighlightUrl) {
                    $Item['Attributes']['class'] = ConcatSep(' ', val('class', $Item['Attributes']), 'Active');
                }

                // Hightlight the correct item in the group.
                foreach ($Item['Links'] as &$Link) {
                    if (val('Url', $Link) && url($Link['Url']) == $HighlightUrl) {
                        $Link['Attributes']['class'] = ConcatSep(' ', val('class', $Link['Attributes']), 'Active');
                        $Item['Attributes']['class'] = ConcatSep(' ', val('class', $Item['Attributes']), 'Active');
                    }
                }
            }

            return parent::ToString();
        }

        /**
         * @param NavModule $navModule
         */
        public function addToNavModule($navModule) {
            $navGroups = array_keys($navModule->items);
            foreach($this->Items as $item) {
                $group = strtolower(val('Group', $item));
                $group = preg_replace('/\s/', '-', $group);
                if (!in_array($group, $navGroups)) {
                    $navModule->addGroup(val('Group', $item), $group);
                }
                if ($links = val('Links', $item)) {
                    foreach($links as $link) {
                        $url = '/'.trim(val('Url', $link), '/');
                        $slug = array_pop(explode('/', $url));
<<<<<<< HEAD
			$navModule->addLinkIf(Gdn::session()->checkPermission(val('Permission', $link)), val('Text', $link), $url, $group . '.' . $slug
=======
                        $navModule->addLinkIf(Gdn::session()->checkPermission(val('Permission', $link)), val('Text', $link), $url, $group . '.' . $slug
>>>>>>> 8c5be8b7
                        );
                    }
                }
            }
        }
    }
}<|MERGE_RESOLUTION|>--- conflicted
+++ resolved
@@ -340,11 +340,7 @@
                     foreach($links as $link) {
                         $url = '/'.trim(val('Url', $link), '/');
                         $slug = array_pop(explode('/', $url));
-<<<<<<< HEAD
-			$navModule->addLinkIf(Gdn::session()->checkPermission(val('Permission', $link)), val('Text', $link), $url, $group . '.' . $slug
-=======
                         $navModule->addLinkIf(Gdn::session()->checkPermission(val('Permission', $link)), val('Text', $link), $url, $group . '.' . $slug
->>>>>>> 8c5be8b7
                         );
                     }
                 }
