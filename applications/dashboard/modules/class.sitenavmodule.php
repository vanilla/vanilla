<?php
/**
 * Site nav module.
 *
 * @copyright 2009-2016 Vanilla Forums Inc.
 * @license http://www.opensource.org/licenses/gpl-2.0.php GNU GPL v2
 * @package Dashboard
 * @since 2.0
 */

/**
 * Collects the links for an application, organizes them by section, and renders the appropriate links given the section.
 *
 * By default, global items display no matter the section we're in.
 *
 * If a section is not specified, the item is added to the SECTION_DEFAULT. If we are in a section without a custom nav,
 * these items will display.
 *
 * We can force the module to display any section menus by setting the currentSections property.
 *
 * TODO: Handle the dropdown menu case.
 */
class SiteNavModule extends NavModule {

    const SECTION_GLOBAL = 'globals';
    const SECTION_DEFAULT = 'defaults';
    const LINKS_INDEX = 'links';
    const GROUPS_INDEX = 'groups';

    /** @var array  */
    protected static $sectionItems = [];

    /** @var bool */
    protected static $initStaticFired = false;

    /** @var array */
    protected $currentSections = [];


    /**
     * @return array
     */
    public function getCurrentSections() {
        return $this->currentSections;
    }

    /**
     * @param array $currentSections
     * @return $this
     */
    public function setCurrentSections($currentSections) {
        $this->currentSections = $currentSections;
        return $this;
    }

    /**
     * @param $section
     * @param $text
     * @param $url
     * @param string $key
     * @param string $cssClass
     * @param array $sort
     * @param array $modifiers
     * @param bool $disabled
     * @return $this
     */
    public function addLinkToSection($section, $text, $url, $key = '', $cssClass = '', $sort = [], $modifiers = [], $disabled = false) {
        $args = [
            'text' => $text,
            'url' => $url,
            'key' => $key,
            'cssClass' => $cssClass,
            'sort' => $sort,
            'modifiers' => $modifiers,
            'disabled' => $disabled
        ];
        self::$sectionItems[strtolower($section)][self::LINKS_INDEX][] = $args;
        return $this;
    }

    /**
     * @param $isAllowed
     * @param $section
     * @param $text
     * @param $url
     * @param string $key
     * @param string $cssClass
     * @param array $sort
     * @param array $modifiers
     * @param bool $disabled
     * @return $this|SiteNavModule
     */
    public function addLinkToSectionIf($isAllowed, $section, $text, $url, $key = '', $cssClass = '', $sort = [], $modifiers = [], $disabled = false) {
        if (!$this->isAllowed($isAllowed)) {
            return $this;
        } else {
            return $this->addLinkToSection($section, $text, $url, $key, $cssClass, $sort, $modifiers, $disabled);
        }
    }

    /**
     * @param $section
     * @param string $text
     * @param string $key
     * @param string $cssClass
     * @param array $sort
     * @param array $modifiers
     * @return $this
     */
    public function addGroupToSection($section, $text = '', $key = '', $cssClass = '', $sort = [], $modifiers = []) {
        $args = [
            'text' => $text,
            'key' => $key,
            'cssClass' => $cssClass,
            'sort' => $sort,
            'modifiers' => $modifiers
        ];
        self::$sectionItems[strtolower($section)][self::GROUPS_INDEX][] = $args;
        return $this;
    }

    /**
     * @param $isAllowed
     * @param $section
     * @param string $text
     * @param string $key
     * @param string $cssClass
     * @param array $sort
     * @param array $modifiers
     * @return $this|SiteNavModule
     */
    public function addGroupToSectionIf($isAllowed, $section, $text = '', $key = '', $cssClass = '', $sort = [], $modifiers = []) {
        if (!$this->isAllowed($isAllowed)) {
            return $this;
        } else {
            return $this->addGroupToSection($section, $text, $key, $cssClass, $sort, $modifiers);
        }
    }

    /**
     * @param string $text
     * @param string $url
     * @param string $key
     * @param string $cssClass
     * @param array $sort
     * @param array $modifiers
     * @param bool $disabled
     * @return $this
     */
    public function addLink($text, $url, $key = '', $cssClass = '', $sort = [], $modifiers = [], $disabled = false) {
        $this->addLinkToSection(self::SECTION_DEFAULT, $text, $url, $key, $cssClass, $sort, $modifiers, $disabled);
        return $this;
    }

    /**
     * @param array|bool|string $isAllowed
     * @param string $text
     * @param string $url
     * @param string $key
     * @param string $cssClass
     * @param array $sort
     * @param array $modifiers
     * @param bool $disabled
     * @return $this|SiteNavModule
     */
    public function addLinkIf($isAllowed, $text, $url, $key = '', $cssClass = '', $sort = [], $modifiers = [], $disabled = false) {
        if (!$this->isAllowed($isAllowed)) {
            return $this;
        } else {
            return $this->addLink($text, $url, $key, $cssClass, $sort, $modifiers, $disabled);
        }
    }

    /**
     * @param string $text
     * @param string $key
     * @param string $cssClass
     * @param array $sort
     * @param array $modifiers
     * @return $this
     */
    public function addGroup($text = '', $key = '', $cssClass = '', $sort = [], $modifiers = []) {
        $this->addGroupToSection(self::SECTION_DEFAULT, $text, $key, $cssClass, $sort, $modifiers);
        return $this;
    }

    /**
     * @param array|bool|string $isAllowed
     * @param string $text
     * @param string $key
     * @param string $cssClass
     * @param array $sort
     * @param array $modifiers
     * @return $this|SiteNavModule
     */
    public function addGroupIf($isAllowed, $text = '', $key = '', $cssClass = '', $sort = [], $modifiers = []) {
        if (!$this->isAllowed($isAllowed)) {
            return $this;
        } else {
            return $this->addGroup($text, $key, $cssClass, $sort, $modifiers);
        }
    }

    /**
     * @param $text
     * @param $url
     * @param string $key
     * @param string $cssClass
     * @param array $sort
     * @param array $modifiers
     * @param bool $disabled
     * @return $this
     */
    public function addLinkToGlobals($text, $url, $key = '', $cssClass = '', $sort = [], $modifiers = [], $disabled = false) {
        $this->addLinkToSection(self::SECTION_GLOBAL, $text, $url, $key, $cssClass, $sort, $modifiers, $disabled);
        return $this;
    }

    /**
     * @param bool $isAllowed
     * @param $text
     * @param $url
     * @param string $key
     * @param string $cssClass
     * @param array $sort
     * @param array $modifiers
     * @param bool $disabled
     * @return $this|SiteNavModule
     */
    public function addLinkToGlobalsIf($isAllowed = true, $text, $url, $key = '', $cssClass = '', $sort = [], $modifiers = [], $disabled = false) {
        if (!$this->isAllowed($isAllowed)) {
            return $this;
        } else {
            return $this->addLinkToGlobals($text, $url, $key, $cssClass, $sort, $modifiers, $disabled);
        }
    }

    /**
     * @param string $text
     * @param string $key
     * @param string $cssClass
     * @param array $sort
     * @param array $modifiers
     * @return $this
     */
    public function addGroupToGlobals($text = '', $key = '', $cssClass = '', $sort = [], $modifiers = []) {
        $this->addGroupToSection(self::SECTION_GLOBAL, $text, $key, $cssClass, $sort, $modifiers);
        return $this;
    }

    /**
     * @param $isAllowed
     * @param string $text
     * @param string $key
     * @param string $cssClass
     * @param array $sort
     * @param array $modifiers
     * @return $this|SiteNavModule
     */
    public function addGroupToGlobalsIf($isAllowed, $text = '', $key = '', $cssClass = '', $sort = [], $modifiers = []) {
        if (!$this->isAllowed($isAllowed)) {
            return $this;
        } else {
            return $this->addGroupToGlobals($text, $key, $cssClass, $sort, $modifiers);
        }
    }


    /**
     * @return bool
     * @throws Exception
     */
    public function prepare() {

        if (!self::$initStaticFired) {
            self::$initStaticFired = true;
            $this->fireEvent('init');
        }

        if (empty($this->currentSections)) {
            $currentSections = Gdn_Theme::section('', 'get');
            $currentSections = array_map('strtolower', $currentSections);

            $hasCustomMenu = !empty(array_intersect(array_keys(self::$sectionItems), $currentSections));

            if (!$hasCustomMenu) {
                $currentSections = [self::SECTION_DEFAULT];
            }

            // Add global items
            $currentSections[] = self::SECTION_GLOBAL;
        } else {
            $currentSections = array_map('strtolower', $this->currentSections);
        }

<<<<<<< HEAD
        foreach ($currentSections as &$currentSection) {
=======
        foreach ($currentSections as $currentSection) {
>>>>>>> 0f2dd285
            if ($section = val(strtolower($currentSection), self::$sectionItems)) {
                $this->addSectionItems($section);
            }
        }
        return parent::prepare();
    }

    /**
     * @param array $section
     */
    public function addSectionItems($section) {
        if ($groups = val(self::GROUPS_INDEX, $section)) {
            foreach ($groups as $group) {
                parent::addGroup(
                    $group['text'],
                    $group['key'],
                    $group['cssClass'],
                    $group['sort'],
                    $group['modifiers']
                );
            }
        }

        if ($links = val(self::LINKS_INDEX, $section)) {
            foreach ($links as $link) {
                parent::addLink(
                    $link['text'],
                    $link['url'],
                    $link['key'],
                    $link['cssClass'],
                    $link['sort'],
                    $link['modifiers'],
                    $link['disabled']
                );
            }
        }
    }
}<|MERGE_RESOLUTION|>--- conflicted
+++ resolved
@@ -293,11 +293,7 @@
             $currentSections = array_map('strtolower', $this->currentSections);
         }
 
-<<<<<<< HEAD
-        foreach ($currentSections as &$currentSection) {
-=======
         foreach ($currentSections as $currentSection) {
->>>>>>> 0f2dd285
             if ($section = val(strtolower($currentSection), self::$sectionItems)) {
                 $this->addSectionItems($section);
             }
