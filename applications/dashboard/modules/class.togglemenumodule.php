<<<<<<< HEAD
<?php if (!defined('APPLICATION')) {
    exit();
      }
/*
Copyright 2008, 2009 Vanilla Forums Inc.
This file is part of Garden.
Garden is free software: you can redistribute it and/or modify it under the terms of the GNU General Public License as published by the Free Software Foundation, either version 3 of the License, or (at your option) any later version.
Garden is distributed in the hope that it will be useful, but WITHOUT ANY WARRANTY; without even the implied warranty of MERCHANTABILITY or FITNESS FOR A PARTICULAR PURPOSE. See the GNU General Public License for more details.
You should have received a copy of the GNU General Public License along with Garden.  If not, see <http://www.gnu.org/licenses/>.
Contact Vanilla Forums Inc. at support [at] vanillaforums [dot] com
*/
=======
<?php
/**
 * Toggle menu module.
 *
 * @copyright 2009-2015 Vanilla Forums Inc.
 * @license http://www.opensource.org/licenses/gpl-2.0.php GNU GPL v2
 * @package Dashboard
 * @since 2.0
 */
>>>>>>> 0aed7e80

/**
 * Class ToggleMenuModule.
 */
class ToggleMenuModule extends Gdn_Module {
<<<<<<< HEAD
   
    private $_Labels = array();
    public function AddLabel($Name, $Code = '', $Url = '') {
        if ($Code == '') {
            $Code = Gdn_Format::Url(ucwords(trim(Gdn_Format::PlainText($Name))));
=======

    /** @var array  */
    private $_Labels = array();

    /** @var bool  */
    private $_CurrentLabelCode = false;

    /**
     *
     *
     * @param $Name
     * @param string $Code
     * @param string $Url
     */
    public function addLabel($Name, $Code = '', $Url = '') {
        if ($Code == '') {
            $Code = Gdn_Format::url(ucwords(trim(Gdn_Format::plainText($Name))));
>>>>>>> 0aed7e80
        }

        $this->_Labels[] = array('Name' => $Name, 'Code' => $Code, 'Url' => $Url);
    }
<<<<<<< HEAD
   
    private $_CurrentLabelCode = false;
    public function CurrentLabelCode($Label = '') {
        if ($Label != '') {
            $this->_CurrentLabelCode = $Label;
        }
      
       // If the current code hasn't been assigned, use the first available label
=======

    /**
     *
     *
     * @param string $Label
     * @return bool|string
     */
    public function currentLabelCode($Label = '') {
        if ($Label != '') {
            $this->_CurrentLabelCode = $Label;
        }

        // If the current code hasn't been assigned, use the first available label
>>>>>>> 0aed7e80
        if (!$this->_CurrentLabelCode && count($this->_Labels) > 0) {
            return $this->_Labels[0]['Code'];
        }

        return $this->_CurrentLabelCode;
    }
<<<<<<< HEAD
   
    public function ToString() {
        $Return = '<ul class="FilterMenu ToggleMenu">';
        foreach ($this->_Labels as $Label) {
            $Url = GetValue('Url', $Label, '');
            if ($Url == '') {
                $Url = '#';
            }
         
            $Name = GetValue('Name', $Label, '');
            $Code = GetValue('Code', $Label, '');
=======

    /**
     *
     *
     * @return string
     */
    public function toString() {
        $Return = '<ul class="FilterMenu ToggleMenu">';
        foreach ($this->_Labels as $Label) {
            $Url = val('Url', $Label, '');
            if ($Url == '') {
                $Url = '#';
            }

            $Name = val('Name', $Label, '');
            $Code = val('Code', $Label, '');
>>>>>>> 0aed7e80
            $Active = strcasecmp($Code, $this->CurrentLabelCode()) == 0;
            $CssClass = 'Handle-'.$Code;
            $AnchorClass = '';
            if ($Active) {
                $CssClass .= ' Active';
                $AnchorClass = 'TextColor';
            }

            $Return .= '<li class="'.$CssClass.'">';
<<<<<<< HEAD
            $Return .= Anchor($Name, $Url, $AnchorClass);
=======
            $Return .= anchor($Name, $Url, $AnchorClass);
>>>>>>> 0aed7e80
            $Return .= '</li>';
        }
        $Return .= '</ul>';
        return $Return;
    }
}<|MERGE_RESOLUTION|>--- conflicted
+++ resolved
@@ -1,16 +1,3 @@
-<<<<<<< HEAD
-<?php if (!defined('APPLICATION')) {
-    exit();
-      }
-/*
-Copyright 2008, 2009 Vanilla Forums Inc.
-This file is part of Garden.
-Garden is free software: you can redistribute it and/or modify it under the terms of the GNU General Public License as published by the Free Software Foundation, either version 3 of the License, or (at your option) any later version.
-Garden is distributed in the hope that it will be useful, but WITHOUT ANY WARRANTY; without even the implied warranty of MERCHANTABILITY or FITNESS FOR A PARTICULAR PURPOSE. See the GNU General Public License for more details.
-You should have received a copy of the GNU General Public License along with Garden.  If not, see <http://www.gnu.org/licenses/>.
-Contact Vanilla Forums Inc. at support [at] vanillaforums [dot] com
-*/
-=======
 <?php
 /**
  * Toggle menu module.
@@ -19,21 +6,13 @@
  * @license http://www.opensource.org/licenses/gpl-2.0.php GNU GPL v2
  * @package Dashboard
  * @since 2.0
- */
->>>>>>> 0aed7e80
+*/
 
 /**
  * Class ToggleMenuModule.
  */
 class ToggleMenuModule extends Gdn_Module {
-<<<<<<< HEAD
    
-    private $_Labels = array();
-    public function AddLabel($Name, $Code = '', $Url = '') {
-        if ($Code == '') {
-            $Code = Gdn_Format::Url(ucwords(trim(Gdn_Format::PlainText($Name))));
-=======
-
     /** @var array  */
     private $_Labels = array();
 
@@ -50,22 +29,11 @@
     public function addLabel($Name, $Code = '', $Url = '') {
         if ($Code == '') {
             $Code = Gdn_Format::url(ucwords(trim(Gdn_Format::plainText($Name))));
->>>>>>> 0aed7e80
         }
 
         $this->_Labels[] = array('Name' => $Name, 'Code' => $Code, 'Url' => $Url);
     }
-<<<<<<< HEAD
    
-    private $_CurrentLabelCode = false;
-    public function CurrentLabelCode($Label = '') {
-        if ($Label != '') {
-            $this->_CurrentLabelCode = $Label;
-        }
-      
-       // If the current code hasn't been assigned, use the first available label
-=======
-
     /**
      *
      *
@@ -76,29 +44,15 @@
         if ($Label != '') {
             $this->_CurrentLabelCode = $Label;
         }
-
-        // If the current code hasn't been assigned, use the first available label
->>>>>>> 0aed7e80
+      
+       // If the current code hasn't been assigned, use the first available label
         if (!$this->_CurrentLabelCode && count($this->_Labels) > 0) {
             return $this->_Labels[0]['Code'];
         }
 
         return $this->_CurrentLabelCode;
     }
-<<<<<<< HEAD
    
-    public function ToString() {
-        $Return = '<ul class="FilterMenu ToggleMenu">';
-        foreach ($this->_Labels as $Label) {
-            $Url = GetValue('Url', $Label, '');
-            if ($Url == '') {
-                $Url = '#';
-            }
-         
-            $Name = GetValue('Name', $Label, '');
-            $Code = GetValue('Code', $Label, '');
-=======
-
     /**
      *
      *
@@ -111,10 +65,9 @@
             if ($Url == '') {
                 $Url = '#';
             }
-
+         
             $Name = val('Name', $Label, '');
             $Code = val('Code', $Label, '');
->>>>>>> 0aed7e80
             $Active = strcasecmp($Code, $this->CurrentLabelCode()) == 0;
             $CssClass = 'Handle-'.$Code;
             $AnchorClass = '';
@@ -124,11 +77,7 @@
             }
 
             $Return .= '<li class="'.$CssClass.'">';
-<<<<<<< HEAD
-            $Return .= Anchor($Name, $Url, $AnchorClass);
-=======
             $Return .= anchor($Name, $Url, $AnchorClass);
->>>>>>> 0aed7e80
             $Return .= '</li>';
         }
         $Return .= '</ul>';
