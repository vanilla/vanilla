// Forms
//
// Find the dashboard form styling here.
//
// Styleguide 5.

form {
  ul,
  ol {
    @include list-reset;
  }
}

// Form Layout
//
// Here's how to build a basic form group. The three important classes are the `form-group` class on the wrapper
// around the entire form field, the `label-wrap` class on the wrapper around the label, and the `input-wrap` class
// on the wrapper around the from input.
//
// PHP rendering: If you use Gdn_Form `simple()` to render your forms, the markup will render like this.
// Otherwise, you'll have to add the wrapper classes manually and/or by using the help of the `*Wrap()`
// functions in Gdn_Form that will add the `label-wrap` div or `input-wrap` div to a field.
//
// Styleguide 5.1.

// Basic Form Layout
//
// Here's an example of a basic form layout. If you have other plans for your label element, you can mimic a label by
// adding the `label` class to a div around your fake label. Accessibility matters, though. Don't forget to add
// appropriate aria-label or aria-labelledby attributes in these cases.
//
// Markup:
// <form>
//   <ul>
//     <li class="form-group">
//       <div class="label-wrap">
//          <label for="fieldID1">Label</label>
//          <div class="info">
//            Here's some info text for this field.
//          </div>
//       </div>
//       <div class="input-wrap">
//         <input type="text" id="fieldID1" class="form-control" />
//       </div>
//     </li>
//     <li class="form-group">
//       <div class="label-wrap">
//          <div class="label" id="fieldID2-label">Another (fake) Label</div>
//       </div>
//       <div class="input-wrap">
//         <input type="text" id="fieldID2" aria-labelledby="fieldID2-label" class="form-control" />
//       </div>
//     </li>
//   </ul>
// </form>
//
// Styleguide 5.1.1.

// Form Layout Variants
//
// This example showcases a few examples that illustrate how you can play with some variants on the default.
//
// Markup:
// <form>
//   <ul>
//     <li class="form-group">
//       <div class="label-wrap">
//          <label for="fieldID1">Normal label and form input</label>
//          <div class="info">
//            Here's some info text for this field. I'm giving a little description of what this field
//            does and how it affects the user.
//          </div>
//       </div>
//       <div class="input-wrap">
//         <input type="text" id="fieldID1" class="form-control" />
//       </div>
//     </li>
//     <li class="form-group">
//       <div class="label-wrap-wide">
//          <label for="fieldID2">
//            Wide label and narrow form input, useful for small text inputs or toggles
//          </label>
//          <div class="info">
//            Here's some info text for this field. I'm giving a little description of what this field
//            does and how it affects the user.
//          </div>
//       </div>
//       <div class="input-wrap-right">
//         <input type="text" id="fieldID2" class="form-control" />
//       </div>
//     </li>
//     <li class="form-group">
//       <div class="input-wrap no-label">
//         <input type="text" id="fieldID3" class="form-control" placeholder="No Label"/>
//       </div>
//     </li>
//   </ul>
// </form>
//
// Styleguide 5.1.2.

.form-group {
  @extend .row;

  display: flex;
  flex-wrap: wrap;
  align-items: center;
  padding-top: 1rem;
  padding-bottom: 1rem;
  margin-bottom: 0;
  border-bottom: $border-width dotted #e7e8e9;

  > .no-grid {
    padding-left: $padding-row;
    padding-right: $padding-row;
  }

  > .input-wrap {
    @extend .col-sm-14;
    @extend .col-xs-24;

    &.no-label {
      @extend .col-sm-offset-10;
      @extend .col-xs-offset-0;
    }
  }

  > .label-wrap {
    @extend .col-sm-10;
    @extend .col-xs-24;
  }

  > .label-wrap-wide {
    @extend .col-sm-10;
    @extend .col-xs-12;
    flex-grow: 1;
  }

  .input-wrap-right {
    padding-left: $padding-row;
    padding-right: $padding-row;
  }

  @include media-breakpoint-down(xs) {
    .input-wrap {
      margin-top: $spacer / 4;
    }
  }
}

// Radio and Checkbox Groups
//
// If you have a form field with multiple options, you can display them inline, or stacked.
//
// .inline - Displays input inline.
//
// Markup:
// <form>
//   <ul>
//     <li class="form-group">
//       <div class="label-wrap">
//          <label>Checkbox field with multiple options</label>
//          <div class="info">Info text for field</div>
//       </div>
//       <div class="input-wrap {{modifier_class}}">
//         <label><input type="checkbox" id="fieldID1" class="form-control">Option One</label>
//         <label><input type="checkbox" id="fieldID2" class="form-control">Option Two</label>
//         <label><input type="checkbox" id="fieldID3" class="form-control">Option Three</label>
//       </div>
//     </li>
//   </ul>
// </form>
//
// Styleguide 5.1.3.

label,
.label {
  font-weight: 500;
  margin-bottom: 0;
}

.input-wrap:not(.inline) label {
  display: block;
}

.input-wrap.inline {
  label {
    margin-right: $spacer / 4;
  }
}

.form-control {
  line-height: 1.5;
  padding-top: ($control-height-rem - ($border-width * 2) - ($font-size-base * $line-height)) / 2;
  padding-bottom: ($control-height-rem - ($border-width * 2) - ($font-size-base * $line-height)) / 2;
  border: $border-width solid #ccc;
}

.form-footer {
  display: flex;
  justify-content: flex-end;
  padding: $spacer 0;
}

.label-wrap {
  min-width: 0;
  overflow: hidden;

  img {
    @extend .padded;
    max-width: 50%;
    max-height: to-rem(180); // Something sane.
  }
}

// For cases where there are form groups in input-wraps (see Ranks add/edit form)
.input-wrap > .form-group {
  border: 0;
  padding-top: 0;
  padding-bottom: $spacer;
  margin-left: 0;
  margin-right: 0;

  &:last-child {
    padding-bottom: 0;
  }

  > * {
    padding-left: 0;
  }
}

// Handles case where there are more than one inputs in the input-wrap. i.e., a select and a button.
.input-wrap-multiple {
  display: flex;

  > *:not(:first-child) {
    margin-left: $spacer / 2;
  }
}

// Toggles
//
// Toggles can either be a checkbox form element or an anchor.
//
// Styleguide 5.2.

// Anchor Toggle
//
// Here's how to build an anchor toggle.
//
// .toggle-wrap-on - On state.
//
// Markup:
// <div class="toggle-wrap {{modifier_class}}">
//   <a>
//     <div class="toggle-well"></div>
//     <div class="toggle-slider"></div>
//   </a>
// </div>
//
// Styleguide 5.2.1.

.toggle-wrap {
  @include toggle($toggle-height, $toggle-padding);
}

.toggle-box-label-wrap {
  padding-left: $padding-row;
}

.toggle-wrap-sm {
  @include toggle($toggle-height-sm, $toggle-padding-sm);
}

// Checkbox Toggle
//
// Here's how to build an checkbox toggle.
//
// PHP rendering: The toggle() function in Gdn_Form. Also supported in simple().
//
// Markup:
// <div class="toggle-wrap">
//   <input id="toggle-checkbox" type="checkbox" class="toggle-input" />
//   <label for="toggle-checkbox"></label>
// </div>
//
// Styleguide 5.2.2.

.toggle-wrap {
  label {
    display: inline;
  }

  input[type="checkbox"] {
    position: absolute;
    margin-left: -9999px;
    visibility: hidden;

    + label {
      &::before,
      &::after {
        content: '';
      }

      &::before {
        @extend .toggle-well;
      }

      &::after {
        @extend .toggle-slider;
      }
    }
  }

  // When checked, move and change background color
  input[type="checkbox"]:checked + label::before {
    @extend .toggle-well-on;
  }

  input[type="checkbox"]:checked + label::after {
    @extend .toggle-slider-on;
  }
}

// Color Pickers
//
// Color pickers provide an interface for the user to choose a color.
//
// Markup:
// <div class="js-color-picker color-picker ">
//   <input type="text" class="js-color-picker-value color-picker-value hidden" />
//   <input type="text" class="js-color-picker-text color-picker-text form-control" />
//   <span class="js-color-picker-preview color-picker-preview"></span>
//   <input type="color" class="js-color-picker-color color-picker-color" />
// </div>
//
// Styleguide 5.4

.color-picker {
  position: relative;
  @extend .input-wrap;
}

// Hide the html color input
.color-picker-color {
  position: absolute;
  width: 0;
  height: 0;
  opacity: 0;
  padding: 0;

  &:disabled {
    opacity: 0;
  }
}

.color-picker-preview {
  position: absolute;
  top: $spacer / 4;
  right: ($spacer / 4) + $border-width;
  width: 2.5rem;
  height: 2rem - ($spacer / 4);
  background: $black;
  border: $border-width solid $border-color;
  cursor: pointer;
}

// File Upload
//
// Input for a file upload.
//
// Markup:
// <label class="file-upload">
//   <input type="file" name="Logo" id="Form_Logo" class=" js-file-upload form-control">
//   <span class="file-upload-choose">Choose</span>
//   <span class="file-upload-browse">Browse</span>
// </label>
//
// Styleguide 5.5.

.file-upload {
  position: relative;
  display: inline-block;
  width: 100%;
  font-weight: 400;
  cursor: pointer;

  input {
    margin: 0;
    filter: alpha(opacity = 0);
    opacity: 0;

    &:disabled,
    &.disabled {
      opacity: 0;
    }
  }
}

.file-upload-choose {
  position: absolute;
  top: 0;
  right: 0;
  left: 0;
  padding: $control-padding-y $spacer * 3 / 4;
  color: $grey;
  border: $input-btn-border-width solid $input-border-color;
  border-radius: $border-radius;
}

.file-upload-browse {
  position: absolute;
  top: 0;
  right: 0;
  @extend .btn;
  @extend .btn-secondary;
  border-top-left-radius: 0;
  border-bottom-left-radius: 0;
}

// Focus state
.file-upload input:focus,
.file-upload input:hover {
  ~ .file-upload-choose,
  ~ .file-upload-browse {
    border-color: #66afe9;
    outline: none;
    @extend .active;
  }
}

//Disabled state
.file-upload input:disabled,
.file-upload input.disabled {
  ~ .file-upload-choose {
    background-color: $grey-lighter;
  }
}


// Select
//
// Includes IE9-specific hacks (noted by ` \9`).
select,
select.form-control {
  display: inline-block;
  height: $control-height-rem;
  max-width: 100%;
  padding-right: 2rem;
  padding-left: .75rem;

  color: $input-color;
  vertical-align: middle;

  background-color: #fff;
  background-repeat: no-repeat;
  background-position: right .75rem center;
  background-image: url(data:image/png;base64,iVBORw0KGgoAAAANSUhEUgAAABAAAAAUCAMAAACzvE1FAAAADFBMVEUzMzMzMzMzMzMzMzMKAG/3AAAAA3RSTlMAf4C/aSLHAAAAPElEQVR42q3NMQ4AIAgEQTn//2cLdRKppSGzBYwzVXvznNWs8C58CiussPJj8h6NwgorrKRdTvuV9v16Afn0AYFOB7aYAAAAAElFTkSuQmCC);
  background-image: none \9;
  background-size: 8px 10px;

  border: $input-btn-border-width solid $input-border-color;
  border-radius: $border-radius;

  // Use vendor prefixes as `appearance` isn't part of the CSS spec.
  -moz-appearance: none;
  -webkit-appearance: none;

  // Hides the default caret in IE11
  &::-ms-expand {
    opacity: 0;
  }

  &:focus {
    border-color: #66afe9;
    outline: none;
    @extend .active;
  }
}

select + select {
  margin-left: $spacer / 2;
}


// Label Selectors
//
// Label selectors replace checkboxes and radios with a image and/or text selector.
//
// Markup:
// <form>
// <ul class="label-selector">
//   <li class="label-selector-item">
//     <input type="radio" id="babySeal" name="babyAnimals" class="label-selector-input">
//     <label for="babySeal">
//       <div class="image-wrap">
//         <img class="label-selector-image" src="./public/resources/images/baby-seal.jpg" alt="Baby Seal">
//         <div class="overlay">
//           <div class="buttons">
//             <div class="btn btn-overlay">Button</div>
//           </div>
//           <div class="selected">
//             <svg class="icon icon-svg icon-svg-checkmark" viewBox="0 0 17 17">
//               <use xlink:href="#checkmark" />
//             </svg>
//           </div>
//         </div>
//       </div>
//       <div class="title">Baby Seal</div>
//       <div class="info">by Author</div>
//       <div class="description">Choose this happy baby seal. It's so very happy.</div>
//     </label>
//   </li>
//   <li class="label-selector-item">
//     <input type="radio" id="puppy" name="babyAnimals" class="label-selector-input">
//     <label for="puppy">
//       <div class="image-wrap">
//         <img class="label-selector-image" src="./public/resources/images/puppy.jpg" alt="Puppy">
//         <div class="overlay">
//           <div class="buttons">
//             <div class="btn btn-overlay">Button</div>
//           </div>
//           <div class="selected">
//             <svg class="icon icon-svg icon-svg-checkmark" viewBox="0 0 17 17">
//               <use xlink:href="#checkmark" />
//             </svg>
//           </div>
//         </div>
//       </div>
//       <div class="title">Puppy</div>
//       <div class="info">by Author</div>
//       <div class="description">Choose this sleepy puppy. Sooo tired, puppy.</div>
//     </label>
//   </li>
// </ul>
// </form>
//
// Styleguide 5.6.

.label-selector {
  @extend .row;
  @include list-reset;
  margin-bottom: $spacer / 2;

  label {
    padding-left: 0;
    cursor: pointer;
  }

  input[type=radio],
  input[type=checkbox] {
    position: absolute;
    opacity: 0;
  }

  .active,
  input[type=radio]:checked ~ label,
  input[type=radio]:checked ~ label,
  input[type=checkbox]:checked ~ label,
  input[type=checkbox]:checked ~ label {
    cursor: default;

    .overlay {
      opacity: 1;
      background-color: rgba(255,255,255,.7);

      > .buttons {
        display: none;
      }

      > .selected {
        display: block;
      }
    }

    .label-selector-image {
      opacity: .5;
    }
  }

  .label-selector-image {
    display: block;
    width: 100%;
  }

  .title {
    text-align: center;
    font-weight: 500;

    a {
      @include reverse-link();

      &:hover {
        text-decoration: none;
      }
    }
  }

  .image-wrap {
    position: relative;
    display: block;
    margin-bottom: $spacer / 2;
    @include image-wrap-border(0);

    &:hover .overlay {
      height: 100%;
      opacity: .9;
    }
  }

  .selected {
    display: none;
    color: $brand-success;

    svg {
      display: block;
      width: 84px;
    }
  }

  .overlay {
    display: flex;
    position: absolute;
    align-items: center;
    justify-content: center;
    bottom: 0;
    left: 0;
    right: 0;
    width: 100%;
    height: 100%;
    z-index: 20;
    background-color: $brand-primary;
    opacity: 0;
    overflow: hidden;
    transition: all .1s;
    text-align: center;
  }

  .buttons {
    display: flex;
    flex-wrap: wrap;
    margin-left: 0;
    margin-right: 0;
    padding: $spacer / 2;
    align-items: center;
    justify-content: center;

    > .btn {
      display: block;
      margin: ($spacer / 6) ($spacer / 4);
      max-height: $line-height * $font-size-base + ($btn-padding-y * 2) + ($border-width * 2);
      min-width: to-rem(96);
    }
  }

  .label-selector-item {
    position: relative;
  }

  .label-selector-corner-link {
    position: absolute;
    display: block;
    width: to-rem(16);
    top: $spacer / 2;
    right: $spacer / 2;

    svg {
      display: block;
    }

    a {
      color: $white;

      &:hover {
        color: $navbar-active-link-active-bg;
      }
    }
  }
}

// TODO: these are kinda tweaks, aren't they? Think about it.
// Theme-specific variants

.theme-wrap {
  position: relative;
  margin-bottom: $spacer / 2;

  .image-wrap {
    position: absolute;
    top: 0;
    left: 0;
    display: flex;
    justify-content: center;
    align-items: center;
    width: 100%;
    height: 100%;
    overflow: hidden;
    @include image-wrap-border(0);

    .label-selector-image {
      flex-shrink: 0;
      min-width: 100%;
      min-height: 100%;
    }
  }
}

// Mobile-theme-specific variants

.mobile-theme-wrap {
  position: relative;
  overflow: hidden;
  margin-bottom: $spacer / 2;
  color: rgba(85,90,98,.27);

  .mobile-frame {
    position: relative;
    bottom: 0;
  }

  svg {
    max-width: 100%;
    display: block;
  }

  .image-wrap {
    position: absolute;
    bottom: .7%;
    left: 8%;
    width: 84%;
    height: 86%;
    margin-bottom: 0;
    overflow: hidden;
    @include image-wrap-border(0);

    &::after {
      border-bottom: 0;
    }
  }
}

.Homepage .label-selector-item {
  @include grid-item-large();
}

.label-selector-item {
  @include grid-item();
  padding: $spacer $spacer ($spacer / 2);
}

.btn-overlay {
  @include button-variant($white, transparent, $white, $white, $navbar-active-link-active-bg, $white);
}

// Search Input
//
// Search inputs have a hidden submit button, a search icon on the input, and a clear button if a search has been
// performed.
//
// PHP rendering: In Gdn_Form, use either searchForm(field, url, [textboxAttributes, info]) to render the entire
// search form or search(field, url, [textboxAttributes, info]) to render the search field.
//
// Markup:
// <form>
//   <div role="search" class="search-wrap">
//     <div class="search-icon-wrap search-icon-search-wrap">
//       <svg class="icon icon-svg icon-svg-search" viewBox="0 0 17 17"><use xlink:href="#search" /></svg>
//     </div>
//     <input class="form-control" />
//     <button type="submit" class="search-submit">Search</button>
//     <div class="search-icon-wrap search-icon-clear-wrap">
//       <svg class="icon icon-svg icon-svg-close" viewBox="0 0 17 17"><use xlink:href="#close" /></svg>
//     </div>
//   </div>
// </form>
//
// Styleguide 5.7.


.search-wrap {
  position: relative;

  .form-control {
    border-radius: $control-height / $rem-base / 2 * 1rem;
    padding-left: $spacer * 2.5;
    padding-right: $spacer * 2.5;

    &[placeholder] {
      text-overflow: ellipsis;
    }
  }

  .search-icon-wrap {
    @extend .btn-icon;
    padding: to-rem(6) to-rem(12);

    &:first-child {
      margin-left: 0;
    }

    position: absolute;
    top: 0;
  }

  .search-icon-clear-wrap {
    right: 0;
  }

  .search-icon-search-wrap {
    left: 0;
  }

  .search-info {
    margin-top: $spacer / 4;
    font-style: italic;
  }
}

// Hide the button
.search-submit {
  position: absolute;
  left: -9999px;
}

// Suffix Textbox
//
// Text box with a suffix value (useful for units). The suffix pulls from the data-suffix value of a input wrapper div.
//
// Markup:
// <div class="form-group">
//   <div class="label-wrap-wide">
//     <label for="Form_ThumbnailSize">Thumbnail Size</label>
//     <div class="info">Avatars will have their thumbnails saved at this size.</div>
//   </div>
//   <div class="input-wrap-right">
//     <div class="textbox-suffix" data-suffix="px">
//       <input type="text" class="form-control">
//     </div>
//   </div>
// </div>
//
// Styleguide 5.8.

.textbox-suffix {
  position: relative;

  input {
    padding-right: $spacer * 1.5;
    width: $btn-min-width;
    text-align: right;
  }

  &::after {
    position: absolute;
    display: block;
    top: 0;
    right: 0;
    height: $control-height-rem;
    padding-top: ($control-height-rem - $font-size-sm) / 2;
    padding-right: $spacer / 2;
    font-size: $font-size-sm;
    line-height: 1;
    color: $grey;
    content: attr(data-suffix);
  }
}

// Text Input With Button
//
// Text input with an attached button and optional label.
//
// Markup:
// <div class="text-input-button">
//   <div class="label-wrap">
//     <label for="Form_Label">Label:</label>
//   </div>
//   <input type="text" id="Form_Label" name="Label" value="preview" class="form-control">
//   <button type="submit" id="Form_Apply" name="Apply" class="btn btn-primary btn-apply" value="Apply">
//     Apply
//   </button>
// </div>
//
// Styleguide 5.9.

.text-input-button {
  display: flex;
  flex-grow: 1;
  align-items: center;

  input {
    border-top-right-radius: 0;
    border-bottom-right-radius: 0;
  }

  .btn {
    margin-left: -$border-width;
    border-top-left-radius: 0;
    border-bottom-left-radius: 0;
  }

  .label-wrap {
    flex-shrink: 0;
    display: block;
    margin-right: $spacer / 2;

    label {
      line-height: 1;
      margin-bottom: 0;
    }
  }
}

.radio,
.checkbox {
  margin-bottom: 0;
}

.radio + .radio,
.checkbox + .checkbox {
  margin-top: 0; // Override twbs
}

// Checkboxes and Radios
//
// We use either the jquery iCheck library to render our checkboxes or the good ol' checkbox hack. A rule of thumb is
// to use iCheck if the checkbox has a functional label. Use the checkbox hack if there are many checkboxes on the
// page and they don't need visible labels.
//
// The dashboard will render checkboxes using iCheck by default. If you would rather use the checkbox hack, you'll
// need to wrap your checkbox in a `checkbox-painted-wrapper` div and use some very specific markup, as noted in
// Section 5.10.2
//
// Styleguide 5.10.

// Override twbs
.radio input[type="radio"],
.radio-inline input[type="radio"],
.checkbox input[type="checkbox"],
.checkbox-inline input[type="checkbox"] {
  position: relative;
  margin-top: initial;
  margin-left: initial;
}

@mixin checkbox-painted {
  background-color: $white;
  display: inline-block;
  width: $spacer;
  height: $spacer;
  margin-right: $spacer / 4;
  vertical-align: middle;
  border: $border-width solid $border-color;
}

@mixin checkbox-painted-hover {
  background-color: $brand-primary;
  border-color: $brand-primary;

  &::before {
    display: block;
    color: $white;
  }
}

@mixin checkbox-painted-focus {
  box-shadow: 0px 0px 4px 1px $brand-primary;
}

@mixin checkbox-painted-checked {
  @extend %icon;
  font-size: $font-size-sm;
  text-align: center;
  background-color: $brand-primary;
  border-color: $brand-primary;

  &::before {
    display: block;
    margin-top: ($spacer - $font-size-sm) / 2 - $border-width;
    color: $white;
    @include char-content($icon-ok);
  }
}

// iCheck
//
// We use iCheck to make our checkboxes and radios look nice. It does some magic wrap the input in a style-able div.
// The most important thing to note is that you cannot listen for the click event, since the click happens on the
// wrapper. Listen for the change event instead.
//
// PHP rendering: This is the default styling for checkbox and radio inputs.
//
// Markup:
// <script>
//   $(document).on('click', '#checkbox-1', function() {console.log('clicked!')}); // doesn't work
//   $(document).on('change', '#checkbox-1', function() {console.log('changed!')});
// </script>
// <label><input id="checkbox-1" type="checkbox" />A label for checkbox 1</label>
//
// Styleguide 5.10.1

// iCheck
.icheck-label {
  padding-left: 0;
}

.iradio,
.icheckbox {
  label {
    padding-left: 0;
    height: $spacer;
    vertical-align: middle;
  }

  @include checkbox-painted;
  cursor: pointer;

  &:hover,
  &.hover,
  .icheck-label:hover & {
    @include checkbox-painted-hover;
  }

  .icheck-label:focus &,
  &:focus,
  &.focus {
    @include checkbox-painted-focus;
  }
}

.iradio {
  border-radius: $spacer / 2;

  &.checked::before {
    position: absolute;
    display: block;
    top: -$border-width;
    left: -$border-width;
    width: $spacer;
    height: $spacer;
    border: $border-width * 4 solid $brand-primary;
    border-radius: $spacer / 2;
    background-color: $white;
    content: '';
  }
}

.icheckbox.checked {
  @include checkbox-painted-checked;
}

label[id^=iCheck] {
  padding-left: 0;
}

<<<<<<< HEAD
// Text input with a button

.text-input-button {
  display: flex;
  flex-grow: 1;
  align-items: center;

  input {
    border-top-right-radius: 0;
    border-bottom-right-radius: 0;
  }

  .btn {
    margin-left: -$border-width;
    border-top-left-radius: 0;
    border-bottom-left-radius: 0;
    min-width: inherit;
  }

  .label-wrap {
    flex-shrink: 0;
    display: block;
    margin-right: $spacer / 2;

    label {
      line-height: 1;
      margin-bottom: 0;
    }
  }
}

.form-group {
  @extend .row;

  display: flex;
  flex-wrap: wrap;
  align-items: center;
  padding-top: 1rem;
  padding-bottom: 1rem;
  margin-bottom: 0;
  border-bottom: 1px dotted #e7e8e9;

  > .no-grid {
    @extend .row-padding-left;
    @extend .row-padding-right;
  }

  > .input-wrap {
    @extend .col-sm-14;
    @extend .col-xs-24;

    &.no-label {
      @extend .col-sm-offset-10;
      @extend .col-xs-offset-0;
    }
  }

  > .label-wrap {
    @extend .col-sm-10;
    @extend .col-xs-24;
  }

  > .label-wrap-wide {
    @extend .col-sm-10;
    @extend .col-xs-12;
    flex-grow: 1;
  }

  .input-wrap-right {
    @extend .row-padding-left;
    @extend .row-padding-right;
  }

  @include media-breakpoint-down(xs) {
    .input-wrap {
      margin-top: $spacer / 4;
    }
=======

// Checkbox-hack checkboxes
//
// iCheck is nice, but comes with a rather notable blow to performance when there are many checkboxes on a page.
// If this is the case, render your checkboxes this way. No javascript necessary!
//
// PHP rendering: Something like this should work nicely:
// ```
// <?php echo wrap(
//     $form->checkBox(
//         'StringsToAdd[]',
//         val('title', $string),
//         ['display' => 'after']
//     ),
//     'div',
//     ['class' => 'checkbox-painted-wrapper']
// ); ?>
//
// ```
//
// Markup:
// <div class="checkbox-painted-wrapper checkbox">
//   <input type="checkbox" id="CheckMe">
//   <label for="CheckMe">Check Me</label>
// </div>
// <div class="radio-painted-wrapper radio">
//   <input type="radio" id="CheckRadioOne" name="CheckRadio">
//   <label for="CheckRadioOne"></label>
// </div>
// <div class="radio-painted-wrapper radio">
//   <input type="radio" id="CheckRadioTwo" name="CheckRadio">
//   <label for="CheckRadioTwo"></label>
// </div>
//
// Styleguide 5.10.2

.checkbox-painted-wrapper,
.radio-painted-wrapper {
  position: relative;

  label {
    padding-left: 0;

    @include text-hide;
    @include checkbox-painted;

    margin-right: 0;

    &:hover {
      @include checkbox-painted-hover;
    }
  }

  input:focus + label {
    @include checkbox-painted-focus;
  }

  input[type="radio"],
  input[type="checkbox"] {
    margin-left: -9999px;
    position: absolute;
  }
}

.checkbox-painted-wrapper {
  input:checked + label {
    @include checkbox-painted-checked;
  }
}

.radio-painted-wrapper {
  label {
    border-radius: $spacer / 2;
  }

  input:checked + label {
    border: $border-width * 4 solid $brand-primary;
    border-radius: $spacer / 2;
    background-color: $white;
>>>>>>> 2443f1f1
  }
}<|MERGE_RESOLUTION|>--- conflicted
+++ resolved
@@ -1047,91 +1047,12 @@
 
 .icheckbox.checked {
   @include checkbox-painted-checked;
-}
+  }
 
 label[id^=iCheck] {
   padding-left: 0;
 }
 
-<<<<<<< HEAD
-// Text input with a button
-
-.text-input-button {
-  display: flex;
-  flex-grow: 1;
-  align-items: center;
-
-  input {
-    border-top-right-radius: 0;
-    border-bottom-right-radius: 0;
-  }
-
-  .btn {
-    margin-left: -$border-width;
-    border-top-left-radius: 0;
-    border-bottom-left-radius: 0;
-    min-width: inherit;
-  }
-
-  .label-wrap {
-    flex-shrink: 0;
-    display: block;
-    margin-right: $spacer / 2;
-
-    label {
-      line-height: 1;
-      margin-bottom: 0;
-    }
-  }
-}
-
-.form-group {
-  @extend .row;
-
-  display: flex;
-  flex-wrap: wrap;
-  align-items: center;
-  padding-top: 1rem;
-  padding-bottom: 1rem;
-  margin-bottom: 0;
-  border-bottom: 1px dotted #e7e8e9;
-
-  > .no-grid {
-    @extend .row-padding-left;
-    @extend .row-padding-right;
-  }
-
-  > .input-wrap {
-    @extend .col-sm-14;
-    @extend .col-xs-24;
-
-    &.no-label {
-      @extend .col-sm-offset-10;
-      @extend .col-xs-offset-0;
-    }
-  }
-
-  > .label-wrap {
-    @extend .col-sm-10;
-    @extend .col-xs-24;
-  }
-
-  > .label-wrap-wide {
-    @extend .col-sm-10;
-    @extend .col-xs-12;
-    flex-grow: 1;
-  }
-
-  .input-wrap-right {
-    @extend .row-padding-left;
-    @extend .row-padding-right;
-  }
-
-  @include media-breakpoint-down(xs) {
-    .input-wrap {
-      margin-top: $spacer / 4;
-    }
-=======
 
 // Checkbox-hack checkboxes
 //
@@ -1182,8 +1103,8 @@
 
     &:hover {
       @include checkbox-painted-hover;
-    }
-  }
+  }
+}
 
   input:focus + label {
     @include checkbox-painted-focus;
@@ -1193,14 +1114,14 @@
   input[type="checkbox"] {
     margin-left: -9999px;
     position: absolute;
-  }
-}
+    }
+  }
 
 .checkbox-painted-wrapper {
   input:checked + label {
     @include checkbox-painted-checked;
   }
-}
+  }
 
 .radio-painted-wrapper {
   label {
@@ -1211,6 +1132,5 @@
     border: $border-width * 4 solid $brand-primary;
     border-radius: $spacer / 2;
     background-color: $white;
->>>>>>> 2443f1f1
   }
 }