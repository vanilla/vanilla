--- conflicted
+++ resolved
@@ -1,8 +1,6 @@
 // A style sheet for compatibility with new features.
 // This should always be added after style.css and not be overridden.
-<<<<<<< HEAD
 @import "temp/richEditor";
-=======
 @import "new-features/followButton";
 @import "new-features/vanillaIcon";
 @import "new-features/selectBox";
@@ -16,5 +14,4 @@
   overflow: hidden;
   clip: rect(0,0,0,0);
   border: 0;
-}
->>>>>>> 36faa6b0
+}