<?php
/**
 * An associative array of information about this application.
 */
$ApplicationInfo['Dashboard'] = array(
<<<<<<< HEAD
   'Description' => "Garden is a php-based web platform, and \"Dashboard\" is the core Garden application that handles user, role, permission, plugin, theme, and application management.",
   'Version' => APPLICATION_VERSION,
   'RegisterPermissions' => false,
   'AllowDisable' => false, // Dashboard should never get disabled once it has been installed.
   'Url' => 'http://vanillaforums.org',
   'Author' => "Mark O'Sullivan",
   'AuthorEmail' => 'mark@vanillaforums.com',
   'AuthorUrl' => 'http://markosullivan.ca',
   'License' => 'GPL v2'
=======
    'Description' => "Handles user, role, permission, plugin, theme, and application management.",
    'Version' => APPLICATION_VERSION,
    'AllowDisable' => false, // Dashboard should never get disabled once it has been installed.
    'Url' => 'http://vanillaforums.org',
    'Author' => "Vanilla Staff",
    'AuthorEmail' => 'support@vanillaforums.com',
    'AuthorUrl' => 'http://vanillaforums.org',
    'License' => 'GNU GPL v2',
    'Hidden' => true
>>>>>>> 0aed7e80
);<|MERGE_RESOLUTION|>--- conflicted
+++ resolved
@@ -3,25 +3,13 @@
  * An associative array of information about this application.
  */
 $ApplicationInfo['Dashboard'] = array(
-<<<<<<< HEAD
-   'Description' => "Garden is a php-based web platform, and \"Dashboard\" is the core Garden application that handles user, role, permission, plugin, theme, and application management.",
+    'Description' => "Handles user, role, permission, plugin, theme, and application management.",
    'Version' => APPLICATION_VERSION,
-   'RegisterPermissions' => false,
    'AllowDisable' => false, // Dashboard should never get disabled once it has been installed.
    'Url' => 'http://vanillaforums.org',
-   'Author' => "Mark O'Sullivan",
-   'AuthorEmail' => 'mark@vanillaforums.com',
-   'AuthorUrl' => 'http://markosullivan.ca',
-   'License' => 'GPL v2'
-=======
-    'Description' => "Handles user, role, permission, plugin, theme, and application management.",
-    'Version' => APPLICATION_VERSION,
-    'AllowDisable' => false, // Dashboard should never get disabled once it has been installed.
-    'Url' => 'http://vanillaforums.org',
     'Author' => "Vanilla Staff",
     'AuthorEmail' => 'support@vanillaforums.com',
     'AuthorUrl' => 'http://vanillaforums.org',
     'License' => 'GNU GPL v2',
     'Hidden' => true
->>>>>>> 0aed7e80
 );