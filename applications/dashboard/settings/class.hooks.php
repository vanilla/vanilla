<?php if (!defined('APPLICATION')) exit();
/*
Copyright 2008, 2009 Vanilla Forums Inc.
This file is part of Garden.
Garden is free software: you can redistribute it and/or modify it under the terms of the GNU General Public License as published by the Free Software Foundation, either version 3 of the License, or (at your option) any later version.
Garden is distributed in the hope that it will be useful, but WITHOUT ANY WARRANTY; without even the implied warranty of MERCHANTABILITY or FITNESS FOR A PARTICULAR PURPOSE. See the GNU General Public License for more details.
You should have received a copy of the GNU General Public License along with Garden.  If not, see <http://www.gnu.org/licenses/>.
Contact Vanilla Forums Inc. at support [at] vanillaforums [dot] com
*/

class DashboardHooks implements Gdn_IPlugin {
   public function Setup() {
      return TRUE;
   }
   
   public function Base_Render_Before(&$Sender) {
      $Session = Gdn::Session();

      // Enable theme previewing
      if ($Session->IsValid()) {
         $PreviewThemeFolder = $Session->GetPreference('PreviewThemeFolder', '');
         // echo 'test'.$PreviewThemeFolder;
         if ($PreviewThemeFolder != '') {
            $Sender->Theme = $PreviewThemeFolder;
            $Sender->AddAsset('Content', $Sender->FetchView('previewtheme', 'settingscontroller', 'dashboard'));
            $Sender->AddCssFile('previewtheme.css');
         }
      }

      // Add Message Modules (if necessary)
      $MessageCache = Gdn::Config('Garden.Messages.Cache', array());
      $Location = $Sender->Application.'/'.substr($Sender->ControllerName, 0, -10).'/'.$Sender->RequestMethod;
      if ($Sender->MasterView != 'empty' && in_array('Base', $MessageCache) || InArrayI($Location, $MessageCache)) {
         $MessageModel = new MessageModel();
         $MessageData = $MessageModel->GetMessagesForLocation($Location);
         foreach ($MessageData as $Message) {
            $MessageModule = new MessageModule($Sender, $Message);
            $Sender->AddModule($MessageModule);
         }
      }
   }
   
   public function Base_GetAppSettingsMenuItems_Handler(&$Sender) {
      $Menu = &$Sender->EventArguments['SideMenu'];
      $Menu->AddItem('Dashboard', T('Dashboard'));
      $Menu->AddLink('Dashboard', T('Dashboard'), 'dashboard/settings', 'Garden.Settings.Manage');

      $Menu->AddItem('Site Settings', T('Site Settings'));
      $Menu->AddLink('Site Settings', T('General'), 'dashboard/settings/configure', 'Garden.Settings.Manage');
      $Menu->AddLink('Site Settings', T('Messages'), 'dashboard/message', 'Garden.Messages.Manage');
      $Menu->AddLink('Site Settings', T('Routes'), 'dashboard/routes', 'Garden.Routes.Manage');
      $Menu->AddLink('Site Settings', T('Import'), 'dashboard/import', 'Garden.Import');
		
      $Menu->AddItem('Add-ons', T('Add-ons'));
      $Menu->AddLink('Add-ons', T('Themes'), 'dashboard/settings/themes', 'Garden.Themes.Manage');
      $Menu->AddLink('Add-ons', T('Plugins'), 'dashboard/settings/plugins', 'Garden.Plugins.Manage');
      $Menu->AddLink('Add-ons', T('Applications'), 'dashboard/settings/applications', 'Garden.Applications.Manage');

<<<<<<< HEAD
		$Menu->AddItem('Users', T('Users'));
		$Menu->AddLink('Users', T('Users'), 'dashboard/user', array('Garden.Users.Add', 'Garden.Users.Edit', 'Garden.Users.Delete'));
      $Menu->AddLink('Users', T('Roles & Permissions'), 'dashboard/role', 'Garden.Roles.Manage');
      $Menu->AddLink('Users', T('Registration'), 'dashboard/settings/registration', 'Garden.Registration.Manage');
=======
      $Menu->AddItem('Users', T('Users'));
      $Menu->AddLink('Users', T('Users'), 'dashboard/user', array('Garden.Users.Add', 'Garden.Users.Edit', 'Garden.Users.Delete'));
      if(C('Garden.Roles.Manage', TRUE))
			$Menu->AddLink('Users', T('Roles & Permissions'), 'dashboard/role', 'Garden.Roles.Manage');
      if(C('Garden.Registration.Manage', TRUE))
			$Menu->AddLink('Users', T('Registration'), 'dashboard/settings/registration', 'Garden.Registration.Manage');
>>>>>>> 520f432f
      if (Gdn::Config('Garden.Registration.Method') == 'Approval')
         $Menu->AddLink('Users', T('Applicants'), 'dashboard/user/applicants', 'Garden.Applicants.Manage');
		
   }
}<|MERGE_RESOLUTION|>--- conflicted
+++ resolved
@@ -56,19 +56,14 @@
       $Menu->AddLink('Add-ons', T('Plugins'), 'dashboard/settings/plugins', 'Garden.Plugins.Manage');
       $Menu->AddLink('Add-ons', T('Applications'), 'dashboard/settings/applications', 'Garden.Applications.Manage');
 
-<<<<<<< HEAD
-		$Menu->AddItem('Users', T('Users'));
-		$Menu->AddLink('Users', T('Users'), 'dashboard/user', array('Garden.Users.Add', 'Garden.Users.Edit', 'Garden.Users.Delete'));
-      $Menu->AddLink('Users', T('Roles & Permissions'), 'dashboard/role', 'Garden.Roles.Manage');
-      $Menu->AddLink('Users', T('Registration'), 'dashboard/settings/registration', 'Garden.Registration.Manage');
-=======
       $Menu->AddItem('Users', T('Users'));
       $Menu->AddLink('Users', T('Users'), 'dashboard/user', array('Garden.Users.Add', 'Garden.Users.Edit', 'Garden.Users.Delete'));
-      if(C('Garden.Roles.Manage', TRUE))
+      if (C('Garden.Roles.Manage', TRUE))
 			$Menu->AddLink('Users', T('Roles & Permissions'), 'dashboard/role', 'Garden.Roles.Manage');
-      if(C('Garden.Registration.Manage', TRUE))
+			
+      if (C('Garden.Registration.Manage', TRUE))
 			$Menu->AddLink('Users', T('Registration'), 'dashboard/settings/registration', 'Garden.Registration.Manage');
->>>>>>> 520f432f
+			
       if (Gdn::Config('Garden.Registration.Method') == 'Approval')
          $Menu->AddLink('Users', T('Applicants'), 'dashboard/user/applicants', 'Garden.Applicants.Manage');
 		
