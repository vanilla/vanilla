<?php
/**
 * DashboardHooks class.
 *
 * @copyright 2009-2016 Vanilla Forums Inc.
 * @license http://www.opensource.org/licenses/gpl-2.0.php GNU GPL v2
 * @package Dashboard
 * @since 2.0
*/

/**
 * Event handlers for the Dashboard application.
 */
class DashboardHooks implements Gdn_IPlugin {

    /**
     * Do nothing.
     */
    public function setup() {
    }

    /**
     * Fire before every page render.
    *
    * @param Gdn_Controller $Sender
    */
    public function base_render_before($Sender) {
        $Session = Gdn::session();

        // Check the statistics.
        if ($Sender->deliveryType() == DELIVERY_TYPE_ALL) {
            Gdn::statistics()->check();
        }

       // Enable theme previewing
        if ($Session->isValid()) {
            $PreviewThemeName = htmlspecialchars($Session->getPreference('PreviewThemeName', ''));
            $PreviewThemeFolder = htmlspecialchars($Session->getPreference('PreviewThemeFolder', ''));
            if ($PreviewThemeName != '') {
                $Sender->Theme = $PreviewThemeName;
                $Sender->informMessage(
                    sprintf(t('You are previewing the %s theme.'), wrap($PreviewThemeName, 'em'))
                    .'<div class="PreviewThemeButtons">'
                    .anchor(t('Apply'), 'settings/themes/'.$PreviewThemeName.'/'.$Session->transientKey(), 'PreviewThemeButton')
                    .' '.anchor(t('Cancel'), 'settings/cancelpreview/', 'PreviewThemeButton')
                    .'</div>',
                    'DoNotDismiss'
                );
            }
        }

        if ($Session->isValid()) {
            $Confirmed = val('Confirmed', Gdn::session()->User, true);
            if (UserModel::requireConfirmEmail() && !$Confirmed) {
                $Message = formatString(t('You need to confirm your email address.', 'You need to confirm your email address. Click <a href="{/entry/emailconfirmrequest,url}">here</a> to resend the confirmation email.'));
                $Sender->informMessage($Message, '');
            }
        }

       // Add Message Modules (if necessary)
        $MessageCache = Gdn::config('Garden.Messages.Cache', array());
        $Location = $Sender->Application.'/'.substr($Sender->ControllerName, 0, -10).'/'.$Sender->RequestMethod;
        $Exceptions = array('[Base]');

        if (in_array($Sender->MasterView, array('', 'default'))) {
            $Exceptions[] = '[NonAdmin]';
        }

       // SignIn popup is a special case
        $SignInOnly = ($Sender->deliveryType() == DELIVERY_TYPE_VIEW && $Location == 'Dashboard/entry/signin');
        if ($SignInOnly) {
            $Exceptions = array();
        }

        if ($Sender->MasterView != 'admin' && !$Sender->data('_NoMessages') && (val('MessagesLoaded', $Sender) != '1' && $Sender->MasterView != 'empty' && ArrayInArray($Exceptions, $MessageCache, false) || InArrayI($Location, $MessageCache))) {
            $MessageModel = new MessageModel();
            $MessageData = $MessageModel->getMessagesForLocation($Location, $Exceptions, $Sender->data('Category.CategoryID'));
            foreach ($MessageData as $Message) {
                $MessageModule = new MessageModule($Sender, $Message);
                if ($SignInOnly) { // Insert special messages even in SignIn popup
                    echo $MessageModule;
                } elseif ($Sender->deliveryType() == DELIVERY_TYPE_ALL)
                    $Sender->addModule($MessageModule);
            }
            $Sender->MessagesLoaded = '1'; // Fixes a bug where render gets called more than once and messages are loaded/displayed redundantly.
        }

        if ($Sender->deliveryType() == DELIVERY_TYPE_ALL) {
            $Gdn_Statistics = Gdn::factory('Statistics');
            $Gdn_Statistics->check($Sender);
        }

       // Allow forum embedding
        if ($Embed = c('Garden.Embed.Allow')) {
           // Record the remote url where the forum is being embedded.
            $RemoteUrl = c('Garden.Embed.RemoteUrl');
            if (!$RemoteUrl) {
                $RemoteUrl = GetIncomingValue('remote');
                if ($RemoteUrl) {
                    saveToConfig('Garden.Embed.RemoteUrl', $RemoteUrl);
                }
            }
            if ($RemoteUrl) {
                $Sender->addDefinition('RemoteUrl', $RemoteUrl);
            }
            if ($remoteUrlFormat = c('Garden.Embed.RemoteUrlFormat')) {
                $Sender->addDefinition('RemoteUrlFormat', $remoteUrlFormat);
            }

           // Force embedding?
            if (!IsSearchEngine() && strtolower($Sender->ControllerName) != 'entry') {
                if (IsMobile()) {
                    $forceEmbedForum = c('Garden.Embed.ForceMobile') ? '1' : '0';
                } else {
                    $forceEmbedForum = c('Garden.Embed.ForceForum') ? '1' : '0';
                }

                $Sender->addDefinition('ForceEmbedForum', $forceEmbedForum);
                $Sender->addDefinition('ForceEmbedDashboard', c('Garden.Embed.ForceDashboard') ? '1' : '0');
            }

            $Sender->addDefinition('Path', Gdn::request()->path());

            $get = Gdn::request()->get();
            unset($get['p']); // kludge for old index.php?p=/path
            $Sender->addDefinition('Query', http_build_query($get));
            // $Sender->addDefinition('MasterView', $Sender->MasterView);
            $Sender->addDefinition('InDashboard', $Sender->MasterView == 'admin' ? '1' : '0');

            if ($Embed === 2) {
                $Sender->addJsFile('vanilla.embed.local.js');
            } else {
                $Sender->addJsFile('embed_local.js');
            }
        } else {
            $Sender->setHeader('X-Frame-Options', 'SAMEORIGIN');
        }

       // Allow return to mobile site
        $ForceNoMobile = val('X-UA-Device-Force', $_COOKIE);
        if ($ForceNoMobile === 'desktop') {
            $Sender->addAsset('Foot', wrap(Anchor(t('Back to Mobile Site'), '/profile/nomobile/1'), 'div'), 'MobileLink');
        }

       // Allow global translation of TagHint
        $Sender->addDefinition("TagHint", t("TagHint", "Start to type..."));
    }

    /**
     * @param $Sender
     */
    public function base_getAppSettingsMenuItems_handler($Sender) {
        // SideMenuModule menu
        $Menu = &$Sender->EventArguments['SideMenu'];
        $Menu->addItem('Dashboard', t('Dashboard'), false, array('class' => 'Dashboard'));
        $Menu->addLink('Dashboard', t('Dashboard'), '/dashboard/settings', 'Garden.Settings.View', array('class' => 'nav-dashboard'));
        $Menu->addLink('Dashboard', t('Getting Started'), '/dashboard/settings/gettingstarted', 'Garden.Settings.Manage', array('class' => 'nav-getting-started'));
        $Menu->addLink('Dashboard', t('Help &amp; Tutorials'), '/dashboard/settings/tutorials', 'Garden.Settings.View', array('class' => 'nav-tutorials'));

        $Menu->addItem('Appearance', t('Appearance'), false, array('class' => 'Appearance'));
        $Menu->addLink('Appearance', t('Banner'), '/dashboard/settings/banner', 'Garden.Community.Manage', array('class' => 'nav-banner'));
        $Menu->addLink('Appearance', t('Homepage'), '/dashboard/settings/homepage', 'Garden.Settings.Manage', array('class' => 'nav-homepage'));

        $Menu->addLink('Appearance', t('Themes'), '/dashboard/settings/themes', 'Garden.Settings.Manage', array('class' => 'nav-themes'));
        if ($ThemeOptionsName = c('Garden.ThemeOptions.Name')) {
            $Menu->addLink('Appearance', t('Theme Options'), '/dashboard/settings/themeoptions', 'Garden.Settings.Manage', array('class' => 'nav-theme-options'));
        }

        $Menu->addLink('Appearance', t('Mobile Themes'), '/dashboard/settings/mobilethemes', 'Garden.Settings.Manage', array('class' => 'nav-mobile-themes'));
        if ($MobileThemeOptionsName = c('Garden.MobileThemeOptions.Name')) {
            $Menu->addLink('Appearance', t('Mobile Theme Options'), '/dashboard/settings/mobilethemeoptions', 'Garden.Settings.Manage', array('class' => 'nav-mobile-theme-options'));
        }

        $Menu->addLink('Appearance', t('Messages'), '/dashboard/message', 'Garden.Community.Manage', array('class' => 'nav-messages'));
        $Menu->addLink('Appearance', t('Avatars'), '/dashboard/settings/avatars', 'Garden.Community.Manage', array('class' => 'nav-avatars'));
        $Menu->addLink('Appearance', t('Email'), '/dashboard/settings/emailstyles', 'Garden.Community.Manage', array('class' => 'nav-email-styles'));

        $Menu->addItem('Users', t('Users'), false, array('class' => 'Users'));
        $Menu->addLink('Users', t('Users'), '/dashboard/user', array('Garden.Users.Add', 'Garden.Users.Edit', 'Garden.Users.Delete'), array('class' => 'nav-users'));

        if (Gdn::session()->checkPermission(array('Garden.Settings.Manage', 'Garden.Roles.Manage'), false)) {
            $Menu->addLink('Users', t('Roles & Permissions'), 'dashboard/role', false, array('class' => 'nav-roles'));
        }

        $Menu->addLink('Users', t('Registration'), 'dashboard/settings/registration', 'Garden.Settings.Manage', array('class' => 'nav-registration'));
        $Menu->addLink('Users', t('Authentication'), 'dashboard/authentication', 'Garden.Settings.Manage', array('class' => 'nav-authentication'));

        if (c('Garden.Registration.Method') == 'Approval') {
            $Menu->addLink('Users', t('Applicants').' <span class="Popin" rel="/dashboard/user/applicantcount"></span>', 'dashboard/user/applicants', 'Garden.Users.Approve', array('class' => 'nav-applicants'));
        }

        $Menu->addItem('Moderation', t('Moderation'), false, array('class' => 'Moderation'));

        if (Gdn::session()->checkPermission(array('Garden.Moderation.Manage', 'Moderation.Spam.Manage'), false)) {
            $Menu->addLink('Moderation', t('Spam Queue'), 'dashboard/log/spam', false, array('class' => 'nav-spam-queue'));
        }
        if (Gdn::session()->checkPermission(array('Garden.Moderation.Manage', 'Moderation.ModerationQueue.Manage'), false)) {
            $Menu->addLink('Moderation', t('Moderation Queue').' <span class="Popin" rel="/dashboard/log/count/moderate"></span>', 'dashboard/log/moderation', false, array('class' => 'nav-moderation-queue'));
        }
        $Menu->addLink('Moderation', t('Change Log'), 'dashboard/log/edits', 'Garden.Moderation.Manage', array('class' => 'nav-change-log'));
        $Menu->addLink('Moderation', t('Banning'), 'dashboard/settings/bans', 'Garden.Community.Manage', array('class' => 'nav-bans'));

        $Menu->addItem('Forum', t('Forum Settings'), false, array('class' => 'Forum'));
        $Menu->addLink('Forum', t('Social'), 'dashboard/social', 'Garden.Settings.Manage', array('class' => 'nav-social-settings'));

        $Menu->addItem('Reputation', t('Reputation'), false, array('class' => 'Reputation'));

        $Menu->addItem('Add-ons', t('Addons'), false, array('class' => 'Addons'));
        $Menu->addLink('Add-ons', t('Plugins'), 'dashboard/settings/plugins', 'Garden.Settings.Manage', array('class' => 'nav-addons nav-plugins'));
        $Menu->addLink('Add-ons', t('Applications'), 'dashboard/settings/applications', 'Garden.Settings.Manage', array('class' => 'nav-addons nav-applications'));
        $Menu->addLink('Add-ons', t('Locales'), 'dashboard/settings/locales', 'Garden.Settings.Manage', array('class' => 'nav-addons nav-locales'));

        $Menu->addItem('Site Settings', t('Settings'), false, array('class' => 'SiteSettings'));
        $Menu->addLink('Site Settings', t('Outgoing Email'), 'dashboard/settings/email', 'Garden.Settings.Manage', array('class' => 'nav-email nav-email-out'));
        $Menu->addLink('Site Settings', t('Routes'), 'dashboard/routes', 'Garden.Settings.Manage', array('class' => 'nav-routes'));
        $Menu->addLink('Site Settings', t('Statistics'), 'dashboard/statistics', 'Garden.Settings.Manage', array('class' => 'nav-statistics-settings'));

        if (Gdn::session()->checkPermission('Garden.Settings.Manage')) {
            $Menu->addItem('Import', t('Import'), 'Garden.Settings.Manage', array('class' => 'Import'));
            $Menu->addLink('Import', false, 'dashboard/import', 'Garden.Settings.Manage', array('class' => 'nav-import'));
        }
    }

    /**
     * Set P3P header because IE won't allow cookies thru the iFrame without it.
     *
     * This must be done in the Dispatcher because of PrivateCommunity.
     * That precludes using Controller->SetHeader.
     * This is done so comment & forum embedding can work in old IE.
     *
     * @param Gdn_Dispatcher $Sender
     */
    public function gdn_dispatcher_appStartup_handler($Sender) {
        safeHeader('P3P: CP="CAO PSA OUR"', true);

        if ($SSO = Gdn::request()->get('sso')) {
            saveToConfig('Garden.Registration.SendConnectEmail', false, false);

            $IsApi = preg_match('`\.json$`i', Gdn::request()->path());

            $UserID = false;
            try {
                $CurrentUserID = Gdn::session()->UserID;
                $UserID = Gdn::userModel()->sso($SSO);
            } catch (Exception $Ex) {
                trace($Ex, TRACE_ERROR);
            }

            if ($UserID) {
                Gdn::session()->start($UserID, !$IsApi, !$IsApi);
                if ($IsApi) {
                    Gdn::session()->validateTransientKey(true);
                }

                if ($UserID != $CurrentUserID) {
                    Gdn::userModel()->fireEvent('AfterSignIn');
                }
            } else {
                // There was some sort of error. Let's print that out.
                foreach (Gdn::userModel()->Validation->resultsArray() as $msg) {
                    trace($msg, TRACE_ERROR);
                }
                Gdn::userModel()->Validation->reset();
            }
        }
    }

<<<<<<< HEAD
   /**
    * Queue any items that have been logged for moderation.
    *
    * @param LogModel $sender
    * @param array $args
    */
    public function logModel_afterInsert_handler($sender, $args) {
        $logID = $args['LogID'];
        $log = $args['Log'];

        if ($log['Operation'] === 'Moderate') {
           // Queue the record as a reported.
            $queue = QueueModel::Instance();
            $record = unserialize($log['Data']);
            $row = $queue->convertToQueueRow($log['RecordType'], $record);
            $row['Queue'] = 'reported';
            $row['ForeignDateInserted'] = $record['DateInserted'];
            $id = $queue->Save($row);
        }
    }

   /**
    * Dequeue items that have been approved in the log.
    *
    * @param LogModel $sender
    * @param array $args
    */
    public function logModel_afterRestore_handler($sender, $args) {
        $log = $args['Log'];
        $queue = QueueModel::Instance();
        $foreignID = QueueModel::generateForeignID(null, $log['RecordID'], $log['RecordType']);
        $queue->Delete(array('ForeignID' => $foreignID));
    }

   /**
    * Method for plugins that want a friendly /sso method to hook into.
    *
    * @param RootController $Sender
    * @param string $Target The url to redirect to after sso.
    */
=======
    /**
     * @param Gdn_Dispatcher $sender
     */
    public function gdn_dispatcher_sendHeaders_handler($sender) {
        $csrfToken = Gdn::request()->post(
            Gdn_Session::CSRF_NAME,
            Gdn::request()->get(
                Gdn_Session::CSRF_NAME,
                Gdn::request()->getValueFrom(Gdn_Request::INPUT_SERVER, 'HTTP_X_CSRF_TOKEN')
            )
        );

        if ($csrfToken && Gdn::session()->isValid() && !Gdn::session()->validateTransientKey($csrfToken)) {
            safeHeader('X-CSRF-Token: '.Gdn::session()->transientKey());
        }
    }

    /**
     * Method for plugins that want a friendly /sso method to hook into.
     *
     * @param RootController $Sender
     * @param string $Target The url to redirect to after sso.
     */
>>>>>>> bb141aee
    public function rootController_sso_create($Sender, $Target = '') {
        if (!$Target) {
            $Target = $Sender->Request->get('redirect');
            if (!$Target) {
                $Target = '/';
            }
        }

       // TODO: Make sure the target is a safe redirect.

       // Get the default authentication provider.
        $DefaultProvider = Gdn_AuthenticationProviderModel::getDefault();
        $Sender->EventArguments['Target'] = $Target;
        $Sender->EventArguments['DefaultProvider'] = $DefaultProvider;
        $Handled = false;
        $Sender->EventArguments['Handled'] =& $Handled;

        $Sender->fireEvent('SSO');

       // If an event handler didn't handle the signin then just redirect to the target.
        if (!$Handled) {
            redirect($Target, 302);
        }
    }

    /**
     *
     *
     * @param SiteNavModule $sender
     */
    public function siteNavModule_all_handler($sender) {
       // Add a link to the community home.
        $sender->addLink('main.home', array('text' => t('Community Home'), 'url' => '/', 'icon' => icon('home'), 'sort' => -100));

        $sender->addGroup('etc', array('sort' => 100));
        if (Gdn::session()->isValid()) {
           // Switch between the full site and mobile.
            if (IsMobile()) {
                $sender->addLink('etc.nomobile', array('text' => t('Full Site'), 'url' => '/profile/nomobile', 'icon' => icon('resize-full'), 'sort' => 100));
            }

            $sender->addLink('etc.signout', array('text' => t('Sign Out'), 'url' => SignOutUrl(), 'icon' => icon('signout'), 'sort' => 100));
        } else {
            $sender->addLink('etc.signin', array('text' => t('Sign In'), 'url' => SignInUrl(), 'icon' => icon('signin'), 'sort' => 100));
        }
    }

   /**
     *
     *
    * @param SiteNavModule $sender
    */
    public function siteNavModule_default_handler($sender) {
        if (Gdn::session()->isValid()) {
            $sender->addLink('main.profile', array('text' => t('Profile'), 'url' => '/profile', 'icon' => icon('user'), 'sort' => 10));
        }
        if (Gdn::session()->checkPermission('Garden.Activity.View')) {
        $sender->addLink('main.activity', array('text' => t('Activity'), 'url' => '/activity', 'icon' => icon('time'), 'sort' => 10));
        }

       // Add the moderation items.
        $sender->addGroup('moderation', array('text' => t('Moderation'), 'sort' => 90));
        if (Gdn::session()->checkPermission('Garden.Users.Approve')) {
            $RoleModel = new RoleModel();
            $applicant_count = (int)$RoleModel->getApplicantCount();
            if ($applicant_count > 0 || true) {
                $sender->addLink('moderation.applicants', array('text' => t('Applicants'), 'url' => '/user/applicants', 'icon' => icon('user'), 'badge' => countString($applicant_count)));
            }
        }

        if (Gdn::session()->checkPermission('Garden.Modertion.Manage')) {
            $sender->addLink('moderation.spam', array('text' => 'Spam Queue', 'url' => '/log/spam', 'icon' => icon('spam')));
  //         $sender->addLink('moderation.queue', array('text' => 'Moderaton Queue', 'url' => '/log/moderation', 'icon' => icon('report')));
        }

        if (Gdn::session()->checkPermission('Garden.Settings.Manage')) {
            $sender->addLink('etc.dashboard', array('text' => t('Dashboard'), 'url' => '/settings', 'icon' => icon('dashboard')));
        }
    }

   /**
     *
     *
    * @param SiteNavModule $sender
    */
    public function siteNavModule_editprofile_handler($sender) {
        $user = Gdn::controller()->data('Profile');
        $user_id = val('UserID', $user);
        $is_me = $user_id == Gdn::session()->UserID;

        if (!Gdn::session()->isValid()) {
            return;
        }

       // Users can edit their own profiles and moderators can edit any profile.
        if (hasEditProfile($user_id)) {
            $sender->addLink('main.editprofile', array('text' => t('Profile'), 'url' => userUrl($user, '', 'edit'), 'icon' => icon('edit')));
        }

        if (checkPermission('Garden.Users.Edit')) {
            $sender->addLink('main.editaccount', array('text' => t('Edit Account'), 'url' => "/user/edit/$user_id", 'icon' => icon('cog'), 'class' => 'Popup'));
        }

        $sender->addLink('main.profile', array('text' => t('Back to Profile'), 'url' => userUrl('user'), 'icon' => icon('arrow-left'), 'sort' => 100));
    }

   /**
     *
     *
    * @param SiteNavModule $sender
    */
    public function siteNavModule_profile_handler($sender) {
        $user = Gdn::controller()->data('Profile');
        $user_id = val('UserID', $user);

       // Show the activity.
        if (c('Garden.Profile.ShowActivities', true)) {
            $sender->addLink('main.activity', array('text' => t('Activity'), 'url' => userUrl($user, '', 'activity'), 'icon' => icon('time')));
        }

       // Display the notifications for the current user.
        if (Gdn::controller()->data('Profile.UserID') == Gdn::session()->UserID) {
            $sender->addLink('main.notifications', array('text' => t('Notifications'), 'url' => userUrl($user, '', 'notifications'), 'icon' => icon('globe'), 'badge' => Gdn::controller()->data('Profile.CountNotifications')));
        }

       // Show the invitations if we're using the invite registration method.
        if (strcasecmp(c('Garden.Registration.Method'), 'invitation') === 0) {
            $sender->addLink('main.invitations', array('text' => t('Invitations'), 'url' => userUrl($user, '', 'invitations'), 'icon' => icon('ticket')));
        }

       // Users can edit their own profiles and moderators can edit any profile.
        if (hasEditProfile($user_id)) {
            $sender->addLink('main.editprofile', array('text' => t('Edit Profile'), 'url' => userUrl($user, '', 'edit'), 'icon' => icon('edit')));
        }

       // Add a stub group for moderation.
        $sender->addGroup('moderation', array('text' => t('Moderation'), 'sort' => 90));
    }

    /**
     * After executing /settings/utility/update check if any role permissions have been changed, if not reset all the permissions on the roles.
     * @param $sender
     */
    public function updateModel_afterStructure_handler($sender) {
        // Only setup default permissions if no role permissions are set.
        $hasPermissions = Gdn::sql()->getWhere('Permission', array('RoleID >' => 0))->firstRow(DATASET_TYPE_ARRAY);
        if (!$hasPermissions) {
            PermissionModel::resetAllRoles();
        }
    }

    /**
     * Add user's viewable roles to gdn.meta if user is logged in.
     * @param $sender
     * @param $args
     */
    public function gdn_dispatcher_afterControllerCreate_handler($sender, $args) {
        // Function addDefinition returns the value of the definition if you pass only one argument.
        if (!gdn::controller()->addDefinition('Roles')) {
            if (Gdn::session()->isValid()) {
                $roleModel = new RoleModel();
                gdn::controller()->addDefinition("Roles", $roleModel->getPublicUserRoles(gdn::session()->UserID, "Name"));
            }
        }
    }
}<|MERGE_RESOLUTION|>--- conflicted
+++ resolved
@@ -265,7 +265,6 @@
         }
     }
 
-<<<<<<< HEAD
    /**
     * Queue any items that have been logged for moderation.
     *
@@ -306,31 +305,6 @@
     * @param RootController $Sender
     * @param string $Target The url to redirect to after sso.
     */
-=======
-    /**
-     * @param Gdn_Dispatcher $sender
-     */
-    public function gdn_dispatcher_sendHeaders_handler($sender) {
-        $csrfToken = Gdn::request()->post(
-            Gdn_Session::CSRF_NAME,
-            Gdn::request()->get(
-                Gdn_Session::CSRF_NAME,
-                Gdn::request()->getValueFrom(Gdn_Request::INPUT_SERVER, 'HTTP_X_CSRF_TOKEN')
-            )
-        );
-
-        if ($csrfToken && Gdn::session()->isValid() && !Gdn::session()->validateTransientKey($csrfToken)) {
-            safeHeader('X-CSRF-Token: '.Gdn::session()->transientKey());
-        }
-    }
-
-    /**
-     * Method for plugins that want a friendly /sso method to hook into.
-     *
-     * @param RootController $Sender
-     * @param string $Target The url to redirect to after sso.
-     */
->>>>>>> bb141aee
     public function rootController_sso_create($Sender, $Target = '') {
         if (!$Target) {
             $Target = $Sender->Request->get('redirect');
