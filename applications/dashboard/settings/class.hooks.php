<?php if (!defined('APPLICATION')) exit();

/**
 * Dashboard Application Hooks
 * 
 * @copyright 2003 Vanilla Forums, Inc
 * @license http://www.opensource.org/licenses/gpl-2.0.php GPL
 * @package Garden
 * @since 2.0
 */

class DashboardHooks implements Gdn_IPlugin {
   public function Setup() {
      return TRUE;
   }

   /**
    *
    * @param Gdn_Controller $Sender
    */
   public function Base_Render_Before($Sender) {
      $Session = Gdn::Session();

      // Enable theme previewing
      if ($Session->IsValid()) {
         $PreviewThemeName = $Session->GetPreference('PreviewThemeName', '');
			$PreviewThemeFolder = $Session->GetPreference('PreviewThemeFolder', '');
         if ($PreviewThemeName != '') {
            $Sender->Theme = $PreviewThemeName;
				$Sender->InformMessage(
					sprintf(T('You are previewing the %s theme.'), Wrap($PreviewThemeName, 'em'))
						.'<div class="PreviewThemeButtons">'
						.Anchor(T('Apply'), 'settings/themes/'.$PreviewThemeName.'/'.$Session->TransientKey(), 'PreviewThemeButton')
						.' '.Anchor(T('Cancel'), 'settings/cancelpreview/', 'PreviewThemeButton')
						.'</div>',
					'DoNotDismiss'
				);
         }
      }

      if ($Session->IsValid() && $EmailKey = Gdn::Session()->GetAttribute('EmailKey')) {
         $NotifyEmailConfirm = TRUE;
         
         // If this user was manually moved out of the confirmation role, get rid of their 'awaiting confirmation' flag
         $ConfirmEmailRole = C('Garden.Registration.ConfirmEmailRole', FALSE);
         
         $UserRoles = array();
         $RoleData = Gdn::UserModel()->GetRoles($Session->UserID);
         if ($RoleData !== FALSE && $RoleData->NumRows() > 0) 
            $UserRoles = ConsolidateArrayValuesByKey($RoleData->Result(DATASET_TYPE_ARRAY), 'RoleID','Name');
         
         if ($ConfirmEmailRole !== FALSE && !array_key_exists($ConfirmEmailRole, $UserRoles)) {
            Gdn::UserModel()->SaveAttribute($Session->UserID, "EmailKey", NULL);
            $NotifyEmailConfirm = FALSE;
         }
         
         if ($NotifyEmailConfirm) {
            $Message = FormatString(T('You need to confirm your email address.', 'You need to confirm your email address. Click <a href="{/entry/emailconfirmrequest,url}">here</a> to resend the confirmation email.'));
            $Sender->InformMessage($Message, '');
         }
      }

      // Add Message Modules (if necessary)
      $MessageCache = Gdn::Config('Garden.Messages.Cache', array());
      $Location = $Sender->Application.'/'.substr($Sender->ControllerName, 0, -10).'/'.$Sender->RequestMethod;
		$Exceptions = array('[Base]');
// 2011-09-09 - mosullivan - No longer allowing messages in dashboard
//		if ($Sender->MasterView == 'admin')
//			$Exceptions[] = '[Admin]';
//		else if (in_array($Sender->MasterView, array('', 'default')))
		if (in_array($Sender->MasterView, array('', 'default')))
			$Exceptions[] = '[NonAdmin]';
      
      // SignIn popup is a special case
      $SignInOnly = ($Sender->DeliveryType() == DELIVERY_TYPE_VIEW && $Location == 'Dashboard/entry/signin');
      if ($SignInOnly)
         $Exceptions = array();
			
		if ($Sender->MasterView != 'admin' && !$Sender->Data('_NoMessages') && (GetValue('MessagesLoaded', $Sender) != '1' && $Sender->MasterView != 'empty' && ArrayInArray($Exceptions, $MessageCache, FALSE) || InArrayI($Location, $MessageCache))) {
         $MessageModel = new MessageModel();
         $MessageData = $MessageModel->GetMessagesForLocation($Location, $Exceptions);
         foreach ($MessageData as $Message) {
            $MessageModule = new MessageModule($Sender, $Message);
            if ($SignInOnly) // Insert special messages even in SignIn popup
               echo $MessageModule;
            elseif ($Sender->DeliveryType() == DELIVERY_TYPE_ALL)
               $Sender->AddModule($MessageModule);
         }
			$Sender->MessagesLoaded = '1'; // Fixes a bug where render gets called more than once and messages are loaded/displayed redundantly.
      }
		
      if ($Sender->DeliveryType() == DELIVERY_TYPE_ALL) {
         $Gdn_Statistics = Gdn::Factory('Statistics');
         $Gdn_Statistics->Check($Sender);
      }
		
      // Allow forum embedding
      if ($Embed = C('Garden.Embed.Allow')) {
         // Record the remote url where the forum is being embedded.
         $RemoteUrl = C('Garden.Embed.RemoteUrl');
         if (!$RemoteUrl) {
            $RemoteUrl = GetIncomingValue('remote');
            if ($RemoteUrl)
               SaveToConfig('Garden.Embed.RemoteUrl', $RemoteUrl);
         }
         if ($RemoteUrl)
            $Sender->AddDefinition('RemoteUrl', $RemoteUrl);

         // Force embedding?
         if (!IsSearchEngine() && !IsMobile()) {
            $Sender->AddDefinition('ForceEmbedForum', C('Garden.Embed.ForceForum') ? '1' : '0');
            $Sender->AddDefinition('ForceEmbedDashboard', C('Garden.Embed.ForceDashboard') ? '1' : '0');
         }

         $Sender->AddDefinition('Path', Gdn::Request()->Path());
         // $Sender->AddDefinition('MasterView', $Sender->MasterView);
         $Sender->AddDefinition('InDashboard', $Sender->MasterView == 'admin' ? '1' : '0');
<<<<<<< HEAD
         $Sender->AddJsFile('embed_local.js');
=======
         
>>>>>>> 40866bbc
         if ($Embed === 2)
            $Sender->AddJsFile('vanilla.embed.local.js');
         else
            $Sender->AddJsFile('embed_local.js');
<<<<<<< HEAD
=======
      } else {
         $Sender->SetHeader('X-Frame-Options', 'SAMEORIGIN');
>>>>>>> 40866bbc
      }
         
      // Allow return to mobile site
		$ForceNoMobile = Gdn_CookieIdentity::GetCookiePayload('VanillaNoMobile');
		if ($ForceNoMobile !== FALSE && is_array($ForceNoMobile) && in_array('force', $ForceNoMobile))
		   $Sender->AddAsset('Foot', Wrap(Anchor(T('Back to Mobile Site'), '/profile/nomobile/1'), 'div'), 'MobileLink');
   }
   
   public function Base_GetAppSettingsMenuItems_Handler($Sender) {
      $Menu = &$Sender->EventArguments['SideMenu'];
      $Menu->AddItem('Dashboard', T('Dashboard'), FALSE, array('class' => 'Dashboard'));
      $Menu->AddLink('Dashboard', T('Dashboard'), '/dashboard/settings', 'Garden.Moderation.Manage');
		$Menu->AddLink('Dashboard', T('Getting Started'), '/dashboard/settings/gettingstarted', 'Garden.Settings.Manage');
		$Menu->AddLink('Dashboard', T('Help &amp; Tutorials'), '/dashboard/settings/tutorials', 'Garden.Settings.Manage');

      $Menu->AddItem('Appearance', T('Appearance'), FALSE, array('class' => 'Appearance'));
		$Menu->AddLink('Appearance', T('Banner'), '/dashboard/settings/banner', 'Garden.Settings.Manage');
      $Menu->AddLink('Appearance', T('Homepage'), '/dashboard/settings/homepage', 'Garden.Settings.Manage');
      $Menu->AddLink('Appearance', T('Themes'), '/dashboard/settings/themes', 'Garden.Settings.Manage');
      if ($ThemeOptionsName = C('Garden.ThemeOptions.Name')) 
         $Menu->AddLink('Appearance', T('Theme Options'), '/dashboard/settings/themeoptions', 'Garden.Settings.Manage');

		$Menu->AddLink('Appearance', T('Messages'), '/dashboard/message', 'Garden.Settings.Manage');

      $Menu->AddItem('Users', T('Users'), FALSE, array('class' => 'Users'));
      $Menu->AddLink('Users', T('Users'), '/dashboard/user', array('Garden.Users.Add', 'Garden.Users.Edit', 'Garden.Users.Delete'));
		$Menu->AddLink('Users', T('Roles & Permissions'), 'dashboard/role', 'Garden.Settings.Manage');
			
      $Menu->AddLink('Users', T('Registration'), 'dashboard/settings/registration', 'Garden.Settings.Manage');
		$Menu->AddLink('Users', T('Authentication'), 'dashboard/authentication', 'Garden.Settings.Manage');
			
      if (C('Garden.Registration.Method') == 'Approval')
         $Menu->AddLink('Users', T('Applicants').' <span class="Popin" rel="/dashboard/user/applicantcount"></span>', 'dashboard/user/applicants', 'Garden.Users.Approve');

      $Menu->AddItem('Moderation', T('Moderation'), FALSE, array('class' => 'Moderation'));
      $Menu->AddLink('Moderation', T('Spam Queue').' <span class="Popin" rel="/dashboard/log/count/spam"></span>', 'dashboard/log/spam', 'Garden.Moderation.Manage');
      $Menu->AddLink('Moderation', T('Moderation Queue').' <span class="Popin" rel="/dashboard/log/count/moderate"></span>', 'dashboard/log/moderation', 'Garden.Moderation.Manage');
      $Menu->AddLink('Moderation', T('Change Log'), 'dashboard/log/edits', 'Garden.Moderation.Manage');
      $Menu->AddLink('Moderation', T('Banning'), 'dashboard/settings/bans', 'Garden.Moderation.Manage');
		
		$Menu->AddItem('Forum', T('Forum Settings'), FALSE, array('class' => 'Forum'));
      $Menu->AddLink('Forum', T('Social'), 'dashboard/social', 'Garden.Settings.Manage');
		
		$Menu->AddItem('Reputation', T('Reputation'), FALSE, array('class' => 'Reputation'));
		
		$Menu->AddItem('Add-ons', T('Addons'), FALSE, array('class' => 'Addons'));
      $Menu->AddLink('Add-ons', T('Plugins'), 'dashboard/settings/plugins', 'Garden.Settings.Manage');
      $Menu->AddLink('Add-ons', T('Applications'), 'dashboard/settings/applications', 'Garden.Settings.Manage');
      $Menu->AddLink('Add-ons', T('Locales'), 'dashboard/settings/locales', 'Garden.Settings.Manage');

      $Menu->AddItem('Site Settings', T('Settings'), FALSE, array('class' => 'SiteSettings'));
      $Menu->AddLink('Site Settings', T('Outgoing Email'), 'dashboard/settings/email', 'Garden.Settings.Manage');
      $Menu->AddLink('Site Settings', T('Routes'), 'dashboard/routes', 'Garden.Settings.Manage');
      $Menu->AddLink('Site Settings', T('Statistics'), 'dashboard/statistics', 'Garden.Settings.Manage');
		
		$Menu->AddItem('Import', T('Import'), FALSE, array('class' => 'Import'));
		$Menu->AddLink('Import', FALSE, 'dashboard/import', 'Garden.Settings.Manage');
   }
   
   /**
    * Set P3P header because IE won't allow cookies thru the iFrame without it.
    *
    * This must be done in the Dispatcher because of PrivateCommunity.
    * That precludes using Controller->SetHeader.
    * This is done so comment & forum embedding can work in old IE.
    */
   public function Gdn_Dispatcher_AppStartup_Handler($Sender) {
      header('P3P: CP="CAO PSA OUR"', TRUE);
      
      if (!Gdn::Session()->IsValid() && $SSO = Gdn::Request()->Get('sso')) {
         SaveToConfig('Garden.Registration.SendConnectEmail', FALSE, FALSE);
         
         $UserID = FALSE;
         try {
            $UserID = Gdn::UserModel()->SSO($SSO);
         } catch (Exception $Ex) {
            Trace($Ex, TRACE_ERROR);
         }
         
         if ($UserID) {
            Gdn::Session()->Start($UserID, TRUE, TRUE);
            Gdn::UserModel()->FireEvent('AfterSignIn');
         } else {
            // There was some sort of error. Let's print that out.
            Trace(Gdn::UserModel()->Validation->ResultsText(), TRACE_WARNING);
         }
      }
   }
   
   /**
    * Method for plugins that want a friendly /sso method to hook into.
    * 
    * @param RootController $Sender
    * @param string $Target The url to redirect to after sso.
    */
   public function RootController_SSO_Create($Sender, $Target = '') {
      if (!$Target)
         $Target = '/';
      
      // TODO: Make sure the target is a safe redirect.
      
      // Get the default authentication provider.
      $DefaultProvider = Gdn_AuthenticationProviderModel::GetDefault();
      $Sender->EventArguments['Target'] = $Target;
      $Sender->EventArguments['DefaultProvider'] = $DefaultProvider;
      $Handled = FALSE;
      $Sender->EventArguments['Handled'] =& $Handled;
      
      $Sender->FireEvent('SSO');
      
      // If an event handler didn't handle the signin then just redirect to the target.
      if (!$Handled)
         Redirect($Target, 302);
   }
}<|MERGE_RESOLUTION|>--- conflicted
+++ resolved
@@ -115,20 +115,11 @@
          $Sender->AddDefinition('Path', Gdn::Request()->Path());
          // $Sender->AddDefinition('MasterView', $Sender->MasterView);
          $Sender->AddDefinition('InDashboard', $Sender->MasterView == 'admin' ? '1' : '0');
-<<<<<<< HEAD
          $Sender->AddJsFile('embed_local.js');
-=======
-         
->>>>>>> 40866bbc
          if ($Embed === 2)
             $Sender->AddJsFile('vanilla.embed.local.js');
          else
             $Sender->AddJsFile('embed_local.js');
-<<<<<<< HEAD
-=======
-      } else {
-         $Sender->SetHeader('X-Frame-Options', 'SAMEORIGIN');
->>>>>>> 40866bbc
       }
          
       // Allow return to mobile site
