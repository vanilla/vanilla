--- conflicted
+++ resolved
@@ -115,20 +115,13 @@
          $Sender->AddDefinition('Path', Gdn::Request()->Path());
          // $Sender->AddDefinition('MasterView', $Sender->MasterView);
          $Sender->AddDefinition('InDashboard', $Sender->MasterView == 'admin' ? '1' : '0');
-<<<<<<< HEAD
          $Sender->AddJsFile('embed_local.js');
-=======
-         
->>>>>>> ede47dab
          if ($Embed === 2)
             $Sender->AddJsFile('vanilla.embed.local.js');
          else
             $Sender->AddJsFile('embed_local.js');
-<<<<<<< HEAD
-=======
       } else {
          $Sender->SetHeader('X-Frame-Options', 'SAMEORIGIN');
->>>>>>> ede47dab
       }
          
       // Allow return to mobile site
