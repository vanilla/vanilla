<?php
/**
 * DashboardHooks class.
 *
 * @copyright 2009-2019 Vanilla Forums Inc.
 * @license GPL-2.0-only
 * @package Dashboard
 * @since 2.0
 */

use Garden\Container\Container;
use Garden\Container\Reference;
use Garden\Web\Exception\ClientException;
use Vanilla\Exception\PermissionException;
use Vanilla\Contracts;

/**
 * Event handlers for the Dashboard application.
 */
class DashboardHooks extends Gdn_Plugin {

    /** @var string */
    private $mobileThemeKey;

    /** @var string */
    private $desktopThemeKey;

    /** @var \Vanilla\AddonManager */
    private $addonManager;

    /** @var Emoji */
    private $emoji;

    /**
     * Constructor for DI.
     *
     * @param \Vanilla\AddonManager $addonManager
     * @param Contracts\ConfigurationInterface $config
     * @param Emoji $emoji
     */
    public function __construct(\Vanilla\AddonManager $addonManager, Contracts\ConfigurationInterface $config, Emoji $emoji) {
        parent::__construct();
        $this->addonManager = $addonManager;
        $this->mobileThemeKey = $config->get('Garden.MobileTheme');
        $this->desktopThemeKey = $config->get('Garden.Theme');
        $this->emoji = $emoji;
    }

    /**
     * Add emoji config to a controller's JavaScript definitions object.
     *
     * @param Gdn_Controller $controller
     */
    private function addEmojiDefinitions(Gdn_Controller $controller) {
        if ($this->emoji->isEnabled() === false) {
            return;
        }

        $controller->addDefinition("emoji", $this->emoji->getWebConfig());
    }

    /**
     * Install the formatter to the container.
     *
     * @param Container $dic The container to initialize.
     */
    public function container_init_handler(Container $dic) {
        $dic->rule('HeadModule')
            ->setShared(true)
            ->addAlias('Head')

            ->rule('MenuModule')
            ->setShared(true)
            ->addAlias('Menu')

            ->rule('Gdn_Dispatcher')
            ->addCall('passProperty', ['Menu', new Reference('MenuModule')])

            ->rule(\Vanilla\Menu\CounterModel::class)
            ->addCall('addProvider', [new Reference(ActivityCounterProvider::class)])
            ->addCall('addProvider', [new Reference(LogCounterProvider::class)])
            ->addCall('addProvider', [new Reference(RoleCounterProvider::class)])
        ;
    }

    /**
     * Fire before every page render.
     *
     * @param Gdn_Controller $sender
     */
    public function base_render_before($sender) {
        $session = Gdn::session();


        if ($sender->MasterView == 'admin') {
            if (val('Form', $sender)) {
                $sender->Form->setStyles('bootstrap');
            }

            $sender->CssClass = htmlspecialchars($sender->CssClass);
            $sections = Gdn_Theme::section(null, 'get');
            if (is_array($sections)) {
                foreach ($sections as $section) {
                    $sender->CssClass .= ' Section-'.$section;
                }
            }

            // Get our plugin nav items.
            $navAdapter = new NestedCollectionAdapter(DashboardNavModule::getDashboardNav());
            $sender->EventArguments['SideMenu'] = $navAdapter;
            $sender->fireEvent('GetAppSettingsMenuItems');

            $sender->removeJsFile('jquery.popup.js');
            $sender->addJsFile('vendors/jquery.checkall.min.js', 'dashboard');
            $sender->addJsFile('buttongroup.js', 'dashboard');
            $sender->addJsFile('dashboard.js', 'dashboard');
            $sender->addJsFile('jquery.expander.js');
            $sender->addJsFile('settings.js', 'dashboard');
            $sender->addJsFile('vendors/tether.min.js', 'dashboard');
            $sender->addJsFile('vendors/bootstrap/util.js', 'dashboard');
            $sender->addJsFile('vendors/drop.min.js', 'dashboard');
            $sender->addJsFile('vendors/moment.min.js', 'dashboard');
            $sender->addJsFile('vendors/daterangepicker.js', 'dashboard');
            $sender->addJsFile('vendors/bootstrap/tooltip.js', 'dashboard');
            $sender->addJsFile('vendors/clipboard.min.js', 'dashboard');
            $sender->addJsFile('vendors/bootstrap/dropdown.js', 'dashboard');
            $sender->addJsFile('vendors/bootstrap/collapse.js', 'dashboard');
            $sender->addJsFile('vendors/bootstrap/modal.js', 'dashboard');
            $sender->addJsFile('vendors/icheck.min.js', 'dashboard');
            $sender->addJsFile('jquery.tablejenga.js', 'dashboard');
            $sender->addJsFile('vendors/prettify/prettify.js', 'dashboard');
            $sender->addJsFile('vendors/ace/ace.js', 'dashboard');
            $sender->addJsFile('vendors/ace/ext-searchbox.js', 'dashboard');
            $sender->addCssFile('vendors/tomorrow.css', 'dashboard');
        }

        // Check the statistics.
        if ($sender->deliveryType() == DELIVERY_TYPE_ALL) {
            Gdn::statistics()->check();
        }

        // Inform user of theme previewing
        if ($session->isValid()) {
            $previewThemeFolder = htmlspecialchars($session->getPreference('PreviewThemeFolder', ''));
            $previewMobileThemeFolder = htmlspecialchars($session->getPreference('PreviewMobileThemeFolder', ''));
            $previewThemeName = htmlspecialchars($session->getPreference(
                'PreviewThemeName',
                $previewThemeFolder
            ));
            $previewMobileThemeName = htmlspecialchars($session->getPreference(
                'PreviewMobileThemeName',
                $previewMobileThemeFolder
            ));

            if ($previewThemeFolder != '') {
                $sender->informMessage(
                    sprintf(t('You are previewing the %s desktop theme.'), wrap($previewThemeName, 'em'))
                    .'<div class="PreviewThemeButtons">'
                    .anchor(t('Apply'), 'settings/themes/'.$previewThemeFolder.'/'.$session->transientKey(), 'PreviewThemeButton')
                    .' '.anchor(t('Cancel'), 'settings/cancelpreview/'.$previewThemeFolder.'/'.$session->transientKey(), 'PreviewThemeButton')
                    .'</div>',
                    'DoNotDismiss'
                );
            }

            if ($previewMobileThemeFolder != '') {
                $sender->informMessage(
                    sprintf(t('You are previewing the %s mobile theme.'), wrap($previewMobileThemeName, 'em'))
                    .'<div class="PreviewThemeButtons">'
                    .anchor(t('Apply'), 'settings/mobilethemes/'.$previewMobileThemeFolder.'/'.$session->transientKey(), 'PreviewThemeButton')
                    .' '.anchor(t('Cancel'), 'settings/cancelpreview/'.$previewMobileThemeFolder.'/'.$session->transientKey(), 'PreviewThemeButton')
                    .'</div>',
                    'DoNotDismiss'
                );
            }
        }


        if ($session->isValid()) {
            $confirmed = val('Confirmed', Gdn::session()->User, true);
            if (UserModel::requireConfirmEmail() && !$confirmed) {
                $message = formatString(t('You need to confirm your email address.', 'You need to confirm your email address. Click <a href="{/entry/emailconfirmrequest,url}">here</a> to resend the confirmation email.'));
                $sender->informMessage($message, '');
            }
        }

        // Add Message Modules (if necessary)
        $messageCache = Gdn::config('Garden.Messages.Cache', []);
        $location = $sender->Application.'/'.substr($sender->ControllerName, 0, -10).'/'.$sender->RequestMethod;
        $exceptions = ['[Base]'];

        if (in_array($sender->MasterView, ['', 'default'])) {
            $exceptions[] = '[NonAdmin]';
        }

        // SignIn popup is a special case
        $signInOnly = ($sender->deliveryType() == DELIVERY_TYPE_VIEW && $location == 'Dashboard/entry/signin');
        if ($signInOnly) {
            $exceptions = [];
        }

        if ($sender->MasterView != 'admin' && !$sender->data('_NoMessages') && (val('MessagesLoaded', $sender) != '1' && $sender->MasterView != 'empty' && arrayInArray($exceptions, $messageCache, false) || inArrayI($location, $messageCache))) {
            $messageModel = new MessageModel();
            $messageData = $messageModel->getMessagesForLocation($location, $exceptions, $sender->data('Category.CategoryID'));
            foreach ($messageData as $message) {
                $messageModule = new MessageModule($sender, $message);
                if ($signInOnly) { // Insert special messages even in SignIn popup
                    echo $messageModule;
                } elseif ($sender->deliveryType() == DELIVERY_TYPE_ALL)
                    $sender->addModule($messageModule);
            }
            $sender->MessagesLoaded = '1'; // Fixes a bug where render gets called more than once and messages are loaded/displayed redundantly.
        }

        if ($sender->deliveryType() == DELIVERY_TYPE_ALL) {
            $gdn_Statistics = Gdn::factory('Statistics');
            $gdn_Statistics->check($sender);
        }

        // Allow forum embedding
        if ($embed = c('Garden.Embed.Allow')) {
            // Record the remote url where the forum is being embedded.
            $remoteUrl = c('Garden.Embed.RemoteUrl');
            if ($remoteUrl) {
                $sender->addDefinition('RemoteUrl', $remoteUrl);
            }
            if ($remoteUrlFormat = c('Garden.Embed.RemoteUrlFormat')) {
                $sender->addDefinition('RemoteUrlFormat', $remoteUrlFormat);
            }

            // Force embedding?
            if (!isSearchEngine() && strtolower($sender->ControllerName) != 'entry') {
                if (isMobile()) {
                    $forceEmbedForum = c('Garden.Embed.ForceMobile') ? '1' : '0';
                } else {
                    $forceEmbedForum = c('Garden.Embed.ForceForum') ? '1' : '0';
                }

                $sender->addDefinition('ForceEmbedForum', $forceEmbedForum);
                $sender->addDefinition('ForceEmbedDashboard', c('Garden.Embed.ForceDashboard') ? '1' : '0');
            }

            $sender->addDefinition('Path', Gdn::request()->path());

            $get = Gdn::request()->get();
            unset($get['p']); // kludge for old index.php?p=/path
            $sender->addDefinition('Query', http_build_query($get));
            // $Sender->addDefinition('MasterView', $Sender->MasterView);
            $sender->addDefinition('InDashboard', $sender->MasterView == 'admin' ? '1' : '0');

            if ($embed === 2) {
                $sender->addJsFile('vanilla.embed.local.js');
            } else {
                $sender->addJsFile('embed_local.js');
            }
        } else {
            $sender->setHeader('X-Frame-Options', 'SAMEORIGIN');
        }


        // Allow return to mobile site
        $forceNoMobile = val('X-UA-Device-Force', $_COOKIE);
        if ($forceNoMobile === 'desktop') {
            $sender->addAsset('Foot', wrap(anchor(t('Back to Mobile Site'), '/profile/nomobile/1', 'js-hijack'), 'div'), 'MobileLink');
        }

        // Allow global translation of TagHint
        if (c('Tagging.Discussions.Enabled')) {
            $sender->addDefinition('TaggingAdd', Gdn::session()->checkPermission('Vanilla.Tagging.Add'));
            $sender->addDefinition('TaggingSearchUrl', Gdn::request()->url('tags/search'));
            $sender->addDefinition('MaxTagsAllowed', c('Vanilla.Tagging.Max', 5));
            $sender->addDefinition('TagHint', t('TagHint', 'Start to type...'));
        }

        // Add symbols.
        if ($sender->deliveryMethod() === DELIVERY_METHOD_XHTML) {
            $sender->addAsset('Symbols', $sender->fetchView('symbols', '', 'Dashboard'));
        }

        // Add emoji.
        $this->addEmojiDefinitions($sender);
    }

    /**
     * Checks if the user is previewing a theme and, if so, updates the default master view.
     *
     * @param Gdn_Controller $sender
     */
    public function base_beforeFetchMaster_handler($sender) {
        $session = Gdn::session();
        if (!$session->isValid()) {
            return;
        }
        if (isMobile()) {
            $theme = htmlspecialchars($session->getPreference('PreviewMobileThemeFolder', ''));
        } else {
            $theme = htmlspecialchars($session->getPreference('PreviewThemeFolder', ''));
        }
        $isDefaultMaster = $sender->MasterView == 'default' || $sender->MasterView == '';
        if ($theme != '' && $isDefaultMaster) {
            $htmlFile = paths(PATH_THEMES, $theme, 'views', 'default.master.tpl');
            if (file_exists($htmlFile)) {
                $sender->EventArguments['MasterViewPath'] = $htmlFile;
            } else {
                // for default theme
                $sender->EventArguments['MasterViewPath'] = $sender->fetchViewLocation('default.master', '', 'dashboard');
            }
        }
    }

    /**
     * Setup dashboard navigation.
     *
     * @param $sender
     */
    public function dashboardNavModule_init_handler($sender) {
        /** @var DashboardNavModule $nav */
        $nav = $sender;

        $session = Gdn::session();
        $desktopTheme = $this->addonManager->lookupTheme($this->desktopThemeKey);
        $mobileTheme = $this->addonManager->lookupTheme($this->mobileThemeKey);
        $isDistinctMobileTheme = $mobileTheme !== $desktopTheme;
        $hasThemeOptions = count($desktopTheme->getInfoValue('options', [])) > 0;
        $hasMobileThemeOptions = $isDistinctMobileTheme && count($mobileTheme->getInfoValue('options', [])) > 0;

        $sort = -1; // Ensure these nav items come before any plugin nav items.

        $nav->addGroupToSection('Moderation', t('Site'), 'site')
            ->addLinkToSectionIf('Garden.Community.Manage', 'Moderation', t('Messages'), '/dashboard/message', 'site.messages', '', $sort)
            ->addLinkToSectionIf($session->checkPermission(['Garden.Users.Add', 'Garden.Users.Edit', 'Garden.Users.Delete'], false), 'Moderation', t('Users'), '/dashboard/user', 'site.users', '', $sort)
            ->addLinkToSectionIf($session->checkPermission('Garden.Users.Approve') && (c('Garden.Registration.Method') == 'Approval'), 'Moderation', t('Applicants'), '/dashboard/user/applicants', 'site.applicants', '', $sort, ['popinRel' => '/dashboard/user/applicantcount'], false)
            ->addLinkToSectionIf('Garden.Settings.Manage', 'Moderation', t('Ban Rules'), '/dashboard/settings/bans', 'site.bans', '', $sort)

            ->addGroupToSection('Moderation', t('Content'), 'moderation')
            ->addLinkToSectionIf($session->checkPermission(['Garden.Moderation.Manage', 'Moderation.Spam.Manage'], false), 'Moderation', t('Spam Queue'), '/dashboard/log/spam', 'moderation.spam-queue', '', $sort)
            ->addLinkToSectionIf($session->checkPermission(['Garden.Moderation.Manage', 'Moderation.ModerationQueue.Manage'], false), 'Moderation', t('Moderation Queue'), '/dashboard/log/moderation', 'moderation.moderation-queue', '', $sort, ['popinRel' => '/dashboard/log/count/moderate'], false)
            ->addLinkToSectionIf($session->checkPermission(['Garden.Settings.Manage', 'Garden.Moderation.Manage'], false), 'Moderation', t('Change Log'), '/dashboard/log/edits', 'moderation.change-log', '', $sort)

            ->addGroup(t('Appearance'), 'appearance', '', -1)
            ->addLinkIf(
                $session->checkPermission(['Garden.Settings.Manage', 'Garden.Community.Manage'], false),
<<<<<<< HEAD
                t('Branding'),
=======
                t('Branding & SEO'),
>>>>>>> 9933e97e
                '/dashboard/settings/branding',
                'appearance.banner',
                '',
                $sort
            )
            ->addLinkIf('Garden.Settings.Manage', t('Layout'), '/dashboard/settings/layout', 'appearance.layout', '', $sort)
            ->addLinkIf('Garden.Settings.Manage', t('Themes'), '/dashboard/settings/themes', 'appearance.themes', '', $sort)
            ->addLinkIf($hasThemeOptions && $session->checkPermission('Garden.Settings.Manage'), t('Theme Options'), '/dashboard/settings/themeoptions', 'appearance.theme-options', '', $sort)
            ->addLinkIf($hasMobileThemeOptions && $session->checkPermission('Garden.Settings.Manage'), t('Mobile Theme Options'), '/dashboard/settings/mobilethemeoptions', 'appearance.mobile-theme-options', '', $sort)
            ->addLinkIf('Garden.Community.Manage', t('Avatars'), '/dashboard/settings/avatars', 'appearance.avatars', '', $sort)
            ->addLinkIf('Garden.Settings.Manage', t('Email'), '/dashboard/settings/emailstyles', 'appearance.email', '', $sort)

            ->addGroup(t('Membership'), 'users', '', ['after' => 'appearance'])
            ->addLinkIf($session->checkPermission(['Garden.Settings.Manage', 'Garden.Roles.Manage'], false), t('Roles & Permissions'), '/dashboard/role', 'users.roles', '', $sort)
            ->addLinkIf('Garden.Settings.Manage', t('Registration'), '/dashboard/settings/registration', 'users.registration', '', $sort)

            ->addGroup(t('Discussions'), 'forum', '', ['after' => 'users'])
            ->addLinkIf('Garden.Settings.Manage', t('Tagging'), 'settings/tagging', 'forum.tagging', $sort)

            ->addGroup(t('Reputation'), 'reputation', '', ['after' => 'forum'])

            ->addGroup(t('Connections'), 'connect', '', ['after' => 'reputation'])
            ->addLinkIf('Garden.Settings.Manage', t('Social Connect', 'Social Media'), '/social/manage', 'connect.social', '', $sort)

            ->addGroup(t('Addons'), 'add-ons', '', ['after' => 'connect'])
            ->addLinkIf('Garden.Settings.Manage', t('Plugins'), '/dashboard/settings/plugins', 'add-ons.plugins', '', $sort)
            ->addLinkIf('Garden.Settings.Manage', t('Applications'), '/dashboard/settings/applications', 'add-ons.applications', '', $sort)

            ->addGroup(t('Technical'), 'site-settings', '', ['after' => 'reputation'])
            ->addLinkIf('Garden.Settings.Manage', t('Locales'), '/settings/locales', 'site-settings.locales', '', $sort)
            ->addLinkIf('Garden.Settings.Manage', t('Outgoing Email'), '/dashboard/settings/email', 'site-settings.email', '', $sort)
            ->addLinkIf('Garden.Settings.Manage', t('Security'), '/dashboard/settings/security', 'site-settings.security', '', $sort)
            ->addLinkIf('Garden.Settings.Manage', t('Routes'), '/dashboard/routes', 'site-settings.routes', '', $sort)
            ->addLinkIf('Garden.Settings.Manage', t('Statistics'), '/dashboard/statistics', 'site-settings.statistics', '', $sort)

            ->addGroupIf('Garden.Settings.Manage', t('Forum Data'), 'forum-data', '', ['after' => 'site-settings'])
            ->addLinkIf(
                \Vanilla\FeatureFlagHelper::featureEnabled('Import') && $session->checkPermission('Garden.Import'),
                t('Import'),
                '/dashboard/import',
                'forum-data.import',
                '',
                $sort
            );
    }

    /**
     * Aggressively prompt users to upgrade PHP version.
     *
     * @param $sender
     */
    public function settingsController_render_before($sender) {
        // Set this in your config to dismiss our upgrade warnings. Not recommended.
        $warning = c('Vanilla.WarnedMeToUpgrade');
        if ($warning && version_compare(ENVIRONMENT_PHP_NEXT_VERSION, $warning) <= 0) {
            return;
        }

        $phpVersion = phpversion();
        if (version_compare($phpVersion, ENVIRONMENT_PHP_NEXT_VERSION) < 0) {
            $versionStr = htmlspecialchars($phpVersion);

            $upgradeMessage = [
                'Content' => 'We recommend using at least PHP '.ENVIRONMENT_PHP_NEXT_VERSION.'. Support for PHP '.$versionStr.' may be dropped in upcoming releases.',
                'AssetTarget' => 'Content', 'CssClass' => 'WarningMessage'
            ];
            $messageModule = new MessageModule($sender, $upgradeMessage);
            $sender->addModule($messageModule);
        }

        $mysqlVersion = gdn::sql()->version();
        if (version_compare($mysqlVersion, '5.6') < 0) {
            $upgradeMessage = ['Content' => 'We recommend using at least <b>MySQL 5.7</b> or <b>MariaDB 10.2</b>. Version '.htmlspecialchars($mysqlVersion).' will not support all upcoming Vanilla features.', 'AssetTarget' => 'Content', 'CssClass' => 'InfoMessage'];
            $messageModule = new MessageModule($sender, $upgradeMessage);
            $sender->addModule($messageModule);
        }
    }

    /**
     * List all tags and allow searching
     *
     * @param SettingsController $sender
     */
    public function settingsController_tagging_create($sender, $search = null, $type = null, $page = null) {
        $sender->permission('Garden.Settings.Manage');

        $sender->title('Tagging');
        $sender->setHighlightRoute('settings/tagging');
        $sQL = Gdn::sql();

        /** @var Gdn_Form $form */
        $form = $sender->Form;

        if ($form->authenticatedPostBack()) {
            $formValue = (bool)$form->getFormValue('Tagging.Discussions.Enabled');
            saveToConfig('Tagging.Discussions.Enabled', $formValue);
        }

        // Get all tag types
        $tagModel = TagModel::instance();
        $tagTypes = $tagModel->getTagTypes();


        list($offset, $limit) = offsetLimit($page, 100);
        $sender->setData('_Limit', $limit);

        if ($search) {
            $sQL->like('Name', $search, 'right');
        }

        $queryType = $type;

        if (strtolower($type) == 'all' || $search || $type === null) {
            $queryType = false;
            $type = '';
        }

        // This type doesn't actually exist, but it will represent the blank types in the column.
        if (strtolower($type) == 'tags') {
            $queryType = '';
        }

        if (!$search && ($queryType !== false)) {
            $sQL->where('Type', $queryType);
        }

        $tagTypes = array_change_key_case($tagTypes, CASE_LOWER);

        // Store type for view
        $tagType = !empty($type) ? $type : 'All';
        $sender->setData('_TagType', $tagType);

        // Store tag types
        $sender->setData('_TagTypes', $tagTypes);

        // Determine if new tags can be added for the current type.
        $canAddTags = (!empty($tagTypes[$type]['addtag']) && $tagTypes[$type]['addtag']) ? 1 : 0;
        $canAddTags &= checkPermission('Vanilla.Tagging.Add');

        $sender->setData('_CanAddTags', $canAddTags);

        $data = $sQL
            ->select('t.*')
            ->from('Tag t')
            ->orderBy('t.CountDiscussions', 'desc')
            ->limit($limit, $offset)
            ->get()->resultArray();

        $sender->setData('Tags', $data);

        if ($search) {
            $sQL->like('Name', $search, 'right');
        }

        // Make sure search uses its own search type, so results appear in their own tab.
        $sender->Form->Action = url('/settings/tagging/?type='.$tagType);

        // Search results pagination will mess up a bit, so don't provide a type in the count.
        $recordCountWhere = ['Type' => $queryType];
        if ($queryType === false) {
            $recordCountWhere = [];
        }
        if ($search) {
            $recordCountWhere = [];
        }

        $sender->setData('RecordCount', $sQL->getCount('Tag', $recordCountWhere));
        $sender->render('tagging');
    }

    /**
     * Add the tags endpoint to the settingsController
     *
     * @param SettingsController $sender
     * @param string $action
     *
     */
    public function settingsController_tags_create($sender, $action) {
        $sender->permission('Garden.Settings.Manage');

        switch($action) {
            case 'delete':
                $tagID = val(1, $sender->RequestArgs);
                $tagModel = new TagModel();
                $tag = $tagModel->getID($tagID, DATASET_TYPE_ARRAY);

                if ($sender->Form->authenticatedPostBack()) {
                    // Delete tag & tag relations.
                    $sQL = Gdn::sql();
                    $sQL->delete('TagDiscussion', ['TagID' => $tagID]);
                    $sQL->delete('Tag', ['TagID' => $tagID]);
                    $tag['Name'] = htmlspecialchars($tag['Name']);
                    $tag['FullName'] = htmlspecialchars($tag['FullName']);
                    $sender->informMessage(formatString(t('<b>{Name}</b> deleted.'), $tag));
                    $sender->jsonTarget("#Tag_{$tag['TagID']}", null, 'Remove');
                }

                $sender->render('blank', 'utility', 'dashboard');
                break;
            case 'edit':
                $sender->setHighlightRoute('settings/tagging');
                $sender->title(t('Edit Tag'));
                $tagID = val(1, $sender->RequestArgs);

                // Set the model on the form.
                $tagModel = new TagModel;
                $sender->Form->setModel($tagModel);
                $tag = $tagModel->getID($tagID);
                $sender->Form->setData($tag);

                // Make sure the form knows which item we are editing.
                $sender->Form->addHidden('TagID', $tagID);

                if ($sender->Form->authenticatedPostBack()) {
                    // Make sure the tag is valid
                    $tagData = $sender->Form->getFormValue('Name');
                    if (!TagModel::validateTag($tagData)) {
                        $sender->Form->addError('@'.t('ValidateTag', 'Tags cannot contain commas.'));
                    }

                    // Make sure that the tag name is not already in use.
                    if ($tagModel->getWhere(['TagID <>' => $tagID, 'Name' => $tagData])->numRows() > 0) {
                        $sender->setData('MergeTagVisible', true);
                        if (!$sender->Form->getFormValue('MergeTag')) {
                            $sender->Form->addError('The specified tag name is already in use.');
                        }
                    }

                    if ($sender->Form->save()) {
                        $sender->informMessage(t('Your changes have been saved.'));
                        $sender->setRedirectTo('/settings/tagging');
                    }
                }

                $sender->render('tags');
                break;
            case 'add':
            default:
                $sender->setHighlightRoute('settings/tagging');
                $sender->title('Add Tag');

                // Set the model on the form.
                $tagModel = new TagModel;
                $sender->Form->setModel($tagModel);

                // Add types if allowed to add tags for it, and not '' or 'tags', which
                // are the same.
                $tagType = Gdn::request()->get('type');
                if (strtolower($tagType) != 'tags' && $tagModel->canAddTagForType($tagType)) {
                    $sender->Form->addHidden('Type', $tagType, true);
                }

                if ($sender->Form->authenticatedPostBack()) {
                    // Make sure the tag is valid
                    $tagName = $sender->Form->getFormValue('Name');
                    if (!TagModel::validateTag($tagName)) {
                        $sender->Form->addError('@'.t('ValidateTag', 'Tags cannot contain commas.'));
                    }

                    $tagType = $sender->Form->getFormValue('Type');
                    if (!$tagModel->canAddTagForType($tagType)) {
                        $sender->Form->addError('@'.t('ValidateTagType', 'That type does not accept manually adding new tags.'));
                    }

                    // Make sure that the tag name is not already in use.
                    if ($tagModel->getWhere(['Name' => $tagName])->numRows() > 0) {
                        $sender->Form->addError('The specified tag name is already in use.');
                    }

                    $saved = $sender->Form->save();
                    if ($saved) {
                        $sender->informMessage(t('Your changes have been saved.'));
                        $sender->setRedirectTo('/settings/tagging');
                    }
                }

                $sender->render('tags');
            break;
        }
    }

    /**
     * Add the tag endpoint to the discussionController
     *
     * @param DiscussionController $sender
     * @param int $discussionID
     * @throws Exception
     *
     */
    public function discussionController_tag_create($sender, $discussionID, $origin) {
        if (!c('Tagging.Discussions.Enabled')) {
            throw new Exception('Not found', 404);
        }

        if (!filter_var($discussionID, FILTER_VALIDATE_INT)) {
            throw notFoundException('Discussion');
        }

        $discussion = DiscussionModel::instance()->getID($discussionID, DATASET_TYPE_ARRAY);
        if (!$discussion) {
            throw notFoundException('Discussion');
        }

        $hasPermission = Gdn::session()->checkPermission('Garden.Moderation.Manage');
        if (!$hasPermission && $discussion['InsertUserID'] !== GDN::session()->UserID) {
            throw permissionException('Garden.Moderation.Manage');
        }
        $sender->title('Add Tags');

        if ($sender->Form->authenticatedPostBack()) {
            $rawFormTags = $sender->Form->getFormValue('Tags');
            $formTags = TagModel::splitTags($rawFormTags);

            if (!$formTags) {
                $sender->Form->addError('@'.t('No tags provided.'));
            } else {
                // If we're associating with categories
                $categoryID = -1;
                if (c('Vanilla.Tagging.CategorySearch', false)) {
                    $categoryID = val('CategoryID', $discussion, -1);
                }

                // Save the tags to the db.
                TagModel::instance()->saveDiscussion($discussionID, $formTags, 'Tag', $categoryID);

                $sender->informMessage(t('The tags have been added to the discussion.'));
            }
        }

        $sender->render('tag', 'discussion', 'vanilla');
    }

    /**
     * Set P3P header because IE won't allow cookies thru the iFrame without it.
     *
     * This must be done in the Dispatcher because of PrivateCommunity.
     * That precludes using Controller->SetHeader.
     * This is done so comment & forum embedding can work in old IE.
     *
     * @param Gdn_Dispatcher $sender
     */
    public function gdn_dispatcher_appStartup_handler($sender) {
        safeHeader('P3P: CP="CAO PSA OUR"', true);

        if ($sso = Gdn::request()->get('sso')) {
            saveToConfig('Garden.Registration.SendConnectEmail', false, false);

            $deliveryMethod = $sender->getDeliveryMethod(Gdn::request());
            $isApi = $deliveryMethod === DELIVERY_METHOD_JSON;

            $userID = false;
            try {
                $currentUserID = Gdn::session()->UserID;
                $userID = Gdn::userModel()->sso($sso);
            } catch (Exception $ex) {
                trace($ex, TRACE_ERROR);
            }

            if ($userID) {
                Gdn::session()->start($userID, !$isApi, !$isApi);
                if ($isApi) {
                    Gdn::session()->validateTransientKey(true);
                }

                if ($userID != $currentUserID) {
                    Gdn::userModel()->fireEvent('AfterSignIn');
                }
            } else {
                // There was some sort of error. Let's print that out.
                foreach (Gdn::userModel()->Validation->resultsArray() as $msg) {
                    trace($msg, TRACE_ERROR);
                }
                Gdn::userModel()->Validation->reset();
            }

            // Let's redirect to the same url but without the sso parameter to be sure there will be
            // no leak via the Referer field.
            $deliveryType = $sender->getDeliveryType($deliveryMethod);
            if (!$isApi && !Gdn::request()->isPostBack() && $deliveryType !== DELIVERY_TYPE_DATA) {
                $url = trim(preg_replace('#(\?.*)sso=[^&]*&?(.*)$#', '$1$2', Gdn::request()->pathAndQuery()), '&');
                redirectTo($url);
            }
        }
    }

    /**
     * Check if we have a valid token associated with the request.
     * The checkAccessToken was previously done in gdn_dispatcher_appStartup_handler hook.
     * It was changed to have the access token auth happen as close as possible to standard auth.
     * It's necessary to do it via events until Vanilla overhauls its authentication workflow.
     */
    public function gdn_auth_startAuthenticator_handler() {
        $this->checkAccessToken();
    }

    /**
     * Check to see if a user is banned.
     *
     * @throws Exception if the user is banned.
     */
    public function base_afterSignIn_handler() {
        if (!Gdn::session()->isValid()) {
            if ($ban = Gdn::session()->getPermissions()->getBan()) {
                throw new ClientException($ban['msg'], 401, $ban);
            } else {
                if (!Gdn::session()->getPermissions()->has('Garden.SignIn.Allow')) {
                    throw new PermissionException('Garden.SignIn.Allow');
                } else {
                    throw new ClientException('The session could not be started', 401);
                }
            }
        }
    }

    /**
     * Check the access token.
     */
    private function checkAccessToken() {
        if (!stringBeginsWith(Gdn::request()->getPath(), '/api/')) {
            return;
        }

        $hasAuthHeader = (!empty($_SERVER['HTTP_AUTHORIZATION']) && preg_match('`^Bearer\s+(v[a-z]\.[^\s]+)`i', $_SERVER['HTTP_AUTHORIZATION'], $m));
        $hasTokenParam = !empty($_GET['access_token']);
        if (!$hasAuthHeader && !$hasTokenParam) {
            return;
        }

        $token = empty($_GET['access_token']) ? $m[1] : $_GET['access_token'];
        if ($token) {
            $model = new AccessTokenModel();

            try {
                $authRow = $model->verify($token, true);

                Gdn::session()->start($authRow['UserID'], false, false);
                Gdn::session()->validateTransientKey(true);
            } catch (\Exception $ex) {
                // Add a psuedo-WWW-Authenticate header. We want the response to know, but don't want to kill everything.
                $msg = $ex->getMessage();
                safeHeader("X-WWW-Authenticate: error=\"invalid_token\", error_description=\"$msg\"");
            }
        }
    }

    /**
     * @param Gdn_Dispatcher $sender
     */
    public function gdn_dispatcher_sendHeaders_handler($sender) {
        $csrfToken = Gdn::request()->post(
            Gdn_Session::CSRF_NAME,
            Gdn::request()->get(
                Gdn_Session::CSRF_NAME,
                Gdn::request()->getValueFrom(Gdn_Request::INPUT_SERVER, 'HTTP_X_CSRF_TOKEN')
            )
        );

        if ($csrfToken && Gdn::session()->isValid() && !Gdn::session()->validateTransientKey($csrfToken)) {
            safeHeader('X-CSRF-Token: '.Gdn::session()->transientKey());
        }
    }

    /**
     * Method for plugins that want a friendly /sso method to hook into.
     *
     * @param RootController $sender
     * @param string $target The url to redirect to after sso.
     */
    public function rootController_sso_create($sender, $target = '') {
        if (!$target) {
            $target = $sender->Request->get('redirect');
            if (!$target) {
                $target = '/';
            }
        }

        // Get the default authentication provider.
        $defaultProvider = Gdn_AuthenticationProviderModel::getDefault();
        $sender->EventArguments['Target'] = $target;
        $sender->EventArguments['DefaultProvider'] = $defaultProvider;
        $handled = false;
        $sender->EventArguments['Handled'] =& $handled;

        $sender->fireEvent('SSO');

        // If an event handler didn't handle the signin then just redirect to the target.
        if (!$handled) {
            redirectTo($target);
        }
    }

    /**
     * Clear user navigation preferences if we can't find the explicit method on the controller.
     *
     * @param Gdn_Controller $sender
     * @param array $args Event arguments. We can expect a 'PathArgs' key here.
     */
    public function gdn_dispatcher_methodNotFound_handler($sender, $args) {
        // If PathArgs is empty, the user hit the root, and we assume they want the index.
        // If not, they got redirected to the root because their controller method was not
        // found. We should clear the user prefs in that case.
        if (!empty($args['PathArgs'])) {
            if (Gdn::session()->isValid()) {
                $uri = Gdn::request()->getRequestArguments('server')['REQUEST_URI'];
                try {
                    $userModel = new UserModel();
                    $userModel->clearSectionNavigationPreference($uri);
                } catch (Exception $ex) {
                    // Nothing
                }
            }
        }
    }

    /**
     *
     *
     * @param SiteNavModule $sender
     */
    public function siteNavModule_init_handler($sender) {

        // GLOBALS

        // Add a link to the community home.
        $sender->addLinkToGlobals(t('Community Home'), '/', 'main.home', '', -100, ['icon' => 'home'], false);
        $sender->addGroupToGlobals('', 'etc', '', 100);
        $sender->addLinkToGlobalsIf(Gdn::session()->isValid() && isMobile(), t('Full Site'), '/profile/nomobile', 'etc.nomobile', 'js-hijack', 100, ['icon' => 'resize-full']);
        $sender->addLinkToGlobalsIf(Gdn::session()->isValid(), t('Sign Out'), signOutUrl(), 'etc.signout', '', 100, ['icon' => 'signout']);
        $sender->addLinkToGlobalsIf(!Gdn::session()->isValid(), t('Sign In'), signinUrl(), 'etc.signin', '', 100, ['icon' => 'signin']);

        // DEFAULTS

        if (!Gdn::session()->isValid()) {
            return;
        }

        $sender->addLinkIf(Gdn::session()->isValid(), t('Profile'), '/profile', 'main.profile', 'profile', 10, ['icon' => 'user'])
            ->addLinkIf('Garden.Activity.View', t('Activity'), '/activity', 'main.activity', 'activity', 10, ['icon' => 'time']);

        // Add the moderation items.
        $sender->addGroup(t('Moderation'), 'moderation', 'moderation', 90);
        if (Gdn::session()->checkPermission('Garden.Users.Approve')) {
            $roleModel = new RoleModel();
            $applicant_count = (int)$roleModel->getApplicantCount();
            if ($applicant_count > 0 || true) {
                $sender->addLink(t('Applicants'), '/user/applicants', 'moderation.applicants', 'applicants', [], ['icon' => 'user', 'badge' => $applicant_count]);
            }
        }
        $sender->addLinkIf('Garden.Moderation.Manage', t('Spam Queue'), '/log/spam', 'moderation.spam', 'spam', [], ['icon' => 'spam'])
            ->addLinkIf('Garden.Settings.Manage', t('Dashboard'), '/settings', 'etc.dashboard', 'dashboard', [], ['icon' => 'dashboard']);

        $user = Gdn::controller()->data('Profile');
        $user_id = val('UserID', $user);

        //EDIT PROFILE SECTION

        // Users can edit their own profiles and moderators can edit any profile.
        $sender->addLinkToSectionIf(hasEditProfile($user_id), 'EditProfile', t('Profile'), userUrl($user, '', 'edit'), 'main.editprofile', '', [], ['icon' => 'edit'])
            ->addLinkToSectionIf('Garden.Users.Edit', 'EditProfile', t('Edit Account'), '/user/edit/'.$user_id, 'main.editaccount', 'Popup', [], ['icon' => 'cog'])
            ->addLinkToSection('EditProfile', t('Back to Profile'), userUrl($user), 'main.profile', '', 100, ['icon' => 'arrow-left']);


        //PROFILE SECTION

        $sender->addLinkToSectionIf(c('Garden.Profile.ShowActivities', true), 'Profile', t('Activity'), userUrl($user, '', 'activity'), 'main.activity', '', [], ['icon' => 'time'])
            ->addLinkToSectionIf(Gdn::controller()->data('Profile.UserID') == Gdn::session()->UserID, 'Profile', t('Notifications'), userUrl($user, '', 'notifications'), 'main.notifications', '', [], ['icon' => 'globe', 'badge' => Gdn::controller()->data('Profile.CountNotifications')])
            // Show the invitations if we're using the invite registration method.
            ->addLinkToSectionIf(strcasecmp(c('Garden.Registration.Method'), 'invitation') === 0, 'Profile', t('Invitations'), userUrl($user, '', 'invitations'), 'main.invitations', '', [], ['icon' => 'ticket'])
            // Users can edit their own profiles and moderators can edit any profile.
            ->addLinkToSectionIf(hasEditProfile($user_id), 'Profile', t('Edit Profile'), userUrl($user, '', 'edit'), 'Profile', 'main.editprofile', '', [], ['icon' => 'edit']);

    }

    /**
     * After executing /settings/utility/update check if any role permissions have been changed, if not reset all the permissions on the roles.
     *
     * @param $sender
     */
    public function updateModel_afterStructure_handler($sender) {
        // Only setup default permissions if no role permissions are set.
        $hasPermissions = Gdn::sql()->getWhere('Permission', ['RoleID >' => 0])->firstRow(DATASET_TYPE_ARRAY);
        if (!$hasPermissions) {
            PermissionModel::resetAllRoles();
        }
    }

    /**
     * Copy a file locally so that it can be manipulated by php.
     *
     * @param Gdn_Upload $sender The upload object doing the manipulation.
     * @param array $args Arguments useful for copying the file.
     * @throws Exception Throws an exception if there was a problem copying the file for local use.
     */
    public function gdn_upload_copyLocal_handler($sender, $args) {
        $parsed = $args['Parsed'];
        if ($parsed['Type'] !== 'static' || $parsed['Domain'] !== 'v') {
            return;
        }
        // Sanitize $parsed['Name'] to prevent path traversal.
        $parsed['Name'] = str_replace('..', '', $parsed['Name']);
        $remotePath = PATH_ROOT.'/'.$parsed['Name'];

        // Make sure we are copying a file from uploads.
        if (strpos($remotePath, PATH_UPLOADS) !== 0 || strpos($remotePath, PATH_UPLOADS.'/import/' === 0)) {
            throw new \Exception("Can only copy from the uploads folder.", 403);
        }

        // Since this is just a temp file we don't want to nest it in a bunch of subfolders.
        $localPath = paths(PATH_UPLOADS, 'tmp-static', str_replace('/', '-', $parsed['Name']));

        // Make sure the destination path exists
        if (!file_exists(dirname($localPath))) {
            mkdir(dirname($localPath), 0777, true);
        }

        // Copy
        copy($remotePath, $localPath);

        $args['Path'] = $localPath;
    }
}<|MERGE_RESOLUTION|>--- conflicted
+++ resolved
@@ -340,11 +340,7 @@
             ->addGroup(t('Appearance'), 'appearance', '', -1)
             ->addLinkIf(
                 $session->checkPermission(['Garden.Settings.Manage', 'Garden.Community.Manage'], false),
-<<<<<<< HEAD
-                t('Branding'),
-=======
                 t('Branding & SEO'),
->>>>>>> 9933e97e
                 '/dashboard/settings/branding',
                 'appearance.banner',
                 '',
