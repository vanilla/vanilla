<?php
/**
 * DashboardHooks class.
 *
 * @copyright 2009-2016 Vanilla Forums Inc.
 * @license http://www.opensource.org/licenses/gpl-2.0.php GNU GPL v2
 * @package Dashboard
 * @since 2.0
*/

/**
 * Event handlers for the Dashboard application.
 */
class DashboardHooks implements Gdn_IPlugin {

    /**
     * Do nothing.
     */
    public function setup() {
    }

    /**
     * Fire before every page render.
    *
    * @param Gdn_Controller $Sender
    */
    public function base_render_before($Sender) {
        $Session = Gdn::session();

<<<<<<< HEAD
       // Enable theme previewing
=======
        // Check the statistics.
        if ($Sender->deliveryType() == DELIVERY_TYPE_ALL) {
            Gdn::statistics()->check();
        }

        // Enable theme previewing
>>>>>>> 5c103ddb
        if ($Session->isValid()) {
            $PreviewThemeName = htmlspecialchars($Session->getPreference('PreviewThemeName', ''));
            $PreviewThemeFolder = htmlspecialchars($Session->getPreference('PreviewThemeFolder', ''));
            if ($PreviewThemeName != '') {
                $Sender->Theme = $PreviewThemeName;
                $Sender->informMessage(
                    sprintf(t('You are previewing the %s theme.'), wrap($PreviewThemeName, 'em'))
                    .'<div class="PreviewThemeButtons">'
                    .anchor(t('Apply'), 'settings/themes/'.$PreviewThemeName.'/'.$Session->transientKey(), 'PreviewThemeButton')
                    .' '.anchor(t('Cancel'), 'settings/cancelpreview/', 'PreviewThemeButton')
                    .'</div>',
                    'DoNotDismiss'
                );
            }
        }

        if ($Session->isValid()) {
            $Confirmed = val('Confirmed', Gdn::session()->User, true);
            if (UserModel::requireConfirmEmail() && !$Confirmed) {
                $Message = formatString(t('You need to confirm your email address.', 'You need to confirm your email address. Click <a href="{/entry/emailconfirmrequest,url}">here</a> to resend the confirmation email.'));
                $Sender->informMessage($Message, '');
            }
        }

       // Add Message Modules (if necessary)
        $MessageCache = Gdn::config('Garden.Messages.Cache', array());
        $Location = $Sender->Application.'/'.substr($Sender->ControllerName, 0, -10).'/'.$Sender->RequestMethod;
        $Exceptions = array('[Base]');

        if (in_array($Sender->MasterView, array('', 'default'))) {
            $Exceptions[] = '[NonAdmin]';
        }

       // SignIn popup is a special case
        $SignInOnly = ($Sender->deliveryType() == DELIVERY_TYPE_VIEW && $Location == 'Dashboard/entry/signin');
        if ($SignInOnly) {
            $Exceptions = array();
        }

        if ($Sender->MasterView != 'admin' && !$Sender->data('_NoMessages') && (val('MessagesLoaded', $Sender) != '1' && $Sender->MasterView != 'empty' && ArrayInArray($Exceptions, $MessageCache, false) || InArrayI($Location, $MessageCache))) {
            $MessageModel = new MessageModel();
            $MessageData = $MessageModel->getMessagesForLocation($Location, $Exceptions, $Sender->data('Category.CategoryID'));
            foreach ($MessageData as $Message) {
                $MessageModule = new MessageModule($Sender, $Message);
                if ($SignInOnly) { // Insert special messages even in SignIn popup
                    echo $MessageModule;
                } elseif ($Sender->deliveryType() == DELIVERY_TYPE_ALL)
                    $Sender->addModule($MessageModule);
            }
            $Sender->MessagesLoaded = '1'; // Fixes a bug where render gets called more than once and messages are loaded/displayed redundantly.
        }

        if ($Sender->deliveryType() == DELIVERY_TYPE_ALL) {
            $Gdn_Statistics = Gdn::factory('Statistics');
            $Gdn_Statistics->check($Sender);
        }

       // Allow forum embedding
        if ($Embed = c('Garden.Embed.Allow')) {
           // Record the remote url where the forum is being embedded.
            $RemoteUrl = c('Garden.Embed.RemoteUrl');
            if (!$RemoteUrl) {
                $RemoteUrl = GetIncomingValue('remote');
                if ($RemoteUrl) {
                    saveToConfig('Garden.Embed.RemoteUrl', $RemoteUrl);
                }
            }
            if ($RemoteUrl) {
                $Sender->addDefinition('RemoteUrl', $RemoteUrl);
            }
            if ($remoteUrlFormat = c('Garden.Embed.RemoteUrlFormat')) {
                $Sender->addDefinition('RemoteUrlFormat', $remoteUrlFormat);
            }

           // Force embedding?
            if (!IsSearchEngine() && strtolower($Sender->ControllerName) != 'entry') {
                if (IsMobile()) {
                    $forceEmbedForum = c('Garden.Embed.ForceMobile') ? '1' : '0';
                } else {
                    $forceEmbedForum = c('Garden.Embed.ForceForum') ? '1' : '0';
                }

                $Sender->addDefinition('ForceEmbedForum', $forceEmbedForum);
                $Sender->addDefinition('ForceEmbedDashboard', c('Garden.Embed.ForceDashboard') ? '1' : '0');
            }

            $Sender->addDefinition('Path', Gdn::request()->path());
            // $Sender->addDefinition('MasterView', $Sender->MasterView);
            $Sender->addDefinition('InDashboard', $Sender->MasterView == 'admin' ? '1' : '0');

            if ($Embed === 2) {
                $Sender->addJsFile('vanilla.embed.local.js');
            } else {
                $Sender->addJsFile('embed_local.js');
            }
        } else {
            $Sender->setHeader('X-Frame-Options', 'SAMEORIGIN');
        }

       // Allow return to mobile site
        $ForceNoMobile = val('X-UA-Device-Force', $_COOKIE);
        if ($ForceNoMobile === 'desktop') {
            $Sender->addAsset('Foot', wrap(Anchor(t('Back to Mobile Site'), '/profile/nomobile/1'), 'div'), 'MobileLink');
        }

       // Allow global translation of TagHint
        $Sender->addDefinition("TagHint", t("TagHint", "Start to type..."));
    }

    /**
     * @param $Sender
     */
    public function base_getAppSettingsMenuItems_handler($Sender) {
        // SideMenuModule menu
        $Menu = &$Sender->EventArguments['SideMenu'];
        $Menu->addItem('Dashboard', t('Dashboard'), false, array('class' => 'Dashboard'));
        $Menu->addLink('Dashboard', t('Dashboard'), '/dashboard/settings', 'Garden.Settings.View', array('class' => 'nav-dashboard'));
        $Menu->addLink('Dashboard', t('Getting Started'), '/dashboard/settings/gettingstarted', 'Garden.Settings.Manage', array('class' => 'nav-getting-started'));
        $Menu->addLink('Dashboard', t('Help &amp; Tutorials'), '/dashboard/settings/tutorials', 'Garden.Settings.View', array('class' => 'nav-tutorials'));

        $Menu->addItem('Appearance', t('Appearance'), false, array('class' => 'Appearance'));
        $Menu->addLink('Appearance', t('Banner'), '/dashboard/settings/banner', 'Garden.Community.Manage', array('class' => 'nav-banner'));
        $Menu->addLink('Appearance', t('Homepage'), '/dashboard/settings/homepage', 'Garden.Settings.Manage', array('class' => 'nav-homepage'));

        $Menu->addLink('Appearance', t('Themes'), '/dashboard/settings/themes', 'Garden.Settings.Manage', array('class' => 'nav-themes'));
        if ($ThemeOptionsName = c('Garden.ThemeOptions.Name')) {
            $Menu->addLink('Appearance', t('Theme Options'), '/dashboard/settings/themeoptions', 'Garden.Settings.Manage', array('class' => 'nav-theme-options'));
        }

        $Menu->addLink('Appearance', t('Mobile Themes'), '/dashboard/settings/mobilethemes', 'Garden.Settings.Manage', array('class' => 'nav-mobile-themes'));
        if ($MobileThemeOptionsName = c('Garden.MobileThemeOptions.Name')) {
            $Menu->addLink('Appearance', t('Mobile Theme Options'), '/dashboard/settings/mobilethemeoptions', 'Garden.Settings.Manage', array('class' => 'nav-mobile-theme-options'));
        }

        $Menu->addLink('Appearance', t('Messages'), '/dashboard/message', 'Garden.Community.Manage', array('class' => 'nav-messages'));
        $Menu->addLink('Appearance', t('Avatars'), '/dashboard/settings/avatars', 'Garden.Community.Manage', array('class' => 'nav-avatars'));
        $Menu->addLink('Appearance', t('Email'), '/dashboard/settings/emailstyles', 'Garden.Community.Manage', array('class' => 'nav-email-styles'));

        $Menu->addItem('Users', t('Users'), false, array('class' => 'Users'));
        $Menu->addLink('Users', t('Users'), '/dashboard/user', array('Garden.Users.Add', 'Garden.Users.Edit', 'Garden.Users.Delete'), array('class' => 'nav-users'));

        if (Gdn::session()->checkPermission(array('Garden.Settings.Manage', 'Garden.Roles.Manage'), false)) {
            $Menu->addLink('Users', t('Roles & Permissions'), 'dashboard/role', false, array('class' => 'nav-roles'));
        }

        $Menu->addLink('Users', t('Registration'), 'dashboard/settings/registration', 'Garden.Settings.Manage', array('class' => 'nav-registration'));
        $Menu->addLink('Users', t('Authentication'), 'dashboard/authentication', 'Garden.Settings.Manage', array('class' => 'nav-authentication'));

        if (c('Garden.Registration.Method') == 'Approval') {
            $Menu->addLink('Users', t('Applicants').' <span class="Popin" rel="/dashboard/user/applicantcount"></span>', 'dashboard/user/applicants', 'Garden.Users.Approve', array('class' => 'nav-applicants'));
        }

        $Menu->addItem('Moderation', t('Moderation'), false, array('class' => 'Moderation'));

        if (Gdn::session()->checkPermission(array('Garden.Moderation.Manage', 'Moderation.Spam.Manage'), false)) {
            $Menu->addLink('Moderation', t('Spam Queue'), 'dashboard/log/spam', false, array('class' => 'nav-spam-queue'));
        }
        if (Gdn::session()->checkPermission(array('Garden.Moderation.Manage', 'Moderation.ModerationQueue.Manage'), false)) {
            $Menu->addLink('Moderation', t('Moderation Queue').' <span class="Popin" rel="/dashboard/log/count/moderate"></span>', 'dashboard/log/moderation', false, array('class' => 'nav-moderation-queue'));
        }
        $Menu->addLink('Moderation', t('Change Log'), 'dashboard/log/edits', 'Garden.Moderation.Manage', array('class' => 'nav-change-log'));
        $Menu->addLink('Moderation', t('Banning'), 'dashboard/settings/bans', 'Garden.Community.Manage', array('class' => 'nav-bans'));

        $Menu->addItem('Forum', t('Forum Settings'), false, array('class' => 'Forum'));
        $Menu->addLink('Forum', t('Social'), 'dashboard/social', 'Garden.Settings.Manage', array('class' => 'nav-social-settings'));

        $Menu->addItem('Reputation', t('Reputation'), false, array('class' => 'Reputation'));

        $Menu->addItem('Add-ons', t('Addons'), false, array('class' => 'Addons'));
        $Menu->addLink('Add-ons', t('Plugins'), 'dashboard/settings/plugins', 'Garden.Settings.Manage', array('class' => 'nav-addons nav-plugins'));
        $Menu->addLink('Add-ons', t('Applications'), 'dashboard/settings/applications', 'Garden.Settings.Manage', array('class' => 'nav-addons nav-applications'));
        $Menu->addLink('Add-ons', t('Locales'), 'dashboard/settings/locales', 'Garden.Settings.Manage', array('class' => 'nav-addons nav-locales'));

        $Menu->addItem('Site Settings', t('Settings'), false, array('class' => 'SiteSettings'));
        $Menu->addLink('Site Settings', t('Outgoing Email'), 'dashboard/settings/email', 'Garden.Settings.Manage', array('class' => 'nav-email nav-email-out'));
        $Menu->addLink('Site Settings', t('Routes'), 'dashboard/routes', 'Garden.Settings.Manage', array('class' => 'nav-routes'));
        $Menu->addLink('Site Settings', t('Statistics'), 'dashboard/statistics', 'Garden.Settings.Manage', array('class' => 'nav-statistics-settings'));

        if (Gdn::session()->checkPermission('Garden.Settings.Manage')) {
            $Menu->addItem('Import', t('Import'), 'Garden.Settings.Manage', array('class' => 'Import'));
            $Menu->addLink('Import', false, 'dashboard/import', 'Garden.Settings.Manage', array('class' => 'nav-import'));
        }
    }

    /**
     * Set P3P header because IE won't allow cookies thru the iFrame without it.
     *
     * This must be done in the Dispatcher because of PrivateCommunity.
     * That precludes using Controller->SetHeader.
     * This is done so comment & forum embedding can work in old IE.
     *
     * @param Gdn_Dispatcher $Sender
     */
    public function gdn_dispatcher_appStartup_handler($Sender) {
        safeHeader('P3P: CP="CAO PSA OUR"', true);

        if ($SSO = Gdn::request()->get('sso')) {
            saveToConfig('Garden.Registration.SendConnectEmail', false, false);

            $IsApi = preg_match('`\.json$`i', Gdn::request()->path());

            $UserID = false;
            try {
                $CurrentUserID = Gdn::session()->UserID;
                $UserID = Gdn::userModel()->sso($SSO);
            } catch (Exception $Ex) {
                trace($Ex, TRACE_ERROR);
            }

            if ($UserID) {
                Gdn::session()->start($UserID, !$IsApi, !$IsApi);
                if ($IsApi) {
                    Gdn::session()->validateTransientKey(true);
                }

                if ($UserID != $CurrentUserID) {
                    Gdn::userModel()->fireEvent('AfterSignIn');
                }
            } else {
                // There was some sort of error. Let's print that out.
                foreach (Gdn::userModel()->Validation->resultsArray() as $msg) {
                    trace($msg, TRACE_ERROR);
                }
                Gdn::userModel()->Validation->reset();
            }
        }
    }

   /**
    * Queue any items that have been logged for moderation.
    *
    * @param LogModel $sender
    * @param array $args
    */
    public function logModel_afterInsert_handler($sender, $args) {
        $logID = $args['LogID'];
        $log = $args['Log'];

        if ($log['Operation'] === 'Moderate') {
           // Queue the record as a reported.
            $queue = QueueModel::Instance();
            $record = unserialize($log['Data']);
            $row = $queue->convertToQueueRow($log['RecordType'], $record);
            $row['Queue'] = 'reported';
            $row['ForeignDateInserted'] = $record['DateInserted'];
            $id = $queue->Save($row);
        }
    }

   /**
    * Dequeue items that have been approved in the log.
    *
    * @param LogModel $sender
    * @param array $args
    */
    public function logModel_afterRestore_handler($sender, $args) {
        $log = $args['Log'];
        $queue = QueueModel::Instance();
        $foreignID = QueueModel::generateForeignID(null, $log['RecordID'], $log['RecordType']);
        $queue->Delete(array('ForeignID' => $foreignID));
    }

   /**
    * Method for plugins that want a friendly /sso method to hook into.
    *
    * @param RootController $Sender
    * @param string $Target The url to redirect to after sso.
    */
    public function rootController_sso_create($Sender, $Target = '') {
        if (!$Target) {
            $Target = $Sender->Request->get('redirect');
            if (!$Target) {
                $Target = '/';
            }
        }

       // TODO: Make sure the target is a safe redirect.

       // Get the default authentication provider.
        $DefaultProvider = Gdn_AuthenticationProviderModel::getDefault();
        $Sender->EventArguments['Target'] = $Target;
        $Sender->EventArguments['DefaultProvider'] = $DefaultProvider;
        $Handled = false;
        $Sender->EventArguments['Handled'] =& $Handled;

        $Sender->fireEvent('SSO');

       // If an event handler didn't handle the signin then just redirect to the target.
        if (!$Handled) {
            redirect($Target, 302);
        }
    }

    /**
     *
     *
     * @param SiteNavModule $sender
     */
    public function siteNavModule_all_handler($sender) {
       // Add a link to the community home.
        $sender->addLink('main.home', array('text' => t('Community Home'), 'url' => '/', 'icon' => icon('home'), 'sort' => -100));

        $sender->addGroup('etc', array('sort' => 100));
        if (Gdn::session()->isValid()) {
           // Switch between the full site and mobile.
            if (IsMobile()) {
                $sender->addLink('etc.nomobile', array('text' => t('Full Site'), 'url' => '/profile/nomobile', 'icon' => icon('resize-full'), 'sort' => 100));
            }

            $sender->addLink('etc.signout', array('text' => t('Sign Out'), 'url' => SignOutUrl(), 'icon' => icon('signout'), 'sort' => 100));
        } else {
            $sender->addLink('etc.signin', array('text' => t('Sign In'), 'url' => SignInUrl(), 'icon' => icon('signin'), 'sort' => 100));
        }
    }

   /**
     *
     *
    * @param SiteNavModule $sender
    */
    public function siteNavModule_default_handler($sender) {
        if (Gdn::session()->isValid()) {
            $sender->addLink('main.profile', array('text' => t('Profile'), 'url' => '/profile', 'icon' => icon('user'), 'sort' => 10));
        }
        if (Gdn::session()->checkPermission('Garden.Activity.View')) {
        $sender->addLink('main.activity', array('text' => t('Activity'), 'url' => '/activity', 'icon' => icon('time'), 'sort' => 10));
        }

       // Add the moderation items.
        $sender->addGroup('moderation', array('text' => t('Moderation'), 'sort' => 90));
        if (Gdn::session()->checkPermission('Garden.Users.Approve')) {
            $RoleModel = new RoleModel();
            $applicant_count = (int)$RoleModel->getApplicantCount();
            if ($applicant_count > 0 || true) {
                $sender->addLink('moderation.applicants', array('text' => t('Applicants'), 'url' => '/user/applicants', 'icon' => icon('user'), 'badge' => countString($applicant_count)));
            }
        }

        if (Gdn::session()->checkPermission('Garden.Modertion.Manage')) {
            $sender->addLink('moderation.spam', array('text' => 'Spam Queue', 'url' => '/log/spam', 'icon' => icon('spam')));
  //         $sender->addLink('moderation.queue', array('text' => 'Moderaton Queue', 'url' => '/log/moderation', 'icon' => icon('report')));
        }

        if (Gdn::session()->checkPermission('Garden.Settings.Manage')) {
            $sender->addLink('etc.dashboard', array('text' => t('Dashboard'), 'url' => '/settings', 'icon' => icon('dashboard')));
        }
    }

   /**
     *
     *
    * @param SiteNavModule $sender
    */
    public function siteNavModule_editprofile_handler($sender) {
        $user = Gdn::controller()->data('Profile');
        $user_id = val('UserID', $user);
        $is_me = $user_id == Gdn::session()->UserID;

        if (!Gdn::session()->isValid()) {
            return;
        }

       // Users can edit their own profiles and moderators can edit any profile.
        if (hasEditProfile($user_id)) {
            $sender->addLink('main.editprofile', array('text' => t('Profile'), 'url' => userUrl($user, '', 'edit'), 'icon' => icon('edit')));
        }

        if (checkPermission('Garden.Users.Edit')) {
            $sender->addLink('main.editaccount', array('text' => t('Edit Account'), 'url' => "/user/edit/$user_id", 'icon' => icon('cog'), 'class' => 'Popup'));
        }

        $sender->addLink('main.profile', array('text' => t('Back to Profile'), 'url' => userUrl('user'), 'icon' => icon('arrow-left'), 'sort' => 100));
    }

   /**
     *
     *
    * @param SiteNavModule $sender
    */
    public function siteNavModule_profile_handler($sender) {
        $user = Gdn::controller()->data('Profile');
        $user_id = val('UserID', $user);

       // Show the activity.
        if (c('Garden.Profile.ShowActivities', true)) {
            $sender->addLink('main.activity', array('text' => t('Activity'), 'url' => userUrl($user, '', 'activity'), 'icon' => icon('time')));
        }

       // Display the notifications for the current user.
        if (Gdn::controller()->data('Profile.UserID') == Gdn::session()->UserID) {
            $sender->addLink('main.notifications', array('text' => t('Notifications'), 'url' => userUrl($user, '', 'notifications'), 'icon' => icon('globe'), 'badge' => Gdn::controller()->data('Profile.CountNotifications')));
        }

       // Show the invitations if we're using the invite registration method.
        if (strcasecmp(c('Garden.Registration.Method'), 'invitation') === 0) {
            $sender->addLink('main.invitations', array('text' => t('Invitations'), 'url' => userUrl($user, '', 'invitations'), 'icon' => icon('ticket')));
        }

       // Users can edit their own profiles and moderators can edit any profile.
        if (hasEditProfile($user_id)) {
            $sender->addLink('main.editprofile', array('text' => t('Edit Profile'), 'url' => userUrl($user, '', 'edit'), 'icon' => icon('edit')));
        }

       // Add a stub group for moderation.
        $sender->addGroup('moderation', array('text' => t('Moderation'), 'sort' => 90));
    }

    /**
     * After executing /settings/utility/update check if any role permissions have been changed, if not reset all the permissions on the roles.
     * @param $sender
     */
    public function updateModel_afterStructure_handler($sender) {
        // Only setup default permissions if no role permissions are set.
        $hasPermissions = Gdn::sql()->getWhere('Permission', array('RoleID >' => 0))->firstRow(DATASET_TYPE_ARRAY);
        if (!$hasPermissions) {
            PermissionModel::resetAllRoles();
        }
    }

    /**
     * Add user's viewable roles to gdn.meta if user is logged in.
     * @param $sender
     * @param $args
     */
    public function gdn_dispatcher_afterControllerCreate_handler($sender, $args) {
        // Function addDefinition returns the value of the definition if you pass only one argument.
        if (!gdn::controller()->addDefinition('Roles')) {
            if (Gdn::session()->isValid()) {
                $roleModel = new RoleModel();
                gdn::controller()->addDefinition("Roles", $roleModel->getPublicUserRoles(gdn::session()->UserID, "Name"));
            }
        }
    }
}<|MERGE_RESOLUTION|>--- conflicted
+++ resolved
@@ -27,16 +27,12 @@
     public function base_render_before($Sender) {
         $Session = Gdn::session();
 
-<<<<<<< HEAD
-       // Enable theme previewing
-=======
         // Check the statistics.
         if ($Sender->deliveryType() == DELIVERY_TYPE_ALL) {
             Gdn::statistics()->check();
         }
 
-        // Enable theme previewing
->>>>>>> 5c103ddb
+       // Enable theme previewing
         if ($Session->isValid()) {
             $PreviewThemeName = htmlspecialchars($Session->getPreference('PreviewThemeName', ''));
             $PreviewThemeFolder = htmlspecialchars($Session->getPreference('PreviewThemeFolder', ''));
