--- conflicted
+++ resolved
@@ -179,15 +179,9 @@
     * This is done so comment & forum embedding can work in old IE.
     */
    public function Gdn_Dispatcher_AppStartup_Handler($Sender) {
-<<<<<<< HEAD
-      header('P3P: CP="CAO PSA OUR"', TRUE);
+      safeHeader('P3P: CP="CAO PSA OUR"', TRUE);
 
       if ($SSO = Gdn::Request()->Get('sso')) {
-=======
-      safeHeader('P3P: CP="CAO PSA OUR"', TRUE);
-
-      if (!Gdn::Session()->IsValid() && $SSO = Gdn::Request()->Get('sso')) {
->>>>>>> 84def347
          SaveToConfig('Garden.Registration.SendConnectEmail', FALSE, FALSE);
 
          $UserID = FALSE;
