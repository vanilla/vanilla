<?php
/**
 * DashboardHooks class.
 *
 * @copyright 2009-2015 Vanilla Forums Inc.
 * @license http://www.opensource.org/licenses/gpl-2.0.php GNU GPL v2
 * @package Dashboard
 * @since 2.0
 */

/**
 * Event handlers for the Dashboard application.
 */
class DashboardHooks implements Gdn_IPlugin {

    /**
     * Do nothing.
     */
    public function setup() {
    }

    /**
     * Fire before every page render.
     *
     * @param Gdn_Controller $Sender
     */
    public function base_render_before($Sender) {
        $Session = Gdn::session();

        // Enable theme previewing
        if ($Session->isValid()) {
            $PreviewThemeName = htmlspecialchars($Session->getPreference('PreviewThemeName', ''));
            $PreviewThemeFolder = htmlspecialchars($Session->getPreference('PreviewThemeFolder', ''));
            if ($PreviewThemeName != '') {
                $Sender->Theme = $PreviewThemeName;
                $Sender->informMessage(
                    sprintf(t('You are previewing the %s theme.'), wrap($PreviewThemeName, 'em'))
                    .'<div class="PreviewThemeButtons">'
                    .anchor(t('Apply'), 'settings/themes/'.$PreviewThemeName.'/'.$Session->transientKey(), 'PreviewThemeButton')
                    .' '.anchor(t('Cancel'), 'settings/cancelpreview/', 'PreviewThemeButton')
                    .'</div>',
                    'DoNotDismiss'
                );
            }
        }

        if ($Session->isValid()) {
            $Confirmed = val('Confirmed', Gdn::session()->User, true);
            if (UserModel::requireConfirmEmail() && !$Confirmed) {
                $Message = formatString(t('You need to confirm your email address.', 'You need to confirm your email address. Click <a href="{/entry/emailconfirmrequest,url}">here</a> to resend the confirmation email.'));
                $Sender->informMessage($Message, '');
            }
        }

        // Add Message Modules (if necessary)
        $MessageCache = Gdn::config('Garden.Messages.Cache', array());
        $Location = $Sender->Application.'/'.substr($Sender->ControllerName, 0, -10).'/'.$Sender->RequestMethod;
        $Exceptions = array('[Base]');

        if (in_array($Sender->MasterView, array('', 'default'))) {
            $Exceptions[] = '[NonAdmin]';
        }

        // SignIn popup is a special case
        $SignInOnly = ($Sender->deliveryType() == DELIVERY_TYPE_VIEW && $Location == 'Dashboard/entry/signin');
        if ($SignInOnly) {
            $Exceptions = array();
        }

        if ($Sender->MasterView != 'admin' && !$Sender->data('_NoMessages') && (val('MessagesLoaded', $Sender) != '1' && $Sender->MasterView != 'empty' && ArrayInArray($Exceptions, $MessageCache, false) || InArrayI($Location, $MessageCache))) {
            $MessageModel = new MessageModel();
            $MessageData = $MessageModel->getMessagesForLocation($Location, $Exceptions, $Sender->data('Category.CategoryID'));
            foreach ($MessageData as $Message) {
                $MessageModule = new MessageModule($Sender, $Message);
                if ($SignInOnly) { // Insert special messages even in SignIn popup
                    echo $MessageModule;
                } elseif ($Sender->deliveryType() == DELIVERY_TYPE_ALL)
                    $Sender->addModule($MessageModule);
            }
            $Sender->MessagesLoaded = '1'; // Fixes a bug where render gets called more than once and messages are loaded/displayed redundantly.
        }

        if ($Sender->deliveryType() == DELIVERY_TYPE_ALL) {
            $Gdn_Statistics = Gdn::factory('Statistics');
            $Gdn_Statistics->check($Sender);
        }

        // Allow forum embedding
        if ($Embed = c('Garden.Embed.Allow')) {
            // Record the remote url where the forum is being embedded.
            $RemoteUrl = c('Garden.Embed.RemoteUrl');
            if (!$RemoteUrl) {
                $RemoteUrl = GetIncomingValue('remote');
                if ($RemoteUrl) {
                    saveToConfig('Garden.Embed.RemoteUrl', $RemoteUrl);
                }
            }
            if ($RemoteUrl) {
                $Sender->addDefinition('RemoteUrl', $RemoteUrl);
            }
            if ($remoteUrlFormat = c('Garden.Embed.RemoteUrlFormat')) {
                $Sender->addDefinition('RemoteUrlFormat', $remoteUrlFormat);
            }

            // Force embedding?
            if (!IsSearchEngine() && strtolower($Sender->ControllerName) != 'entry') {
                if (IsMobile()) {
                    $forceEmbedForum = c('Garden.Embed.ForceMobile') ? '1' : '0';
                } else {
                    $forceEmbedForum = c('Garden.Embed.ForceForum') ? '1' : '0';
                }

                $Sender->addDefinition('ForceEmbedForum', $forceEmbedForum);
                $Sender->addDefinition('ForceEmbedDashboard', c('Garden.Embed.ForceDashboard') ? '1' : '0');
            }

            $Sender->addDefinition('Path', Gdn::request()->path());
            // $Sender->addDefinition('MasterView', $Sender->MasterView);
            $Sender->addDefinition('InDashboard', $Sender->MasterView == 'admin' ? '1' : '0');

            if ($Embed === 2) {
                $Sender->addJsFile('vanilla.embed.local.js');
            } else {
                $Sender->addJsFile('embed_local.js');
            }
        } else {
            $Sender->setHeader('X-Frame-Options', 'SAMEORIGIN');
        }

        // Allow return to mobile site
        $ForceNoMobile = val('X-UA-Device-Force', $_COOKIE);
        if ($ForceNoMobile === 'desktop') {
            $Sender->addAsset('Foot', wrap(Anchor(t('Back to Mobile Site'), '/profile/nomobile/1'), 'div'), 'MobileLink');
        }

        // Allow global translation of TagHint
        $Sender->addDefinition("TagHint", t("TagHint", "Start to type..."));
    }

    /**
     * @param $Sender
     */
    public function base_getAppSettingsMenuItems_handler($Sender) {
        // SideMenuModule menu
        $Menu = &$Sender->EventArguments['SideMenu'];
        $Menu->addItem('Dashboard', t('Dashboard'), false, array('class' => 'Dashboard'));
        $Menu->addLink('Dashboard', t('Dashboard'), '/dashboard/settings', 'Garden.Settings.View', array('class' => 'nav-dashboard'));
        $Menu->addLink('Dashboard', t('Getting Started'), '/dashboard/settings/gettingstarted', 'Garden.Settings.Manage', array('class' => 'nav-getting-started'));
        $Menu->addLink('Dashboard', t('Help &amp; Tutorials'), '/dashboard/settings/tutorials', 'Garden.Settings.View', array('class' => 'nav-tutorials'));

        $Menu->addItem('Appearance', t('Appearance'), false, array('class' => 'Appearance'));
        $Menu->addLink('Appearance', t('Banner'), '/dashboard/settings/banner', 'Garden.Community.Manage', array('class' => 'nav-banner'));
        $Menu->addLink('Appearance', t('Homepage'), '/dashboard/settings/homepage', 'Garden.Settings.Manage', array('class' => 'nav-homepage'));

        $Menu->addLink('Appearance', t('Themes'), '/dashboard/settings/themes', 'Garden.Settings.Manage', array('class' => 'nav-themes'));
        if ($ThemeOptionsName = c('Garden.ThemeOptions.Name')) {
            $Menu->addLink('Appearance', t('Theme Options'), '/dashboard/settings/themeoptions', 'Garden.Settings.Manage', array('class' => 'nav-theme-options'));
        }

        $Menu->addLink('Appearance', t('Mobile Themes'), '/dashboard/settings/mobilethemes', 'Garden.Settings.Manage', array('class' => 'nav-mobile-themes'));
        if ($MobileThemeOptionsName = c('Garden.MobileThemeOptions.Name')) {
            $Menu->addLink('Appearance', t('Mobile Theme Options'), '/dashboard/settings/mobilethemeoptions', 'Garden.Settings.Manage', array('class' => 'nav-mobile-theme-options'));
        }

        $Menu->addLink('Appearance', t('Messages'), '/dashboard/message', 'Garden.Community.Manage', array('class' => 'nav-messages'));
        $Menu->addLink('Appearance', t('Avatars'), '/dashboard/settings/avatars', 'Garden.Community.Manage', array('class' => 'nav-avatars'));
<<<<<<< HEAD
	$Menu->addLink('Appearance', t('Email'), '/dashboard/settings/emailstyles', 'Garden.Community.Manage', array('class' => 'nav-email-styles'));
=======
        $Menu->addLink('Appearance', t('Email'), '/dashboard/settings/emailstyles', 'Garden.Community.Manage', array('class' => 'nav-email-styles'));
>>>>>>> 9b3ce04a

        $Menu->addItem('Users', t('Users'), false, array('class' => 'Users'));
        $Menu->addLink('Users', t('Users'), '/dashboard/user', array('Garden.Users.Add', 'Garden.Users.Edit', 'Garden.Users.Delete'), array('class' => 'nav-users'));

        if (Gdn::session()->checkPermission(array('Garden.Settings.Manage', 'Garden.Roles.Manage'), false)) {
            $Menu->addLink('Users', t('Roles & Permissions'), 'dashboard/role', false, array('class' => 'nav-roles'));
        }

        $Menu->addLink('Users', t('Registration'), 'dashboard/settings/registration', 'Garden.Settings.Manage', array('class' => 'nav-registration'));
        $Menu->addLink('Users', t('Authentication'), 'dashboard/authentication', 'Garden.Settings.Manage', array('class' => 'nav-authentication'));

        if (c('Garden.Registration.Method') == 'Approval') {
            $Menu->addLink('Users', t('Applicants').' <span class="Popin" rel="/dashboard/user/applicantcount"></span>', 'dashboard/user/applicants', 'Garden.Users.Approve', array('class' => 'nav-applicants'));
        }

        $Menu->addItem('Moderation', t('Moderation'), false, array('class' => 'Moderation'));

        if (Gdn::session()->checkPermission(array('Garden.Moderation.Manage', 'Moderation.Spam.Manage'), false)) {
            $Menu->addLink('Moderation', t('Spam Queue'), 'dashboard/log/spam', false, array('class' => 'nav-spam-queue'));
        }
        if (Gdn::session()->checkPermission(array('Garden.Moderation.Manage', 'Moderation.ModerationQueue.Manage'), false)) {
            $Menu->addLink('Moderation', t('Moderation Queue').' <span class="Popin" rel="/dashboard/log/count/moderate"></span>', 'dashboard/log/moderation', false, array('class' => 'nav-moderation-queue'));
        }
        $Menu->addLink('Moderation', t('Change Log'), 'dashboard/log/edits', 'Garden.Moderation.Manage', array('class' => 'nav-change-log'));
        $Menu->addLink('Moderation', t('Banning'), 'dashboard/settings/bans', 'Garden.Community.Manage', array('class' => 'nav-bans'));

        $Menu->addItem('Forum', t('Forum Settings'), false, array('class' => 'Forum'));
        $Menu->addLink('Forum', t('Social'), 'dashboard/social', 'Garden.Settings.Manage', array('class' => 'nav-social-settings'));

        $Menu->addItem('Reputation', t('Reputation'), false, array('class' => 'Reputation'));

        $Menu->addItem('Add-ons', t('Addons'), false, array('class' => 'Addons'));
        $Menu->addLink('Add-ons', t('Plugins'), 'dashboard/settings/plugins', 'Garden.Settings.Manage', array('class' => 'nav-addons nav-plugins'));
        $Menu->addLink('Add-ons', t('Applications'), 'dashboard/settings/applications', 'Garden.Settings.Manage', array('class' => 'nav-addons nav-applications'));
        $Menu->addLink('Add-ons', t('Locales'), 'dashboard/settings/locales', 'Garden.Settings.Manage', array('class' => 'nav-addons nav-locales'));

        $Menu->addItem('Site Settings', t('Settings'), false, array('class' => 'SiteSettings'));
        $Menu->addLink('Site Settings', t('Outgoing Email'), 'dashboard/settings/email', 'Garden.Settings.Manage', array('class' => 'nav-email nav-email-out'));
        $Menu->addLink('Site Settings', t('Routes'), 'dashboard/routes', 'Garden.Settings.Manage', array('class' => 'nav-routes'));
        $Menu->addLink('Site Settings', t('Statistics'), 'dashboard/statistics', 'Garden.Settings.Manage', array('class' => 'nav-statistics-settings'));

        if (Gdn::session()->checkPermission('Garden.Settings.Manage')) {
            $Menu->addItem('Import', t('Import'), 'Garden.Settings.Manage', array('class' => 'Import'));
            $Menu->addLink('Import', false, 'dashboard/import', 'Garden.Settings.Manage', array('class' => 'nav-import'));
        }
    }

    /**
     * Set P3P header because IE won't allow cookies thru the iFrame without it.
     *
     * This must be done in the Dispatcher because of PrivateCommunity.
     * That precludes using Controller->SetHeader.
     * This is done so comment & forum embedding can work in old IE.
     *
     * @param Gdn_Dispatcher $Sender
     */
    public function gdn_dispatcher_appStartup_handler($Sender) {
        safeHeader('P3P: CP="CAO PSA OUR"', true);

        if ($SSO = Gdn::request()->get('sso')) {
            saveToConfig('Garden.Registration.SendConnectEmail', false, false);

            $IsApi = preg_match('`\.json$`i', Gdn::request()->path());

            $UserID = false;
            try {
                $CurrentUserID = Gdn::session()->UserID;
                $UserID = Gdn::userModel()->sso($SSO);
            } catch (Exception $Ex) {
                trace($Ex, TRACE_ERROR);
            }

            if ($UserID) {
                Gdn::session()->start($UserID, !$IsApi, !$IsApi);
                if ($IsApi) {
                    Gdn::session()->validateTransientKey(true);
                }

                if ($UserID != $CurrentUserID) {
                    Gdn::userModel()->fireEvent('AfterSignIn');
                }
            } else {
                // There was some sort of error. Let's print that out.
                foreach (Gdn::userModel()->Validation->resultsArray() as $msg) {
                    trace($msg, TRACE_ERROR);
                }
                Gdn::userModel()->Validation->reset();
            }
        }
    }

    /**
     * Method for plugins that want a friendly /sso method to hook into.
     *
     * @param RootController $Sender
     * @param string $Target The url to redirect to after sso.
     */
    public function rootController_sso_create($Sender, $Target = '') {
        if (!$Target) {
            $Target = $Sender->Request->get('redirect');
            if (!$Target) {
                $Target = '/';
            }
        }

        // TODO: Make sure the target is a safe redirect.

        // Get the default authentication provider.
        $DefaultProvider = Gdn_AuthenticationProviderModel::getDefault();
        $Sender->EventArguments['Target'] = $Target;
        $Sender->EventArguments['DefaultProvider'] = $DefaultProvider;
        $Handled = false;
        $Sender->EventArguments['Handled'] =& $Handled;

        $Sender->fireEvent('SSO');

        // If an event handler didn't handle the signin then just redirect to the target.
        if (!$Handled) {
            redirect($Target, 302);
        }
    }

    /**
     *
     *
     * @param SiteNavModule $sender
     */
    public function siteNavModule_all_handler($sender) {
        // Add a link to the community home.
        $sender->addLink('main.home', array('text' => t('Community Home'), 'url' => '/', 'icon' => icon('home'), 'sort' => -100));

        $sender->addGroup('etc', array('sort' => 100));
        if (Gdn::session()->isValid()) {
            // Switch between the full site and mobile.
            if (IsMobile()) {
                $sender->addLink('etc.nomobile', array('text' => t('Full Site'), 'url' => '/profile/nomobile', 'icon' => icon('resize-full'), 'sort' => 100));
            }

            $sender->addLink('etc.signout', array('text' => t('Sign Out'), 'url' => SignOutUrl(), 'icon' => icon('signout'), 'sort' => 100));
        } else {
            $sender->addLink('etc.signin', array('text' => t('Sign In'), 'url' => SignInUrl(), 'icon' => icon('signin'), 'sort' => 100));
        }
    }

    /**
     *
     *
     * @param SiteNavModule $sender
     */
    public function siteNavModule_default_handler($sender) {
        if (Gdn::session()->isValid()) {
            $sender->addLink('main.profile', array('text' => t('Profile'), 'url' => '/profile', 'icon' => icon('user'), 'sort' => 10));
        }
        if (Gdn::session()->checkPermission('Garden.Activity.View')) {
            $sender->addLink('main.activity', array('text' => t('Activity'), 'url' => '/activity', 'icon' => icon('time'), 'sort' => 10));
        }

        // Add the moderation items.
        $sender->addGroup('moderation', array('text' => t('Moderation'), 'sort' => 90));
        if (Gdn::session()->checkPermission('Garden.Users.Approve')) {
            $RoleModel = new RoleModel();
            $applicant_count = (int)$RoleModel->getApplicantCount();
            if ($applicant_count > 0 || true) {
                $sender->addLink('moderation.applicants', array('text' => t('Applicants'), 'url' => '/user/applicants', 'icon' => icon('user'), 'badge' => countString($applicant_count)));
            }
        }

        if (Gdn::session()->checkPermission('Garden.Modertion.Manage')) {
            $sender->addLink('moderation.spam', array('text' => 'Spam Queue', 'url' => '/log/spam', 'icon' => icon('spam')));
//         $sender->addLink('moderation.queue', array('text' => 'Moderaton Queue', 'url' => '/log/moderation', 'icon' => icon('report')));
        }

        if (Gdn::session()->checkPermission('Garden.Settings.Manage')) {
            $sender->addLink('etc.dashboard', array('text' => t('Dashboard'), 'url' => '/settings', 'icon' => icon('dashboard')));
        }
    }

    /**
     *
     *
     * @param SiteNavModule $sender
     */
    public function siteNavModule_editprofile_handler($sender) {
        $user = Gdn::controller()->data('Profile');
        $user_id = val('UserID', $user);
        $is_me = $user_id == Gdn::session()->UserID;

        if (!Gdn::session()->isValid()) {
            return;
        }

        // Users can edit their own profiles and moderators can edit any profile.
        if (hasEditProfile($user_id)) {
            $sender->addLink('main.editprofile', array('text' => t('Profile'), 'url' => userUrl($user, '', 'edit'), 'icon' => icon('edit')));
        }

        if (checkPermission('Garden.Users.Edit')) {
            $sender->addLink('main.editaccount', array('text' => t('Edit Account'), 'url' => "/user/edit/$user_id", 'icon' => icon('cog'), 'class' => 'Popup'));
        }

        $sender->addLink('main.profile', array('text' => t('Back to Profile'), 'url' => userUrl('user'), 'icon' => icon('arrow-left'), 'sort' => 100));
    }

    /**
     *
     *
     * @param SiteNavModule $sender
     */
    public function siteNavModule_profile_handler($sender) {
        $user = Gdn::controller()->data('Profile');
        $user_id = val('UserID', $user);

        // Show the activity.
        if (c('Garden.Profile.ShowActivities', true)) {
            $sender->addLink('main.activity', array('text' => t('Activity'), 'url' => userUrl($user, '', 'activity'), 'icon' => icon('time')));
        }

        // Display the notifications for the current user.
        if (Gdn::controller()->data('Profile.UserID') == Gdn::session()->UserID) {
            $sender->addLink('main.notifications', array('text' => t('Notifications'), 'url' => userUrl($user, '', 'notifications'), 'icon' => icon('globe'), 'badge' => Gdn::controller()->data('Profile.CountNotifications')));
        }

        // Show the invitations if we're using the invite registration method.
        if (strcasecmp(c('Garden.Registration.Method'), 'invitation') === 0) {
            $sender->addLink('main.invitations', array('text' => t('Invitations'), 'url' => userUrl($user, '', 'invitations'), 'icon' => icon('ticket')));
        }

        // Users can edit their own profiles and moderators can edit any profile.
        if (hasEditProfile($user_id)) {
            $sender->addLink('main.editprofile', array('text' => t('Edit Profile'), 'url' => userUrl($user, '', 'edit'), 'icon' => icon('edit')));
        }

        // Add a stub group for moderation.
        $sender->addGroup('moderation', array('text' => t('Moderation'), 'sort' => 90));
    }

    public function updateModel_afterStructure_handler($sender) {
        // Only setup default permissions if no role permissions are set.
        $hasPermissions = Gdn::sql()->getWhere('Permission', array('RoleID >' => 0))->firstRow(DATASET_TYPE_ARRAY);
        if (!$hasPermissions) {
            PermissionModel::resetAllRoles();
        }
    }
}<|MERGE_RESOLUTION|>--- conflicted
+++ resolved
@@ -164,11 +164,7 @@
 
         $Menu->addLink('Appearance', t('Messages'), '/dashboard/message', 'Garden.Community.Manage', array('class' => 'nav-messages'));
         $Menu->addLink('Appearance', t('Avatars'), '/dashboard/settings/avatars', 'Garden.Community.Manage', array('class' => 'nav-avatars'));
-<<<<<<< HEAD
-	$Menu->addLink('Appearance', t('Email'), '/dashboard/settings/emailstyles', 'Garden.Community.Manage', array('class' => 'nav-email-styles'));
-=======
         $Menu->addLink('Appearance', t('Email'), '/dashboard/settings/emailstyles', 'Garden.Community.Manage', array('class' => 'nav-email-styles'));
->>>>>>> 9b3ce04a
 
         $Menu->addItem('Users', t('Users'), false, array('class' => 'Users'));
         $Menu->addLink('Users', t('Users'), '/dashboard/user', array('Garden.Users.Add', 'Garden.Users.Edit', 'Garden.Users.Delete'), array('class' => 'nav-users'));
