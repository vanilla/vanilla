<?php
/**
 * DashboardHooks class.
 *
 * @copyright 2009-2016 Vanilla Forums Inc.
 * @license http://www.opensource.org/licenses/gpl-2.0.php GNU GPL v2
 * @package Dashboard
 * @since 2.0
*/

/**
 * Event handlers for the Dashboard application.
 */
class DashboardHooks extends Gdn_Plugin {

    /**
     * Fire before every page render.
    *
    * @param Gdn_Controller $Sender
    */
    public function base_render_before($Sender) {
        $Session = Gdn::session();


        if ($Sender->MasterView == 'admin') {
            if (val('Form', $Sender)) {
                $Sender->Form->setStyles('bootstrap');
            }

            $Sender->CssClass = htmlspecialchars($Sender->CssClass);
            $Sections = Gdn_Theme::section(null, 'get');
            if (is_array($Sections)) {
                foreach ($Sections as $Section) {
                    $Sender->CssClass .= ' Section-'.$Section;
                }
            }

            // Get our plugin nav items.
            $navAdapter = new NestedCollectionAdapter(DashboardNavModule::getDashboardNav());
            $Sender->EventArguments['SideMenu'] = $navAdapter;
            $Sender->fireEvent('GetAppSettingsMenuItems');

            $Sender->removeJsFile('jquery.popup.js');
            $Sender->addJsFile('dashboard.js', 'dashboard');
            $Sender->addJsFile('jquery.expander.js');
            $Sender->addJsFile('settings.js', 'dashboard');
            $Sender->addJsFile('vendors/tether.min.js', 'dashboard');
            $Sender->addJsFile('vendors/bootstrap/util.js', 'dashboard');
            $Sender->addJsFile('vendors/drop.min.js', 'dashboard');
            $Sender->addJsFile('vendors/moment.min.js', 'dashboard');
            $Sender->addJsFile('vendors/daterangepicker.js', 'dashboard');
            $Sender->addJsFile('vendors/bootstrap/tooltip.js', 'dashboard');
            $Sender->addJsFile('vendors/clipboard.min.js', 'dashboard');
            $Sender->addJsFile('vendors/bootstrap/dropdown.js', 'dashboard');
            $Sender->addJsFile('vendors/bootstrap/collapse.js', 'dashboard');
            $Sender->addJsFile('vendors/bootstrap/modal.js', 'dashboard');
            $Sender->addJsFile('vendors/icheck.min.js', 'dashboard');
            $Sender->addJsFile('jquery.tablejenga.js', 'dashboard');
            $Sender->addJsFile('jquery.fluidfixed.js', 'dashboard');
            $Sender->addJsFile('vendors/prettify/prettify.js', 'dashboard');
            $Sender->addJsFile('vendors/ace/ace.js', 'dashboard');
            $Sender->addJsFile('vendors/ace/ext-searchbox.js', 'dashboard');
            $Sender->addCssFile('vendors/tomorrow.css', 'dashboard');
        }

        // Check the statistics.
        if ($Sender->deliveryType() == DELIVERY_TYPE_ALL) {
            Gdn::statistics()->check();
        }

<<<<<<< HEAD
       // Enable theme previewing
=======
        // Inform user of theme previewing
>>>>>>> 2fe9f09c
        if ($Session->isValid()) {
            $PreviewThemeFolder = htmlspecialchars($Session->getPreference('PreviewThemeFolder', ''));
            $PreviewMobileThemeFolder = htmlspecialchars($Session->getPreference('PreviewMobileThemeFolder', ''));
            $PreviewThemeName = htmlspecialchars($Session->getPreference(
                'PreviewThemeName',
                $PreviewThemeFolder
            ));
            $PreviewMobileThemeName = htmlspecialchars($Session->getPreference(
                'PreviewMobileThemeName',
                $PreviewMobileThemeFolder
            ));

            if ($PreviewThemeFolder != '') {
                $Sender->informMessage(
                    sprintf(t('You are previewing the %s desktop theme.'), wrap($PreviewThemeName, 'em'))
                    .'<div class="PreviewThemeButtons">'
                    .anchor(t('Apply'), 'settings/themes/'.$PreviewThemeFolder.'/'.$Session->transientKey(), 'PreviewThemeButton')
                    .' '.anchor(t('Cancel'), 'settings/cancelpreview/'.$PreviewThemeFolder.'/'.$Session->transientKey(), 'PreviewThemeButton')
                    .'</div>',
                    'DoNotDismiss'
                );
            }

            if ($PreviewMobileThemeFolder != '') {
                $Sender->informMessage(
                    sprintf(t('You are previewing the %s mobile theme.'), wrap($PreviewMobileThemeName, 'em'))
                    .'<div class="PreviewThemeButtons">'
                    .anchor(t('Apply'), 'settings/mobilethemes/'.$PreviewMobileThemeFolder.'/'.$Session->transientKey(), 'PreviewThemeButton')
                    .' '.anchor(t('Cancel'), 'settings/cancelpreview/'.$PreviewMobileThemeFolder.'/'.$Session->transientKey(), 'PreviewThemeButton')
                    .'</div>',
                    'DoNotDismiss'
                );
            }
        }


        if ($Session->isValid()) {
            $Confirmed = val('Confirmed', Gdn::session()->User, true);
            if (UserModel::requireConfirmEmail() && !$Confirmed) {
                $Message = formatString(t('You need to confirm your email address.', 'You need to confirm your email address. Click <a href="{/entry/emailconfirmrequest,url}">here</a> to resend the confirmation email.'));
                $Sender->informMessage($Message, '');
            }
        }

       // Add Message Modules (if necessary)
        $MessageCache = Gdn::config('Garden.Messages.Cache', array());
        $Location = $Sender->Application.'/'.substr($Sender->ControllerName, 0, -10).'/'.$Sender->RequestMethod;
        $Exceptions = array('[Base]');

        if (in_array($Sender->MasterView, array('', 'default'))) {
            $Exceptions[] = '[NonAdmin]';
        }

       // SignIn popup is a special case
        $SignInOnly = ($Sender->deliveryType() == DELIVERY_TYPE_VIEW && $Location == 'Dashboard/entry/signin');
        if ($SignInOnly) {
            $Exceptions = array();
        }

        if ($Sender->MasterView != 'admin' && !$Sender->data('_NoMessages') && (val('MessagesLoaded', $Sender) != '1' && $Sender->MasterView != 'empty' && ArrayInArray($Exceptions, $MessageCache, false) || InArrayI($Location, $MessageCache))) {
            $MessageModel = new MessageModel();
            $MessageData = $MessageModel->getMessagesForLocation($Location, $Exceptions, $Sender->data('Category.CategoryID'));
            foreach ($MessageData as $Message) {
                $MessageModule = new MessageModule($Sender, $Message);
                if ($SignInOnly) { // Insert special messages even in SignIn popup
                    echo $MessageModule;
                } elseif ($Sender->deliveryType() == DELIVERY_TYPE_ALL)
                    $Sender->addModule($MessageModule);
            }
            $Sender->MessagesLoaded = '1'; // Fixes a bug where render gets called more than once and messages are loaded/displayed redundantly.
        }

        if ($Sender->deliveryType() == DELIVERY_TYPE_ALL) {
            $Gdn_Statistics = Gdn::factory('Statistics');
            $Gdn_Statistics->check($Sender);
        }

       // Allow forum embedding
        if ($Embed = c('Garden.Embed.Allow')) {
           // Record the remote url where the forum is being embedded.
            $RemoteUrl = c('Garden.Embed.RemoteUrl');
            if (!$RemoteUrl) {
                $RemoteUrl = GetIncomingValue('remote');
                if ($RemoteUrl) {
                    saveToConfig('Garden.Embed.RemoteUrl', $RemoteUrl);
                }
            }
            if ($RemoteUrl) {
                $Sender->addDefinition('RemoteUrl', $RemoteUrl);
            }
            if ($remoteUrlFormat = c('Garden.Embed.RemoteUrlFormat')) {
                $Sender->addDefinition('RemoteUrlFormat', $remoteUrlFormat);
            }

           // Force embedding?
            if (!IsSearchEngine() && strtolower($Sender->ControllerName) != 'entry') {
                if (IsMobile()) {
                    $forceEmbedForum = c('Garden.Embed.ForceMobile') ? '1' : '0';
                } else {
                    $forceEmbedForum = c('Garden.Embed.ForceForum') ? '1' : '0';
                }

                $Sender->addDefinition('ForceEmbedForum', $forceEmbedForum);
                $Sender->addDefinition('ForceEmbedDashboard', c('Garden.Embed.ForceDashboard') ? '1' : '0');
            }

            $Sender->addDefinition('Path', Gdn::request()->path());

            $get = Gdn::request()->get();
            unset($get['p']); // kludge for old index.php?p=/path
            $Sender->addDefinition('Query', http_build_query($get));
            // $Sender->addDefinition('MasterView', $Sender->MasterView);
            $Sender->addDefinition('InDashboard', $Sender->MasterView == 'admin' ? '1' : '0');

            if ($Embed === 2) {
                $Sender->addJsFile('vanilla.embed.local.js');
            } else {
                $Sender->addJsFile('embed_local.js');
            }
        } else {
            $Sender->setHeader('X-Frame-Options', 'SAMEORIGIN');
        }


       // Allow return to mobile site
        $ForceNoMobile = val('X-UA-Device-Force', $_COOKIE);
        if ($ForceNoMobile === 'desktop') {
            $Sender->addAsset('Foot', wrap(Anchor(t('Back to Mobile Site'), '/profile/nomobile/1'), 'div'), 'MobileLink');
        }

       // Allow global translation of TagHint
        $Sender->addDefinition("TagHint", t("TagHint", "Start to type..."));

        // Add symbols.
        if ($Sender->deliveryMethod() === DELIVERY_METHOD_XHTML) {
            $Sender->addAsset('Symbols', $Sender->fetchView('symbols', '', 'Dashboard'));
        }
        }

    /**
     * Checks if the user is previewing a theme and, if so, updates the default master view.
     *
     * @param Gdn_Controller $sender
     */
    public function base_beforeFetchMaster_handler($sender) {
        $session = Gdn::session();
        if (!$session->isValid()) {
            return;
        }
        if (isMobile()) {
            $theme = htmlspecialchars($session->getPreference('PreviewMobileThemeFolder', ''));
        } else {
            $theme = htmlspecialchars($session->getPreference('PreviewThemeFolder', ''));
        }
        $isDefaultMaster = $sender->MasterView == 'default' || $sender->MasterView == '';
        if ($theme != '' && $isDefaultMaster) {
            $htmlFile = paths(PATH_THEMES, $theme, 'views', 'default.master.tpl');
            if (file_exists($htmlFile)) {
                $sender->EventArguments['MasterViewPath'] = $htmlFile;
            } else {
                // for default theme
                $sender->EventArguments['MasterViewPath'] = $sender->fetchViewLocation('default.master', '', 'dashboard');
            }
        }
    }

    /**
     * Setup dashboard navigation.
     *
     * @param $sender
     */
    public function dashboardNavModule_init_handler($sender) {
        /** @var DashboardNavModule $nav */
        $nav = $sender;

        $session = Gdn::session();
        $themeOptionsName = c('Garden.ThemeOptions.Name');
        $mobileThemeOptionsName = c('Garden.MobileThemeOptions.Name');

        $sort = -1; // Ensure these nav items come before any plugin nav items.

        $nav->addGroupToSection('Moderation', t('Site'), 'site')
            ->addLinkToSectionIf('Garden.Community.Manage', 'Moderation', t('Messages'), '/dashboard/message', 'site.messages', '', $sort)
            ->addLinkToSectionIf($session->checkPermission(['Garden.Users.Add', 'Garden.Users.Edit', 'Garden.Users.Delete'], false), 'Moderation', t('Users'), '/dashboard/user', 'site.users', '', $sort)
            ->addLinkToSectionIf($session->checkPermission('Garden.Users.Approve') && (c('Garden.Registration.Method') == 'Approval'), 'Moderation', t('Applicants'), '/dashboard/user/applicants', 'site.applicants', '', $sort, ['popinRel' => '/dashboard/user/applicantcount'], false)
            ->addLinkToSectionIf('Garden.Settings.Manage', 'Moderation', t('Banning'), '/dashboard/settings/bans', 'site.bans', '', $sort)

            ->addGroupToSection('Moderation', t('Content'), 'moderation')
            ->addLinkToSectionIf($session->checkPermission(['Garden.Moderation.Manage', 'Moderation.Spam.Manage'], false), 'Moderation', t('Spam Queue'), '/dashboard/log/spam', 'moderation.spam-queue', '', $sort)
            ->addLinkToSectionIf($session->checkPermission(['Garden.Moderation.Manage', 'Moderation.ModerationQueue.Manage'], false), 'Moderation', t('Moderation Queue'), '/dashboard/log/moderation', 'moderation.moderation-queue', '', $sort, ['popinRel' => '/dashboard/log/count/moderate'], false)
            ->addLinkToSectionIf($session->checkPermission(['Garden.Settings.Manage', 'Garden.Moderation.Manage'], false), 'Moderation', t('Change Log'), '/dashboard/log/edits', 'moderation.change-log', '', $sort)


            ->addGroup(t('Appearance'), 'appearance', '', -1)
            ->addLinkIf($session->checkPermission(['Garden.Settings.Manage', 'Garden.Community.Manage'], false), t('Banner'), '/dashboard/settings/banner', 'appearance.banner', '', $sort)
            ->addLinkIf('Garden.Settings.Manage', t('Homepage'), '/dashboard/settings/homepage', 'appearance.homepage', '', $sort)
            ->addLinkIf('Garden.Settings.Manage', t('Themes'), '/dashboard/settings/themes', 'appearance.themes', '', $sort)
            ->addLinkIf($themeOptionsName && $session->checkPermission('Garden.Settings.Manage'), t('Theme Options'), '/dashboard/settings/themeoptions', 'appearance.theme-options', '', $sort)
            ->addLinkIf($mobileThemeOptionsName && $session->checkPermission('Garden.Settings.Manage'), t('Mobile Theme Options'), '/dashboard/settings/mobilethemeoptions', 'appearance.mobile-theme-options', '', $sort)
            ->addLinkIf('Garden.Community.Manage', t('Avatars'), '/dashboard/settings/avatars', 'appearance.avatars', '', $sort)
            ->addLinkIf('Garden.Settings.Manage', t('Email'), '/dashboard/settings/emailstyles', 'appearance.email', '', $sort)
            ->addGroup(t('Membership'), 'users', '', ['after' => 'appearance'])
            ->addLinkIf($session->checkPermission(['Garden.Settings.Manage', 'Garden.Roles.Manage'], false), t('Roles & Permissions'), '/dashboard/role', 'users.roles', '', $sort)

            ->addLinkIf('Garden.Settings.Manage', t('Registration'), '/dashboard/settings/registration', 'users.registration', '', $sort)

            ->addGroup(t('Forum Settings'), 'forum', '', ['after' => 'users'])
            ->addLinkIf('Garden.Settings.Manage', t('Social'), '/social/manage', 'forum.social', '', $sort)
            ->addGroup(t('Reputation'), 'reputation', '', ['after' => 'forum'])
            ->addGroup(t('Addons'), 'add-ons', '', ['after' => 'reputation'])
            ->addLinkIf('Garden.Settings.Manage', t('Plugins'), '/dashboard/settings/plugins', 'add-ons.plugins', '', $sort)
            ->addLinkIf('Garden.Settings.Manage', t('Applications'), '/dashboard/settings/applications', 'add-ons.applications', '', $sort)
            ->addLinkIf('Garden.Settings.Manage', t('Locales'), '/dashboard/settings/locales', 'add-ons.locales', '', $sort)

            ->addGroup(t('Site Settings'), 'site-settings', '', ['after' => 'reputation'])
            ->addLinkIf('Garden.Settings.Manage', t('Outgoing Email'), '/dashboard/settings/email', 'site-settings.email', '', $sort)
            ->addLinkIf('Garden.Settings.Manage', t('Routes'), '/dashboard/routes', 'site-settings.routes', '', $sort)
            ->addLinkIf('Garden.Settings.Manage', t('Statistics'), '/dashboard/statistics', 'site-settings.statistics', '', $sort)
            ->addGroupIf('Garden.Settings.Manage', t('Forum Data'), 'forum-data', '', ['after' => 'site-settings'])
            ->addLinkIf('Garden.Settings.Manage', t('Import'), '/dashboard/import', 'forum-data.import', '', $sort);
        }

    /**
     * Aggressively prompt users to upgrade PHP version.
     *
     * @param $sender
     */
    public function settingsController_render_before($sender) {
        // Set this in your config to dismiss our upgrade warnings. Not recommended.
        if (c('Vanilla.WarnedMeToUpgrade') === 'PHP 5.6') {
            return;
        }

        if (version_compare(phpversion(), '5.6') < 0) {
            $UpgradeMessage = ['Content' => 'Upgrade to <b>PHP 5.6</b> or higher immediately. Version '.phpversion().' is no longer supported.', 'AssetTarget' => 'Content', 'CssClass' => 'WarningMessage'];
            $MessageModule = new MessageModule($sender, $UpgradeMessage);
            $sender->addModule($MessageModule);
        }

        $mysqlVersion = gdn::sql()->version();
        if (version_compare($mysqlVersion, '5.6') < 0) {
            $UpgradeMessage = ['Content' => 'We recommend using <b>MySQL 5.6</b> or higher. Version '.htmlspecialchars($mysqlVersion).' will not support all upcoming Vanilla features.', 'AssetTarget' => 'Content', 'CssClass' => 'InfoMessage'];
            $MessageModule = new MessageModule($sender, $UpgradeMessage);
            $sender->addModule($MessageModule);
        }
    }

    /**
     * Set P3P header because IE won't allow cookies thru the iFrame without it.
     *
     * This must be done in the Dispatcher because of PrivateCommunity.
     * That precludes using Controller->SetHeader.
     * This is done so comment & forum embedding can work in old IE.
     *
     * @param Gdn_Dispatcher $Sender
     */
    public function gdn_dispatcher_appStartup_handler($Sender) {
        safeHeader('P3P: CP="CAO PSA OUR"', true);

        if ($SSO = Gdn::request()->get('sso')) {
            saveToConfig('Garden.Registration.SendConnectEmail', false, false);

            $IsApi = preg_match('`\.json$`i', Gdn::request()->path());

            $UserID = false;
            try {
                $CurrentUserID = Gdn::session()->UserID;
                $UserID = Gdn::userModel()->sso($SSO);
            } catch (Exception $Ex) {
                trace($Ex, TRACE_ERROR);
            }

            if ($UserID) {
                Gdn::session()->start($UserID, !$IsApi, !$IsApi);
                if ($IsApi) {
                    Gdn::session()->validateTransientKey(true);
                }

                if ($UserID != $CurrentUserID) {
                    Gdn::userModel()->fireEvent('AfterSignIn');
                }
            } else {
                // There was some sort of error. Let's print that out.
                foreach (Gdn::userModel()->Validation->resultsArray() as $msg) {
                    trace($msg, TRACE_ERROR);
                }
                Gdn::userModel()->Validation->reset();
            }
        }
    }

   /**
     * @param Gdn_Dispatcher $sender
    */
    public function gdn_dispatcher_sendHeaders_handler($sender) {
        $csrfToken = Gdn::request()->post(
            Gdn_Session::CSRF_NAME,
            Gdn::request()->get(
                Gdn_Session::CSRF_NAME,
                Gdn::request()->getValueFrom(Gdn_Request::INPUT_SERVER, 'HTTP_X_CSRF_TOKEN')
            )
        );

        if ($csrfToken && Gdn::session()->isValid() && !Gdn::session()->validateTransientKey($csrfToken)) {
            safeHeader('X-CSRF-Token: '.Gdn::session()->transientKey());
    }
}

   /**
    * Queue any items that have been logged for moderation.
    *
    * @param LogModel $sender
    * @param array $args
    */
    public function logModel_afterInsert_handler($sender, $args) {
        $logID = $args['LogID'];
        $log = $args['Log'];

        if ($log['Operation'] === 'Moderate') {
           // Queue the record as a reported.
            $queue = QueueModel::Instance();
            $record = unserialize($log['Data']);
            $row = $queue->convertToQueueRow($log['RecordType'], $record);
            $row['Queue'] = 'reported';
            $row['ForeignDateInserted'] = $record['DateInserted'];
            $id = $queue->Save($row);
        }
    }

   /**
    * Dequeue items that have been approved in the log.
    *
    * @param LogModel $sender
    * @param array $args
    */
    public function logModel_afterRestore_handler($sender, $args) {
        $log = $args['Log'];
        $queue = QueueModel::Instance();
        $foreignID = QueueModel::generateForeignID(null, $log['RecordID'], $log['RecordType']);
        $queue->Delete(array('ForeignID' => $foreignID));
    }

   /**
    * Method for plugins that want a friendly /sso method to hook into.
    *
    * @param RootController $Sender
    * @param string $Target The url to redirect to after sso.
    */
    public function rootController_sso_create($Sender, $Target = '') {
        if (!$Target) {
            $Target = $Sender->Request->get('redirect');
            if (!$Target) {
                $Target = '/';
            }
        }

<<<<<<< HEAD
       // TODO: Make sure the target is a safe redirect.

       // Get the default authentication provider.
=======
        // Get the default authentication provider.
>>>>>>> 2fe9f09c
        $DefaultProvider = Gdn_AuthenticationProviderModel::getDefault();
        $Sender->EventArguments['Target'] = $Target;
        $Sender->EventArguments['DefaultProvider'] = $DefaultProvider;
        $Handled = false;
        $Sender->EventArguments['Handled'] =& $Handled;

        $Sender->fireEvent('SSO');

       // If an event handler didn't handle the signin then just redirect to the target.
        if (!$Handled) {
            safeRedirect($Target, 302);
        }
    }

    /**
     * Clear user navigation preferences if we can't find the explicit method on the controller.
     *
     * @param Gdn_Controller $sender
     * @param array $args Event arguments. We can expect a 'PathArgs' key here.
     */
    public function gdn_dispatcher_methodNotFound_handler($sender, $args) {
        // If PathArgs is empty, the user hit the root, and we assume they want the index.
        // If not, they got redirected to the root because their controller method was not
        // found. We should clear the user prefs in that case.
        if (!empty($args['PathArgs'])) {
            if (Gdn::session()->isValid()) {
                $uri = Gdn::request()->getRequestArguments('server')['REQUEST_URI'];
                try {
                    $userModel = new UserModel();
                    $userModel->clearSectionNavigationPreference($uri);
                } catch (Exception $ex) {
                    // Nothing
                }
            }
        }
    }

    /**
     *
     *
     * @param SiteNavModule $sender
     */
    public function siteNavModule_init_handler($sender) {

        // GLOBALS

       // Add a link to the community home.
        $sender->addLinkToGlobals(t('Community Home'), '/', 'main.home', '', -100, array('icon' => 'home'), false);
        $sender->addGroupToGlobals('', 'etc', '', 100);
        $sender->addLinkToGlobalsIf(Gdn::session()->isValid() && IsMobile(), t('Full Site'), '/profile/nomobile', 'etc.nomobile', '', 100, array('icon' => 'resize-full'));
        $sender->addLinkToGlobalsIf(Gdn::session()->isValid(), t('Sign Out'), SignOutUrl(), 'etc.signout', '', 100, array('icon' => 'signout'));
        $sender->addLinkToGlobalsIf(!Gdn::session()->isValid(), t('Sign In'), SigninUrl(), 'etc.signin', '', 100, array('icon' => 'signin'));

        // DEFAULTS

        if (!Gdn::session()->isValid()) {
            return;
        }

        $sender->addLinkIf(Gdn::session()->isValid(), t('Profile'), '/profile', 'main.profile', 'profile', 10, array('icon' => 'user'))
            ->addLinkIf('Garden.Activity.View', t('Activity'), '/activity', 'main.activity', 'activity', 10, array('icon' => 'time'));

       // Add the moderation items.
        $sender->addGroup(t('Moderation'), 'moderation', 'moderation', 90);
        if (Gdn::session()->checkPermission('Garden.Users.Approve')) {
            $RoleModel = new RoleModel();
            $applicant_count = (int)$RoleModel->getApplicantCount();
            if ($applicant_count > 0 || true) {
                $sender->addLink(t('Applicants'), '/user/applicants', 'moderation.applicants', 'applicants', array(), array('icon' => 'user', 'badge' => $applicant_count));
            }
        }
        $sender->addLinkIf('Garden.Moderation.Manage', t('Spam Queue'), '/log/spam', 'moderation.spam', 'spam', array(), array('icon' => 'spam'))
            ->addLinkIf('Garden.Settings.Manage', t('Dashboard'), '/settings', 'etc.dashboard', 'dashboard', array(), array('icon' => 'dashboard'));

        $user = Gdn::controller()->data('Profile');
        $user_id = val('UserID', $user);

        //EDIT PROFILE SECTION

       // Users can edit their own profiles and moderators can edit any profile.
        $sender->addLinkToSectionIf(hasEditProfile($user_id), 'EditProfile', t('Profile'), userUrl($user, '', 'edit'), 'main.editprofile', '', array(), array('icon' => 'edit'))
            ->addLinkToSectionIf('Garden.Users.Edit', 'EditProfile', t('Edit Account'), '/user/edit/'.$user_id, 'main.editaccount', 'Popup', array(), array('icon' => 'cog'))
            ->addLinkToSection('EditProfile', t('Back to Profile'), userUrl($user), 'main.profile', '', 100, array('icon' => 'arrow-left'));


        //PROFILE SECTION

        $sender->addLinkToSectionIf(c('Garden.Profile.ShowActivities', true), 'Profile', t('Activity'), userUrl($user, '', 'activity'), 'main.activity', '', array(), array('icon' => 'time'))
            ->addLinkToSectionIf(Gdn::controller()->data('Profile.UserID') == Gdn::session()->UserID, 'Profile', t('Notifications'), userUrl($user, '', 'notifications'), 'main.notifications', '', array(), array('icon' => 'globe', 'badge' => Gdn::controller()->data('Profile.CountNotifications')))
       // Show the invitations if we're using the invite registration method.
            ->addLinkToSectionIf(strcasecmp(c('Garden.Registration.Method'), 'invitation') === 0, 'Profile', t('Invitations'), userUrl($user, '', 'invitations'), 'main.invitations', '', array(), array('icon' => 'ticket'))
       // Users can edit their own profiles and moderators can edit any profile.
            ->addLinkToSectionIf(hasEditProfile($user_id), 'Profile', t('Edit Profile'), userUrl($user, '', 'edit'), 'Profile', 'main.editprofile', '', array(), array('icon' => 'edit'));

    }

    /**
     * After executing /settings/utility/update check if any role permissions have been changed, if not reset all the permissions on the roles.
     *
     * @param $sender
     */
    public function updateModel_afterStructure_handler($sender) {
        // Only setup default permissions if no role permissions are set.
        $hasPermissions = Gdn::sql()->getWhere('Permission', array('RoleID >' => 0))->firstRow(DATASET_TYPE_ARRAY);
        if (!$hasPermissions) {
            PermissionModel::resetAllRoles();
        }
    }
}<|MERGE_RESOLUTION|>--- conflicted
+++ resolved
@@ -68,11 +68,7 @@
             Gdn::statistics()->check();
         }
 
-<<<<<<< HEAD
-       // Enable theme previewing
-=======
         // Inform user of theme previewing
->>>>>>> 2fe9f09c
         if ($Session->isValid()) {
             $PreviewThemeFolder = htmlspecialchars($Session->getPreference('PreviewThemeFolder', ''));
             $PreviewMobileThemeFolder = htmlspecialchars($Session->getPreference('PreviewMobileThemeFolder', ''));
@@ -293,7 +289,7 @@
             ->addLinkIf('Garden.Settings.Manage', t('Statistics'), '/dashboard/statistics', 'site-settings.statistics', '', $sort)
             ->addGroupIf('Garden.Settings.Manage', t('Forum Data'), 'forum-data', '', ['after' => 'site-settings'])
             ->addLinkIf('Garden.Settings.Manage', t('Import'), '/dashboard/import', 'forum-data.import', '', $sort);
-        }
+    }
 
     /**
      * Aggressively prompt users to upgrade PHP version.
@@ -429,13 +425,7 @@
             }
         }
 
-<<<<<<< HEAD
-       // TODO: Make sure the target is a safe redirect.
-
        // Get the default authentication provider.
-=======
-        // Get the default authentication provider.
->>>>>>> 2fe9f09c
         $DefaultProvider = Gdn_AuthenticationProviderModel::getDefault();
         $Sender->EventArguments['Target'] = $Target;
         $Sender->EventArguments['DefaultProvider'] = $DefaultProvider;
