<?php if (!defined('APPLICATION')) exit();
/*
Copyright 2008, 2009 Vanilla Forums Inc.
This file is part of Garden.
Garden is free software: you can redistribute it and/or modify it under the terms of the GNU General Public License as published by the Free Software Foundation, either version 3 of the License, or (at your option) any later version.
Garden is distributed in the hope that it will be useful, but WITHOUT ANY WARRANTY; without even the implied warranty of MERCHANTABILITY or FITNESS FOR A PARTICULAR PURPOSE. See the GNU General Public License for more details.
You should have received a copy of the GNU General Public License along with Garden.  If not, see <http://www.gnu.org/licenses/>.
Contact Vanilla Forums Inc. at support [at] vanillaforums [dot] com
*/

if (!isset($Drop))
   $Drop = FALSE;
   
if (!isset($Explicit))
   $Explicit = TRUE;

$Database = Gdn::Database();
$SQL = $Database->SQL();
$Construct = $Database->Structure();

// Role Table
$Construct->Table('Role');

$RoleTableExists = $Construct->TableExists();

$Construct
   ->PrimaryKey('RoleID')
   ->Column('Name', 'varchar(100)')
   ->Column('Description', 'varchar(500)', TRUE)
   ->Column('Sort', 'int', TRUE)
   ->Column('Deletable', 'tinyint(1)', '1')
   ->Column('CanSession', 'tinyint(1)', '1')
   ->Set($Explicit, $Drop);

if (!$RoleTableExists || $Drop) {
   // Define some roles.
   // Note that every RoleID must be a power of two so that they can be combined as a bit-mask.
   $RoleModel = Gdn::Factory('RoleModel');
   $RoleModel->Database = $Database;
   $RoleModel->SQL = $SQL;
   $RoleModel->Define(array('Name' => 'Banned', 'RoleID' => 1, 'Sort' => '1', 'Deletable' => '1', 'CanSession' => '0', 'Description' => 'Banned users are not allowed to participate or sign in.'));
   $RoleModel->Define(array('Name' => 'Guest', 'RoleID' => 2, 'Sort' => '2', 'Deletable' => '0', 'CanSession' => '0', 'Description' => 'Guests can only view content. Anyone browsing the site who is not signed in is considered to be a "Guest".'));
   $RoleModel->Define(array('Name' => 'Applicant', 'RoleID' => 4, 'Sort' => '3', 'Deletable' => '0', 'CanSession' => '1', 'Description' => 'Users who have applied for membership, but have not yet been accepted. They have the same permissions as guests.'));
   $RoleModel->Define(array('Name' => 'Member', 'RoleID' => 8, 'Sort' => '4', 'Deletable' => '1', 'CanSession' => '1', 'Description' => 'Members can participate in discussions.'));
   $RoleModel->Define(array('Name' => 'Moderator', 'RoleID' => 32, 'Sort' => '5', 'Deletable' => '1', 'CanSession' => '1', 'Description' => 'Moderators have permission to edit most content.'));
   $RoleModel->Define(array('Name' => 'Administrator', 'RoleID' => 16, 'Sort' => '6', 'Deletable' => '1', 'CanSession' => '1', 'Description' => 'Administrators have permission to do anything.'));
   $RoleModel->Define(array('Name' => 'Confirm Email', 'RoleID' => 3, 'Sort' => '7', 'Deletable' => '1', 'CanSession' => '1', 'Description' => 'Users must confirm their emails before becoming full members. They get assigned to this role.'));
   unset($RoleModel);
}

// User Table
$Construct->Table('User');

$PhotoIDExists = $Construct->ColumnExists('PhotoID');
$PhotoExists = $Construct->ColumnExists('Photo');

$Construct
	->PrimaryKey('UserID')
   ->Column('Name', 'varchar(50)', FALSE, 'key')
   ->Column('Password', 'varbinary(100)') // keep this longer because of some imports.
	->Column('HashMethod', 'varchar(10)', TRUE)
   ->Column('Photo', 'varchar(255)', NULL)
   ->Column('About', 'text', TRUE)
   ->Column('Email', 'varchar(200)')
   ->Column('ShowEmail', 'tinyint(1)', '0')
   ->Column('Gender', array('m', 'f'), 'm')
   ->Column('CountVisits', 'int', '0')
   ->Column('CountInvitations', 'int', '0')
   ->Column('CountNotifications', 'int', NULL)
   ->Column('InviteUserID', 'int', TRUE)
   ->Column('DiscoveryText', 'text', TRUE)
   ->Column('Preferences', 'text', TRUE)
   ->Column('Permissions', 'text', TRUE)
   ->Column('Attributes', 'text', TRUE)
   ->Column('DateSetInvitations', 'datetime', TRUE)
   ->Column('DateOfBirth', 'datetime', TRUE)
   ->Column('DateFirstVisit', 'datetime', TRUE)
   ->Column('DateLastActive', 'datetime', TRUE)
   ->Column('LastIPAddress', 'varchar(14)', TRUE)
   ->Column('DateInserted', 'datetime')
   ->Column('InsertIPAddress', 'varchar(14)', TRUE)
   ->Column('DateUpdated', 'datetime', TRUE)
   ->Column('UpdateIPAddress', 'varchar(14)', TRUE)
   ->Column('HourOffset', 'int', '0')
	->Column('Score', 'float', NULL)
   ->Column('Admin', 'tinyint(1)', '0')
   ->Column('Banned', 'tinyint(1)', '0') // 1 means banned, otherwise not banned
   ->Column('Deleted', 'tinyint(1)', '0')
   ->Set($Explicit, $Drop);

// UserRole Table
$Construct->Table('UserRole');

$UserRoleExists = $Construct->TableExists();

$Construct
   ->Column('UserID', 'int', FALSE, 'primary')
   ->Column('RoleID', 'int', FALSE, 'primary')
   ->Set($Explicit, $Drop);

if (!$UserRoleExists) {
   // Assign the guest user to the guest role
   $SQL->Replace('UserRole', array(), array('UserID' => 0, 'RoleID' => 2));
   // Assign the admin user to admin role
   $SQL->Replace('UserRole', array(), array('UserID' => 1, 'RoleID' => 16));
}

// User Meta Table
$Construct->Table('UserMeta')
   ->Column('UserID', 'int', FALSE, 'primary')
   ->Column('Name', 'varchar(255)', FALSE, 'primary')
   ->Column('Value', 'text', TRUE)
   ->Set($Explicit, $Drop);

// Create the authentication table.
$Construct->Table('UserAuthentication')
	->Column('ForeignUserKey', 'varchar(255)', FALSE, 'primary')
	->Column('ProviderKey', 'varchar(64)', FALSE, 'primary')
	->Column('UserID', 'int', FALSE, 'key')
	->Set($Explicit, $Drop);
	
$Construct->Table('UserAuthenticationProvider')
   ->Column('AuthenticationKey', 'varchar(64)', FALSE, 'primary')
   ->Column('AuthenticationSchemeAlias', 'varchar(32)', FALSE)
   ->Column('URL', 'varchar(255)', TRUE)
   ->Column('AssociationSecret', 'text', FALSE)
   ->Column('AssociationHashMethod', array('HMAC-SHA1','HMAC-PLAINTEXT'), FALSE)
   ->Column('AuthenticateUrl', 'varchar(255)', TRUE)
   ->Column('RegisterUrl', 'varchar(255)', TRUE)
   ->Column('SignInUrl', 'varchar(255)', TRUE)
   ->Column('SignOutUrl', 'varchar(255)', TRUE)
   ->Column('PasswordUrl', 'varchar(255)', TRUE)
   ->Column('ProfileUrl', 'varchar(255)', TRUE)
   ->Set($Explicit, $Drop);

$Construct->Table('UserAuthenticationNonce')
   ->Column('Nonce', 'varchar(200)', FALSE, 'primary')
   ->Column('Token', 'varchar(128)', FALSE)
   ->Column('Timestamp', 'timestamp', FALSE)
   ->Set($Explicit, $Drop);

$Construct->Table('UserAuthenticationToken')
   ->Column('Token', 'varchar(128)', FALSE, 'primary')
   ->Column('ProviderKey', 'varchar(64)', FALSE, 'primary')
   ->Column('ForeignUserKey', 'varchar(255)', TRUE)
   ->Column('TokenSecret', 'varchar(64)', FALSE)
   ->Column('TokenType', array('request', 'access'), FALSE)
   ->Column('Authorized', 'tinyint(1)', FALSE)
   ->Column('Timestamp', 'timestamp', FALSE)
   ->Column('Lifetime', 'int', FALSE)
   ->Set($Explicit, $Drop);
   
$Construct->Table('AnalyticsLocal')
   ->Engine('InnoDB')
   ->Column('TimeSlot', 'varchar(8)', FALSE, 'unique')
   ->Column('Views', 'int', NULL)
   ->Set(FALSE, FALSE);

// Only Create the permission table if we are using Garden's permission model.
$PermissionModel = Gdn::PermissionModel();
$PermissionModel->Database = $Database;
$PermissionModel->SQL = $SQL;
$PermissionTableExists = FALSE;
if($PermissionModel instanceof PermissionModel) {
   $PermissionTableExists = $Construct->TableExists('Permission');

	// Permission Table
	$Construct->Table('Permission')
		->PrimaryKey('PermissionID')
		->Column('RoleID', 'int', 0, 'key')
		->Column('JunctionTable', 'varchar(100)', TRUE) 
		->Column('JunctionColumn', 'varchar(100)', TRUE)
		->Column('JunctionID', 'int', TRUE)
		// The actual permissions will be added by PermissionModel::Define()
		->Set($Explicit, $Drop);
}

// Define the set of permissions that garden uses.
$PermissionModel->Define(array(
   'Garden.Email.Manage',
   'Garden.Settings.Manage',
   'Garden.Routes.Manage',
   'Garden.Messages.Manage',
   'Garden.Applications.Manage',
   'Garden.Plugins.Manage',
   'Garden.Themes.Manage',
   'Garden.SignIn.Allow' => 1,
   'Garden.Registration.Manage',
   'Garden.Applicants.Manage',
   'Garden.Roles.Manage',
   'Garden.Users.Add',
   'Garden.Users.Edit',
   'Garden.Users.Delete',
   'Garden.Users.Approve',
   'Garden.Activity.Delete',
   'Garden.Activity.View' => 1,
   'Garden.Profiles.View' => 1,
   'Garden.Moderation.Manage' => 'Garden.Users.Edit'
   ));

if (!$PermissionTableExists) {

   // Set initial guest permissions.
   $PermissionModel->Save(array(
      'RoleID' => 2,
      'Garden.Activity.View' => 1,
      'Garden.Profiles.View' => 1
      ));

   // Set initial confirm email permissions.
   $PermissionModel->Save(array(
       'RoleID' => 3,
       'Garden.Signin.Allow' => 1,
       'Garden.Activity.View' => 1,
       'Garden.Profiles.View' => 1
       ));

   // Set initial applicant permissions.
   $PermissionModel->Save(array(
      'RoleID' => 4,
      'Garden.Signin.Allow' => 1,
      'Garden.Activity.View' => 1,
      'Garden.Profiles.View' => 1
      ));

   // Set initial member permissions.
   $PermissionModel->Save(array(
      'RoleID' => 8,
      'Garden.SignIn.Allow' => 1,
      'Garden.Activity.View' => 1,
      'Garden.Profiles.View' => 1
      ));

   // Set initial moderator permissions.
   $PermissionModel->Save(array(
      'RoleID' => 32,
      'Garden.SignIn.Allow' => 1,
      'Garden.Activity.View' => 1,
      'Garden.Profiles.View' => 1
      ));

   // Set initial admininstrator permissions.
   $PermissionModel->Save(array(
      'RoleID' => 16,
      'Garden.Settings.Manage' => 1,
      'Garden.Routes.Manage' => 1,
      'Garden.Applications.Manage' => 1,
      'Garden.Plugins.Manage' => 1,
      'Garden.Themes.Manage' => 1,
      'Garden.SignIn.Allow' => 1,
      'Garden.Registration.Manage' => 1,
      'Garden.Applicants.Manage' => 1,
      'Garden.Roles.Manage' => 1,
      'Garden.Users.Add' => 1,
      'Garden.Users.Edit' => 1,
      'Garden.Users.Delete' => 1,
      'Garden.Users.Approve' => 1,
      'Garden.Activity.Delete' => 1,
      'Garden.Activity.View' => 1,
      'Garden.Profiles.View' => 1
      ));
}

// Photo Table
$Construct->Table('Photo');

$PhotoTableExists = $Construct->TableExists('Photo');

$Construct
	->PrimaryKey('PhotoID')
   ->Column('Name', 'varchar(255)')
   ->Column('InsertUserID', 'int', TRUE, 'key')
   ->Column('DateInserted', 'datetime')
   ->Set($Explicit, $Drop);

// Invitation Table
$Construct->Table('Invitation')
	->PrimaryKey('InvitationID')
   ->Column('Email', 'varchar(200)')
   ->Column('Code', 'varchar(50)')
   ->Column('InsertUserID', 'int', TRUE, 'key')
   ->Column('DateInserted', 'datetime')
   ->Column('AcceptedUserID', 'int', TRUE)
   ->Set($Explicit, $Drop);

// ActivityType Table
$Construct->Table('ActivityType')
	->PrimaryKey('ActivityTypeID')
   ->Column('Name', 'varchar(20)')
   ->Column('AllowComments', 'tinyint(1)', '0')
   ->Column('ShowIcon', 'tinyint(1)', '0')
   ->Column('ProfileHeadline', 'varchar(255)')
   ->Column('FullHeadline', 'varchar(255)')
   ->Column('RouteCode', 'varchar(255)', TRUE)
   ->Column('Notify', 'tinyint(1)', '0') // Add to RegardingUserID's notification list?
   ->Column('Public', 'tinyint(1)', '1') // Should everyone be able to see this, or just the RegardingUserID?
   ->Set($Explicit, $Drop);

// Insert some activity types
///  %1 = ActivityName
///  %2 = ActivityName Possessive: Username
///  %3 = RegardingName
///  %4 = RegardingName Possessive: Username, his, her, your
///  %5 = Link to RegardingName's Wall
///  %6 = his/her
///  %7 = he/she
///  %8 = RouteCode & Route
if ($SQL->GetWhere('ActivityType', array('Name' => 'SignIn'))->NumRows() == 0)
   $SQL->Insert('ActivityType', array('AllowComments' => '0', 'Name' => 'SignIn', 'FullHeadline' => '%1$s signed in.', 'ProfileHeadline' => '%1$s signed in.'));
if ($SQL->GetWhere('ActivityType', array('Name' => 'Join'))->NumRows() == 0)
   $SQL->Insert('ActivityType', array('AllowComments' => '1', 'Name' => 'Join', 'FullHeadline' => '%1$s joined.', 'ProfileHeadline' => '%1$s joined.'));
if ($SQL->GetWhere('ActivityType', array('Name' => 'JoinInvite'))->NumRows() == 0)
   $SQL->Insert('ActivityType', array('AllowComments' => '1', 'Name' => 'JoinInvite', 'FullHeadline' => '%1$s accepted %4$s invitation for membership.', 'ProfileHeadline' => '%1$s accepted %4$s invitation for membership.'));
if ($SQL->GetWhere('ActivityType', array('Name' => 'JoinApproved'))->NumRows() == 0)
   $SQL->Insert('ActivityType', array('AllowComments' => '1', 'Name' => 'JoinApproved', 'FullHeadline' => '%1$s approved %4$s membership application.', 'ProfileHeadline' => '%1$s approved %4$s membership application.'));
if ($SQL->GetWhere('ActivityType', array('Name' => 'JoinCreated'))->NumRows() == 0)
   $SQL->Insert('ActivityType', array('AllowComments' => '1', 'Name' => 'JoinCreated', 'FullHeadline' => '%1$s created an account for %4$s.', 'ProfileHeadline' => '%1$s created an account for %4$s.'));
if ($SQL->GetWhere('ActivityType', array('Name' => 'AboutUpdate'))->NumRows() == 0)
   $SQL->Insert('ActivityType', array('AllowComments' => '1', 'Name' => 'AboutUpdate', 'FullHeadline' => '%1$s updated %6$s profile.', 'ProfileHeadline' => '%1$s updated %6$s profile.'));
if ($SQL->GetWhere('ActivityType', array('Name' => 'WallComment'))->NumRows() == 0)
   $SQL->Insert('ActivityType', array('AllowComments' => '1', 'ShowIcon' => '1', 'Name' => 'WallComment', 'FullHeadline' => '%1$s wrote on %4$s %5$s.', 'ProfileHeadline' => '%1$s wrote:')); 
if ($SQL->GetWhere('ActivityType', array('Name' => 'PictureChange'))->NumRows() == 0)
   $SQL->Insert('ActivityType', array('AllowComments' => '1', 'Name' => 'PictureChange', 'FullHeadline' => '%1$s changed %6$s profile picture.', 'ProfileHeadline' => '%1$s changed %6$s profile picture.'));
if ($SQL->GetWhere('ActivityType', array('Name' => 'RoleChange'))->NumRows() == 0)
   $SQL->Insert('ActivityType', array('AllowComments' => '1', 'Name' => 'RoleChange', 'FullHeadline' => '%1$s changed %4$s permissions.', 'ProfileHeadline' => '%1$s changed %4$s permissions.', 'Notify' => '1'));
if ($SQL->GetWhere('ActivityType', array('Name' => 'ActivityComment'))->NumRows() == 0)
   $SQL->Insert('ActivityType', array('AllowComments' => '0', 'ShowIcon' => '1', 'Name' => 'ActivityComment', 'FullHeadline' => '%1$s commented on %4$s %8$s.', 'ProfileHeadline' => '%1$s', 'RouteCode' => 'activity', 'Notify' => '1'));
if ($SQL->GetWhere('ActivityType', array('Name' => 'Import'))->NumRows() == 0)
   $SQL->Insert('ActivityType', array('AllowComments' => '0', 'Name' => 'Import', 'FullHeadline' => '%1$s imported data.', 'ProfileHeadline' => '%1$s imported data.', 'Notify' => '1', 'Public' => '0'));
//if ($SQL->GetWhere('ActivityType', array('Name' => 'Banned'))->NumRows() == 0)
$SQL->Replace('ActivityType', array('AllowComments' => '0', 'FullHeadline' => '%1$s banned %4$s.', 'ProfileHeadline' => '%1$s banned %4$s.', 'Notify' => '0', 'Public' => '1'), array('Name' => 'Banned'), TRUE);
//if ($SQL->GetWhere('ActivityType', array('Name' => 'Unbanned'))->NumRows() == 0)
$SQL->Replace('ActivityType', array('AllowComments' => '0', 'FullHeadline' => '%1$s un-banned %4$s.', 'ProfileHeadline' => '%1$s un-banned %4$s.', 'Notify' => '0', 'Public' => '1'), array('Name' => 'Unbanned'), TRUE);

// Activity Table
// Column($Name, $Type, $Length = '', $Null = FALSE, $Default = NULL, $KeyType = FALSE, $AutoIncrement = FALSE)
$Construct->Table('Activity')
	->PrimaryKey('ActivityID')
   ->Column('CommentActivityID', 'int', TRUE, 'key')
   ->Column('ActivityTypeID', 'int')
   ->Column('ActivityUserID', 'int', TRUE, 'key')
   ->Column('RegardingUserID', 'int', TRUE)
   ->Column('Story', 'text', TRUE)
   ->Column('Route', 'varchar(255)', TRUE)
   ->Column('CountComments', 'int', '0')
   ->Column('InsertUserID', 'int', TRUE, 'key')
   ->Column('DateInserted', 'datetime')
   ->Column('InsertIPAddress', 'varchar(14)', TRUE)
   ->Set($Explicit, $Drop);

// Message Table
$Construct->Table('Message')
	->PrimaryKey('MessageID')
   ->Column('Content', 'text')
   ->Column('Format', 'varchar(20)', TRUE)
   ->Column('AllowDismiss', 'tinyint(1)', '1')
   ->Column('Enabled', 'tinyint(1)', '1')
   ->Column('Application', 'varchar(255)', TRUE)
   ->Column('Controller', 'varchar(255)', TRUE)
   ->Column('Method', 'varchar(255)', TRUE)
   ->Column('AssetTarget', 'varchar(20)', TRUE)
	->Column('CssClass', 'varchar(20)', TRUE)
   ->Column('Sort', 'int', TRUE)
   ->Set($Explicit, $Drop);

$Prefix = $SQL->Database->DatabasePrefix;

if ($PhotoIDExists && !$PhotoExists) {
   $Construct->Query("update {$Prefix}User u
   join {$Prefix}Photo p
      on u.PhotoID = p.PhotoID
   set u.Photo = p.Name");
}

if ($PhotoIDExists) {
   $Construct->Table('User')->DropColumn('PhotoID');
}

$Construct->Table('Tag')
	->PrimaryKey('TagID')
   ->Column('Name', 'varchar(255)', 'unique')
   ->Column('InsertUserID', 'int', TRUE, 'key')
   ->Column('DateInserted', 'datetime')
   ->Engine('InnoDB')
   ->Set($Explicit, $Drop);

<<<<<<< HEAD
$Construct->Table('Log')
   ->PrimaryKey('LogID')
   ->Column('Operation', array('Delete', 'Edit', 'Spam', 'Moderate'))
   ->Column('RecordType', array('Discussion', 'Comment', 'User', 'Activity'), FALSE, 'index')
   ->Column('RecordID', 'int', NULL, 'index')
   ->Column('RecordUserID', 'int', NULL) // user responsible for the record
   ->Column('RecordDate', 'datetime')
   ->Column('InsertUserID', 'int') // user that put record in the log
   ->Column('DateInserted', 'datetime') // date item added to log
   ->Column('ParentRecordID', 'int', NULL, 'index')
   ->Column('Data', 'text', NULL) // the data from the record.
   ->Engine('InnoDB')
   ->Set($Explicit, $Drop);

$Construct->Table('Ban')
   ->PrimaryKey('BanID')
   ->Column('BanType', array('IPAddress', 'Name', 'Email'), FALSE, 'unique')
   ->Column('BanValue', 'varchar(50)', FALSE, 'unique')
   ->Column('Notes', 'varchar(255)', NULL)
   ->Column('CountUsers', 'uint', 0)
   ->Column('InsertUserID', 'int')
   ->Column('DateInserted', 'datetime')
=======
$Construct->Table('Regarding')
   ->PrimaryKey('RegardingID')
   ->Column('Type', 'varchar(255)', TRUE, 'key')
   ->Column('InsertUserID', 'int')
   ->Column('DateInserted', 'datetime')
   ->Column('ForeignType', 'varchar(32)', FALSE)
   ->Column('ForeignID', 'int(11)')
   ->Column('ForeignURL', 'varchar(255)')
   ->Column('Comment', 'text', FALSE)
>>>>>>> cfe2e00f
   ->Engine('InnoDB')
   ->Set($Explicit, $Drop);<|MERGE_RESOLUTION|>--- conflicted
+++ resolved
@@ -384,7 +384,6 @@
    ->Engine('InnoDB')
    ->Set($Explicit, $Drop);
 
-<<<<<<< HEAD
 $Construct->Table('Log')
    ->PrimaryKey('LogID')
    ->Column('Operation', array('Delete', 'Edit', 'Spam', 'Moderate'))
@@ -396,6 +395,17 @@
    ->Column('DateInserted', 'datetime') // date item added to log
    ->Column('ParentRecordID', 'int', NULL, 'index')
    ->Column('Data', 'text', NULL) // the data from the record.
+$Construct->Table('Regarding')
+   ->PrimaryKey('RegardingID')
+   ->Column('Type', 'varchar(255)', TRUE, 'key')
+   ->Column('InsertUserID', 'int')
+   ->Column('DateInserted', 'datetime')
+   ->Column('ForeignType', 'varchar(32)', FALSE)
+   ->Column('ForeignID', 'int(11)')
+   ->Column('ForeignURL', 'varchar(255)')
+   ->Column('Comment', 'text', FALSE)
+   ->Engine('InnoDB')
+   ->Set($Explicit, $Drop);
    ->Engine('InnoDB')
    ->Set($Explicit, $Drop);
 
@@ -407,16 +417,5 @@
    ->Column('CountUsers', 'uint', 0)
    ->Column('InsertUserID', 'int')
    ->Column('DateInserted', 'datetime')
-=======
-$Construct->Table('Regarding')
-   ->PrimaryKey('RegardingID')
-   ->Column('Type', 'varchar(255)', TRUE, 'key')
-   ->Column('InsertUserID', 'int')
-   ->Column('DateInserted', 'datetime')
-   ->Column('ForeignType', 'varchar(32)', FALSE)
-   ->Column('ForeignID', 'int(11)')
-   ->Column('ForeignURL', 'varchar(255)')
-   ->Column('Comment', 'text', FALSE)
->>>>>>> cfe2e00f
    ->Engine('InnoDB')
    ->Set($Explicit, $Drop);