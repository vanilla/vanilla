--- conflicted
+++ resolved
@@ -601,13 +601,8 @@
     foreach ($DupTags as $Row) {
         $Name = $Row['Name'];
         $CategoryID = $Row['CategoryID'];
-<<<<<<< HEAD
-        $TagID = $Row['TagID'];
+        $TagID = $Row['FirstTagID'];
        // Get the tags that need to be deleted.
-=======
-        $TagID = $Row['FirstTagID'];
-        // Get the tags that need to be deleted.
->>>>>>> bb141aee
         $DeleteTags = Gdn::sql()->getWhere('Tag', array('Name' => $Name, 'CategoryID' => $CategoryID, 'TagID <> ' => $TagID))->resultArray();
         foreach ($DeleteTags as $DRow) {
            // Update all of the discussions to the new tag.
