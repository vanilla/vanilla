<?php if (!defined('APPLICATION')) exit();

/**
 * Dashboard Application Structure
 * 
 * @copyright 2003 Vanilla Forums, Inc
 * @license http://www.opensource.org/licenses/gpl-2.0.php GPL
 * @package Garden
 * @since 2.0
 */

if (!isset($Drop))
   $Drop = FALSE;
   
if (!isset($Explicit))
   $Explicit = TRUE;

$Database = Gdn::Database();
$SQL = $Database->SQL();
$Construct = $Database->Structure();
$Px = $Database->DatabasePrefix;

// Role Table
$Construct->Table('Role');

$RoleTableExists = $Construct->TableExists();

$Construct
   ->PrimaryKey('RoleID')
   ->Column('Name', 'varchar(100)')
   ->Column('Description', 'varchar(500)', TRUE)
   ->Column('Sort', 'int', TRUE)
   ->Column('Deletable', 'tinyint(1)', '1')
   ->Column('CanSession', 'tinyint(1)', '1')
   ->Set($Explicit, $Drop);

if (!$RoleTableExists || $Drop) {
   // Define default roles
   // RoleIDs 3, 4, & 8 are referenced in config-defaults.php
   $RoleModel = Gdn::Factory('RoleModel');
   $RoleModel->Database = $Database;
   $RoleModel->SQL = $SQL;
   $RoleModel->Define(array('Name' => 'Guest', 'RoleID' => 2, 'Sort' => '1', 'Deletable' => '0', 'CanSession' => '0', 'Description' => 'Guests can only view content. Anyone browsing the site who is not signed in is considered to be a "Guest".'));
   $RoleModel->Define(array('Name' => 'Unconfirmed', 'RoleID' => 3, 'Sort' => '2', 'Deletable' => '1', 'CanSession' => '1', 'Description' => 'Users must confirm their emails before becoming full members. They get assigned to this role.'));
   $RoleModel->Define(array('Name' => 'Applicant', 'RoleID' => 4, 'Sort' => '3', 'Deletable' => '0', 'CanSession' => '1', 'Description' => 'Users who have applied for membership, but have not yet been accepted. They have the same permissions as guests.'));
   $RoleModel->Define(array('Name' => 'Member', 'RoleID' => 8, 'Sort' => '4', 'Deletable' => '1', 'CanSession' => '1', 'Description' => 'Members can participate in discussions.'));
   $RoleModel->Define(array('Name' => 'Moderator', 'RoleID' => 32, 'Sort' => '5', 'Deletable' => '1', 'CanSession' => '1', 'Description' => 'Moderators have permission to edit most content.'));
   $RoleModel->Define(array('Name' => 'Administrator', 'RoleID' => 16, 'Sort' => '6', 'Deletable' => '1', 'CanSession' => '1', 'Description' => 'Administrators have permission to do anything.'));
   unset($RoleModel);
}

// User Table
$Construct->Table('User');

$PhotoIDExists = $Construct->ColumnExists('PhotoID');
$PhotoExists = $Construct->ColumnExists('Photo');

$Construct
	->PrimaryKey('UserID')
   ->Column('Name', 'varchar(50)', FALSE, 'key')
   ->Column('Password', 'varbinary(100)') // keep this longer because of some imports.
	->Column('HashMethod', 'varchar(10)', TRUE)
   ->Column('Photo', 'varchar(255)', NULL)
   ->Column('Title', 'varchar(100)', NULL)
   ->Column('Location', 'varchar(100)', NULL)
   ->Column('About', 'text', TRUE)
   ->Column('Email', 'varchar(200)', FALSE, 'index')
   ->Column('ShowEmail', 'tinyint(1)', '0')
   ->Column('Gender', array('u', 'm', 'f'), 'u')
   ->Column('CountVisits', 'int', '0')
   ->Column('CountInvitations', 'int', '0')
   ->Column('CountNotifications', 'int', NULL)
   ->Column('InviteUserID', 'int', TRUE)
   ->Column('DiscoveryText', 'text', TRUE)
   ->Column('Preferences', 'text', TRUE)
   ->Column('Permissions', 'text', TRUE)
   ->Column('Attributes', 'text', TRUE)
   ->Column('DateSetInvitations', 'datetime', TRUE)
   ->Column('DateOfBirth', 'datetime', TRUE)
   ->Column('DateFirstVisit', 'datetime', TRUE)
   ->Column('DateLastActive', 'datetime', TRUE, 'index')
   ->Column('LastIPAddress', 'varchar(15)', TRUE)
   ->Column('AllIPAddresses', 'varchar(100)', TRUE)
   ->Column('DateInserted', 'datetime', FALSE, 'index')
   ->Column('InsertIPAddress', 'varchar(15)', TRUE)
   ->Column('DateUpdated', 'datetime', TRUE)
   ->Column('UpdateIPAddress', 'varchar(15)', TRUE)
   ->Column('HourOffset', 'int', '0')
	->Column('Score', 'float', NULL)
   ->Column('Admin', 'tinyint(1)', '0')
   ->Column('Verified', 'tinyint(1)', '0') // user if verified as a non-spammer
   ->Column('Banned', 'tinyint(1)', '0') // 1 means banned, otherwise not banned
   ->Column('Deleted', 'tinyint(1)', '0')
   ->Column('Points', 'int', 0)
   ->Set($Explicit, $Drop);

// Make sure the system user is okay.
$SystemUserID = C('Garden.SystemUserID');
if ($SystemUserID) {
   $SysUser = Gdn::UserModel()->GetID($SystemUserID);

   if (!$SysUser || GetValue('Deleted', $SysUser) || GetValue('Admin', $SysUser) != 2) {
      $SystemUserID = FALSE;
      RemoveFromConfig('Garden.SystemUserID');
   }
}

if (!$SystemUserID) {
   // Try and find a system user.
   $SystemUserID = Gdn::SQL()->GetWhere('User', array('Name' => 'System', 'Admin' => 2))->Value('UserID');
   if ($SystemUserID)
      SaveToConfig('Garden.SystemUserID', $SystemUserID);
}

// UserRole Table
$Construct->Table('UserRole');

$UserRoleExists = $Construct->TableExists();

$Construct
   ->Column('UserID', 'int', FALSE, 'primary')
   ->Column('RoleID', 'int', FALSE, 'primary')
   ->Set($Explicit, $Drop);

if (!$UserRoleExists) {
   // Assign the guest user to the guest role
   $SQL->Replace('UserRole', array(), array('UserID' => 0, 'RoleID' => 2));
   // Assign the admin user to admin role
   $SQL->Replace('UserRole', array(), array('UserID' => 1, 'RoleID' => 16));
}

// User Meta Table
$Construct->Table('UserMeta')
   ->Column('UserID', 'int', FALSE, 'primary')
   ->Column('Name', 'varchar(255)', FALSE, array('primary', 'index'))
   ->Column('Value', 'text', TRUE)
   ->Set($Explicit, $Drop);

// User Points Table   
$Construct->Table('UserPoints')
   ->Column('SlotType', array('d', 'w', 'm', 'y', 'a'), FALSE, 'primary')
   ->Column('TimeSlot', 'datetime', FALSE, 'primary')
   ->Column('Source', 'varchar(10)', 'Total', 'primary')
   ->Column('UserID', 'int', FALSE, 'primary')
   ->Column('Points', 'int', 0)
   ->Set($Explicit, $Drop);

// Create the authentication table.
$Construct->Table('UserAuthentication')
	->Column('ForeignUserKey', 'varchar(255)', FALSE, 'primary')
	->Column('ProviderKey', 'varchar(64)', FALSE, 'primary')
	->Column('UserID', 'int', FALSE, 'key')
	->Set($Explicit, $Drop);
	
$Construct->Table('UserAuthenticationProvider')
   ->Column('AuthenticationKey', 'varchar(64)', FALSE, 'primary')
   ->Column('AuthenticationSchemeAlias', 'varchar(32)', FALSE)
   ->Column('Name', 'varchar(50)', TRUE)
   ->Column('URL', 'varchar(255)', TRUE)
   ->Column('AssociationSecret', 'text', TRUE)
   ->Column('AssociationHashMethod', 'varchar(20)', TRUE)
   ->Column('AuthenticateUrl', 'varchar(255)', TRUE)
   ->Column('RegisterUrl', 'varchar(255)', TRUE)
   ->Column('SignInUrl', 'varchar(255)', TRUE)
   ->Column('SignOutUrl', 'varchar(255)', TRUE)
   ->Column('PasswordUrl', 'varchar(255)', TRUE)
   ->Column('ProfileUrl', 'varchar(255)', TRUE)
   ->Column('Attributes', 'text', TRUE)
   ->Set($Explicit, $Drop);

$Construct->Table('UserAuthenticationNonce')
   ->Column('Nonce', 'varchar(200)', FALSE, 'primary')
   ->Column('Token', 'varchar(128)', FALSE)
   ->Column('Timestamp', 'timestamp', FALSE)
   ->Set($Explicit, $Drop);

$Construct->Table('UserAuthenticationToken')
   ->Column('Token', 'varchar(128)', FALSE, 'primary')
   ->Column('ProviderKey', 'varchar(64)', FALSE, 'primary')
   ->Column('ForeignUserKey', 'varchar(255)', TRUE)
   ->Column('TokenSecret', 'varchar(64)', FALSE)
   ->Column('TokenType', array('request', 'access'), FALSE)
   ->Column('Authorized', 'tinyint(1)', FALSE)
   ->Column('Timestamp', 'timestamp', FALSE)
   ->Column('Lifetime', 'int', FALSE)
   ->Set($Explicit, $Drop);
   
$Construct->Table('Session')
	->Column('SessionID', 'char(32)', FALSE, 'primary')
	->Column('UserID', 'int', 0)
	->Column('DateInserted', 'datetime', FALSE)
	->Column('DateUpdated', 'datetime', FALSE)
	->Column('TransientKey', 'varchar(12)', FALSE)
	->Column('Attributes', 'text', NULL)
	->Set($Explicit, $Drop);

$Construct->Table('AnalyticsLocal')
   ->Engine('InnoDB')
   ->Column('TimeSlot', 'varchar(8)', FALSE, 'unique')
   ->Column('Views', 'int', NULL)
   ->Column('EmbedViews', 'int', TRUE)
   ->Set(FALSE, FALSE);

// Only Create the permission table if we are using Garden's permission model.
$PermissionModel = Gdn::PermissionModel();
$PermissionModel->Database = $Database;
$PermissionModel->SQL = $SQL;
$PermissionTableExists = FALSE;
if($PermissionModel instanceof PermissionModel) {
   $PermissionTableExists = $Construct->TableExists('Permission');

	// Permission Table
	$Construct->Table('Permission')
		->PrimaryKey('PermissionID')
		->Column('RoleID', 'int', 0, 'key')
		->Column('JunctionTable', 'varchar(100)', TRUE) 
		->Column('JunctionColumn', 'varchar(100)', TRUE)
		->Column('JunctionID', 'int', TRUE)
		// The actual permissions will be added by PermissionModel::Define()
		->Set($Explicit, $Drop);
}

// Define the set of permissions that Garden uses.
$PermissionModel->Define(array(
   'Garden.Email.View' => 'Garden.SignIn.Allow',
   'Garden.Email.Manage',
   'Garden.Settings.Manage',
   'Garden.Settings.View',
   'Garden.Routes.Manage',
   'Garden.Messages.Manage',
   'Garden.Applications.Manage',
   'Garden.Plugins.Manage',
   'Garden.Themes.Manage',
   'Garden.SignIn.Allow' => 1,
   'Garden.Registration.Manage',
   'Garden.Roles.Manage',
   'Garden.Users.Add',
   'Garden.Users.Edit',
   'Garden.Users.Delete',
   'Garden.Users.Approve',
   'Garden.Activity.Delete',
   'Garden.Activity.View' => 1,
   'Garden.Profiles.View' => 1,
   'Garden.Profiles.Edit' => 'Garden.SignIn.Allow',
   'Garden.Curation.Manage' => 'Garden.Moderation.Manage',
   'Garden.Moderation.Manage',
   'Garden.AdvancedNotifications.Allow'
   ));

if (!$PermissionTableExists) {

   // Set initial guest permissions.
   $PermissionModel->Save(array(
      'Role' => 'Guest',
      'Garden.Activity.View' => 1,
      'Garden.Profiles.View' => 1,
      'Garden.Profiles.Edit' => 0
      ));

   // Set initial confirm email permissions.
   $PermissionModel->Save(array(
       'Role' => 'Unconfirmed',
       'Garden.Signin.Allow' => 1,
       'Garden.Activity.View' => 1,
       'Garden.Profiles.View' => 1,
       'Garden.Profiles.Edit' => 0,
       'Garden.Email.View' => 1
       ));

   // Set initial applicant permissions.
   $PermissionModel->Save(array(
      'Role' => 'Applicant',
      'Garden.Signin.Allow' => 1,
      'Garden.Activity.View' => 1,
      'Garden.Profiles.View' => 1,
      'Garden.Profiles.Edit' => 0,
      'Garden.Email.View' => 1
      ));

   // Set initial member permissions.
   $PermissionModel->Save(array(
      'Role' => 'Member',
      'Garden.SignIn.Allow' => 1,
      'Garden.Activity.View' => 1,
      'Garden.Profiles.View' => 1,
      'Garden.Profiles.Edit' => 1,
      'Garden.Email.View' => 1
      ));

   // Set initial moderator permissions.
   $PermissionModel->Save(array(
      'Role' => 'Moderator',
      'Garden.SignIn.Allow' => 1,
      'Garden.Activity.View' => 1,
      'Garden.Curation.Manage' => 1,
      'Garden.Moderation.Manage' => 1,
      'Garden.Profiles.View' => 1,
      'Garden.Profiles.Edit' => 1,
      'Garden.Email.View' => 1
      ));

   // Set initial admininstrator permissions.
   $PermissionModel->Save(array(
      'Role' => 'Administrator',
      'Garden.Settings.Manage' => 1,
      'Garden.Routes.Manage' => 1,
      'Garden.Applications.Manage' => 1,
      'Garden.Plugins.Manage' => 1,
      'Garden.Themes.Manage' => 1,
      'Garden.SignIn.Allow' => 1,
      'Garden.Registration.Manage' => 1,
      'Garden.Roles.Manage' => 1,
      'Garden.Users.Add' => 1,
      'Garden.Users.Edit' => 1,
      'Garden.Users.Delete' => 1,
      'Garden.Users.Approve' => 1,
      'Garden.Activity.Delete' => 1,
      'Garden.Activity.View' => 1,
      'Garden.Profiles.View' => 1,
      'Garden.Profiles.Edit' => 1,
      'Garden.AdvancedNotifications.Allow' => 1,
      'Garden.Email.View' => 1,
      'Garden.Curation.Manage' => 1,
      'Garden.Moderation.Manage' => 1
      ));
}
$PermissionModel->ClearPermissions();

//// Photo Table
//$Construct->Table('Photo');
//
//$PhotoTableExists = $Construct->TableExists('Photo');
//
//$Construct
//	->PrimaryKey('PhotoID')
//   ->Column('Name', 'varchar(255)')
//   ->Column('InsertUserID', 'int', TRUE, 'key')
//   ->Column('DateInserted', 'datetime')
//   ->Set($Explicit, $Drop);

// Invitation Table
$Construct->Table('Invitation')
	->PrimaryKey('InvitationID')
   ->Column('Email', 'varchar(200)')
   ->Column('Code', 'varchar(50)')
   ->Column('InsertUserID', 'int', TRUE, 'key')
   ->Column('DateInserted', 'datetime')
   ->Column('AcceptedUserID', 'int', TRUE)
   ->Set($Explicit, $Drop);

// ActivityType Table
$Construct->Table('ActivityType')
	->PrimaryKey('ActivityTypeID')
   ->Column('Name', 'varchar(20)')
   ->Column('AllowComments', 'tinyint(1)', '0')
   ->Column('ShowIcon', 'tinyint(1)', '0')
   ->Column('ProfileHeadline', 'varchar(255)', TRUE)
   ->Column('FullHeadline', 'varchar(255)', TRUE)
   ->Column('RouteCode', 'varchar(255)', TRUE)
   ->Column('Notify', 'tinyint(1)', '0') // Add to RegardingUserID's notification list?
   ->Column('Public', 'tinyint(1)', '1') // Should everyone be able to see this, or just the RegardingUserID?
   ->Set($Explicit, $Drop);
   
// Activity Table
// Column($Name, $Type, $Length = '', $Null = FALSE, $Default = NULL, $KeyType = FALSE, $AutoIncrement = FALSE)

$Construct->Table('Activity');
$ActivityExists = $Construct->TableExists();
$NotifiedExists = $Construct->ColumnExists('Notified');
$EmailedExists = $Construct->ColumnExists('Emailed');
$CommentActivityIDExists = $Construct->ColumnExists('CommentActivityID');
$NotifyUserIDExists = $Construct->ColumnExists('NotifyUserID');
$DateUpdatedExists = $Construct->ColumnExists('DateUpdated');

if ($ActivityExists)
   $ActivityIndexes = $Construct->IndexSqlDb();
else
   $ActivityIndexes = array();

$Construct
	->PrimaryKey('ActivityID')
   ->Column('ActivityTypeID', 'int')
   ->Column('NotifyUserID', 'int', 0, array('index.Notify', 'index.Recent', 'index.Feed')) // user being notified or -1: public, -2 mods, -3 admins
   ->Column('ActivityUserID', 'int', TRUE, 'index.Feed')
   ->Column('RegardingUserID', 'int', TRUE) // deprecated?
   ->Column('Photo', 'varchar(255)', TRUE)
   ->Column('HeadlineFormat', 'varchar(255)', TRUE)
   ->Column('Story', 'text', TRUE)
   ->Column('Format', 'varchar(10)', TRUE)
   ->Column('Route', 'varchar(255)', TRUE)
   ->Column('RecordType', 'varchar(20)', TRUE)
   ->Column('RecordID', 'int', TRUE)
//   ->Column('CountComments', 'int', '0')
   ->Column('InsertUserID', 'int', TRUE, 'key')
   ->Column('DateInserted', 'datetime')
   ->Column('InsertIPAddress', 'varchar(15)', TRUE)
   ->Column('DateUpdated', 'datetime', !$DateUpdatedExists, array('index', 'index.Recent', 'index.Feed'))
   ->Column('Notified', 'tinyint(1)', 0, 'index.Notify')
   ->Column('Emailed', 'tinyint(1)', 0)
   ->Column('Data', 'text', TRUE)
   ->Set($Explicit, $Drop);

if (isset($ActivityIndexes['IX_Activity_NotifyUserID'])) {
   $Construct->Query("drop index IX_Activity_NotifyUserID on {$Px}Activity");
}

if (isset($ActivityIndexes['FK_Activity_ActivityUserID'])) {
   $Construct->Query("drop index FK_Activity_ActivityUserID on {$Px}Activity");
}

if (isset($ActivityIndexes['FK_Activity_RegardingUserID'])) {
   $Construct->Query("drop index FK_Activity_RegardingUserID on {$Px}Activity");
}

if (!$EmailedExists) {
   $SQL->Put('Activity', array('Emailed' => 1));
}
if (!$NotifiedExists) {
   $SQL->Put('Activity', array('Notified' => 1));
}

if (!$DateUpdatedExists) {
   $SQL->Update('Activity')
      ->Set('DateUpdated', 'DateInserted', FALSE, FALSE)
      ->Put();
}

if (!$NotifyUserIDExists && $ActivityExists) {
   // Update all of the activities that are notifications.
   $SQL->Update('Activity a')
      ->Join('ActivityType at', 'a.ActivityTypeID = at.ActivityTypeID')
      ->Set('a.NotifyUserID', 'a.RegardingUserID', FALSE)
      ->Where('at.Notify', 1)
      ->Put();
   
   // Update all public activities.
   $SQL->Update('Activity a')
      ->Join('ActivityType at', 'a.ActivityTypeID = at.ActivityTypeID')
      ->Set('a.NotifyUserID', ActivityModel::NOTIFY_PUBLIC)
      ->Where('at.Public', 1)
      ->Where('a.NotifyUserID', 0)
      ->Put();
   
   $SQL->Delete('Activity', array('NotifyUserID' => 0));
}

$ActivityCommentExists = $Construct->TableExists('ActivityComment');

$Construct
   ->Table('ActivityComment')
   ->PrimaryKey('ActivityCommentID')
   ->Column('ActivityID', 'int', FALSE, 'key')
   ->Column('Body', 'text')
   ->Column('Format', 'varchar(20)')
   ->Column('InsertUserID', 'int')
   ->Column('DateInserted', 'datetime')
   ->Column('InsertIPAddress', 'varchar(15)', TRUE)
   ->Set($Explicit, $Drop);

// Move activity comments to the activity comment table.
if (!$ActivityCommentExists && $CommentActivityIDExists) {
   $Q = "insert {$Px}ActivityComment (ActivityID, Body, Format, InsertUserID, DateInserted, InsertIPAddress)
      select CommentActivityID, Story, 'Text', InsertUserID, DateInserted, InsertIPAddress
      from {$Px}Activity
      where CommentActivityID > 0";
   $Construct->Query($Q);
   $SQL->Delete('Activity', array('CommentActivityID >' => 0));
}

// Insert some activity types
///  %1 = ActivityName
///  %2 = ActivityName Possessive: Username
///  %3 = RegardingName
///  %4 = RegardingName Possessive: Username, his, her, your
///  %5 = Link to RegardingName's Wall
///  %6 = his/her
///  %7 = he/she
///  %8 = RouteCode & Route
if ($SQL->GetWhere('ActivityType', array('Name' => 'SignIn'))->NumRows() == 0)
   $SQL->Insert('ActivityType', array('AllowComments' => '0', 'Name' => 'SignIn', 'FullHeadline' => '%1$s signed in.', 'ProfileHeadline' => '%1$s signed in.'));
if ($SQL->GetWhere('ActivityType', array('Name' => 'Join'))->NumRows() == 0)
   $SQL->Insert('ActivityType', array('AllowComments' => '1', 'Name' => 'Join', 'FullHeadline' => '%1$s joined.', 'ProfileHeadline' => '%1$s joined.'));
if ($SQL->GetWhere('ActivityType', array('Name' => 'JoinInvite'))->NumRows() == 0)
   $SQL->Insert('ActivityType', array('AllowComments' => '1', 'Name' => 'JoinInvite', 'FullHeadline' => '%1$s accepted %4$s invitation for membership.', 'ProfileHeadline' => '%1$s accepted %4$s invitation for membership.'));
if ($SQL->GetWhere('ActivityType', array('Name' => 'JoinApproved'))->NumRows() == 0)
   $SQL->Insert('ActivityType', array('AllowComments' => '1', 'Name' => 'JoinApproved', 'FullHeadline' => '%1$s approved %4$s membership application.', 'ProfileHeadline' => '%1$s approved %4$s membership application.'));
$SQL->Replace('ActivityType', array('AllowComments' => '1', 'FullHeadline' => '%1$s created an account for %3$s.', 'ProfileHeadline' => '%1$s created an account for %3$s.'), array('Name' => 'JoinCreated'), TRUE);

if ($SQL->GetWhere('ActivityType', array('Name' => 'AboutUpdate'))->NumRows() == 0)
   $SQL->Insert('ActivityType', array('AllowComments' => '1', 'Name' => 'AboutUpdate', 'FullHeadline' => '%1$s updated %6$s profile.', 'ProfileHeadline' => '%1$s updated %6$s profile.'));
if ($SQL->GetWhere('ActivityType', array('Name' => 'WallComment'))->NumRows() == 0)
   $SQL->Insert('ActivityType', array('AllowComments' => '1', 'ShowIcon' => '1', 'Name' => 'WallComment', 'FullHeadline' => '%1$s wrote on %4$s %5$s.', 'ProfileHeadline' => '%1$s wrote:')); 
if ($SQL->GetWhere('ActivityType', array('Name' => 'PictureChange'))->NumRows() == 0)
   $SQL->Insert('ActivityType', array('AllowComments' => '1', 'Name' => 'PictureChange', 'FullHeadline' => '%1$s changed %6$s profile picture.', 'ProfileHeadline' => '%1$s changed %6$s profile picture.'));
//if ($SQL->GetWhere('ActivityType', array('Name' => 'RoleChange'))->NumRows() == 0)
   $SQL->Replace('ActivityType', array('AllowComments' => '1', 'FullHeadline' => '%1$s changed %4$s permissions.', 'ProfileHeadline' => '%1$s changed %4$s permissions.', 'Notify' => '1'), array('Name' => 'RoleChange'), TRUE);
if ($SQL->GetWhere('ActivityType', array('Name' => 'ActivityComment'))->NumRows() == 0)
   $SQL->Insert('ActivityType', array('AllowComments' => '0', 'ShowIcon' => '1', 'Name' => 'ActivityComment', 'FullHeadline' => '%1$s commented on %4$s %8$s.', 'ProfileHeadline' => '%1$s', 'RouteCode' => 'activity', 'Notify' => '1'));
if ($SQL->GetWhere('ActivityType', array('Name' => 'Import'))->NumRows() == 0)
   $SQL->Insert('ActivityType', array('AllowComments' => '0', 'Name' => 'Import', 'FullHeadline' => '%1$s imported data.', 'ProfileHeadline' => '%1$s imported data.', 'Notify' => '1', 'Public' => '0'));
//if ($SQL->GetWhere('ActivityType', array('Name' => 'Banned'))->NumRows() == 0)
$SQL->Replace('ActivityType', array('AllowComments' => '0', 'FullHeadline' => '%1$s banned %3$s.', 'ProfileHeadline' => '%1$s banned %3$s.', 'Notify' => '0', 'Public' => '1'), array('Name' => 'Banned'), TRUE);
//if ($SQL->GetWhere('ActivityType', array('Name' => 'Unbanned'))->NumRows() == 0)
$SQL->Replace('ActivityType', array('AllowComments' => '0', 'FullHeadline' => '%1$s un-banned %3$s.', 'ProfileHeadline' => '%1$s un-banned %3$s.', 'Notify' => '0', 'Public' => '1'), array('Name' => 'Unbanned'), TRUE);

// Applicant activity
if ($SQL->GetWhere('ActivityType', array('Name' => 'Applicant'))->NumRows() == 0)
   $SQL->Insert('ActivityType', array('AllowComments' => '0', 'Name' => 'Applicant', 'FullHeadline' => '%1$s applied for membership.', 'ProfileHeadline' => '%1$s applied for membership.', 'Notify' => '1', 'Public' => '0'));

$WallPostType = $SQL->GetWhere('ActivityType', array('Name' => 'WallPost'))->FirstRow(DATASET_TYPE_ARRAY);
if (!$WallPostType) {
   $WallPostTypeID = $SQL->Insert('ActivityType', array('AllowComments' => '1', 'ShowIcon' => '1', 'Name' => 'WallPost', 'FullHeadline' => '%3$s wrote on %2$s %5$s.', 'ProfileHeadline' => '%3$s wrote:'));
   $WallCommentTypeID = $SQL->GetWhere('ActivityType', array('Name' => 'WallComment'))->Value('ActivityTypeID');

   // Update all old wall comments to wall posts.
   $SQL->Update('Activity')
      ->Set('ActivityTypeID', $WallPostTypeID)
      ->Set('ActivityUserID', 'RegardingUserID', FALSE)
      ->Set('RegardingUserID', 'InsertUserID', FALSE)
      ->Where('ActivityTypeID', $WallCommentTypeID)
      ->Where('RegardingUserID is not null')
      ->Put();
}

$ActivityModel = new ActivityModel();
$ActivityModel->DefineType('Default');
$ActivityModel->DefineType('Registration');
$ActivityModel->DefineType('Status');
$ActivityModel->DefineType('Ban');

// Message Table
$Construct->Table('Message')
	->PrimaryKey('MessageID')
   ->Column('Content', 'text')
   ->Column('Format', 'varchar(20)', TRUE)
   ->Column('AllowDismiss', 'tinyint(1)', '1')
   ->Column('Enabled', 'tinyint(1)', '1')
   ->Column('Application', 'varchar(255)', TRUE)
   ->Column('Controller', 'varchar(255)', TRUE)
   ->Column('Method', 'varchar(255)', TRUE)
   ->Column('AssetTarget', 'varchar(20)', TRUE)
	->Column('CssClass', 'varchar(20)', TRUE)
   ->Column('Sort', 'int', TRUE)
   ->Set($Explicit, $Drop);

$Prefix = $SQL->Database->DatabasePrefix;

if ($PhotoIDExists && !$PhotoExists) {
   $Construct->Query("update {$Prefix}User u
   join {$Prefix}Photo p
      on u.PhotoID = p.PhotoID
   set u.Photo = p.Name");
}

if ($PhotoIDExists) {
   $Construct->Table('User')->DropColumn('PhotoID');
}

// This is a fix for erroneous unique constraint.
if ($Construct->TableExists('Tag')) {
   $Db = Gdn::Database();
   $Px = Gdn::Database()->DatabasePrefix;
   
   $DupTags = Gdn::SQL()
      ->Select('Name')
      ->Select('TagID', 'min', 'TagID')
      ->Select('TagID', 'count', 'CountTags')
      ->From('Tag')
      ->GroupBy('Name')
      ->Having('CountTags >', 1)
      ->Get()->ResultArray();
   
   foreach ($DupTags as $Row) {
      $Name = $Row['Name'];
      $TagID = $Row['TagID'];
      // Get the tags that need to be deleted.
      $DeleteTags = Gdn::SQL()->GetWhere('Tag', array('Name' => $Name, 'TagID <> ' => $TagID))->ResultArray();
      foreach ($DeleteTags as $DRow) {
         // Update all of the discussions to the new tag.
         Gdn::SQL()->Options('Ignore', TRUE)->Put(
            'TagDiscussion', 
            array('TagID' => $TagID), 
            array('TagID' => $DRow['TagID']));
         
         // Delete the tag.
         Gdn::SQL()->Delete('Tag', array('TagID' => $DRow['TagID']));
      }
   }
}

$Construct->Table('Tag')
	->PrimaryKey('TagID')
   ->Column('Name', 'varchar(255)', FALSE, 'unique')
   ->Column('Type', 'varchar(10)', TRUE, 'index')
   ->Column('InsertUserID', 'int', TRUE, 'key')
   ->Column('DateInserted', 'datetime')
   ->Column('CategoryID', 'int', -1, 'unique')
   ->Engine('InnoDB')
   ->Set($Explicit, $Drop);

$Construct->Table('Log')
   ->PrimaryKey('LogID')
   ->Column('Operation', array('Delete', 'Edit', 'Spam', 'Moderate', 'Pending', 'Ban', 'Error'))
   ->Column('RecordType', array('Discussion', 'Comment', 'User', 'Registration', 'Activity', 'ActivityComment', 'Configuration', 'Group'), FALSE, 'index')
   ->Column('TransactionLogID', 'int', NULL)
   ->Column('RecordID', 'int', NULL, 'index')
   ->Column('RecordUserID', 'int', NULL) // user responsible for the record
   ->Column('RecordDate', 'datetime')
   ->Column('RecordIPAddress', 'varchar(15)', NULL, 'index')
   ->Column('InsertUserID', 'int') // user that put record in the log
   ->Column('DateInserted', 'datetime') // date item added to log
   ->Column('InsertIPAddress', 'varchar(15)', NULL)
   ->Column('OtherUserIDs', 'varchar(255)', NULL)
   ->Column('DateUpdated', 'datetime', NULL)
   ->Column('ParentRecordID', 'int', NULL, 'index')
   ->Column('CategoryID', 'int', NULL, 'key')
   ->Column('Data', 'mediumtext', NULL) // the data from the record.
   ->Column('CountGroup', 'int', NULL)
   ->Engine('InnoDB')
   ->Set($Explicit, $Drop);

$Construct->Table('Regarding')
   ->PrimaryKey('RegardingID')
   ->Column('Type', 'varchar(255)', FALSE, 'key')
   ->Column('InsertUserID', 'int', FALSE)
   ->Column('DateInserted', 'datetime', FALSE)
   ->Column('ForeignType', 'varchar(32)', FALSE)
   ->Column('ForeignID', 'int(11)', FALSE)
   ->Column('OriginalContent', 'text', TRUE)
   ->Column('ParentType', 'varchar(32)', TRUE)
   ->Column('ParentID', 'int(11)', TRUE)
   ->Column('ForeignURL', 'varchar(255)', TRUE)
   ->Column('Comment', 'text', FALSE)
   ->Column('Reports', 'int(11)', TRUE)
   ->Engine('InnoDB')
   ->Set($Explicit, $Drop);

$Construct->Table('Ban')
   ->PrimaryKey('BanID')
   ->Column('BanType', array('IPAddress', 'Name', 'Email'), FALSE, 'unique')
   ->Column('BanValue', 'varchar(50)', FALSE, 'unique')
   ->Column('Notes', 'varchar(255)', NULL)
   ->Column('CountUsers', 'uint', 0)
   ->Column('CountBlockedRegistrations', 'uint', 0)
   ->Column('InsertUserID', 'int')
   ->Column('DateInserted', 'datetime')
   ->Engine('InnoDB')
   ->Set($Explicit, $Drop);

$Construct->Table('Spammer')
   ->Column('UserID', 'int', FALSE, 'primary')
   ->Column('CountSpam', 'usmallint', 0)
   ->Column('CountDeletedSpam', 'usmallint', 0)
   ->Set($Explicit, $Drop);

$Construct
   ->Table('Media')
   ->PrimaryKey('MediaID')
   ->Column('Name', 'varchar(255)')
   ->Column('Path', 'varchar(255)')
   ->Column('Type', 'varchar(128)')
   ->Column('Size', 'int(11)')
   
   ->Column('InsertUserID', 'int(11)')
   ->Column('DateInserted', 'datetime')
   ->Column('ForeignID', 'int(11)', TRUE)
   ->Column('ForeignTable', 'varchar(24)', TRUE)

   ->Column('ImageWidth', 'usmallint', NULL)
   ->Column('ImageHeight', 'usmallint', NULL)
//   ->Column('StorageMethod', 'varchar(24)')
   ->Column('ThumbWidth', 'usmallint', NULL)
   ->Column('ThumbHeight', 'usmallint', NULL)
   ->Column('ThumbPath', 'varchar(255)', NULL)
   
   ->Set(FALSE, FALSE);

<<<<<<< HEAD
=======
/**
 * Log significant operations against used IP
 * Non unique.
 */
$Construct
   ->Table('IpLog')
   ->PrimaryKey('IpLogID')
   ->Column('UserID', 'int(11)', FALSE, 'index')
   ->Column('Event', 'varchar(32)', FALSE, 'index')      // register, visit, ipchange
   ->Column('IPAddress', 'varchar(60)', FALSE, 'index')  // dotted quad format, or ipv6
   ->Column('IPLong', 'int')                             // ip2long format
   ->Column('DateInserted', 'datetime')
   ->Column('DateUpdated', 'datetime')
   ->Set(FALSE, FALSE);

/**
 * Track all used IPs per user
 * Each user/ip combination is unique
 */
$Construct
   ->Table('IpTrack')
   ->PrimaryKey('IpLogID')
   ->Column('UserID', 'int(11)', FALSE, 'unique')
   ->Column('IPAddress', 'varchar(60)', FALSE, 'unique') // dotted quad format, or ipv6
   ->Column('IPLong', 'int')                             // ip2long format
   ->Column('DateInserted', 'datetime')
   ->Column('DateUpdated', 'datetime')
   ->Set(FALSE, FALSE);
>>>>>>> 57fa343c

// Make sure the smarty folders exist.
if (!file_exists(PATH_CACHE.'/Smarty')) @mkdir(PATH_CACHE.'/Smarty');
if (!file_exists(PATH_CACHE.'/Smarty/cache')) @mkdir(PATH_CACHE.'/Smarty/cache');
if (!file_exists(PATH_CACHE.'/Smarty/compile')) @mkdir(PATH_CACHE.'/Smarty/compile');<|MERGE_RESOLUTION|>--- conflicted
+++ resolved
@@ -675,8 +675,6 @@
    
    ->Set(FALSE, FALSE);
 
-<<<<<<< HEAD
-=======
 /**
  * Log significant operations against used IP
  * Non unique.
@@ -705,7 +703,6 @@
    ->Column('DateInserted', 'datetime')
    ->Column('DateUpdated', 'datetime')
    ->Set(FALSE, FALSE);
->>>>>>> 57fa343c
 
 // Make sure the smarty folders exist.
 if (!file_exists(PATH_CACHE.'/Smarty')) @mkdir(PATH_CACHE.'/Smarty');
