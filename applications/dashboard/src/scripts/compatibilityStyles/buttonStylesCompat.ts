/**
 * Compatibility styles, using the color variables.
 *
 * @copyright 2009-2019 Vanilla Forums Inc.
 * @license GPL-2.0-only
 */

import { cssOut, trimTrailingCommas, mixinCloseButton } from "@dashboard/compatibilityStyles/index";
import { buttonGlobalVariables, ButtonTypes, buttonUtilityClasses, buttonVariables } from "@library/forms/buttonStyles";
import { generateButtonStyleProperties } from "@library/forms/styleHelperButtonGenerator";
import {
    absolutePosition,
    borders,
    colorOut,
    importantUnit,
    offsetLightness,
    paddings,
    unit,
} from "@library/styles/styleHelpers";
import { globalVariables } from "@library/styles/globalStyleVars";
import { formElementsVariables } from "@library/forms/formElementStyles";
import { important, percent, rgba } from "csx";

export const buttonCSS = () => {
    const globalVars = globalVariables();
    const formElementVars = formElementsVariables();
    const mainColors = globalVars.mainColors;
    const primary = colorOut(mainColors.primary);

    // @mixin Button
    mixinButton(".Button-Options", ButtonTypes.ICON_COMPACT);
    mixinButton(".DataList a.Delete.Delete.Delete", ButtonTypes.ICON_COMPACT);
    mixinButton(".MessageList a.Delete.Delete.Delete", ButtonTypes.ICON_COMPACT);

    mixinButton(".Button.Primary", ButtonTypes.PRIMARY);
    mixinButton(".FormTitleWrapper .Buttons .Button", ButtonTypes.PRIMARY);
    mixinButton(".FormWrapper .Buttons .Button", ButtonTypes.PRIMARY);
    mixinButton(".FormTitleWrapper .Buttons .Button.Primary", ButtonTypes.PRIMARY);
    mixinButton(".FormWrapper .Buttons .Button.Primary", ButtonTypes.PRIMARY);
    mixinButton(".Button-Controls .Button.Primary", ButtonTypes.PRIMARY);
    mixinButton(".BigButton:not(.Danger)", ButtonTypes.PRIMARY);
    mixinButton(".NewConversation.NewConversation", ButtonTypes.PRIMARY);
    mixinButton(".groupToolbar .Button.Primary", ButtonTypes.PRIMARY);
    mixinButton(".BoxButtons .ButtonGroup.Multi .Button.Primary", ButtonTypes.PRIMARY);
    mixinButton(".Section-Members .Group-RemoveMember", ButtonTypes.PRIMARY);
    mixinButton(".group-members-filter-box .Button.search", ButtonTypes.PRIMARY);
    mixinButton("#Form_Ban", ButtonTypes.PRIMARY);
    mixinButton(".Popup #UserBadgeForm button", ButtonTypes.PRIMARY);
    mixinButton(".Button.Handle", ButtonTypes.PRIMARY);
    mixinButton("div.Popup .Body .Button.Primary", ButtonTypes.PRIMARY);
    mixinButton(".ButtonGroup.Multi .Button.Handle", ButtonTypes.PRIMARY);
<<<<<<< HEAD

    const buttonBorderRadius = parseInt(globalVars.borderType.formElements.buttons.toString(), 10);
    const borderOffset = globalVars.border.width * 2;
    const handleSize = formElementVars.sizing.height - borderOffset;

    if (buttonBorderRadius && buttonBorderRadius > 0) {
        cssOut(`.ButtonGroup.Multi.NewDiscussion .Button.Handle .SpDropdownHandle::before`, {
            marginTop: unit((formElementVars.sizing.height * 2) / 36), // center vertically
            marginRight: unit(buttonBorderRadius * 0.035), // offset based on border radius. No radius will give no offset.
            maxHeight: unit(handleSize),
            height: unit(handleSize),
            lineHeight: unit(handleSize),
        });
    }
=======
    mixinButton(".ButtonGroup.Multi .Button.Handle .Sprite.SpDropdownHandle", ButtonTypes.PRIMARY);
    mixinButton(".AdvancedSearch .InputAndButton .bwrap .Button", ButtonTypes.PRIMARY);
>>>>>>> b1a8766f

    cssOut(`.ButtonGroup.Multi .Button.Handle .Sprite.SpDropdownHandle`, {
        height: unit(handleSize),
        maxHeight: unit(handleSize),
        width: unit(handleSize),
        maxWidth: unit(handleSize),
        background: important("transparent"),
        backgroundColor: important("none"),
        ...borders({
            color: rgba(0, 0, 0, 0),
        }),
    });

    cssOut(`.ButtonGroup.Multi.NewDiscussion .Button.Handle.Handle`, {
        top: unit(0),
        right: unit(formElementVars.border.width),
        minWidth: importantUnit(handleSize),
        maxWidth: importantUnit(handleSize),
        maxHeight: importantUnit(handleSize),
        minHeight: importantUnit(handleSize),
        height: importantUnit(handleSize),
        width: importantUnit(handleSize),
        borderTopRightRadius: unit(buttonBorderRadius),
        borderBottomRightRadius: unit(buttonBorderRadius),
    });

    cssOut(`.ButtonGroup.Multi.Open .Button.Handle`, {
        backgroundColor: colorOut(offsetLightness(globalVars.mainColors.primary, 0.2)),
        width: unit(formElementVars.sizing.height),
    });

    cssOut(`.ButtonGroup.Multi.NewDiscussion`, {
        position: "relative",
        maxWidth: percent(100),
        boxSizing: "border-box",
        $nest: {
            "& .Button.Primary": {
                maxWidth: percent(100),
                width: percent(100),
                ...paddings({
                    horizontal: formElementVars.sizing.height,
                }),
            },
            "& .Sprite.SpDropdownHandle": {
                ...absolutePosition.fullSizeOfParent(),
                padding: important(0),
                border: important(0),
                borderRadius: important(0),
            },
            "& .Button.Handle": {
                ...absolutePosition.middleRightOfParent(),
                width: unit(formElementVars.sizing.height),
                maxWidth: unit(formElementVars.sizing.height),
                minWidth: unit(formElementVars.sizing.height),
                height: unit(formElementVars.sizing.height),
                padding: 0,
                display: "flex",
                alignItems: "center",
                justifyContent: "center",
                border: important(0),
                borderTopLeftRadius: important(0),
                borderBottomLeftRadius: important(0),
            },
            "& .Button.Handle .SpDropdownHandle::before": {
                padding: important(0),
            },
        },
    });

    cssOut(`.ButtonGroup.Multi > .Button:first-child`, {
        borderTopLeftRadius: unit(buttonBorderRadius),
    });

    // Standard
    mixinButton(".Button", ButtonTypes.STANDARD);
    mixinButton(".DataList .Item-Col .Options .OptionsLink", ButtonTypes.STANDARD);
    mixinButton(".MessageList .Item-Col .Options .OptionsLink", ButtonTypes.STANDARD);
    mixinButton(".PrevNextPager .Previous", ButtonTypes.STANDARD);
    mixinButton(".PrevNextPager .Next", ButtonTypes.STANDARD);
    mixinButton("div.Popup .Button.change-picture-new", ButtonTypes.STANDARD);
    mixinButton("body.Section-BestOf .FilterMenu a", ButtonTypes.STANDARD);
    mixinButton(".group-members-filter-box .Button", ButtonTypes.STANDARD);
    mixinButton("body.Section-Profile .ProfileOptions .Button-EditProfile", ButtonTypes.STANDARD);
    mixinButton("body.Section-Profile .ProfileOptions .MemberButtons", ButtonTypes.STANDARD);
    mixinButton("body.Section-Profile .ProfileOptions .ProfileButtons-BackToProfile", ButtonTypes.STANDARD);
    mixinButton(".Button.Close", ButtonTypes.STANDARD);
    mixinButton(".viewPollResults", ButtonTypes.STANDARD);

    cssOut(".Panel-main .ApplyButton", {
        width: "auto",
    });

    cssOut(`.AdvancedSearch .InputAndButton .bwrap.bwrap`, {
        ...absolutePosition.topRight(),
    });

    cssOut(`.AdvancedSearch .InputAndButton .bwrap .Button`, {
        minWidth: "auto",
        borderTopLeftRadius: important(0),
        borderBottomLeftRadius: important(0),
    });

    cssOut(`.AdvancedSearch .InputAndButton .bwrap .Button .Sprite.SpSearch`, {
        width: "auto",
        height: "auto",
    });
};

export const mixinButton = (selector: string, buttonType: ButtonTypes = ButtonTypes.STANDARD) => {
    const vars = buttonVariables();
    selector = trimTrailingCommas(selector);

    if (buttonType === ButtonTypes.PRIMARY) {
        cssOut(selector, generateButtonStyleProperties(vars.primary));
    } else if (buttonType === ButtonTypes.STANDARD) {
        cssOut(selector, generateButtonStyleProperties(vars.standard));
    } else if (buttonType === ButtonTypes.ICON_COMPACT) {
        cssOut(selector, buttonUtilityClasses().iconMixin(buttonGlobalVariables().sizing.compactHeight));
    } else {
        new Error(`No support yet for button type: ${buttonType}`);
    }
};<|MERGE_RESOLUTION|>--- conflicted
+++ resolved
@@ -49,7 +49,6 @@
     mixinButton(".Button.Handle", ButtonTypes.PRIMARY);
     mixinButton("div.Popup .Body .Button.Primary", ButtonTypes.PRIMARY);
     mixinButton(".ButtonGroup.Multi .Button.Handle", ButtonTypes.PRIMARY);
-<<<<<<< HEAD
 
     const buttonBorderRadius = parseInt(globalVars.borderType.formElements.buttons.toString(), 10);
     const borderOffset = globalVars.border.width * 2;
@@ -64,10 +63,9 @@
             lineHeight: unit(handleSize),
         });
     }
-=======
+
     mixinButton(".ButtonGroup.Multi .Button.Handle .Sprite.SpDropdownHandle", ButtonTypes.PRIMARY);
     mixinButton(".AdvancedSearch .InputAndButton .bwrap .Button", ButtonTypes.PRIMARY);
->>>>>>> b1a8766f
 
     cssOut(`.ButtonGroup.Multi .Button.Handle .Sprite.SpDropdownHandle`, {
         height: unit(handleSize),
