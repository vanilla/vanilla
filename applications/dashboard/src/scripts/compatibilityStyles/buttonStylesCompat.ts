--- conflicted
+++ resolved
@@ -25,7 +25,6 @@
     const globalVars = globalVariables();
     const formElementVars = formElementsVariables();
     const mainColors = globalVars.mainColors;
-    const primary = colorOut(mainColors.primary);
 
     // @mixin Button
     mixinButton(".Button-Options", ButtonTypes.ICON_COMPACT);
@@ -49,10 +48,8 @@
     mixinButton(".Button.Handle", ButtonTypes.PRIMARY);
     mixinButton("div.Popup .Body .Button.Primary", ButtonTypes.PRIMARY);
     mixinButton(".ButtonGroup.Multi .Button.Handle", ButtonTypes.PRIMARY);
-<<<<<<< HEAD
     mixinButton(".ButtonGroup.Multi .Button.Handle .Sprite.SpDropdownHandle", ButtonTypes.PRIMARY);
     mixinButton(".AdvancedSearch .InputAndButton .bwrap .Button", ButtonTypes.PRIMARY);
-=======
 
     const buttonBorderRadius = parseInt(globalVars.borderType.formElements.buttons.toString(), 10);
     const borderOffset = globalVars.border.width * 2;
@@ -67,7 +64,6 @@
             lineHeight: unit(handleSize),
         });
     }
->>>>>>> e3097e2c
 
     cssOut(`.ButtonGroup.Multi .Button.Handle .Sprite.SpDropdownHandle`, {
         height: unit(handleSize),
