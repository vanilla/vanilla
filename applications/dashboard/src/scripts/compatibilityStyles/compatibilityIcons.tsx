/**
 * @copyright 2009-2019 Vanilla Forums Inc.
 * @license GPL-2.0-only
 */

import ReactDOM from "react-dom";
<<<<<<< HEAD
import React from "react";
import { DropDownMenuIcon, DocumentationIcon } from "@vanilla/library/src/scripts/icons/common";
=======
import React, { DOMElement } from "react";
import { DropDownMenuIcon, BookmarkIcon } from "@vanilla/library/src/scripts/icons/common";
>>>>>>> cbc0a167
import { cssRule } from "typestyle";
import { important } from "csx";
import { iconClasses } from "@library/icons/iconClasses";

export function applyCompatibilityIcons(scope: HTMLElement | Document | undefined = document) {
    if (scope === undefined) {
        return;
    }
    // Cog Wheels
    cssRule(".Arrow.SpFlyoutHandle::before", { display: important("none") });

    const cogWheels = scope.querySelectorAll(".Arrow.SpFlyoutHandle:not(.compatIcons)");
    cogWheels.forEach(wheel => {
        wheel.classList.add("compatIcons");
        ReactDOM.render(<DropDownMenuIcon />, wheel);
    });

<<<<<<< HEAD
    const docLinks = scope.querySelectorAll("a.documentationLink");
    docLinks.forEach(doc => {
        doc.classList.add("compatIcons");
        ReactDOM.render(<DocumentationIcon />, doc);
    });

    // Bookmarks
=======
    // Bookmarks
    cssRule(".Content a.Bookmark::before", {
        display: important("none"),
    });

    const bookmarks = scope.querySelectorAll(".Bookmark:not(.compatIcons)");
    const bookmarkLinkClass = iconClasses().bookmark();
    bookmarks.forEach(bookmark => {
        bookmark.classList.add(bookmarkLinkClass);
        bookmark.classList.add("compatIcons");
        ReactDOM.render(<BookmarkIcon />, bookmark);
    });
>>>>>>> cbc0a167
}<|MERGE_RESOLUTION|>--- conflicted
+++ resolved
@@ -4,16 +4,10 @@
  */
 
 import ReactDOM from "react-dom";
-<<<<<<< HEAD
-import React from "react";
-import { DropDownMenuIcon, DocumentationIcon } from "@vanilla/library/src/scripts/icons/common";
-=======
-import React, { DOMElement } from "react";
-import { DropDownMenuIcon, BookmarkIcon } from "@vanilla/library/src/scripts/icons/common";
->>>>>>> cbc0a167
 import { cssRule } from "typestyle";
 import { important } from "csx";
 import { iconClasses } from "@library/icons/iconClasses";
+import { DropDownMenuIcon, DocumentationIcon, BookmarkIcon } from "@vanilla/library/src/scripts/icons/common";
 
 export function applyCompatibilityIcons(scope: HTMLElement | Document | undefined = document) {
     if (scope === undefined) {
@@ -28,15 +22,12 @@
         ReactDOM.render(<DropDownMenuIcon />, wheel);
     });
 
-<<<<<<< HEAD
     const docLinks = scope.querySelectorAll("a.documentationLink");
     docLinks.forEach(doc => {
         doc.classList.add("compatIcons");
         ReactDOM.render(<DocumentationIcon />, doc);
     });
 
-    // Bookmarks
-=======
     // Bookmarks
     cssRule(".Content a.Bookmark::before", {
         display: important("none"),
@@ -49,5 +40,4 @@
         bookmark.classList.add("compatIcons");
         ReactDOM.render(<BookmarkIcon />, bookmark);
     });
->>>>>>> cbc0a167
 }