/**
 * Compatibility styles, using the color variables.
 *
 * @copyright 2009-2019 Vanilla Forums Inc.
 * @license GPL-2.0-only
 */
import { globalVariables } from "@library/styles/globalStyleVars";
import { cssOut } from "@dashboard/compatibilityStyles/index";
import { containerMainStyles } from "@library/layout/components/containerStyles";
import { NestedCSSProperties } from "typestyle/lib/types";
import { useThemeCache, variableFactory } from "@library/styles/styleUtils";
<<<<<<< HEAD
import { calc, percent, px } from "csx";
=======
import { calc, important, percent, px } from "csx";
>>>>>>> c6418577
import { paddings, unit } from "@library/styles/styleHelpers";
import { media } from "typestyle";
import { lineHeightAdjustment } from "@library/styles/textUtils";

export const forumLayoutVariables = useThemeCache(() => {
    const globalVars = globalVariables();
    const makeThemeVars = variableFactory("forumLayout");

    // Important variables that will be used to calculate other variables
    const foundationalWidths = makeThemeVars("foundationalWidths", {
        fullGutter: globalVars.constants.fullGutter,
        panelWidth: 220, // main calculated based on panel width
        breakPoints: {
            // Other break points are calculated
            oneColumn: 1200,
            tablet: 991,
            mobile: 768,
            xs: 576,
        },
    });

    const mediaQueries = () => {
        const noBleed = (styles: NestedCSSProperties, useMinWidth: boolean = true) => {
            return media(
                {
                    maxWidth: px(panel.paddedWidth),
                    minWidth: useMinWidth ? px(foundationalWidths.breakPoints.oneColumn + 1) : undefined,
                },
                styles,
            );
        };

        const noBleedDown = (styles: NestedCSSProperties) => {
            return noBleed(styles, false);
        };

        const oneColumn = (styles: NestedCSSProperties, useMinWidth: boolean = true) => {
            return media(
                {
                    maxWidth: px(foundationalWidths.breakPoints.oneColumn),
                    minWidth: useMinWidth ? px(foundationalWidths.breakPoints.tablet + 1) : undefined,
                },
                styles,
            );
        };

        const oneColumnDown = (styles: NestedCSSProperties) => {
            return oneColumn(styles, false);
        };

        const tablet = (styles: NestedCSSProperties, useMinWidth: boolean = true) => {
            return media(
                {
                    maxWidth: px(foundationalWidths.breakPoints.tablet),
                    minWidth: useMinWidth ? px(foundationalWidths.breakPoints.mobile + 1) : undefined,
                },
                styles,
            );
        };

        const tabletDown = (styles: NestedCSSProperties) => {
            return tablet(styles, false);
        };

        const mobile = (styles: NestedCSSProperties, useMinWidth: boolean = true) => {
            return media(
                {
                    maxWidth: px(foundationalWidths.breakPoints.mobile),
                    minWidth: useMinWidth ? px(foundationalWidths.breakPoints.xs + 1) : undefined,
                },
                styles,
            );
        };

        const mobileDown = (styles: NestedCSSProperties) => {
            return mobile(styles, false);
        };

        const xs = (styles: NestedCSSProperties) => {
            return media(
                {
                    maxWidth: px(foundationalWidths.breakPoints.xs),
                },
                styles,
            );
        };

        return {
            noBleed,
            noBleedDown,
            oneColumn,
            oneColumnDown,
            tablet,
            tabletDown,
            mobile,
            mobileDown,
            xs,
        };
    };

    const gutter = makeThemeVars("gutter", {
        full: foundationalWidths.fullGutter, // 48
        size: foundationalWidths.fullGutter / 2, // 24
        halfSize: foundationalWidths.fullGutter / 4, // 12
        quarterSize: foundationalWidths.fullGutter / 8, // 6
        mainGutterOffset: 60 - globalVars.gutter.size,
    });

    const panel = makeThemeVars("panel", {
        width: foundationalWidths.panelWidth,
        paddedWidth: foundationalWidths.panelWidth + gutter.full,
    });

    const main = makeThemeVars("main", {
        width: calc(`100% - ${unit(panel.paddedWidth + gutter.mainGutterOffset)}`),
        topSpacing: 40,
    });

    const cell = makeThemeVars("cell", {
        paddings: {
            horizontal: 8,
            vertical: 12,
        },
    });

    return {
        gutter,
        panel,
        main,
        cell,
        mediaQueries,
    };
});

export const forumLayoutCSS = () => {
    const globalVars = globalVariables();
    const vars = forumLayoutVariables();

    const mainColors = globalVars.mainColors;
    const mediaQueries = vars.mediaQueries();

    cssOut(
        `.Container, body.Section-Event.NoPanel .Frame-content > .Container`,
        mediaQueries.tablet({
            ...paddings({
                horizontal: globalVars.gutter.half,
            }),
        }),
    );

    cssOut(`body.Section-Event.NoPanel .Frame-content > .Container`, containerMainStyles() as NestedCSSProperties);

    cssOut(`.Frame-content .HomepageTitle`, {
        $nest: lineHeightAdjustment(),
    });

    cssOut(
        `.Frame-row`,
        {
            display: "flex",
            flexWrap: "nowrap",
            justifyContent: "space-between",
            ...paddings({
                horizontal: globalVars.gutter.half,
            }),
            $nest: {
                "& > *": {
                    ...paddings({
                        horizontal: globalVars.gutter.half,
                    }),
                },
            },
        },
        mediaQueries.oneColumnDown({
            flexWrap: important("wrap"),
        }),
        mediaQueries.tablet({
            ...paddings({
                horizontal: 0,
            }),
        }),
    );

    cssOut(
        `.Panel`,
        {
            width: unit(vars.panel.paddedWidth),
            ...paddings({
                vertical: globalVars.gutter.half,
            }),
        },
        mediaQueries.oneColumnDown({
            width: percent(100),
        }),
    );

    cssOut(
        `.Content.MainContent`,
        {
            width: unit(vars.main.width),
            ...paddings({
                all: globalVars.gutter.half,
            }),
        },
        mediaQueries.oneColumnDown({
            width: percent(100),
        }),
    );

    cssOut(`.Container`, containerMainStyles() as NestedCSSProperties);

    cssOut(`.Frame-row`, {
        display: "flex",
        flexWrap: "nowrap",
        ...paddings({
<<<<<<< HEAD
            horizontal: globalVars.gutter.half,
        }),
        $nest: {
            "& > *": {
                ...paddings({
                    horizontal: globalVars.gutter.half,
                }),
            },
        },
    });

    cssOut(`.Panel`, {
        width: unit(vars.panel.paddedWidth),
        ...paddings({
=======
>>>>>>> c6418577
            all: globalVars.gutter.half,
        }),
        $nest: {
            "& > *": {
                ...paddings({
                    horizontal: globalVars.gutter.half,
                }),
            },
        },
    });
<<<<<<< HEAD

    cssOut(`.Content.MainContent`, {
        width: unit(vars.main.width),
        ...paddings({
            all: globalVars.gutter.half,
        }),
    });
=======
>>>>>>> c6418577
};<|MERGE_RESOLUTION|>--- conflicted
+++ resolved
@@ -9,11 +9,7 @@
 import { containerMainStyles } from "@library/layout/components/containerStyles";
 import { NestedCSSProperties } from "typestyle/lib/types";
 import { useThemeCache, variableFactory } from "@library/styles/styleUtils";
-<<<<<<< HEAD
-import { calc, percent, px } from "csx";
-=======
 import { calc, important, percent, px } from "csx";
->>>>>>> c6418577
 import { paddings, unit } from "@library/styles/styleHelpers";
 import { media } from "typestyle";
 import { lineHeightAdjustment } from "@library/styles/textUtils";
@@ -229,8 +225,7 @@
         display: "flex",
         flexWrap: "nowrap",
         ...paddings({
-<<<<<<< HEAD
-            horizontal: globalVars.gutter.half,
+            all: globalVars.gutter.half,
         }),
         $nest: {
             "& > *": {
@@ -240,30 +235,4 @@
             },
         },
     });
-
-    cssOut(`.Panel`, {
-        width: unit(vars.panel.paddedWidth),
-        ...paddings({
-=======
->>>>>>> c6418577
-            all: globalVars.gutter.half,
-        }),
-        $nest: {
-            "& > *": {
-                ...paddings({
-                    horizontal: globalVars.gutter.half,
-                }),
-            },
-        },
-    });
-<<<<<<< HEAD
-
-    cssOut(`.Content.MainContent`, {
-        width: unit(vars.main.width),
-        ...paddings({
-            all: globalVars.gutter.half,
-        }),
-    });
-=======
->>>>>>> c6418577
 };