--- conflicted
+++ resolved
@@ -11,17 +11,8 @@
 import { colorOut } from "@vanilla/library/src/scripts/styles/styleHelpersColors";
 import { fullBackgroundCompat } from "@library/layout/Backgrounds";
 import { fonts } from "@library/styles/styleHelpersTypography";
-import {
-    backgroundHelper,
-    borders,
-    importantUnit,
-    margins,
-    negative,
-    paddings,
-    singleBorder,
-    unit,
-} from "@library/styles/styleHelpers";
-import { calc, ColorHelper, important, quote } from "csx";
+import { borders, importantUnit, margins, negative, paddings, singleBorder, unit } from "@library/styles/styleHelpers";
+import { calc, ColorHelper, important } from "csx";
 import { inputVariables } from "@vanilla/library/src/scripts/forms/inputStyles";
 import { siteNavNodeClasses } from "@vanilla/library/src/scripts/navigation/siteNavStyles";
 import { socialConnectCSS } from "@dashboard/compatibilityStyles/socialConnectStyles";
@@ -49,11 +40,7 @@
 import { searchResultsVariables } from "@vanilla/library/src/scripts/features/search/searchResultsStyles";
 import { forumTagCSS } from "@dashboard/compatibilityStyles/forumTagStyles";
 import { signInMethodsCSS } from "@dashboard/compatibilityStyles/signInMethodStyles";
-<<<<<<< HEAD
-import { bookmarkBackground } from "@dashboard/compatibilityStyles/svgsAsBackgrounds";
-=======
 import { suggestedTextStyleHelper } from "@library/features/search/suggestedTextStyles";
->>>>>>> 3d95eb1d
 
 // To use compatibility styles, set '$staticVariables : true;' in custom.scss
 // $Configuration['Feature']['DeferredLegacyScripts']['Enabled'] = true;
@@ -124,10 +111,6 @@
         .About a,
         .Panel.Panel-main .PanelInfo a.ItemLink,
         `;
-
-    //.Panel.Panel-main .BoxFilter a,
-    //.Panel.Panel-main .FilterMenu a,
-    //.Panel.Panel-main .FilterMenu a,
 
     // Panel
     cssOut(panelSelectors, {
@@ -375,6 +358,7 @@
     ideaCSS();
     tableCSS();
     discussionCSS();
+
     searchPageCSS();
     groupsCSS();
     profilePageCSS();
