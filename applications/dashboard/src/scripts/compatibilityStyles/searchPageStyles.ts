/**
 * Compatibility styles, using the color variables.
 *
 * @copyright 2009-2019 Vanilla Forums Inc.
 * @license GPL-2.0-only
 */
import { globalVariables } from "@library/styles/globalStyleVars";
import { colorOut } from "@library/styles/styleHelpersColors";
import { cssOut } from "@dashboard/compatibilityStyles/index";
import { allLinkStates, fonts, margins, paddings, singleBorder, unit } from "@library/styles/styleHelpers";
import { forumLayoutVariables } from "@dashboard/compatibilityStyles/forumLayoutStyles";
import { metaContainerStyles } from "@vanilla/library/src/scripts/styles/metasStyles";
import { searchBarClasses, searchBarVariables } from "@library/features/search/searchBarStyles";
import { searchResultsVariables } from "@library/features/search/searchResultsStyles";
import { percent } from "csx";

export const searchPageCSS = () => {
    const globalVars = globalVariables();
    const layoutVars = forumLayoutVariables();

    cssOut(`.DataList.DataList-Search .Item.Item-Search .Img.PhotoWrap`, {
        top: unit(layoutVars.cell.paddings.vertical),
        left: unit(layoutVars.cell.paddings.horizontal),
    });

    cssOut(
        `

         #search-results .MessageList a,
         #search-results .DataTableWrap a,
         #search-results .Container .Frame-contentWrap .ChildCategories a,
        .DataList#search-results a,
        .DataList-Search#search-results .MItem-Author,
        .DataList-Search#search-results .MItem-Author a,
        .DataList-Search#search-results a,
        .DataList-Search .MItem-Author a
        `,
        {
            textDecoration: "none",
            color: colorOut(globalVars.meta.text.color),
            fontSize: unit(globalVars.meta.text.fontSize),
        },
    );

    cssOut(
        `
          .DataList.DataList-Search#search-results .Item.Item-Search h3 a,
      `,
        {
            textDecoration: "none",
            ...fonts({
                color: globalVars.mainColors.fg,
                size: globalVars.fonts.size.large,
                weight: globalVars.fonts.weights.semiBold,
                lineHeight: globalVars.lineHeights.condensed,
            }),
            ...allLinkStates({
                hover: {
                    color: colorOut(globalVars.links.colors.hover),
                },
                accessibleFocus: {
                    color: colorOut(globalVars.links.colors.accessibleFocus),
                },
                focus: {
                    color: colorOut(globalVars.links.colors.focus),
                },
                active: {
                    color: colorOut(globalVars.links.colors.active),
                },
                visited: {
                    color: colorOut(globalVars.links.colors.visited),
                },
            }),
        },
    );

    cssOut(`.Item.Item-Search .Meta .Bullet`, {
        display: "none",
    });

    cssOut(`#search-results .DataList.DataList-Search .Item.Item-Search .Media-Body .Meta`, {
        ...metaContainerStyles(),
        $nest: {
            "& .Bullet": {
                display: "none",
            },
        },
    });
    cssOut(`#search-results .DataList.DataList-Search .Item.Item-Search .Media-Body .Summary`, {
        $nest: {
            "& .Bullet": {
                display: "none",
            },
        },
    });

    cssOut(`#search-results .DataList.DataList-Search .Breadcrumbs`, {
        overflow: "visible",
    });

    cssOut(`#search-results .DataList.DataList-Search .Item-Body.Media`, {
        margin: 0,
    });

    cssOut(`#search-results .DataList.DataList-Search + .PageControls.Bottom`, {
        display: "flex",
        alignItems: "center",
        justifyContent: "space-between",

        $nest: {
            "& .Gloss": {
                margin: 0,
                minHeight: 0,
                minWidth: 0,
            },
            "& .Pager": {
                float: "none",
                marginRight: "auto",
            },
        },
    });

    cssOut(`#search-results .DataList.DataList-Search .Crumb`, {
        ...margins({
            right: -6,
            left: -6,
        }),
    });

<<<<<<< HEAD
    cssOut(
        `
        #search-results.DataList .Item h3,
        #search-results.DataList .Item-Body,
    `,
        {
            paddingLeft: 0,
        },
    );

    cssOut(
        `
        #search-results .Media-Body .Meta .MItem-Location,
        #search-results .Media-Body .Meta .Breadcrumbs
        `,
        {
            display: "inline",
            padding: 0,
            textTransform: "none",
        },
    );

    cssOut(`#search-results .Meta-Body.Meta .Breadcrumbs a`, {
        fontSize: unit(globalVars.meta.text.fontSize),
        textTransform: "initial",
    });

    cssOut(`#search-results .Meta-Body Meta`, {});

    cssOut(`#search-results .Item-Body.Media .PhotoWrap`, {
        display: "none",
=======
    // Search result styles
    const searchResultsStyles = searchBarClasses().searchResultsStyles;
    const searchResultsVars = searchResultsVariables();

    cssOut(`body.Section-SearchResults .MenuItems.MenuItems-Input.ui-autocomplete`, {
        position: "relative",
        ...paddings({
            vertical: 0,
        }),
    });

    // li
    cssOut(`body.Section-SearchResults .MenuItems.MenuItems-Input.ui-autocomplete .ui-menu-item`, {
        position: "relative",
        padding: 0,
        margin: 0,
        $nest: {
            "& + .ui-menu-item": {
                borderTop: singleBorder({
                    color: searchResultsVars.separator.fg,
                    width: searchResultsVars.separator.width,
                }),
            },
        },
    });

    // a
    cssOut(`body.Section-SearchResults .MenuItems.MenuItems-Input.ui-autocomplete .ui-menu-item a`, {
        ...searchResultsStyles.option,
        display: "flex",
        flexWrap: "wrap",
        alignItems: "center",
        justifyContent: "flex-start",
        $nest: {
            "& .Title": {
                ...searchResultsStyles.title,
                display: "block",
                width: percent(100),
                marginBottom: ".15em",
            },
            "& .Aside": {
                display: "inline-block",
                float: "none",
                ...searchResultsStyles.meta,
            },
            "& .Aside .Date": {
                display: "inline",
                ...searchResultsStyles.meta,
            },
            "& .Gloss": {
                ...searchResultsStyles.excerpt,
                display: "block",
                paddingLeft: 0,
                marginTop: 0,
                width: percent(100),
            },
        },
>>>>>>> 84240911
    });
};<|MERGE_RESOLUTION|>--- conflicted
+++ resolved
@@ -127,7 +127,6 @@
         }),
     });
 
-<<<<<<< HEAD
     cssOut(
         `
         #search-results.DataList .Item h3,
@@ -159,7 +158,8 @@
 
     cssOut(`#search-results .Item-Body.Media .PhotoWrap`, {
         display: "none",
-=======
+    });
+
     // Search result styles
     const searchResultsStyles = searchBarClasses().searchResultsStyles;
     const searchResultsVars = searchResultsVariables();
@@ -217,6 +217,5 @@
                 width: percent(100),
             },
         },
->>>>>>> 84240911
     });
 };