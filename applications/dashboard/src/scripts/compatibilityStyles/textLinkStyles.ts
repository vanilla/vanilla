/**
 * Compatibility styles, using the color variables.
 *
 * @copyright 2009-2019 Vanilla Forums Inc.
 * @license GPL-2.0-only
 */

<<<<<<< HEAD
import {
    colorOut,
    ILinkColorOverwrites,
    ILinkSpecialOverwritesOptional,
    setAllLinkStateStyles,
} from "@library/styles/styleHelpers";
=======
import { colorOut, clickableItemStates } from "@library/styles/styleHelpers";
>>>>>>> aac0a9aa
import { cssOut, nestedWorkaround, trimTrailingCommas } from "@dashboard/compatibilityStyles/index";
import { globalVariables } from "@library/styles/globalStyleVars";

export const textLinkCSS = () => {
    const globalVars = globalVariables();

    // Various links
<<<<<<< HEAD
    mixinLink(".Navigation-linkContainer a");
    mixinLink(".Panel .PanelInThisDiscussion a");
    mixinLink(".Panel .Leaderboard a");
    mixinLink(".Panel .InThisConversation a");
    mixinLink(".FieldInfo a");

    mixinLink("div.Popup .Body a");
    mixinLink(".followButton");
    mixinLink(".SelectWrapper::after");
    mixinLink(".Back a");
    mixinLink(".OptionsLink-Clipboard");
    mixinLink("a.OptionsLink");
    mixinLink("a.MoreWrap, .MoreWrap a, .MorePager a, .more.More, .MoreWrap a.more.More");
    mixinLink(`body.Section-BestOf .Tile .Message a`);
    mixinLink(
=======
    mixinClickInput(".Navigation-linkContainer a");
    mixinClickInput(".Panel .PanelInThisDiscussion a");
    mixinClickInput(".Panel .Leaderboard a");
    mixinClickInput(".Panel .InThisConversation a");
    mixinClickInput(".FieldInfo a");

    mixinClickInput("div.Popup .Body a");
    mixinClickInput(".selectBox-toggle");
    mixinClickInput(".followButton");
    mixinClickInput(".SelectWrapper::after");
    mixinClickInput(".Back a");
    mixinClickInput(".OptionsLink-Clipboard");
    mixinClickInput("a.OptionsLink");
    mixinClickInput("a.MoreWrap, .MoreWrap a, .MorePager a, .more.More, .MoreWrap a.more.More");
    mixinClickInput(`body.Section-BestOf .Tile .Message a`);
    mixinClickInput(
>>>>>>> aac0a9aa
        `
        .DataList .IdeationTag,
        .DataList .tag-tracker,
        .DataList .MItem.RoleTracker,
        .MessageList .IdeationTag,
        .MessageList .tag-tracker,
        .MessageList .MItem.RoleTracker,
        .DataTableWrap .IdeationTag,
        .DataTableWrap .tag-tracker,
        .DataTableWrap .MItem.RoleTracker
        `,
    );
<<<<<<< HEAD
    mixinLink(`
        .Container .userContent a,
        .Container .UserContent a
    `);
    mixinLink(".BreadcrumbsBox .Breadcrumbs a", {
=======
    mixinClickInput(`
        .Container .userContent a,
        .Container .UserContent a
    `);
    mixinClickInput(".BreadcrumbsBox .Breadcrumbs a", {
>>>>>>> aac0a9aa
        default: globalVars.links.colors.default,
    });

    // Links that have FG color by default but regular state colors.
    mixinLinkNoDefaultLinkAppearance(".ItemContent a");
    mixinLinkNoDefaultLinkAppearance(".DataList .Item h3 a");
    mixinLinkNoDefaultLinkAppearance(".DataList .Item a.Title");
    mixinLinkNoDefaultLinkAppearance(".DataList .Item .Title a");
    mixinLinkNoDefaultLinkAppearance(".MenuItems a");
    mixinLinkNoDefaultLinkAppearance(".DataTable h2 a");
    mixinLinkNoDefaultLinkAppearance(".DataTable h3 a");
    mixinLinkNoDefaultLinkAppearance(".DataTable .Title.Title a");
    mixinLinkNoDefaultLinkAppearance(".Timebased.EndTime a");
    mixinLinkNoDefaultLinkAppearance(".FilterMenu a");
    mixinLinkNoDefaultLinkAppearance(`.DataList#search-results .Breadcrumbs a`);
    mixinLinkNoDefaultLinkAppearance(`.selectBox-toggle`);

    mixinLinkNoDefaultLinkAppearance(`
        .Container .Frame-contentWrap .ChildCategories,
        .Container .Frame-contentWrap .ChildCategories a,
        .DiscussionName .Wrap > a,`);
};

// Mixins replacement
<<<<<<< HEAD
export const mixinLink = (
    selector: string,
    linkColorOverwrites?: ILinkColorOverwrites,
    nonstandardLinkStates?: ILinkSpecialOverwritesOptional,
) => {
    selector = trimTrailingCommas(selector);
    const selectors = selector.split(",");
    const linkColors = setAllLinkStateStyles(linkColorOverwrites, nonstandardLinkStates);
=======
export const mixinClickInput = (selector: string, overwrite?: {}) => {
    selector = trimTrailingCommas(selector);
    const selectors = selector.split(",");
    const linkColors = clickableItemStates(overwrite);
>>>>>>> aac0a9aa
    if (!selectors) {
        if (linkColors.color !== undefined) {
            cssOut(selector, {
                color: colorOut(linkColors.color),
            });
        }
        nestedWorkaround(trimTrailingCommas(selector), linkColors.$nest);
    } else {
        selectors.map(s => {
            if (linkColors.color !== undefined) {
                cssOut(selector, {
                    color: colorOut(linkColors.color),
                });
            }
            nestedWorkaround(trimTrailingCommas(s), linkColors.$nest);
        });
    }
};

export const mixinLinkNoDefaultLinkAppearance = selector => {
    const globalVars = globalVariables();
<<<<<<< HEAD
    mixinLink(selector, { default: globalVars.mainColors.fg });
=======
    mixinClickInput(selector, { default: globalVars.mainColors.fg, textDecoration: "none" });
>>>>>>> aac0a9aa
};<|MERGE_RESOLUTION|>--- conflicted
+++ resolved
@@ -5,16 +5,7 @@
  * @license GPL-2.0-only
  */
 
-<<<<<<< HEAD
-import {
-    colorOut,
-    ILinkColorOverwrites,
-    ILinkSpecialOverwritesOptional,
-    setAllLinkStateStyles,
-} from "@library/styles/styleHelpers";
-=======
 import { colorOut, clickableItemStates } from "@library/styles/styleHelpers";
->>>>>>> aac0a9aa
 import { cssOut, nestedWorkaround, trimTrailingCommas } from "@dashboard/compatibilityStyles/index";
 import { globalVariables } from "@library/styles/globalStyleVars";
 
@@ -22,23 +13,6 @@
     const globalVars = globalVariables();
 
     // Various links
-<<<<<<< HEAD
-    mixinLink(".Navigation-linkContainer a");
-    mixinLink(".Panel .PanelInThisDiscussion a");
-    mixinLink(".Panel .Leaderboard a");
-    mixinLink(".Panel .InThisConversation a");
-    mixinLink(".FieldInfo a");
-
-    mixinLink("div.Popup .Body a");
-    mixinLink(".followButton");
-    mixinLink(".SelectWrapper::after");
-    mixinLink(".Back a");
-    mixinLink(".OptionsLink-Clipboard");
-    mixinLink("a.OptionsLink");
-    mixinLink("a.MoreWrap, .MoreWrap a, .MorePager a, .more.More, .MoreWrap a.more.More");
-    mixinLink(`body.Section-BestOf .Tile .Message a`);
-    mixinLink(
-=======
     mixinClickInput(".Navigation-linkContainer a");
     mixinClickInput(".Panel .PanelInThisDiscussion a");
     mixinClickInput(".Panel .Leaderboard a");
@@ -55,7 +29,6 @@
     mixinClickInput("a.MoreWrap, .MoreWrap a, .MorePager a, .more.More, .MoreWrap a.more.More");
     mixinClickInput(`body.Section-BestOf .Tile .Message a`);
     mixinClickInput(
->>>>>>> aac0a9aa
         `
         .DataList .IdeationTag,
         .DataList .tag-tracker,
@@ -68,58 +41,33 @@
         .DataTableWrap .MItem.RoleTracker
         `,
     );
-<<<<<<< HEAD
-    mixinLink(`
-        .Container .userContent a,
-        .Container .UserContent a
-    `);
-    mixinLink(".BreadcrumbsBox .Breadcrumbs a", {
-=======
     mixinClickInput(`
         .Container .userContent a,
         .Container .UserContent a
     `);
     mixinClickInput(".BreadcrumbsBox .Breadcrumbs a", {
->>>>>>> aac0a9aa
         default: globalVars.links.colors.default,
     });
 
     // Links that have FG color by default but regular state colors.
-    mixinLinkNoDefaultLinkAppearance(".ItemContent a");
-    mixinLinkNoDefaultLinkAppearance(".DataList .Item h3 a");
-    mixinLinkNoDefaultLinkAppearance(".DataList .Item a.Title");
-    mixinLinkNoDefaultLinkAppearance(".DataList .Item .Title a");
-    mixinLinkNoDefaultLinkAppearance(".MenuItems a");
-    mixinLinkNoDefaultLinkAppearance(".DataTable h2 a");
-    mixinLinkNoDefaultLinkAppearance(".DataTable h3 a");
-    mixinLinkNoDefaultLinkAppearance(".DataTable .Title.Title a");
-    mixinLinkNoDefaultLinkAppearance(".Timebased.EndTime a");
-    mixinLinkNoDefaultLinkAppearance(".FilterMenu a");
-    mixinLinkNoDefaultLinkAppearance(`.DataList#search-results .Breadcrumbs a`);
-    mixinLinkNoDefaultLinkAppearance(`.selectBox-toggle`);
-
-    mixinLinkNoDefaultLinkAppearance(`
-        .Container .Frame-contentWrap .ChildCategories,
-        .Container .Frame-contentWrap .ChildCategories a,
-        .DiscussionName .Wrap > a,`);
+    mixinTextLinkNoDefaultLinkAppearance(".ItemContent a");
+    mixinTextLinkNoDefaultLinkAppearance(".DataList .Item h3 a");
+    mixinTextLinkNoDefaultLinkAppearance(".DataList .Item a.Title");
+    mixinTextLinkNoDefaultLinkAppearance(".DataList .Item .Title a");
+    mixinTextLinkNoDefaultLinkAppearance(".MenuItems a");
+    mixinTextLinkNoDefaultLinkAppearance(".DataTable h2 a");
+    mixinTextLinkNoDefaultLinkAppearance(".DataTable h3 a");
+    mixinTextLinkNoDefaultLinkAppearance(".DataTable .Title.Title a");
+    mixinTextLinkNoDefaultLinkAppearance(".Timebased.EndTime a");
+    mixinTextLinkNoDefaultLinkAppearance(".FilterMenu a");
+    mixinTextLinkNoDefaultLinkAppearance(`.DataList#search-results .Breadcrumbs a`);
 };
 
 // Mixins replacement
-<<<<<<< HEAD
-export const mixinLink = (
-    selector: string,
-    linkColorOverwrites?: ILinkColorOverwrites,
-    nonstandardLinkStates?: ILinkSpecialOverwritesOptional,
-) => {
-    selector = trimTrailingCommas(selector);
-    const selectors = selector.split(",");
-    const linkColors = setAllLinkStateStyles(linkColorOverwrites, nonstandardLinkStates);
-=======
 export const mixinClickInput = (selector: string, overwrite?: {}) => {
     selector = trimTrailingCommas(selector);
     const selectors = selector.split(",");
     const linkColors = clickableItemStates(overwrite);
->>>>>>> aac0a9aa
     if (!selectors) {
         if (linkColors.color !== undefined) {
             cssOut(selector, {
@@ -139,11 +87,7 @@
     }
 };
 
-export const mixinLinkNoDefaultLinkAppearance = selector => {
+export const mixinTextLinkNoDefaultLinkAppearance = selector => {
     const globalVars = globalVariables();
-<<<<<<< HEAD
-    mixinLink(selector, { default: globalVars.mainColors.fg });
-=======
     mixinClickInput(selector, { default: globalVars.mainColors.fg, textDecoration: "none" });
->>>>>>> aac0a9aa
 };