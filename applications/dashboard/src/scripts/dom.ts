--- conflicted
+++ resolved
@@ -6,13 +6,9 @@
  */
 
 import * as utility from "@dashboard/utility";
-import { logError } from "@dashboard/utility";
 import twemoji from "twemoji";
 import tabbable from "tabbable";
-<<<<<<< HEAD
-=======
 import { logError } from "@dashboard/utility";
->>>>>>> 79b3cece
 
 /**
  * Use the browser's built-in functionality to quickly and safely escape a string.
@@ -326,54 +322,6 @@
     });
 }
 
-<<<<<<< HEAD
-export function getNextTabbableElement(
-    rootNode: Node = document,
-    goForward: boolean = true,
-    element: Node = document.activeElement,
-) {
-    if (element instanceof HTMLElement) {
-        const tabbables = tabbable(rootNode);
-        const currentTabIndex = tabbables.indexOf(element);
-        let targetIndex = goForward ? currentTabIndex + 1 : currentTabIndex - 1;
-        window.console.log("--currentTabIndex: ", currentTabIndex);
-
-        if (currentTabIndex > 0) {
-            window.console.log("tabbables: ", tabbables);
-            window.console.log("currentTabIndex: ", currentTabIndex);
-            window.console.log("targetIndex: ", targetIndex);
-
-            if (tabbables.length > 0) {
-                if (targetIndex < 0) {
-                    targetIndex = tabbables.length - 1;
-                } else if (targetIndex >= tabbables.length) {
-                    targetIndex = 0;
-                }
-
-                window.console.log("= targetIndex: ", targetIndex);
-                window.console.log("=  tabbables[targetIndex]: ", tabbables[targetIndex]);
-
-                return tabbables[targetIndex];
-            } else {
-                logError("No tabbable elements found in element: ", rootNode);
-                logError("currentTabIndex: ", currentTabIndex);
-                logError("tabbables: ", tabbables);
-                logError("element: ", element);
-                logError("targetIndex: ", targetIndex);
-            }
-        } else {
-            logError("Element does not exist in list of tabbable element: ");
-            logError("currentTabIndex: ", currentTabIndex);
-            logError("tabbables: ", tabbables);
-            logError("element: ", element);
-            logError("targetIndex: ", targetIndex);
-        }
-    } else {
-        logError("Unable to tab to next element, element given is not valid: ", element);
-    }
-
-    return element; // return same element as fallback
-=======
 interface ITabbableOptions {
     root: Element;
     excludedRoots: Element[];
@@ -437,5 +385,4 @@
     }
 
     return tabbables[targetIndex];
->>>>>>> 79b3cece
 }