--- conflicted
+++ resolved
@@ -12,11 +12,7 @@
 import { DashboardImageUploadGroup } from "@dashboard/forms/DashboardImageUploadGroup";
 import { mountReact } from "@vanilla/react-utils/src";
 import { ErrorPage } from "@library/errorPages/ErrorComponent";
-<<<<<<< HEAD
-import { Backgrounds } from "@vanilla/library/src/scripts/layout/Backgrounds";
-=======
 import "@library/theming/reset";
->>>>>>> f66966c6
 
 addComponent("imageUploadGroup", DashboardImageUploadGroup, { overwrite: true });
 
@@ -37,11 +33,7 @@
         mountReact(
             // Error component is set as null until we can refactor a non-kb specific Error page.
             <AppContext errorComponent={<ErrorPage /> || null}>
-<<<<<<< HEAD
-                <Router sectionRoot="/theme" />
-=======
                 <Router disableDynamicRouting />
->>>>>>> f66966c6
             </AppContext>,
             app,
         );
