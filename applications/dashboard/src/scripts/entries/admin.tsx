/**
 * @copyright 2009-2019 Vanilla Forums Inc.
 * @license GPL-2.0-only
 */

import React from "react";
import { initAllUserContent } from "@library/content";
import { onContent, onReady } from "@library/utility/appUtils";
import { Router } from "@library/Router";
import { AppContext } from "@library/AppContext";
import { addComponent, disableComponentTheming } from "@library/utility/componentRegistry";
import { DashboardImageUploadGroup } from "@dashboard/forms/DashboardImageUploadGroup";
import { mountReact } from "@vanilla/react-utils/src";
<<<<<<< HEAD
import {ErrorPage} from "@library/errorPages/ErrorComponent";
=======
import { Backgrounds } from "@vanilla/library/src/scripts/layout/Backgrounds";
>>>>>>> b55b1a75

addComponent("imageUploadGroup", DashboardImageUploadGroup, { overwrite: true });

disableComponentTheming();
onContent(() => initAllUserContent());

// Routing
addComponent("App", () => (
    <AppContext noTheme>
        <Router disableDynamicRouting />
    </AppContext>
));

const render = () => {
    const app = document.querySelector("#app") as HTMLElement;

    if (app) {
        mountReact(
            // Error component is set as null until we can refactor a non-kb specific Error page.
<<<<<<< HEAD
            <AppContext errorComponent={<ErrorPage /> || null}>
                <Router sectionRoot="/theme"/>
=======
            <AppContext errorComponent={null} noTheme>
                <Backgrounds />
                <Router sectionRoot="/theme" />
>>>>>>> b55b1a75
            </AppContext>,
            app,
        );
    }
};
onReady(render);<|MERGE_RESOLUTION|>--- conflicted
+++ resolved
@@ -11,11 +11,8 @@
 import { addComponent, disableComponentTheming } from "@library/utility/componentRegistry";
 import { DashboardImageUploadGroup } from "@dashboard/forms/DashboardImageUploadGroup";
 import { mountReact } from "@vanilla/react-utils/src";
-<<<<<<< HEAD
 import {ErrorPage} from "@library/errorPages/ErrorComponent";
-=======
 import { Backgrounds } from "@vanilla/library/src/scripts/layout/Backgrounds";
->>>>>>> b55b1a75
 
 addComponent("imageUploadGroup", DashboardImageUploadGroup, { overwrite: true });
 
@@ -35,14 +32,8 @@
     if (app) {
         mountReact(
             // Error component is set as null until we can refactor a non-kb specific Error page.
-<<<<<<< HEAD
             <AppContext errorComponent={<ErrorPage /> || null}>
                 <Router sectionRoot="/theme"/>
-=======
-            <AppContext errorComponent={null} noTheme>
-                <Backgrounds />
-                <Router sectionRoot="/theme" />
->>>>>>> b55b1a75
             </AppContext>,
             app,
         );
