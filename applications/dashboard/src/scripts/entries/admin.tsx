/**
 * @copyright 2009-2019 Vanilla Forums Inc.
 * @license GPL-2.0-only
 */

import React from "react";
import { initAllUserContent } from "@library/content";
import { onContent, onReady } from "@library/utility/appUtils";
import { Router } from "@library/Router";
import { AppContext } from "@library/AppContext";
import { addComponent, disableComponentTheming } from "@library/utility/componentRegistry";
import { DashboardImageUploadGroup } from "@dashboard/forms/DashboardImageUploadGroup";
import { mountReact } from "@vanilla/react-utils/src";
<<<<<<< HEAD
import {ErrorPage} from "@library/errorPages/ErrorComponent";
=======
import { ErrorPage } from "@library/errorPages/ErrorComponent";
>>>>>>> d0c7d629
import { Backgrounds } from "@vanilla/library/src/scripts/layout/Backgrounds";

addComponent("imageUploadGroup", DashboardImageUploadGroup, { overwrite: true });

disableComponentTheming();
onContent(() => initAllUserContent());

// Routing
addComponent("App", () => (
    <AppContext noTheme>
        <Router disableDynamicRouting />
    </AppContext>
));

const render = () => {
    const app = document.querySelector("#app") as HTMLElement;

    if (app) {
        mountReact(
            // Error component is set as null until we can refactor a non-kb specific Error page.
            <AppContext errorComponent={<ErrorPage /> || null}>
<<<<<<< HEAD
                <Router sectionRoot="/theme"/>
=======
                <Router sectionRoot="/theme" />
>>>>>>> d0c7d629
            </AppContext>,
            app,
        );
    }
};
onReady(render);<|MERGE_RESOLUTION|>--- conflicted
+++ resolved
@@ -11,11 +11,7 @@
 import { addComponent, disableComponentTheming } from "@library/utility/componentRegistry";
 import { DashboardImageUploadGroup } from "@dashboard/forms/DashboardImageUploadGroup";
 import { mountReact } from "@vanilla/react-utils/src";
-<<<<<<< HEAD
-import {ErrorPage} from "@library/errorPages/ErrorComponent";
-=======
 import { ErrorPage } from "@library/errorPages/ErrorComponent";
->>>>>>> d0c7d629
 import { Backgrounds } from "@vanilla/library/src/scripts/layout/Backgrounds";
 
 addComponent("imageUploadGroup", DashboardImageUploadGroup, { overwrite: true });
@@ -37,11 +33,7 @@
         mountReact(
             // Error component is set as null until we can refactor a non-kb specific Error page.
             <AppContext errorComponent={<ErrorPage /> || null}>
-<<<<<<< HEAD
-                <Router sectionRoot="/theme"/>
-=======
                 <Router sectionRoot="/theme" />
->>>>>>> d0c7d629
             </AppContext>,
             app,
         );
