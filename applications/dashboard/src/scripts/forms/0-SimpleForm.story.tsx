/**
 * @copyright 2009-2019 Vanilla Forums Inc.
 * @license GPL-2.0-only
 */

import { DashboardFormGroup } from "@dashboard/forms/DashboardFormGroup";
import { DashboardLabelType } from "@dashboard/forms/DashboardFormLabel";
import { DashboardInput } from "@dashboard/forms/DashboardInput";
import { dashboardCssDecorator } from "@dashboard/__tests__/dashboardCssDecorator";
import { StoryContent } from "@library/storybook/StoryContent";
import { StoryHeading } from "@library/storybook/StoryHeading";
import { storiesOf } from "@storybook/react";
import React, { useState } from "react";
import { DashboardSelect } from "@dashboard/forms/DashboardSelect";
import { IComboBoxOption } from "@library/features/search/SearchBar";
<<<<<<< HEAD
import Translator from "@library/content/translationGrid/TranslationButton";
=======
import { DashboardImageUploadGroup } from "@dashboard/forms/DashboardImageUploadGroup";
>>>>>>> c5978f96

const formsStory = storiesOf("Dashboard/Forms", module).addDecorator(dashboardCssDecorator);

formsStory.add("FormGroup", () =>
    (() => {
        const [dropdownValue, setDropdownValue] = useState<IComboBoxOption | null>(null);
        const [image, setImage] = useState<string | null>(null);

        return (
            <StoryContent>
<<<<<<< HEAD
                <Translator
                    translationData={{
                        id: 123,
                        resource: "kb",
                        recordType: "category",
                    }}
                />
=======
                <StoryHeading depth={1}>Simple Form Elements</StoryHeading>
                <form>
                    <ul>
                        <DashboardFormGroup label="label" description="Here's some info text for this field.">
                            <DashboardInput />
                        </DashboardFormGroup>
                        <DashboardFormGroup label="Another (fake) Label">
                            <DashboardInput />
                        </DashboardFormGroup>
                        <DashboardFormGroup label="Select input">
                            <DashboardSelect
                                options={[
                                    {
                                        label: "Development",
                                        value: 4,
                                    },
                                    {
                                        label: "Information Security",
                                        value: 7,
                                    },
                                    {
                                        label: "Internal Testing",
                                        value: 6,
                                    },
                                    {
                                        label: "Success",
                                        value: 5,
                                    },
                                    {
                                        label: "Support",
                                        value: 8,
                                    },
                                ]}
                                value={dropdownValue!}
                                onChange={setDropdownValue}
                            />
                        </DashboardFormGroup>
                        <DashboardImageUploadGroup
                            value={image}
                            onChange={setImage}
                            imageUploader={() => {
                                // Always returns null for the story.
                                // Stubbed out because we may not have a real API available.
                                return Promise.resolve(null) as any;
                            }}
                            label="Image Upload"
                            description="An image upload can have a description. Ideally it should describe things like the expected image dimensions"
                        />
                    </ul>
                </form>
                <StoryHeading depth={1}>Label Variants</StoryHeading>
                <form>
                    <ul>
                        <DashboardFormGroup
                            label="Normal label and form input"
                            description="Here's some info text for this field. I'm giving a little description of what this field does and how it affects the user."
                            labelType={DashboardLabelType.STANDARD} // Default
                        >
                            <DashboardInput />
                        </DashboardFormGroup>
                        <DashboardFormGroup
                            label="Wide label and narrow form input, useful for small text inputs or toggles"
                            description="Here's some info text for this field. I'm giving a little description of what this field does and how it affects the user."
                            labelType={DashboardLabelType.WIDE}
                        >
                            <DashboardInput />
                        </DashboardFormGroup>
                    </ul>
                </form>
>>>>>>> c5978f96
            </StoryContent>
        );
    })(),
);<|MERGE_RESOLUTION|>--- conflicted
+++ resolved
@@ -13,11 +13,7 @@
 import React, { useState } from "react";
 import { DashboardSelect } from "@dashboard/forms/DashboardSelect";
 import { IComboBoxOption } from "@library/features/search/SearchBar";
-<<<<<<< HEAD
-import Translator from "@library/content/translationGrid/TranslationButton";
-=======
 import { DashboardImageUploadGroup } from "@dashboard/forms/DashboardImageUploadGroup";
->>>>>>> c5978f96
 
 const formsStory = storiesOf("Dashboard/Forms", module).addDecorator(dashboardCssDecorator);
 
@@ -28,15 +24,6 @@
 
         return (
             <StoryContent>
-<<<<<<< HEAD
-                <Translator
-                    translationData={{
-                        id: 123,
-                        resource: "kb",
-                        recordType: "category",
-                    }}
-                />
-=======
                 <StoryHeading depth={1}>Simple Form Elements</StoryHeading>
                 <form>
                     <ul>
@@ -106,7 +93,6 @@
                         </DashboardFormGroup>
                     </ul>
                 </form>
->>>>>>> c5978f96
             </StoryContent>
         );
     })(),
