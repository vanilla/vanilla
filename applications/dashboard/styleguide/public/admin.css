@charset "UTF-8";
.fade {
  opacity: 0;
  transition: opacity .15s linear;
}

.fade.in {
  opacity: 1;
}

.collapse {
  display: none;
}

.collapse.in {
  display: block;
}

.collapsing {
  position: relative;
  height: 0;
  overflow: hidden;
  transition-timing-function: ease;
  transition-duration: .35s;
  transition-property: height;
}

.icon-vanillicon:before, .icheckbox.checked, .checkbox-painted-wrapper input:checked + label {
  display: inline-block;
  min-width: 1em;
  font-family: "vanillicon";
  font-variant: normal;
  font-weight: normal;
  font-style: normal;
  line-height: 1;
  text-align: center;
  text-decoration: inherit;
  text-transform: none;
  -webkit-font-smoothing: antialiased;
}

@font-face {
  font-family: "vanillicon";
  src: url("/resources/fonts/vanillicon/vanillicon.eot");
  src: url("/resources/fonts/vanillicon/vanillicon.eot?#iefix") format("embedded-opentype"), url("/resources/fonts/vanillicon/vanillicon.woff") format("woff"), url("/resources/fonts/vanillicon/vanillicon.ttf") format("truetype"), url("/resources/fonts/vanillicon/vanillicon.svg?#vanillicon") format("svg");
  font-weight: normal;
  font-style: normal;
}

.icon-vanillicon-adjust:before {
  content: "\f100";
}

.icon-vanillicon-agree:before {
  content: "\f101";
}

.icon-vanillicon-align-center:before {
  content: "\f102";
}

.icon-vanillicon-align-justify:before {
  content: "\f103";
}

.icon-vanillicon-align-left:before {
  content: "\f104";
}

.icon-vanillicon-align-right:before {
  content: "\f105";
}

.icon-vanillicon-android:before {
  content: "\f1bf";
}

.icon-vanillicon-angry:before {
  content: "\f106";
}

.icon-vanillicon-apple:before {
  content: "\f1c0";
}

.icon-vanillicon-archive:before {
  content: "\f107";
}

.icon-vanillicon-arrow-down:before {
  content: "\f108";
}

.icon-vanillicon-arrow-left:before {
  content: "\f109";
}

.icon-vanillicon-arrow-right:before {
  content: "\f10a";
}

.icon-vanillicon-arrow-up:before {
  content: "\f10b";
}

.icon-vanillicon-ban:before {
  content: "\f10c";
}

.icon-vanillicon-bar-chart:before {
  content: "\f10d";
}

.icon-vanillicon-bell:before {
  content: "\f10e";
}

.icon-vanillicon-bold:before {
  content: "\f10f";
}

.icon-vanillicon-bookmark:before {
  content: "\f110";
}

.icon-vanillicon-bookmark-empty:before {
  content: "\f111";
}

.icon-vanillicon-bug:before {
  content: "\f112";
}

.icon-vanillicon-bullhorn:before {
  content: "\f113";
}

.icon-vanillicon-bullseye:before {
  content: "\f114";
}

.icon-vanillicon-calendar:before {
  content: "\f115";
}

.icon-vanillicon-camera:before {
  content: "\f116";
}

.icon-vanillicon-caret-down:before {
  content: "\f117";
}

.icon-vanillicon-caret-left:before {
  content: "\f118";
}

.icon-vanillicon-caret-right:before {
  content: "\f119";
}

.icon-vanillicon-caret-up:before {
  content: "\f11a";
}

.icon-vanillicon-certificate:before {
  content: "\f11b";
}

.icon-vanillicon-check:before {
  content: "\f11c";
}

.icon-vanillicon-check-empty:before {
  content: "\f11d";
}

.icon-vanillicon-check-sign:before {
  content: "\f11e";
}

.icon-vanillicon-chevron-down:before {
  content: "\f11f";
}

.icon-vanillicon-chevron-left:before {
  content: "\f120";
}

.icon-vanillicon-chevron-right:before {
  content: "\f121";
}

.icon-vanillicon-chevron-sign-down:before {
  content: "\f122";
}

.icon-vanillicon-chevron-sign-left:before {
  content: "\f123";
}

.icon-vanillicon-chevron-sign-right:before {
  content: "\f124";
}

.icon-vanillicon-chevron-sign-up:before {
  content: "\f125";
}

.icon-vanillicon-chevron-up:before {
  content: "\f126";
}

.icon-vanillicon-circle:before {
  content: "\f127";
}

.icon-vanillicon-circle-blank:before {
  content: "\f128";
}

.icon-vanillicon-cloud:before {
  content: "\f129";
}

.icon-vanillicon-cloud-download:before {
  content: "\f12a";
}

.icon-vanillicon-cloud-upload:before {
  content: "\f12b";
}

.icon-vanillicon-code:before {
  content: "\f12c";
}

.icon-vanillicon-cog:before {
  content: "\f12d";
}

.icon-vanillicon-cogs:before {
  content: "\f12e";
}

.icon-vanillicon-collapse:before {
  content: "\f12f";
}

.icon-vanillicon-collapse-top:before {
  content: "\f130";
}

.icon-vanillicon-comment:before {
  content: "\f131";
}

.icon-vanillicon-comments:before {
  content: "\f132";
}

.icon-vanillicon-compass:before {
  content: "\f133";
}

.icon-vanillicon-compose:before {
  content: "\f134";
}

.icon-vanillicon-crown:before {
  content: "\f135";
}

.icon-vanillicon-dashboard:before {
  content: "\f136";
}

.icon-vanillicon-discussion:before {
  content: "\f137";
}

.icon-vanillicon-dot-circle:before {
  content: "\f138";
}

.icon-vanillicon-dropbox:before {
  content: "\f139";
}

.icon-vanillicon-edit:before {
  content: "\f13a";
}

.icon-vanillicon-edit-sign:before {
  content: "\f13b";
}

.icon-vanillicon-ellipsis:before {
  content: "\f13c";
}

.icon-vanillicon-exclamation-sign:before {
  content: "\f13d";
}

.icon-vanillicon-expand:before {
  content: "\f13e";
}

.icon-vanillicon-external-link:before {
  content: "\f13f";
}

.icon-vanillicon-eye-close:before {
  content: "\f140";
}

.icon-vanillicon-eye-open:before {
  content: "\f141";
}

.icon-vanillicon-facebook:before {
  content: "\f142";
}

.icon-vanillicon-facebook-alt:before {
  content: "\f143";
}

.icon-vanillicon-facebook-alt-round:before {
  content: "\f1c1";
}

.icon-vanillicon-file:before {
  content: "\f144";
}

.icon-vanillicon-file-text:before {
  content: "\f145";
}

.icon-vanillicon-filter:before {
  content: "\f146";
}

.icon-vanillicon-flag:before {
  content: "\f147";
}

.icon-vanillicon-flame:before {
  content: "\f148";
}

.icon-vanillicon-flickr:before {
  content: "\f1c2";
}

.icon-vanillicon-folder-close:before {
  content: "\f149";
}

.icon-vanillicon-folder-open:before {
  content: "\f14a";
}

.icon-vanillicon-font:before {
  content: "\f14b";
}

.icon-vanillicon-frown:before {
  content: "\f14c";
}

.icon-vanillicon-gift:before {
  content: "\f14d";
}

.icon-vanillicon-github:before {
  content: "\f14e";
}

.icon-vanillicon-github-alt:before {
  content: "\f1c3";
}

.icon-vanillicon-github-octocat:before {
  content: "\f1c4";
}

.icon-vanillicon-globe:before {
  content: "\f14f";
}

.icon-vanillicon-google:before {
  content: "\f1c5";
}

.icon-vanillicon-google-plus:before {
  content: "\f150";
}

.icon-vanillicon-google-plus-alt:before {
  content: "\f151";
}

.icon-vanillicon-group:before {
  content: "\f152";
}

.icon-vanillicon-hand-down:before {
  content: "\f153";
}

.icon-vanillicon-hand-left:before {
  content: "\f154";
}

.icon-vanillicon-hand-right:before {
  content: "\f155";
}

.icon-vanillicon-hand-up:before {
  content: "\f156";
}

.icon-vanillicon-heart:before {
  content: "\f157";
}

.icon-vanillicon-home:before {
  content: "\f158";
}

.icon-vanillicon-inbox:before {
  content: "\f159";
}

.icon-vanillicon-indent-left:before {
  content: "\f15a";
}

.icon-vanillicon-indent-right:before {
  content: "\f15b";
}

.icon-vanillicon-info-sign:before {
  content: "\f15c";
}

.icon-vanillicon-instagram:before {
  content: "\f1be";
}

.icon-vanillicon-italic:before {
  content: "\f1ba";
}

.icon-vanillicon-jail:before {
  content: "\f15e";
}

.icon-vanillicon-key:before {
  content: "\f15f";
}

.icon-vanillicon-lightbulb:before {
  content: "\f160";
}

.icon-vanillicon-link:before {
  content: "\f161";
}

.icon-vanillicon-linkedin:before {
  content: "\f162";
}

.icon-vanillicon-linkedin-alt:before {
  content: "\f163";
}

.icon-vanillicon-linux:before {
  content: "\f1c6";
}

.icon-vanillicon-list-ol:before {
  content: "\f164";
}

.icon-vanillicon-list-ul:before {
  content: "\f165";
}

.icon-vanillicon-lock:before {
  content: "\f166";
}

.icon-vanillicon-lol:before {
  content: "\f167";
}

.icon-vanillicon-mail:before {
  content: "\f168";
}

.icon-vanillicon-mail-open:before {
  content: "\f169";
}

.icon-vanillicon-map-marker:before {
  content: "\f16a";
}

.icon-vanillicon-medium:before {
  content: "\f1c7";
}

.icon-vanillicon-meh:before {
  content: "\f16b";
}

.icon-vanillicon-menu:before {
  content: "\f16c";
}

.icon-vanillicon-minus-sign:before {
  content: "\f16d";
}

.icon-vanillicon-mobile-phone:before {
  content: "\f16e";
}

.icon-vanillicon-mod:before {
  content: "\f16f";
}

.icon-vanillicon-nib:before {
  content: "\f1bb";
}

.icon-vanillicon-note:before {
  content: "\f170";
}

.icon-vanillicon-ok:before {
  content: "\f171";
}

.icon-vanillicon-ok-circle:before {
  content: "\f172";
}

.icon-vanillicon-ok-sign:before {
  content: "\f173";
}

.icon-vanillicon-paper-clip:before {
  content: "\f174";
}

.icon-vanillicon-paragraph:before {
  content: "\f175";
}

.icon-vanillicon-paypal:before {
  content: "\f1c8";
}

.icon-vanillicon-pencil:before {
  content: "\f176";
}

.icon-vanillicon-permalink:before {
  content: "\f177";
}

.icon-vanillicon-picture:before {
  content: "\f178";
}

.icon-vanillicon-pinterest:before {
  content: "\f179";
}

.icon-vanillicon-pinterest-alt:before {
  content: "\f17a";
}

.icon-vanillicon-play-circle:before {
  content: "\f17b";
}

.icon-vanillicon-plus-sign:before {
  content: "\f17c";
}

.icon-vanillicon-poll:before {
  content: "\f17d";
}

.icon-vanillicon-preview:before {
  content: "\f17e";
}

.icon-vanillicon-pushpin:before {
  content: "\f17f";
}

.icon-vanillicon-question:before {
  content: "\f180";
}

.icon-vanillicon-question-sign:before {
  content: "\f181";
}

.icon-vanillicon-quote:before {
  content: "\f182";
}

.icon-vanillicon-reddit:before {
  content: "\f1c9";
}

.icon-vanillicon-reddit-alien:before {
  content: "\f1ca";
}

.icon-vanillicon-reddit-alt:before {
  content: "\f1cb";
}

.icon-vanillicon-refresh:before {
  content: "\f183";
}

.icon-vanillicon-remove:before {
  content: "\f184";
}

.icon-vanillicon-remove-sign:before {
  content: "\f185";
}

.icon-vanillicon-repeat:before {
  content: "\f186";
}

.icon-vanillicon-reply:before {
  content: "\f187";
}

.icon-vanillicon-reply-all:before {
  content: "\f188";
}

.icon-vanillicon-report:before {
  content: "\f189";
}

.icon-vanillicon-resize-full:before {
  content: "\f18a";
}

.icon-vanillicon-resize-small:before {
  content: "\f18b";
}

.icon-vanillicon-retweet:before {
  content: "\f18c";
}

.icon-vanillicon-robot:before {
  content: "\f1bc";
}

.icon-vanillicon-rss:before {
  content: "\f18d";
}

.icon-vanillicon-salesforce:before {
  content: "\f1bd";
}

.icon-vanillicon-search:before {
  content: "\f18e";
}

.icon-vanillicon-select:before {
  content: "\f18f";
}

.icon-vanillicon-share:before {
  content: "\f190";
}

.icon-vanillicon-share-alt:before {
  content: "\f1cc";
}

.icon-vanillicon-share-alt-square:before {
  content: "\f1cd";
}

.icon-vanillicon-shield:before {
  content: "\f191";
}

.icon-vanillicon-sign-blank:before {
  content: "\f192";
}

.icon-vanillicon-signin:before {
  content: "\f193";
}

.icon-vanillicon-signout:before {
  content: "\f194";
}

.icon-vanillicon-skull:before {
  content: "\f195";
}

.icon-vanillicon-skype:before {
  content: "\f1ce";
}

.icon-vanillicon-smile:before {
  content: "\f196";
}

.icon-vanillicon-source:before {
  content: "\f197";
}

.icon-vanillicon-spam:before {
  content: "\f198";
}

.icon-vanillicon-star:before {
  content: "\f199";
}

.icon-vanillicon-star-empty:before {
  content: "\f19a";
}

.icon-vanillicon-star-half-empty:before {
  content: "\f19b";
}

.icon-vanillicon-steam:before {
  content: "\f19c";
}

.icon-vanillicon-steam-alt:before {
  content: "\f1cf";
}

.icon-vanillicon-strikethrough:before {
  content: "\f19d";
}

.icon-vanillicon-subscript:before {
  content: "\f19e";
}

.icon-vanillicon-superscript:before {
  content: "\f19f";
}

.icon-vanillicon-table:before {
  content: "\f1a0";
}

.icon-vanillicon-tag:before {
  content: "\f1a1";
}

.icon-vanillicon-tags:before {
  content: "\f1a2";
}

.icon-vanillicon-th:before {
  content: "\f1a3";
}

.icon-vanillicon-th-large:before {
  content: "\f1a4";
}

.icon-vanillicon-th-list:before {
  content: "\f1a5";
}

.icon-vanillicon-thumbs-down:before {
  content: "\f1a6";
}

.icon-vanillicon-thumbs-up:before {
  content: "\f1a7";
}

.icon-vanillicon-ticket:before {
  content: "\f1a8";
}

.icon-vanillicon-time:before {
  content: "\f1a9";
}

.icon-vanillicon-trash:before {
  content: "\f1aa";
}

.icon-vanillicon-troll:before {
  content: "\f1ab";
}

.icon-vanillicon-trophy:before {
  content: "\f1ac";
}

.icon-vanillicon-tumblr:before {
  content: "\f1d0";
}

.icon-vanillicon-tumblr-alt:before {
  content: "\f1d1";
}

.icon-vanillicon-twitter:before {
  content: "\f1ad";
}

.icon-vanillicon-twitter-alt:before {
  content: "\f1ae";
}

.icon-vanillicon-underline:before {
  content: "\f1af";
}

.icon-vanillicon-undo:before {
  content: "\f1b0";
}

.icon-vanillicon-unlink:before {
  content: "\f1b1";
}

.icon-vanillicon-unlock:before {
  content: "\f1b2";
}

.icon-vanillicon-user:before {
  content: "\f1b3";
}

.icon-vanillicon-vcard:before {
  content: "\f1b4";
}

.icon-vanillicon-video:before {
  content: "\f1b5";
}

.icon-vanillicon-vimeo:before {
  content: "\f1d2";
}

.icon-vanillicon-vimeo-alt:before {
  content: "\f1d3";
}

.icon-vanillicon-vine:before {
  content: "\f1d4";
}

.icon-vanillicon-warn:before {
  content: "\f1b6";
}

.icon-vanillicon-warning-sign:before {
  content: "\f1b7";
}

.icon-vanillicon-windows:before {
  content: "\f1d5";
}

.icon-vanillicon-wordpress:before {
  content: "\f1d6";
}

.icon-vanillicon-wtf:before {
  content: "\f1b8";
}

.icon-vanillicon-yahoo:before {
  content: "\f1d7";
}

.icon-vanillicon-yelp:before {
  content: "\f1d8";
}

.icon-vanillicon-youtube:before {
  content: "\f1d9";
}

.icon-vanillicon-youtube-alt:before {
  content: "\f1da";
}

.icon-vanillicon-zendesk:before {
  content: "\f1b9";
}

.icon, .btn-icon, .bookmark, .search-wrap .search-icon-wrap,
.icon svg, .btn-icon svg, .bookmark svg, .search-wrap .search-icon-wrap svg {
  vertical-align: middle;
  display: inline-block;
  fill: currentColor;
}

.icon-9,
.icon-9 svg {
  height: 0.5625rem;
  width: 0.5625rem;
}

.icon-10,
.icon-10 svg {
  height: 0.625rem;
  width: 0.625rem;
}

.icon-11,
.icon-11 svg {
  height: 0.6875rem;
  width: 0.6875rem;
}

.icon-12,
.icon-12 svg {
  height: 0.75rem;
  width: 0.75rem;
}

.icon-16,
.icon-16 svg {
  height: 1rem;
  width: 1rem;
}

.icon-24,
.icon-24 svg {
  height: 1.5rem;
  width: 1.5rem;
}

.icon-30,
.icon-30 svg {
  height: 1.875rem;
  width: 1.875rem;
}

.icon-48,
.icon-48 svg {
  height: 3rem;
  width: 3rem;
}

.icon-text {
  width: 0.875rem;
  height: 0.875rem;
  color: #555a62;
  vertical-align: middle;
}

/*! normalize.css v3.0.3 | MIT License | github.com/necolas/normalize.css */
html {
  font-family: sans-serif;
  -ms-text-size-adjust: 100%;
  -webkit-text-size-adjust: 100%;
}

body {
  margin: 0;
}

article,
aside,
details,
figcaption,
figure,
footer,
header,
hgroup,
main,
menu,
nav,
section,
summary {
  display: block;
}

audio,
canvas,
progress,
video {
  display: inline-block;
  vertical-align: baseline;
}

audio:not([controls]) {
  display: none;
  height: 0;
}

[hidden],
template {
  display: none;
}

a {
  background-color: transparent;
}

a:active {
  outline: 0;
}

a:hover {
  outline: 0;
}

abbr[title] {
  border-bottom: 1px dotted;
}

b,
strong {
  font-weight: bold;
}

dfn {
  font-style: italic;
}

h1 {
  font-size: 2em;
  margin: 0.67em 0;
}

mark {
  background: #ff0;
  color: #000;
}

small {
  font-size: 80%;
}

sub,
sup {
  font-size: 75%;
  line-height: 0;
  position: relative;
  vertical-align: baseline;
}

sup {
  top: -0.5em;
}

sub {
  bottom: -0.25em;
}

img {
  border: 0;
}

svg:not(:root) {
  overflow: hidden;
}

figure {
  margin: 1em 40px;
}

hr {
  -moz-box-sizing: content-box;
  box-sizing: content-box;
  height: 0;
}

pre {
  overflow: auto;
}

code,
kbd,
pre,
samp {
  font-family: monospace, monospace;
  font-size: 1em;
}

button,
input,
optgroup,
select,
textarea {
  color: inherit;
  font: inherit;
  margin: 0;
}

button {
  overflow: visible;
}

button,
select {
  text-transform: none;
}

button,
html input[type="button"],
input[type="reset"],
input[type="submit"] {
  -webkit-appearance: button;
  cursor: pointer;
}

button[disabled],
html input[disabled] {
  cursor: default;
}

button::-moz-focus-inner,
input::-moz-focus-inner {
  border: 0;
  padding: 0;
}

input {
  line-height: normal;
}

input[type="checkbox"],
input[type="radio"] {
  -moz-box-sizing: border-box;
  box-sizing: border-box;
  padding: 0;
}

input[type="number"]::-webkit-inner-spin-button,
input[type="number"]::-webkit-outer-spin-button {
  height: auto;
}

input[type="search"] {
  -webkit-appearance: textfield;
  -moz-box-sizing: content-box;
  box-sizing: content-box;
}

input[type="search"]::-webkit-search-cancel-button,
input[type="search"]::-webkit-search-decoration {
  -webkit-appearance: none;
}

fieldset {
  border: 1px solid #c0c0c0;
  margin: 0 2px;
  padding: 0.35em 0.625em 0.75em;
}

legend {
  border: 0;
  padding: 0;
}

textarea {
  overflow: auto;
}

optgroup {
  font-weight: bold;
}

table {
  border-collapse: collapse;
  border-spacing: 0;
}

td,
th {
  padding: 0;
}

.clearfix::after {
  content: "";
  display: table;
  clear: both;
}

.center-block {
  display: block;
  margin-left: auto;
  margin-right: auto;
}

.pull-xs-left {
  float: left !important;
}

.pull-xs-right {
  float: right !important;
}

.pull-xs-none {
  float: none !important;
}

@media (min-width: 544px) {
  .pull-sm-left {
    float: left !important;
  }
  .pull-sm-right {
    float: right !important;
  }
  .pull-sm-none {
    float: none !important;
  }
}

@media (min-width: 768px) {
  .pull-md-left {
    float: left !important;
  }
  .pull-md-right {
    float: right !important;
  }
  .pull-md-none {
    float: none !important;
  }
}

@media (min-width: 992px) {
  .pull-lg-left {
    float: left !important;
  }
  .pull-lg-right {
    float: right !important;
  }
  .pull-lg-none {
    float: none !important;
  }
}

@media (min-width: 1200px) {
  .pull-xl-left {
    float: left !important;
  }
  .pull-xl-right {
    float: right !important;
  }
  .pull-xl-none {
    float: none !important;
  }
}

.sr-only {
  position: absolute;
  width: 1px;
  height: 1px;
  padding: 0;
  margin: -1px;
  overflow: hidden;
  clip: rect(0, 0, 0, 0);
  border: 0;
}

.sr-only-focusable:active, .sr-only-focusable:focus {
  position: static;
  width: auto;
  height: auto;
  margin: 0;
  overflow: visible;
  clip: auto;
}

.invisible {
  visibility: hidden !important;
}

.text-hide {
  font: "0/0" a;
  color: transparent;
  text-shadow: none;
  background-color: transparent;
  border: 0;
}

.text-justify {
  text-align: justify !important;
}

.text-nowrap {
  white-space: nowrap !important;
}

.text-truncate {
  overflow: hidden;
  text-overflow: ellipsis;
  white-space: nowrap;
}

.text-xs-left {
  text-align: left !important;
}

.text-xs-right {
  text-align: right !important;
}

.text-xs-center {
  text-align: center !important;
}

@media (min-width: 544px) {
  .text-sm-left {
    text-align: left !important;
  }
  .text-sm-right {
    text-align: right !important;
  }
  .text-sm-center {
    text-align: center !important;
  }
}

@media (min-width: 768px) {
  .text-md-left {
    text-align: left !important;
  }
  .text-md-right {
    text-align: right !important;
  }
  .text-md-center {
    text-align: center !important;
  }
}

@media (min-width: 992px) {
  .text-lg-left {
    text-align: left !important;
  }
  .text-lg-right {
    text-align: right !important;
  }
  .text-lg-center {
    text-align: center !important;
  }
}

@media (min-width: 1200px) {
  .text-xl-left {
    text-align: left !important;
  }
  .text-xl-right {
    text-align: right !important;
  }
  .text-xl-center {
    text-align: center !important;
  }
}

.text-lowercase {
  text-transform: lowercase !important;
}

.text-uppercase {
  text-transform: uppercase !important;
}

.text-capitalize {
  text-transform: capitalize !important;
}

.font-weight-normal {
  font-weight: normal;
}

.font-weight-bold {
  font-weight: bold;
}

.font-italic {
  font-style: italic;
}

.text-muted {
  color: #f6f9fb;
}

.text-primary {
  color: #0291db !important;
}

a.text-primary:focus, a.text-primary:hover {
  color: #0270a8;
}

.text-success {
  color: #6bc573 !important;
}

a.text-success:focus, a.text-success:hover {
  color: #47b651;
}

.text-info {
  color: #a1b8c6 !important;
}

a.text-info:focus, a.text-info:hover {
  color: #81a0b3;
}

.text-warning {
  color: #faae42 !important;
}

a.text-warning:focus, a.text-warning:hover {
  color: #f99910;
}

.text-danger {
  color: #fa2e1f !important;
}

a.text-danger:focus, a.text-danger:hover {
  color: #e11405;
}

.nav {
  padding-left: 0;
  margin-bottom: 0;
  list-style: none;
}

.nav-link {
  display: inline-block;
}

.nav-link:focus, .nav-link:hover {
  text-decoration: none;
}

.nav-link.disabled {
  color: #f6f9fb;
}

.nav-link.disabled, .nav-link.disabled:focus, .nav-link.disabled:hover {
  color: #f6f9fb;
  cursor: not-allowed;
  background-color: transparent;
}

.nav-inline .nav-item {
  display: inline-block;
}

.nav-inline .nav-item + .nav-item,
.nav-inline .nav-link + .nav-link {
  margin-left: 1rem;
}

.nav-tabs {
  border-bottom: 1px solid #ddd;
}

.nav-tabs::after {
  content: "";
  display: table;
  clear: both;
}

.nav-tabs .nav-item {
  float: left;
  margin-bottom: -1px;
}

.nav-tabs .nav-item + .nav-item {
  margin-left: .2rem;
}

.nav-tabs .nav-link {
  display: block;
  padding: 0.375em 1em;
  border: 0.0625rem solid transparent;
  border-radius: 0.125rem 0.125rem 0 0;
}

.nav-tabs .nav-link:focus, .nav-tabs .nav-link:hover {
  border-color: #f4f6fb #f4f6fb #ddd;
}

.nav-tabs .nav-link.disabled, .nav-tabs .nav-link.disabled:focus, .nav-tabs .nav-link.disabled:hover {
  color: #f6f9fb;
  background-color: transparent;
  border-color: transparent;
}

.nav-tabs .nav-link.active, .nav-tabs .file-upload input:focus ~ .nav-link.file-upload-choose, .file-upload .nav-tabs input:focus ~ .nav-link.file-upload-choose, .nav-tabs
.file-upload input:focus ~ .nav-link.file-upload-browse,
.file-upload .nav-tabs input:focus ~ .nav-link.file-upload-browse, .nav-tabs
.file-upload input:hover ~ .nav-link.file-upload-choose,
.file-upload .nav-tabs input:hover ~ .nav-link.file-upload-choose, .nav-tabs
.file-upload input:hover ~ .nav-link.file-upload-browse,
.file-upload .nav-tabs input:hover ~ .nav-link.file-upload-browse, .nav-tabs select.nav-link:focus, .nav-tabs .nav-link.drop-enabled, .nav-tabs .nav-link.active:focus, .nav-tabs .file-upload input:focus ~ .nav-link.file-upload-choose:focus, .file-upload .nav-tabs input:focus ~ .nav-link.file-upload-choose:focus, .nav-tabs
.file-upload input:focus ~ .nav-link.file-upload-browse:focus,
.file-upload .nav-tabs input:focus ~ .nav-link.file-upload-browse:focus, .nav-tabs
.file-upload input:hover ~ .nav-link.file-upload-choose:focus,
.file-upload .nav-tabs input:hover ~ .nav-link.file-upload-choose:focus, .nav-tabs
.file-upload input:hover ~ .nav-link.file-upload-browse:focus,
.file-upload .nav-tabs input:hover ~ .nav-link.file-upload-browse:focus, .nav-tabs select.nav-link:focus, .nav-tabs
select.nav-link.form-control:focus, .nav-tabs select.nav-link.ac_input:focus, .nav-tabs .nav-link.drop-enabled:focus, .nav-tabs .nav-link.active:hover, .nav-tabs .file-upload input:focus ~ .nav-link.file-upload-choose:hover, .file-upload .nav-tabs input:focus ~ .nav-link.file-upload-choose:hover, .nav-tabs
.file-upload input:focus ~ .nav-link.file-upload-browse:hover,
.file-upload .nav-tabs input:focus ~ .nav-link.file-upload-browse:hover, .nav-tabs
.file-upload input:hover ~ .nav-link.file-upload-choose:hover,
.file-upload .nav-tabs input:hover ~ .nav-link.file-upload-choose:hover, .nav-tabs
.file-upload input:hover ~ .nav-link.file-upload-browse:hover,
.file-upload .nav-tabs input:hover ~ .nav-link.file-upload-browse:hover, .nav-tabs select.nav-link:hover:focus, .nav-tabs .nav-link.drop-enabled:hover,
.nav-tabs .nav-item.open .nav-link,
.nav-tabs .nav-item.open .nav-link:focus,
.nav-tabs .nav-item.open .nav-link:hover {
  color: #949aa2;
  background-color: #f6f9fb;
  border-color: #ddd #ddd transparent;
}

.nav-pills::after {
  content: "";
  display: table;
  clear: both;
}

.nav-pills .nav-item {
  float: left;
}

.nav-pills .nav-item + .nav-item {
  margin-left: .2rem;
}

.nav-pills .nav-link {
  display: block;
  padding: 0.375em 1em;
  border-radius: 0.125rem;
}

.nav-pills .nav-link.active, .nav-pills .file-upload input:focus ~ .nav-link.file-upload-choose, .file-upload .nav-pills input:focus ~ .nav-link.file-upload-choose, .nav-pills
.file-upload input:focus ~ .nav-link.file-upload-browse,
.file-upload .nav-pills input:focus ~ .nav-link.file-upload-browse, .nav-pills
.file-upload input:hover ~ .nav-link.file-upload-choose,
.file-upload .nav-pills input:hover ~ .nav-link.file-upload-choose, .nav-pills
.file-upload input:hover ~ .nav-link.file-upload-browse,
.file-upload .nav-pills input:hover ~ .nav-link.file-upload-browse, .nav-pills select.nav-link:focus, .nav-pills .nav-link.drop-enabled, .nav-pills .nav-link.active:focus, .nav-pills .file-upload input:focus ~ .nav-link.file-upload-choose:focus, .file-upload .nav-pills input:focus ~ .nav-link.file-upload-choose:focus, .nav-pills
.file-upload input:focus ~ .nav-link.file-upload-browse:focus,
.file-upload .nav-pills input:focus ~ .nav-link.file-upload-browse:focus, .nav-pills
.file-upload input:hover ~ .nav-link.file-upload-choose:focus,
.file-upload .nav-pills input:hover ~ .nav-link.file-upload-choose:focus, .nav-pills
.file-upload input:hover ~ .nav-link.file-upload-browse:focus,
.file-upload .nav-pills input:hover ~ .nav-link.file-upload-browse:focus, .nav-pills select.nav-link:focus, .nav-pills
select.nav-link.form-control:focus, .nav-pills select.nav-link.ac_input:focus, .nav-pills .nav-link.drop-enabled:focus, .nav-pills .nav-link.active:hover, .nav-pills .file-upload input:focus ~ .nav-link.file-upload-choose:hover, .file-upload .nav-pills input:focus ~ .nav-link.file-upload-choose:hover, .nav-pills
.file-upload input:focus ~ .nav-link.file-upload-browse:hover,
.file-upload .nav-pills input:focus ~ .nav-link.file-upload-browse:hover, .nav-pills
.file-upload input:hover ~ .nav-link.file-upload-choose:hover,
.file-upload .nav-pills input:hover ~ .nav-link.file-upload-choose:hover, .nav-pills
.file-upload input:hover ~ .nav-link.file-upload-browse:hover,
.file-upload .nav-pills input:hover ~ .nav-link.file-upload-browse:hover, .nav-pills select.nav-link:hover:focus, .nav-pills .nav-link.drop-enabled:hover,
.nav-pills .nav-item.open .nav-link,
.nav-pills .nav-item.open .nav-link:focus,
.nav-pills .nav-item.open .nav-link:hover {
  color: #fff;
  cursor: default;
  background-color: #0291db;
}

.nav-stacked .nav-item {
  display: block;
  float: none;
}

.nav-stacked .nav-item + .nav-item {
  margin-top: .2rem;
  margin-left: 0;
}

.tab-content > .tab-pane {
  display: none;
}

.tab-content > .active, .file-upload .tab-content > input:focus ~ .file-upload-choose,
.file-upload .tab-content > input:focus ~ .file-upload-browse,
.file-upload .tab-content > input:hover ~ .file-upload-choose,
.file-upload .tab-content > input:hover ~ .file-upload-browse, .tab-content > select:focus, .tab-content > .drop-enabled {
  display: block;
}

.nav-tabs .dropdown-menu, .nav-tabs .ac_results {
  margin-top: -1px;
  border-top-right-radius: 0;
  border-top-left-radius: 0;
}

.tooltip {
  position: absolute;
  z-index: 1070;
  display: block;
  font-family: "Helvetica Neue", Helvetica, Arial, sans-serif;
  font-style: normal;
  font-weight: normal;
  letter-spacing: normal;
  line-break: auto;
  line-height: 1.5;
  text-align: left;
  text-align: start;
  text-decoration: none;
  text-shadow: none;
  text-transform: none;
  white-space: normal;
  word-break: normal;
  word-spacing: normal;
  word-wrap: normal;
  font-size: 0.75rem;
  opacity: 0;
}

.tooltip.in {
  opacity: 0.9;
}

.tooltip.tooltip-top, .tooltip.bs-tether-element-attached-bottom {
  padding: 5px 0;
  margin-top: -3px;
}

.tooltip.tooltip-top .tooltip-arrow, .tooltip.bs-tether-element-attached-bottom .tooltip-arrow {
  bottom: 0;
  left: 50%;
  margin-left: -5px;
  border-width: 5px 5px 0;
  border-top-color: #000;
}

.tooltip.tooltip-right, .tooltip.bs-tether-element-attached-left {
  padding: 0 5px;
  margin-left: 3px;
}

.tooltip.tooltip-right .tooltip-arrow, .tooltip.bs-tether-element-attached-left .tooltip-arrow {
  top: 50%;
  left: 0;
  margin-top: -5px;
  border-width: 5px 5px 5px 0;
  border-right-color: #000;
}

.tooltip.tooltip-bottom, .tooltip.bs-tether-element-attached-top {
  padding: 5px 0;
  margin-top: 3px;
}

.tooltip.tooltip-bottom .tooltip-arrow, .tooltip.bs-tether-element-attached-top .tooltip-arrow {
  top: 0;
  left: 50%;
  margin-left: -5px;
  border-width: 0 5px 5px;
  border-bottom-color: #000;
}

.tooltip.tooltip-left, .tooltip.bs-tether-element-attached-right {
  padding: 0 5px;
  margin-left: -3px;
}

.tooltip.tooltip-left .tooltip-arrow, .tooltip.bs-tether-element-attached-right .tooltip-arrow {
  top: 50%;
  right: 0;
  margin-top: -5px;
  border-width: 5px 0 5px 5px;
  border-left-color: #000;
}

.tooltip-inner {
  max-width: 200px;
  padding: 3px 8px;
  color: #fff;
  text-align: center;
  background-color: #000;
  border-radius: 0.125rem;
}

.tooltip-arrow {
  position: absolute;
  width: 0;
  height: 0;
  border-color: transparent;
  border-style: solid;
}

.dropup,
.dropdown {
  position: relative;
}

.dropdown-toggle::after {
  display: inline-block;
  width: 0;
  height: 0;
  margin-right: .25rem;
  margin-left: .25rem;
  vertical-align: middle;
  content: "";
  border-top: 0.375em solid;
  border-right: 0.375em solid transparent;
  border-left: 0.375em solid transparent;
}

.dropdown-toggle:focus {
  outline: 0;
}

.dropup .dropdown-toggle::after {
  border-top: 0;
  border-bottom: 0.375em solid;
}

.dropdown-menu, .ac_results {
  position: absolute;
  top: 100%;
  left: 0;
  z-index: 1000;
  display: none;
  float: left;
  min-width: 160px;
  padding: 5px 0;
  margin: 2px 0 0;
  font-size: 0.875rem;
  color: #555a62;
  text-align: left;
  list-style: none;
  background-color: #fff;
  background-clip: padding-box;
  border: 0.0625rem solid rgba(0, 0, 0, 0.15);
  border-radius: 0.125rem;
}

.dropdown-divider {
  height: 1px;
  margin: 0.375rem 0;
  overflow: hidden;
  background-color: #e7e8e9;
}

.dropdown-item, .ac_results li {
  display: block;
  width: 100%;
  padding: 3px 20px;
  clear: both;
  font-weight: normal;
  line-height: 1.5;
  color: #555a62;
  text-align: inherit;
  white-space: nowrap;
  background: none;
  border: 0;
}

.dropdown-item:focus, .ac_results li:focus, .dropdown-item:hover, .ac_results li:hover {
  color: #494d54;
  text-decoration: none;
  background-color: #f6f9fb;
}

.dropdown-item.active, .file-upload input:focus ~ .dropdown-item.file-upload-choose, .file-upload .ac_results input:focus ~ li.file-upload-choose, .ac_results .file-upload input:focus ~ li.file-upload-choose,
.file-upload input:focus ~ .dropdown-item.file-upload-browse,
.file-upload .ac_results input:focus ~ li.file-upload-browse, .ac_results
.file-upload input:focus ~ li.file-upload-browse,
.file-upload input:hover ~ .dropdown-item.file-upload-choose,
.file-upload .ac_results input:hover ~ li.file-upload-choose, .ac_results
.file-upload input:hover ~ li.file-upload-choose,
.file-upload input:hover ~ .dropdown-item.file-upload-browse,
.file-upload .ac_results input:hover ~ li.file-upload-browse, .ac_results
.file-upload input:hover ~ li.file-upload-browse, select.dropdown-item:focus, .dropdown-item.drop-enabled, .ac_results li.drop-enabled, .ac_results li.active, .dropdown-item.active:focus, .file-upload input:focus ~ .dropdown-item.file-upload-choose:focus, .file-upload .ac_results input:focus ~ li.file-upload-choose:focus, .ac_results .file-upload input:focus ~ li.file-upload-choose:focus,
.file-upload input:focus ~ .dropdown-item.file-upload-browse:focus,
.file-upload .ac_results input:focus ~ li.file-upload-browse:focus, .ac_results
.file-upload input:focus ~ li.file-upload-browse:focus,
.file-upload input:hover ~ .dropdown-item.file-upload-choose:focus,
.file-upload .ac_results input:hover ~ li.file-upload-choose:focus, .ac_results
.file-upload input:hover ~ li.file-upload-choose:focus,
.file-upload input:hover ~ .dropdown-item.file-upload-browse:focus,
.file-upload .ac_results input:hover ~ li.file-upload-browse:focus, .ac_results
.file-upload input:hover ~ li.file-upload-browse:focus, select.dropdown-item:focus, .dropdown-item.drop-enabled:focus, .ac_results li.drop-enabled:focus, .ac_results li.active:focus, .dropdown-item.active:hover, .file-upload input:focus ~ .dropdown-item.file-upload-choose:hover, .file-upload .ac_results input:focus ~ li.file-upload-choose:hover, .ac_results .file-upload input:focus ~ li.file-upload-choose:hover,
.file-upload input:focus ~ .dropdown-item.file-upload-browse:hover,
.file-upload .ac_results input:focus ~ li.file-upload-browse:hover, .ac_results
.file-upload input:focus ~ li.file-upload-browse:hover,
.file-upload input:hover ~ .dropdown-item.file-upload-choose:hover,
.file-upload .ac_results input:hover ~ li.file-upload-choose:hover, .ac_results
.file-upload input:hover ~ li.file-upload-choose:hover,
.file-upload input:hover ~ .dropdown-item.file-upload-browse:hover,
.file-upload .ac_results input:hover ~ li.file-upload-browse:hover, .ac_results
.file-upload input:hover ~ li.file-upload-browse:hover, select.dropdown-item:hover:focus, .dropdown-item.drop-enabled:hover, .ac_results li.drop-enabled:hover, .ac_results li.active:hover {
  color: #fff;
  text-decoration: none;
  background-color: #0291db;
  outline: 0;
}

.dropdown-item.disabled, .ac_results li.disabled, .dropdown-item.disabled:focus, .ac_results li.disabled:focus, .dropdown-item.disabled:hover, .ac_results li.disabled:hover {
  color: #f6f9fb;
}

.dropdown-item.disabled:focus, .ac_results li.disabled:focus, .dropdown-item.disabled:hover, .ac_results li.disabled:hover {
  text-decoration: none;
  cursor: not-allowed;
  background-color: transparent;
  background-image: none;
  filter: "progid:DXImageTransform.Microsoft.gradient(enabled = false)";
}

.open > .dropdown-menu, .open > .ac_results {
  display: block;
}

.open > a {
  outline: 0;
}

.dropdown-menu-right {
  right: 0;
  left: auto;
}

.dropdown-menu-left {
  right: auto;
  left: 0;
}

.dropdown-header {
  display: block;
  padding: 3px 20px;
  font-size: 0.75rem;
  line-height: 1.5;
  color: #a3a3a3;
  white-space: nowrap;
}

.dropdown-backdrop {
  position: fixed;
  top: 0;
  right: 0;
  bottom: 0;
  left: 0;
  z-index: 990;
}

.pull-right > .dropdown-menu, .pull-right > .ac_results {
  right: 0;
  left: auto;
}

.dropup .caret,
.navbar-fixed-bottom .dropdown .caret {
  content: "";
  border-top: 0;
  border-bottom: 0.375em solid;
}

.dropup .dropdown-menu, .dropup .ac_results,
.navbar-fixed-bottom .dropdown .dropdown-menu,
.navbar-fixed-bottom .dropdown .ac_results {
  top: auto;
  bottom: 100%;
  margin-bottom: 2px;
}

.list-group {
  padding-left: 0;
  margin-bottom: 0;
}

.list-group-item {
  position: relative;
  display: block;
  padding: .75rem 1.25rem;
  margin-bottom: -0.0625rem;
  background-color: #fff;
  border: 0.0625rem solid #ddd;
}

.list-group-item:first-child {
  border-top-right-radius: 0.125rem;
  border-top-left-radius: 0.125rem;
}

.list-group-item:last-child {
  margin-bottom: 0;
  border-bottom-right-radius: 0.125rem;
  border-bottom-left-radius: 0.125rem;
}

.list-group-flush .list-group-item {
  border-width: 0.0625rem 0;
  border-radius: 0;
}

.list-group-flush:first-child .list-group-item:first-child {
  border-top: 0;
}

.list-group-flush:last-child .list-group-item:last-child {
  border-bottom: 0;
}

a.list-group-item,
button.list-group-item {
  width: 100%;
  color: #555;
  text-align: inherit;
}

a.list-group-item .list-group-item-heading,
button.list-group-item .list-group-item-heading {
  color: #333;
}

a.list-group-item:focus, a.list-group-item:hover,
button.list-group-item:focus,
button.list-group-item:hover {
  color: #555;
  text-decoration: none;
  background-color: #f5f5f5;
}

.list-group-item.disabled, .list-group-item.disabled:focus, .list-group-item.disabled:hover {
  color: #f6f9fb;
  cursor: not-allowed;
  background-color: #f4f6fb;
}

.list-group-item.disabled .list-group-item-heading, .list-group-item.disabled:focus .list-group-item-heading, .list-group-item.disabled:hover .list-group-item-heading {
  color: inherit;
}

.list-group-item.disabled .list-group-item-text, .list-group-item.disabled:focus .list-group-item-text, .list-group-item.disabled:hover .list-group-item-text {
  color: #f6f9fb;
}

.list-group-item.active, .file-upload input:focus ~ .list-group-item.file-upload-choose,
.file-upload input:focus ~ .list-group-item.file-upload-browse,
.file-upload input:hover ~ .list-group-item.file-upload-choose,
.file-upload input:hover ~ .list-group-item.file-upload-browse, select.list-group-item:focus, .list-group-item.drop-enabled, .list-group-item.active:focus, .file-upload input:focus ~ .list-group-item.file-upload-choose:focus,
.file-upload input:focus ~ .list-group-item.file-upload-browse:focus,
.file-upload input:hover ~ .list-group-item.file-upload-choose:focus,
.file-upload input:hover ~ .list-group-item.file-upload-browse:focus, select.list-group-item:focus, .list-group-item.drop-enabled:focus, .list-group-item.active:hover, .file-upload input:focus ~ .list-group-item.file-upload-choose:hover,
.file-upload input:focus ~ .list-group-item.file-upload-browse:hover,
.file-upload input:hover ~ .list-group-item.file-upload-choose:hover,
.file-upload input:hover ~ .list-group-item.file-upload-browse:hover, select.list-group-item:hover:focus, .list-group-item.drop-enabled:hover {
  z-index: 2;
  color: #fff;
  background-color: #0291db;
  border-color: #0291db;
}

.list-group-item.active .list-group-item-heading, .file-upload input:focus ~ .list-group-item.file-upload-choose .list-group-item-heading,
.file-upload input:focus ~ .list-group-item.file-upload-browse .list-group-item-heading,
.file-upload input:hover ~ .list-group-item.file-upload-choose .list-group-item-heading,
.file-upload input:hover ~ .list-group-item.file-upload-browse .list-group-item-heading, select.list-group-item:focus .list-group-item-heading, .list-group-item.drop-enabled .list-group-item-heading,
.list-group-item.active .list-group-item-heading > small, .file-upload input:focus ~ .list-group-item.file-upload-choose .list-group-item-heading > small,
.file-upload input:focus ~ .list-group-item.file-upload-browse .list-group-item-heading > small,
.file-upload input:hover ~ .list-group-item.file-upload-choose .list-group-item-heading > small,
.file-upload input:hover ~ .list-group-item.file-upload-browse .list-group-item-heading > small, select.list-group-item:focus .list-group-item-heading > small, .list-group-item.drop-enabled .list-group-item-heading > small,
.list-group-item.active .list-group-item-heading > .small, .file-upload input:focus ~ .list-group-item.file-upload-choose .list-group-item-heading > .small,
.file-upload input:focus ~ .list-group-item.file-upload-browse .list-group-item-heading > .small,
.file-upload input:hover ~ .list-group-item.file-upload-choose .list-group-item-heading > .small,
.file-upload input:hover ~ .list-group-item.file-upload-browse .list-group-item-heading > .small, select.list-group-item:focus .list-group-item-heading > .small, .list-group-item.drop-enabled .list-group-item-heading > .small, .list-group-item.active:focus .list-group-item-heading, .file-upload input:focus ~ .list-group-item.file-upload-choose:focus .list-group-item-heading,
.file-upload input:focus ~ .list-group-item.file-upload-browse:focus .list-group-item-heading,
.file-upload input:hover ~ .list-group-item.file-upload-choose:focus .list-group-item-heading,
.file-upload input:hover ~ .list-group-item.file-upload-browse:focus .list-group-item-heading, select.list-group-item:focus .list-group-item-heading,
select.list-group-item.form-control:focus .list-group-item-heading, select.list-group-item.ac_input:focus .list-group-item-heading, .list-group-item.drop-enabled:focus .list-group-item-heading,
.list-group-item.active:focus .list-group-item-heading > small, .file-upload input:focus ~ .list-group-item.file-upload-choose:focus .list-group-item-heading > small,
.file-upload input:focus ~ .list-group-item.file-upload-browse:focus .list-group-item-heading > small,
.file-upload input:hover ~ .list-group-item.file-upload-choose:focus .list-group-item-heading > small,
.file-upload input:hover ~ .list-group-item.file-upload-browse:focus .list-group-item-heading > small, select.list-group-item:focus .list-group-item-heading > small,
select.list-group-item.form-control:focus .list-group-item-heading > small, select.list-group-item.ac_input:focus .list-group-item-heading > small, .list-group-item.drop-enabled:focus .list-group-item-heading > small,
.list-group-item.active:focus .list-group-item-heading > .small, .file-upload input:focus ~ .list-group-item.file-upload-choose:focus .list-group-item-heading > .small,
.file-upload input:focus ~ .list-group-item.file-upload-browse:focus .list-group-item-heading > .small,
.file-upload input:hover ~ .list-group-item.file-upload-choose:focus .list-group-item-heading > .small,
.file-upload input:hover ~ .list-group-item.file-upload-browse:focus .list-group-item-heading > .small, select.list-group-item:focus .list-group-item-heading > .small,
select.list-group-item.form-control:focus .list-group-item-heading > .small, select.list-group-item.ac_input:focus .list-group-item-heading > .small, .list-group-item.drop-enabled:focus .list-group-item-heading > .small, .list-group-item.active:hover .list-group-item-heading, .file-upload input:focus ~ .list-group-item.file-upload-choose:hover .list-group-item-heading,
.file-upload input:focus ~ .list-group-item.file-upload-browse:hover .list-group-item-heading,
.file-upload input:hover ~ .list-group-item.file-upload-choose:hover .list-group-item-heading,
.file-upload input:hover ~ .list-group-item.file-upload-browse:hover .list-group-item-heading, select.list-group-item:hover:focus .list-group-item-heading, .list-group-item.drop-enabled:hover .list-group-item-heading,
.list-group-item.active:hover .list-group-item-heading > small, .file-upload input:focus ~ .list-group-item.file-upload-choose:hover .list-group-item-heading > small,
.file-upload input:focus ~ .list-group-item.file-upload-browse:hover .list-group-item-heading > small,
.file-upload input:hover ~ .list-group-item.file-upload-choose:hover .list-group-item-heading > small,
.file-upload input:hover ~ .list-group-item.file-upload-browse:hover .list-group-item-heading > small, select.list-group-item:hover:focus .list-group-item-heading > small, .list-group-item.drop-enabled:hover .list-group-item-heading > small,
.list-group-item.active:hover .list-group-item-heading > .small, .file-upload input:focus ~ .list-group-item.file-upload-choose:hover .list-group-item-heading > .small,
.file-upload input:focus ~ .list-group-item.file-upload-browse:hover .list-group-item-heading > .small,
.file-upload input:hover ~ .list-group-item.file-upload-choose:hover .list-group-item-heading > .small,
.file-upload input:hover ~ .list-group-item.file-upload-browse:hover .list-group-item-heading > .small, select.list-group-item:hover:focus .list-group-item-heading > .small, .list-group-item.drop-enabled:hover .list-group-item-heading > .small {
  color: inherit;
}

.list-group-item.active .list-group-item-text, .file-upload input:focus ~ .list-group-item.file-upload-choose .list-group-item-text,
.file-upload input:focus ~ .list-group-item.file-upload-browse .list-group-item-text,
.file-upload input:hover ~ .list-group-item.file-upload-choose .list-group-item-text,
.file-upload input:hover ~ .list-group-item.file-upload-browse .list-group-item-text, select.list-group-item:focus .list-group-item-text, .list-group-item.drop-enabled .list-group-item-text, .list-group-item.active:focus .list-group-item-text, .file-upload input:focus ~ .list-group-item.file-upload-choose:focus .list-group-item-text,
.file-upload input:focus ~ .list-group-item.file-upload-browse:focus .list-group-item-text,
.file-upload input:hover ~ .list-group-item.file-upload-choose:focus .list-group-item-text,
.file-upload input:hover ~ .list-group-item.file-upload-browse:focus .list-group-item-text, select.list-group-item:focus .list-group-item-text,
select.list-group-item.form-control:focus .list-group-item-text, select.list-group-item.ac_input:focus .list-group-item-text, .list-group-item.drop-enabled:focus .list-group-item-text, .list-group-item.active:hover .list-group-item-text, .file-upload input:focus ~ .list-group-item.file-upload-choose:hover .list-group-item-text,
.file-upload input:focus ~ .list-group-item.file-upload-browse:hover .list-group-item-text,
.file-upload input:hover ~ .list-group-item.file-upload-choose:hover .list-group-item-text,
.file-upload input:hover ~ .list-group-item.file-upload-browse:hover .list-group-item-text, select.list-group-item:hover:focus .list-group-item-text, .list-group-item.drop-enabled:hover .list-group-item-text {
  color: #abe2fe;
}

.list-group-item-success {
  color: #fff;
  background-color: #6bc573;
}

a.list-group-item-success,
button.list-group-item-success {
  color: #fff;
}

a.list-group-item-success .list-group-item-heading,
button.list-group-item-success .list-group-item-heading {
  color: inherit;
}

a.list-group-item-success:focus, a.list-group-item-success:hover,
button.list-group-item-success:focus,
button.list-group-item-success:hover {
  color: #fff;
  background-color: #59be62;
}

a.list-group-item-success.active, .file-upload input:focus ~ a.list-group-item-success.file-upload-choose,
.file-upload input:focus ~ a.list-group-item-success.file-upload-browse,
.file-upload input:hover ~ a.list-group-item-success.file-upload-choose,
.file-upload input:hover ~ a.list-group-item-success.file-upload-browse, a.list-group-item-success.drop-enabled, a.list-group-item-success.active:focus, .file-upload input:focus ~ a.list-group-item-success.file-upload-choose:focus,
.file-upload input:focus ~ a.list-group-item-success.file-upload-browse:focus,
.file-upload input:hover ~ a.list-group-item-success.file-upload-choose:focus,
.file-upload input:hover ~ a.list-group-item-success.file-upload-browse:focus, a.list-group-item-success.drop-enabled:focus, a.list-group-item-success.active:hover, .file-upload input:focus ~ a.list-group-item-success.file-upload-choose:hover,
.file-upload input:focus ~ a.list-group-item-success.file-upload-browse:hover,
.file-upload input:hover ~ a.list-group-item-success.file-upload-choose:hover,
.file-upload input:hover ~ a.list-group-item-success.file-upload-browse:hover, a.list-group-item-success.drop-enabled:hover,
button.list-group-item-success.active,
.file-upload input:focus ~ button.list-group-item-success.file-upload-choose,
.file-upload input:focus ~ button.list-group-item-success.file-upload-browse,
.file-upload input:hover ~ button.list-group-item-success.file-upload-choose,
.file-upload input:hover ~ button.list-group-item-success.file-upload-browse,
button.list-group-item-success.drop-enabled,
button.list-group-item-success.active:focus,
.file-upload input:focus ~ button.list-group-item-success.file-upload-choose:focus,
.file-upload input:focus ~ button.list-group-item-success.file-upload-browse:focus,
.file-upload input:hover ~ button.list-group-item-success.file-upload-choose:focus,
.file-upload input:hover ~ button.list-group-item-success.file-upload-browse:focus,
button.list-group-item-success.drop-enabled:focus,
button.list-group-item-success.active:hover,
.file-upload input:focus ~ button.list-group-item-success.file-upload-choose:hover,
.file-upload input:focus ~ button.list-group-item-success.file-upload-browse:hover,
.file-upload input:hover ~ button.list-group-item-success.file-upload-choose:hover,
.file-upload input:hover ~ button.list-group-item-success.file-upload-browse:hover,
button.list-group-item-success.drop-enabled:hover {
  color: #fff;
  background-color: #fff;
  border-color: #fff;
}

.list-group-item-info {
  color: #fff;
  background-color: #a1b8c6;
}

a.list-group-item-info,
button.list-group-item-info {
  color: #fff;
}

a.list-group-item-info .list-group-item-heading,
button.list-group-item-info .list-group-item-heading {
  color: inherit;
}

a.list-group-item-info:focus, a.list-group-item-info:hover,
button.list-group-item-info:focus,
button.list-group-item-info:hover {
  color: #fff;
  background-color: #91acbc;
}

a.list-group-item-info.active, .file-upload input:focus ~ a.list-group-item-info.file-upload-choose,
.file-upload input:focus ~ a.list-group-item-info.file-upload-browse,
.file-upload input:hover ~ a.list-group-item-info.file-upload-choose,
.file-upload input:hover ~ a.list-group-item-info.file-upload-browse, a.list-group-item-info.drop-enabled, a.list-group-item-info.active:focus, .file-upload input:focus ~ a.list-group-item-info.file-upload-choose:focus,
.file-upload input:focus ~ a.list-group-item-info.file-upload-browse:focus,
.file-upload input:hover ~ a.list-group-item-info.file-upload-choose:focus,
.file-upload input:hover ~ a.list-group-item-info.file-upload-browse:focus, a.list-group-item-info.drop-enabled:focus, a.list-group-item-info.active:hover, .file-upload input:focus ~ a.list-group-item-info.file-upload-choose:hover,
.file-upload input:focus ~ a.list-group-item-info.file-upload-browse:hover,
.file-upload input:hover ~ a.list-group-item-info.file-upload-choose:hover,
.file-upload input:hover ~ a.list-group-item-info.file-upload-browse:hover, a.list-group-item-info.drop-enabled:hover,
button.list-group-item-info.active,
.file-upload input:focus ~ button.list-group-item-info.file-upload-choose,
.file-upload input:focus ~ button.list-group-item-info.file-upload-browse,
.file-upload input:hover ~ button.list-group-item-info.file-upload-choose,
.file-upload input:hover ~ button.list-group-item-info.file-upload-browse,
button.list-group-item-info.drop-enabled,
button.list-group-item-info.active:focus,
.file-upload input:focus ~ button.list-group-item-info.file-upload-choose:focus,
.file-upload input:focus ~ button.list-group-item-info.file-upload-browse:focus,
.file-upload input:hover ~ button.list-group-item-info.file-upload-choose:focus,
.file-upload input:hover ~ button.list-group-item-info.file-upload-browse:focus,
button.list-group-item-info.drop-enabled:focus,
button.list-group-item-info.active:hover,
.file-upload input:focus ~ button.list-group-item-info.file-upload-choose:hover,
.file-upload input:focus ~ button.list-group-item-info.file-upload-browse:hover,
.file-upload input:hover ~ button.list-group-item-info.file-upload-choose:hover,
.file-upload input:hover ~ button.list-group-item-info.file-upload-browse:hover,
button.list-group-item-info.drop-enabled:hover {
  color: #fff;
  background-color: #fff;
  border-color: #fff;
}

.list-group-item-warning {
  color: #fff;
  background-color: #faae42;
}

a.list-group-item-warning,
button.list-group-item-warning {
  color: #fff;
}

a.list-group-item-warning .list-group-item-heading,
button.list-group-item-warning .list-group-item-heading {
  color: inherit;
}

a.list-group-item-warning:focus, a.list-group-item-warning:hover,
button.list-group-item-warning:focus,
button.list-group-item-warning:hover {
  color: #fff;
  background-color: #f9a329;
}

a.list-group-item-warning.active, .file-upload input:focus ~ a.list-group-item-warning.file-upload-choose,
.file-upload input:focus ~ a.list-group-item-warning.file-upload-browse,
.file-upload input:hover ~ a.list-group-item-warning.file-upload-choose,
.file-upload input:hover ~ a.list-group-item-warning.file-upload-browse, a.list-group-item-warning.drop-enabled, a.list-group-item-warning.active:focus, .file-upload input:focus ~ a.list-group-item-warning.file-upload-choose:focus,
.file-upload input:focus ~ a.list-group-item-warning.file-upload-browse:focus,
.file-upload input:hover ~ a.list-group-item-warning.file-upload-choose:focus,
.file-upload input:hover ~ a.list-group-item-warning.file-upload-browse:focus, a.list-group-item-warning.drop-enabled:focus, a.list-group-item-warning.active:hover, .file-upload input:focus ~ a.list-group-item-warning.file-upload-choose:hover,
.file-upload input:focus ~ a.list-group-item-warning.file-upload-browse:hover,
.file-upload input:hover ~ a.list-group-item-warning.file-upload-choose:hover,
.file-upload input:hover ~ a.list-group-item-warning.file-upload-browse:hover, a.list-group-item-warning.drop-enabled:hover,
button.list-group-item-warning.active,
.file-upload input:focus ~ button.list-group-item-warning.file-upload-choose,
.file-upload input:focus ~ button.list-group-item-warning.file-upload-browse,
.file-upload input:hover ~ button.list-group-item-warning.file-upload-choose,
.file-upload input:hover ~ button.list-group-item-warning.file-upload-browse,
button.list-group-item-warning.drop-enabled,
button.list-group-item-warning.active:focus,
.file-upload input:focus ~ button.list-group-item-warning.file-upload-choose:focus,
.file-upload input:focus ~ button.list-group-item-warning.file-upload-browse:focus,
.file-upload input:hover ~ button.list-group-item-warning.file-upload-choose:focus,
.file-upload input:hover ~ button.list-group-item-warning.file-upload-browse:focus,
button.list-group-item-warning.drop-enabled:focus,
button.list-group-item-warning.active:hover,
.file-upload input:focus ~ button.list-group-item-warning.file-upload-choose:hover,
.file-upload input:focus ~ button.list-group-item-warning.file-upload-browse:hover,
.file-upload input:hover ~ button.list-group-item-warning.file-upload-choose:hover,
.file-upload input:hover ~ button.list-group-item-warning.file-upload-browse:hover,
button.list-group-item-warning.drop-enabled:hover {
  color: #fff;
  background-color: #fff;
  border-color: #fff;
}

.list-group-item-danger {
  color: #fff;
  background-color: #fa2e1f;
}

a.list-group-item-danger,
button.list-group-item-danger {
  color: #fff;
}

a.list-group-item-danger .list-group-item-heading,
button.list-group-item-danger .list-group-item-heading {
  color: inherit;
}

a.list-group-item-danger:focus, a.list-group-item-danger:hover,
button.list-group-item-danger:focus,
button.list-group-item-danger:hover {
  color: #fff;
  background-color: #f91706;
}

a.list-group-item-danger.active, .file-upload input:focus ~ a.list-group-item-danger.file-upload-choose,
.file-upload input:focus ~ a.list-group-item-danger.file-upload-browse,
.file-upload input:hover ~ a.list-group-item-danger.file-upload-choose,
.file-upload input:hover ~ a.list-group-item-danger.file-upload-browse, a.list-group-item-danger.drop-enabled, a.list-group-item-danger.active:focus, .file-upload input:focus ~ a.list-group-item-danger.file-upload-choose:focus,
.file-upload input:focus ~ a.list-group-item-danger.file-upload-browse:focus,
.file-upload input:hover ~ a.list-group-item-danger.file-upload-choose:focus,
.file-upload input:hover ~ a.list-group-item-danger.file-upload-browse:focus, a.list-group-item-danger.drop-enabled:focus, a.list-group-item-danger.active:hover, .file-upload input:focus ~ a.list-group-item-danger.file-upload-choose:hover,
.file-upload input:focus ~ a.list-group-item-danger.file-upload-browse:hover,
.file-upload input:hover ~ a.list-group-item-danger.file-upload-choose:hover,
.file-upload input:hover ~ a.list-group-item-danger.file-upload-browse:hover, a.list-group-item-danger.drop-enabled:hover,
button.list-group-item-danger.active,
.file-upload input:focus ~ button.list-group-item-danger.file-upload-choose,
.file-upload input:focus ~ button.list-group-item-danger.file-upload-browse,
.file-upload input:hover ~ button.list-group-item-danger.file-upload-choose,
.file-upload input:hover ~ button.list-group-item-danger.file-upload-browse,
button.list-group-item-danger.drop-enabled,
button.list-group-item-danger.active:focus,
.file-upload input:focus ~ button.list-group-item-danger.file-upload-choose:focus,
.file-upload input:focus ~ button.list-group-item-danger.file-upload-browse:focus,
.file-upload input:hover ~ button.list-group-item-danger.file-upload-choose:focus,
.file-upload input:hover ~ button.list-group-item-danger.file-upload-browse:focus,
button.list-group-item-danger.drop-enabled:focus,
button.list-group-item-danger.active:hover,
.file-upload input:focus ~ button.list-group-item-danger.file-upload-choose:hover,
.file-upload input:focus ~ button.list-group-item-danger.file-upload-browse:hover,
.file-upload input:hover ~ button.list-group-item-danger.file-upload-choose:hover,
.file-upload input:hover ~ button.list-group-item-danger.file-upload-browse:hover,
button.list-group-item-danger.drop-enabled:hover {
  color: #fff;
  background-color: #fff;
  border-color: #fff;
}

.list-group-item-heading {
  margin-top: 0;
  margin-bottom: 5px;
}

.list-group-item-text {
  margin-bottom: 0;
  line-height: 1.3;
}

.form-control, .ac_input {
  display: block;
  width: 100%;
  padding: 0.375rem 0.75rem;
  font-size: 0.875rem;
  line-height: 1.5;
  color: #949aa2;
  background-color: #fff;
  background-image: none;
  border: 0.0625rem solid #ccc;
  border-radius: 0.125rem;
}

.form-control::-ms-expand, .ac_input::-ms-expand {
  background-color: transparent;
  border: 0;
}

.form-control:focus, .ac_input:focus {
  border-color: #66afe9;
  outline: none;
}

.form-control::-webkit-input-placeholder, .ac_input::-webkit-input-placeholder {
  color: #999;
  opacity: 1;
}

.form-control::-moz-placeholder, .ac_input::-moz-placeholder {
  color: #999;
  opacity: 1;
}

.form-control:-ms-input-placeholder, .ac_input:-ms-input-placeholder {
  color: #999;
  opacity: 1;
}

.form-control::placeholder, .ac_input::placeholder {
  color: #999;
  opacity: 1;
}

.form-control:disabled, .ac_input:disabled, .form-control[readonly], [readonly].ac_input {
  background-color: #f4f6fb;
  opacity: 1;
}

.form-control:disabled, .ac_input:disabled {
  cursor: not-allowed;
}

.form-control-file,
.form-control-range {
  display: block;
}

.form-control-label {
  padding: 0.375rem 0.75rem;
  margin-bottom: 0;
}

@media screen and (-webkit-min-device-pixel-ratio: 0) {
  input[type="date"].form-control, input[type="date"].ac_input,
  input[type="time"].form-control,
  input[type="time"].ac_input,
  input[type="datetime-local"].form-control,
  input[type="datetime-local"].ac_input,
  input[type="month"].form-control,
  input[type="month"].ac_input {
    line-height: 2.0625rem;
  }
  input[type="date"].input-sm,
  .input-group-sm input[type="date"].form-control,
  .input-group-sm input[type="date"].ac_input,
  input[type="time"].input-sm,
  .input-group-sm
  input[type="time"].form-control,
  .input-group-sm input[type="time"].ac_input,
  input[type="datetime-local"].input-sm,
  .input-group-sm
  input[type="datetime-local"].form-control,
  .input-group-sm input[type="datetime-local"].ac_input,
  input[type="month"].input-sm,
  .input-group-sm
  input[type="month"].form-control,
  .input-group-sm input[type="month"].ac_input {
    line-height: 1.675rem;
  }
  input[type="date"].input-lg,
  .input-group-lg input[type="date"].form-control,
  .input-group-lg input[type="date"].ac_input,
  input[type="time"].input-lg,
  .input-group-lg
  input[type="time"].form-control,
  .input-group-lg input[type="time"].ac_input,
  input[type="datetime-local"].input-lg,
  .input-group-lg
  input[type="datetime-local"].form-control,
  .input-group-lg input[type="datetime-local"].ac_input,
  input[type="month"].input-lg,
  .input-group-lg
  input[type="month"].form-control,
  .input-group-lg input[type="month"].ac_input {
    line-height: 3rem;
  }
}

.form-control-static {
  min-height: 2.0625rem;
  padding-top: 0.375rem;
  padding-bottom: 0.375rem;
  margin-bottom: 0;
}

.form-control-static.form-control-sm, .form-control-static.form-control-lg {
  padding-right: 0;
  padding-left: 0;
}

.form-control-sm {
  padding: 0.275rem 0.75rem;
  font-size: 0.75rem;
  line-height: 1.5;
  border-radius: 0.0625rem;
}

.form-control-lg {
  padding: 0.75rem 1.25rem;
  font-size: 1.125rem;
  line-height: 1.3333333333;
  border-radius: 0.25rem;
}

.form-group {
  margin-bottom: 0.75rem;
}

.radio,
.checkbox {
  position: relative;
  display: block;
  margin-bottom: 0.84375rem;
}

.radio label,
.checkbox label {
  padding-left: 1.25rem;
  margin-bottom: 0;
  font-weight: normal;
  cursor: pointer;
}

.radio label input:only-child,
.checkbox label input:only-child {
  position: static;
}

.radio input[type="radio"],
.radio-inline input[type="radio"],
.checkbox input[type="checkbox"],
.checkbox-inline input[type="checkbox"] {
  position: absolute;
  margin-top: .25rem;
  margin-left: -1.25rem;
}

.radio + .radio,
.checkbox + .checkbox {
  margin-top: -.25rem;
}

.radio-inline,
.checkbox-inline {
  position: relative;
  display: inline-block;
  padding-left: 1.25rem;
  margin-bottom: 0;
  font-weight: normal;
  vertical-align: middle;
  cursor: pointer;
}

.radio-inline + .radio-inline,
.checkbox-inline + .checkbox-inline {
  margin-top: 0;
  margin-left: .75rem;
}

input[type="radio"]:disabled, input[type="radio"].disabled,
input[type="checkbox"]:disabled,
input[type="checkbox"].disabled {
  cursor: not-allowed;
}

.radio-inline.disabled,
.checkbox-inline.disabled {
  cursor: not-allowed;
}

.radio.disabled label,
.checkbox.disabled label {
  cursor: not-allowed;
}

.form-control-success,
.form-control-warning,
.form-control-danger {
  padding-right: 2.25rem;
  background-repeat: no-repeat;
  background-position: center right 0.515625rem;
  background-size: 1.340625rem 1.340625rem;
}

.has-success .text-help,
.has-success .form-control-label,
.has-success .radio,
.has-success .checkbox,
.has-success .radio-inline,
.has-success .checkbox-inline,
.has-success.radio label,
.has-success.checkbox label,
.has-success.radio-inline label,
.has-success.checkbox-inline label {
  color: #6bc573;
}

.has-success .form-control, .has-success .ac_input {
  border-color: #6bc573;
}

.has-success .input-group-addon {
  color: #6bc573;
  border-color: #6bc573;
  background-color: #fefefe;
}

.has-success .form-control-feedback {
  color: #6bc573;
}

.has-success .form-control-success {
  background-image: url("data:image/svg+xml;base64,PHN2ZyB4bWxucz0iaHR0cDovL3d3dy53My5vcmcvMjAwMC9zdmciIHZpZXdCb3g9IjAgMCA2MTIgNzkyIj48cGF0aCBmaWxsPSIjNWNiODVjIiBkPSJNMjMzLjggNjEwYy0xMy4zIDAtMjYtNi0zNC0xNi44TDkwLjUgNDQ4LjhDNzYuMyA0MzAgODAgNDAzLjMgOTguOCAzODljMTguOC0xNC4yIDQ1LjUtMTAuNCA1OS44IDguNGw3MiA5NUw0NTEuMyAyNDJjMTIuNS0yMCAzOC44LTI2LjIgNTguOC0xMy43IDIwIDEyLjQgMjYgMzguNyAxMy43IDU4LjhMMjcwIDU5MGMtNy40IDEyLTIwLjIgMTkuNC0zNC4zIDIwaC0yeiIvPjwvc3ZnPg==");
}

.has-warning .text-help,
.has-warning .form-control-label,
.has-warning .radio,
.has-warning .checkbox,
.has-warning .radio-inline,
.has-warning .checkbox-inline,
.has-warning.radio label,
.has-warning.checkbox label,
.has-warning.radio-inline label,
.has-warning.checkbox-inline label {
  color: #faae42;
}

.has-warning .form-control, .has-warning .ac_input {
  border-color: #faae42;
}

.has-warning .input-group-addon {
  color: #faae42;
  border-color: #faae42;
  background-color: white;
}

.has-warning .form-control-feedback {
  color: #faae42;
}

.has-warning .form-control-warning {
  background-image: url("data:image/svg+xml;base64,PHN2ZyB4bWxucz0iaHR0cDovL3d3dy53My5vcmcvMjAwMC9zdmciIHZpZXdCb3g9IjAgMCA2MTIgNzkyIj48cGF0aCBmaWxsPSIjZjBhZDRlIiBkPSJNNjAzIDY0MC4ybC0yNzguNS01MDljLTMuOC02LjYtMTAuOC0xMC42LTE4LjUtMTAuNnMtMTQuNyA0LTE4LjUgMTAuNkw5IDY0MC4yYy0zLjcgNi41LTMuNiAxNC40LjIgMjAuOCAzLjggNi41IDEwLjggMTAuNCAxOC4zIDEwLjRoNTU3YzcuNiAwIDE0LjYtNCAxOC40LTEwLjQgMy41LTYuNCAzLjYtMTQuNCAwLTIwLjh6bS0yNjYuNC0zMGgtNjEuMlY1NDloNjEuMnY2MS4yem0wLTEwN2gtNjEuMlYzMDRoNjEuMnYxOTl6Ii8+PC9zdmc+");
}

.has-danger .text-help,
.has-danger .form-control-label,
.has-danger .radio,
.has-danger .checkbox,
.has-danger .radio-inline,
.has-danger .checkbox-inline,
.has-danger.radio label,
.has-danger.checkbox label,
.has-danger.radio-inline label,
.has-danger.checkbox-inline label {
  color: #fa2e1f;
}

.has-danger .form-control, .has-danger .ac_input {
  border-color: #fa2e1f;
}

.has-danger .input-group-addon {
  color: #fa2e1f;
  border-color: #fa2e1f;
  background-color: #fee8e7;
}

.has-danger .form-control-feedback {
  color: #fa2e1f;
}

.has-danger .form-control-danger {
  background-image: url("data:image/svg+xml;base64,PHN2ZyB4bWxucz0iaHR0cDovL3d3dy53My5vcmcvMjAwMC9zdmciIHZpZXdCb3g9IjAgMCA2MTIgNzkyIj48cGF0aCBmaWxsPSIjZDk1MzRmIiBkPSJNNDQ3IDU0NC40Yy0xNC40IDE0LjQtMzcuNiAxNC40LTUyIDBsLTg5LTkyLjctODkgOTIuN2MtMTQuNSAxNC40LTM3LjcgMTQuNC01MiAwLTE0LjQtMTQuNC0xNC40LTM3LjYgMC01Mmw5Mi40LTk2LjMtOTIuNC05Ni4zYy0xNC40LTE0LjQtMTQuNC0zNy42IDAtNTJzMzcuNi0xNC4zIDUyIDBsODkgOTIuOCA4OS4yLTkyLjdjMTQuNC0xNC40IDM3LjYtMTQuNCA1MiAwIDE0LjMgMTQuNCAxNC4zIDM3LjYgMCA1MkwzNTQuNiAzOTZsOTIuNCA5Ni40YzE0LjQgMTQuNCAxNC40IDM3LjYgMCA1MnoiLz48L3N2Zz4=");
}

@media (min-width: 544px) {
  .form-inline .form-group {
    display: inline-block;
    margin-bottom: 0;
    vertical-align: middle;
  }
  .form-inline .form-control, .form-inline .ac_input {
    display: inline-block;
    width: auto;
    vertical-align: middle;
  }
  .form-inline .form-control-static {
    display: inline-block;
  }
  .form-inline .input-group {
    display: inline-table;
    vertical-align: middle;
  }
  .form-inline .input-group .input-group-addon,
  .form-inline .input-group .input-group-btn,
  .form-inline .input-group .form-control,
  .form-inline .input-group .ac_input {
    width: auto;
  }
  .form-inline .input-group > .form-control, .form-inline .input-group > .ac_input {
    width: 100%;
  }
  .form-inline .form-control-label {
    margin-bottom: 0;
    vertical-align: middle;
  }
  .form-inline .radio,
  .form-inline .checkbox {
    display: inline-block;
    margin-top: 0;
    margin-bottom: 0;
    vertical-align: middle;
  }
  .form-inline .radio label,
  .form-inline .checkbox label {
    padding-left: 0;
  }
  .form-inline .radio input[type="radio"],
  .form-inline .checkbox input[type="checkbox"] {
    position: relative;
    margin-left: 0;
  }
  .form-inline .has-feedback .form-control-feedback {
    top: 0;
  }
}

.container {
  margin-left: auto;
  margin-right: auto;
  padding-left: 1.125rem;
  padding-right: 1.125rem;
}

@media (min-width: 544px) {
  .container {
    max-width: 576px;
  }
}

@media (min-width: 768px) {
  .container {
    max-width: 720px;
  }
}

@media (min-width: 992px) {
  .container {
    max-width: 940px;
  }
}

@media (min-width: 1200px) {
  .container {
    max-width: 1140px;
  }
}

.container-fluid {
  margin-left: auto;
  margin-right: auto;
  padding-left: 1.125rem;
  padding-right: 1.125rem;
}

.row, .footer, .form-group, .label-selector, .media-addon,
.media-callout {
  display: -ms-flexbox;
  display: flex;
  -ms-flex-wrap: wrap;
  flex-wrap: wrap;
  margin-left: -1.125rem;
  margin-right: -1.125rem;
}

.col-xs-1, .col-xs-2, .col-xs-3, .col-xs-4, .col-xs-5, .col-xs-6, .col-xs-7, .col-xs-8, .col-xs-9, .col-xs-10, .col-xs-11, .col-xs-12, .form-group > .label-wrap-wide, .Homepage .label-selector-item, .label-selector-item, .media-callout .media-left, .modal .media-callout .media-left, .col-xs-13, .col-xs-14, .col-xs-15, .col-xs-16, .col-xs-17, .col-xs-18, .col-xs-19, .col-xs-20, .col-xs-21, .col-xs-22, .col-xs-23, .col-xs-24, .form-group > .input-wrap, .form-group > .color-picker, .form-group > .label-wrap, .col-sm-1, .col-sm-2, .col-sm-3, .col-sm-4, .col-sm-5, .col-sm-6, .col-sm-7, .col-sm-8, .col-sm-9, .col-sm-10, .col-sm-11, .col-sm-12, .col-sm-13, .col-sm-14, .col-sm-15, .col-sm-16, .col-sm-17, .col-sm-18, .col-sm-19, .col-sm-20, .col-sm-21, .col-sm-22, .col-sm-23, .col-sm-24, .col-md-1, .col-md-2, .col-md-3, .col-md-4, .col-md-5, .col-md-6, .col-md-7, .col-md-8, .col-md-9, .col-md-10, .col-md-11, .col-md-12, .col-md-13, .col-md-14, .col-md-15, .col-md-16, .col-md-17, .col-md-18, .col-md-19, .col-md-20, .col-md-21, .col-md-22, .col-md-23, .col-md-24, .col-lg-1, .col-lg-2, .col-lg-3, .col-lg-4, .col-lg-5, .col-lg-6, .col-lg-7, .col-lg-8, .col-lg-9, .col-lg-10, .col-lg-11, .col-lg-12, .col-lg-13, .col-lg-14, .col-lg-15, .col-lg-16, .col-lg-17, .col-lg-18, .col-lg-19, .col-lg-20, .col-lg-21, .col-lg-22, .col-lg-23, .col-lg-24, .col-xl-1, .col-xl-2, .col-xl-3, .col-xl-4, .col-xl-5, .col-xl-6, .col-xl-7, .col-xl-8, .col-xl-9, .col-xl-10, .col-xl-11, .col-xl-12, .col-xl-13, .col-xl-14, .col-xl-15, .col-xl-16, .col-xl-17, .col-xl-18, .col-xl-19, .col-xl-20, .col-xl-21, .col-xl-22, .col-xl-23, .col-xl-24 {
  position: relative;
  min-height: 1px;
  padding-left: 1.125rem;
  padding-right: 1.125rem;
}

.col-xs-1 {
  -ms-flex: 0 0 4.1666666667%;
  flex: 0 0 4.1666666667%;
}

.col-xs-2 {
  -ms-flex: 0 0 8.3333333333%;
  flex: 0 0 8.3333333333%;
}

.col-xs-3 {
  -ms-flex: 0 0 12.5%;
  flex: 0 0 12.5%;
}

.col-xs-4 {
  -ms-flex: 0 0 16.6666666667%;
  flex: 0 0 16.6666666667%;
}

.col-xs-5 {
  -ms-flex: 0 0 20.8333333333%;
  flex: 0 0 20.8333333333%;
}

.col-xs-6 {
  -ms-flex: 0 0 25%;
  flex: 0 0 25%;
}

.col-xs-7 {
  -ms-flex: 0 0 29.1666666667%;
  flex: 0 0 29.1666666667%;
}

.col-xs-8 {
  -ms-flex: 0 0 33.3333333333%;
  flex: 0 0 33.3333333333%;
}

.col-xs-9 {
  -ms-flex: 0 0 37.5%;
  flex: 0 0 37.5%;
}

.col-xs-10 {
  -ms-flex: 0 0 41.6666666667%;
  flex: 0 0 41.6666666667%;
}

.col-xs-11 {
  -ms-flex: 0 0 45.8333333333%;
  flex: 0 0 45.8333333333%;
}

.col-xs-12, .form-group > .label-wrap-wide, .Homepage .label-selector-item, .label-selector-item, .media-callout .media-left, .modal .media-callout .media-left {
  -ms-flex: 0 0 50%;
  flex: 0 0 50%;
}

.col-xs-13 {
  -ms-flex: 0 0 54.1666666667%;
  flex: 0 0 54.1666666667%;
}

.col-xs-14 {
  -ms-flex: 0 0 58.3333333333%;
  flex: 0 0 58.3333333333%;
}

.col-xs-15 {
  -ms-flex: 0 0 62.5%;
  flex: 0 0 62.5%;
}

.col-xs-16 {
  -ms-flex: 0 0 66.6666666667%;
  flex: 0 0 66.6666666667%;
}

.col-xs-17 {
  -ms-flex: 0 0 70.8333333333%;
  flex: 0 0 70.8333333333%;
}

.col-xs-18 {
  -ms-flex: 0 0 75%;
  flex: 0 0 75%;
}

.col-xs-19 {
  -ms-flex: 0 0 79.1666666667%;
  flex: 0 0 79.1666666667%;
}

.col-xs-20 {
  -ms-flex: 0 0 83.3333333333%;
  flex: 0 0 83.3333333333%;
}

.col-xs-21 {
  -ms-flex: 0 0 87.5%;
  flex: 0 0 87.5%;
}

.col-xs-22 {
  -ms-flex: 0 0 91.6666666667%;
  flex: 0 0 91.6666666667%;
}

.col-xs-23 {
  -ms-flex: 0 0 95.8333333333%;
  flex: 0 0 95.8333333333%;
}

.col-xs-24, .form-group > .input-wrap, .form-group > .color-picker, .form-group > .label-wrap {
  -ms-flex: 0 0 100%;
  flex: 0 0 100%;
}

.col-xs-pull-0 {
  right: auto;
}

.col-xs-pull-1 {
  right: 4.1666666667%;
}

.col-xs-pull-2 {
  right: 8.3333333333%;
}

.col-xs-pull-3 {
  right: 12.5%;
}

.col-xs-pull-4 {
  right: 16.6666666667%;
}

.col-xs-pull-5 {
  right: 20.8333333333%;
}

.col-xs-pull-6 {
  right: 25%;
}

.col-xs-pull-7 {
  right: 29.1666666667%;
}

.col-xs-pull-8 {
  right: 33.3333333333%;
}

.col-xs-pull-9 {
  right: 37.5%;
}

.col-xs-pull-10 {
  right: 41.6666666667%;
}

.col-xs-pull-11 {
  right: 45.8333333333%;
}

.col-xs-pull-12 {
  right: 50%;
}

.col-xs-pull-13 {
  right: 54.1666666667%;
}

.col-xs-pull-14 {
  right: 58.3333333333%;
}

.col-xs-pull-15 {
  right: 62.5%;
}

.col-xs-pull-16 {
  right: 66.6666666667%;
}

.col-xs-pull-17 {
  right: 70.8333333333%;
}

.col-xs-pull-18 {
  right: 75%;
}

.col-xs-pull-19 {
  right: 79.1666666667%;
}

.col-xs-pull-20 {
  right: 83.3333333333%;
}

.col-xs-pull-21 {
  right: 87.5%;
}

.col-xs-pull-22 {
  right: 91.6666666667%;
}

.col-xs-pull-23 {
  right: 95.8333333333%;
}

.col-xs-pull-24 {
  right: 100%;
}

.col-xs-push-0 {
  left: auto;
}

.col-xs-push-1 {
  left: 4.1666666667%;
}

.col-xs-push-2 {
  left: 8.3333333333%;
}

.col-xs-push-3 {
  left: 12.5%;
}

.col-xs-push-4 {
  left: 16.6666666667%;
}

.col-xs-push-5 {
  left: 20.8333333333%;
}

.col-xs-push-6 {
  left: 25%;
}

.col-xs-push-7 {
  left: 29.1666666667%;
}

.col-xs-push-8 {
  left: 33.3333333333%;
}

.col-xs-push-9 {
  left: 37.5%;
}

.col-xs-push-10 {
  left: 41.6666666667%;
}

.col-xs-push-11 {
  left: 45.8333333333%;
}

.col-xs-push-12 {
  left: 50%;
}

.col-xs-push-13 {
  left: 54.1666666667%;
}

.col-xs-push-14 {
  left: 58.3333333333%;
}

.col-xs-push-15 {
  left: 62.5%;
}

.col-xs-push-16 {
  left: 66.6666666667%;
}

.col-xs-push-17 {
  left: 70.8333333333%;
}

.col-xs-push-18 {
  left: 75%;
}

.col-xs-push-19 {
  left: 79.1666666667%;
}

.col-xs-push-20 {
  left: 83.3333333333%;
}

.col-xs-push-21 {
  left: 87.5%;
}

.col-xs-push-22 {
  left: 91.6666666667%;
}

.col-xs-push-23 {
  left: 95.8333333333%;
}

.col-xs-push-24 {
  left: 100%;
}

.col-xs-offset-0, .form-group > .input-wrap.no-label, .form-group > .no-label.color-picker {
  margin-left: 0%;
}

.col-xs-offset-1 {
  margin-left: 4.1666666667%;
}

.col-xs-offset-2 {
  margin-left: 8.3333333333%;
}

.col-xs-offset-3 {
  margin-left: 12.5%;
}

.col-xs-offset-4 {
  margin-left: 16.6666666667%;
}

.col-xs-offset-5 {
  margin-left: 20.8333333333%;
}

.col-xs-offset-6 {
  margin-left: 25%;
}

.col-xs-offset-7 {
  margin-left: 29.1666666667%;
}

.col-xs-offset-8 {
  margin-left: 33.3333333333%;
}

.col-xs-offset-9 {
  margin-left: 37.5%;
}

.col-xs-offset-10 {
  margin-left: 41.6666666667%;
}

.col-xs-offset-11 {
  margin-left: 45.8333333333%;
}

.col-xs-offset-12 {
  margin-left: 50%;
}

.col-xs-offset-13 {
  margin-left: 54.1666666667%;
}

.col-xs-offset-14 {
  margin-left: 58.3333333333%;
}

.col-xs-offset-15 {
  margin-left: 62.5%;
}

.col-xs-offset-16 {
  margin-left: 66.6666666667%;
}

.col-xs-offset-17 {
  margin-left: 70.8333333333%;
}

.col-xs-offset-18 {
  margin-left: 75%;
}

.col-xs-offset-19 {
  margin-left: 79.1666666667%;
}

.col-xs-offset-20 {
  margin-left: 83.3333333333%;
}

.col-xs-offset-21 {
  margin-left: 87.5%;
}

.col-xs-offset-22 {
  margin-left: 91.6666666667%;
}

.col-xs-offset-23 {
  margin-left: 95.8333333333%;
}

.col-xs-offset-24 {
  margin-left: 100%;
}

@media (min-width: 544px) {
  .col-sm-1 {
    -ms-flex: 0 0 4.1666666667%;
    flex: 0 0 4.1666666667%;
  }
  .col-sm-2 {
    -ms-flex: 0 0 8.3333333333%;
    flex: 0 0 8.3333333333%;
  }
  .col-sm-3 {
    -ms-flex: 0 0 12.5%;
    flex: 0 0 12.5%;
  }
  .col-sm-4 {
    -ms-flex: 0 0 16.6666666667%;
    flex: 0 0 16.6666666667%;
  }
  .col-sm-5 {
    -ms-flex: 0 0 20.8333333333%;
    flex: 0 0 20.8333333333%;
  }
  .col-sm-6 {
    -ms-flex: 0 0 25%;
    flex: 0 0 25%;
  }
  .col-sm-7 {
    -ms-flex: 0 0 29.1666666667%;
    flex: 0 0 29.1666666667%;
  }
  .col-sm-8, .Homepage .label-selector-item, .label-selector-item, .media-callout .media-left {
    -ms-flex: 0 0 33.3333333333%;
    flex: 0 0 33.3333333333%;
  }
  .col-sm-9 {
    -ms-flex: 0 0 37.5%;
    flex: 0 0 37.5%;
  }
  .col-sm-10, .form-group > .label-wrap, .form-group > .label-wrap-wide {
    -ms-flex: 0 0 41.6666666667%;
    flex: 0 0 41.6666666667%;
  }
  .col-sm-11 {
    -ms-flex: 0 0 45.8333333333%;
    flex: 0 0 45.8333333333%;
  }
  .col-sm-12 {
    -ms-flex: 0 0 50%;
    flex: 0 0 50%;
  }
  .col-sm-13 {
    -ms-flex: 0 0 54.1666666667%;
    flex: 0 0 54.1666666667%;
  }
  .col-sm-14, .form-group > .input-wrap, .form-group > .color-picker {
    -ms-flex: 0 0 58.3333333333%;
    flex: 0 0 58.3333333333%;
  }
  .col-sm-15 {
    -ms-flex: 0 0 62.5%;
    flex: 0 0 62.5%;
  }
  .col-sm-16 {
    -ms-flex: 0 0 66.6666666667%;
    flex: 0 0 66.6666666667%;
  }
  .col-sm-17 {
    -ms-flex: 0 0 70.8333333333%;
    flex: 0 0 70.8333333333%;
  }
  .col-sm-18 {
    -ms-flex: 0 0 75%;
    flex: 0 0 75%;
  }
  .col-sm-19 {
    -ms-flex: 0 0 79.1666666667%;
    flex: 0 0 79.1666666667%;
  }
  .col-sm-20 {
    -ms-flex: 0 0 83.3333333333%;
    flex: 0 0 83.3333333333%;
  }
  .col-sm-21 {
    -ms-flex: 0 0 87.5%;
    flex: 0 0 87.5%;
  }
  .col-sm-22 {
    -ms-flex: 0 0 91.6666666667%;
    flex: 0 0 91.6666666667%;
  }
  .col-sm-23 {
    -ms-flex: 0 0 95.8333333333%;
    flex: 0 0 95.8333333333%;
  }
  .col-sm-24 {
    -ms-flex: 0 0 100%;
    flex: 0 0 100%;
  }
  .col-sm-pull-0 {
    right: auto;
  }
  .col-sm-pull-1 {
    right: 4.1666666667%;
  }
  .col-sm-pull-2 {
    right: 8.3333333333%;
  }
  .col-sm-pull-3 {
    right: 12.5%;
  }
  .col-sm-pull-4 {
    right: 16.6666666667%;
  }
  .col-sm-pull-5 {
    right: 20.8333333333%;
  }
  .col-sm-pull-6 {
    right: 25%;
  }
  .col-sm-pull-7 {
    right: 29.1666666667%;
  }
  .col-sm-pull-8 {
    right: 33.3333333333%;
  }
  .col-sm-pull-9 {
    right: 37.5%;
  }
  .col-sm-pull-10 {
    right: 41.6666666667%;
  }
  .col-sm-pull-11 {
    right: 45.8333333333%;
  }
  .col-sm-pull-12 {
    right: 50%;
  }
  .col-sm-pull-13 {
    right: 54.1666666667%;
  }
  .col-sm-pull-14 {
    right: 58.3333333333%;
  }
  .col-sm-pull-15 {
    right: 62.5%;
  }
  .col-sm-pull-16 {
    right: 66.6666666667%;
  }
  .col-sm-pull-17 {
    right: 70.8333333333%;
  }
  .col-sm-pull-18 {
    right: 75%;
  }
  .col-sm-pull-19 {
    right: 79.1666666667%;
  }
  .col-sm-pull-20 {
    right: 83.3333333333%;
  }
  .col-sm-pull-21 {
    right: 87.5%;
  }
  .col-sm-pull-22 {
    right: 91.6666666667%;
  }
  .col-sm-pull-23 {
    right: 95.8333333333%;
  }
  .col-sm-pull-24 {
    right: 100%;
  }
  .col-sm-push-0 {
    left: auto;
  }
  .col-sm-push-1 {
    left: 4.1666666667%;
  }
  .col-sm-push-2 {
    left: 8.3333333333%;
  }
  .col-sm-push-3 {
    left: 12.5%;
  }
  .col-sm-push-4 {
    left: 16.6666666667%;
  }
  .col-sm-push-5 {
    left: 20.8333333333%;
  }
  .col-sm-push-6 {
    left: 25%;
  }
  .col-sm-push-7 {
    left: 29.1666666667%;
  }
  .col-sm-push-8 {
    left: 33.3333333333%;
  }
  .col-sm-push-9 {
    left: 37.5%;
  }
  .col-sm-push-10 {
    left: 41.6666666667%;
  }
  .col-sm-push-11 {
    left: 45.8333333333%;
  }
  .col-sm-push-12 {
    left: 50%;
  }
  .col-sm-push-13 {
    left: 54.1666666667%;
  }
  .col-sm-push-14 {
    left: 58.3333333333%;
  }
  .col-sm-push-15 {
    left: 62.5%;
  }
  .col-sm-push-16 {
    left: 66.6666666667%;
  }
  .col-sm-push-17 {
    left: 70.8333333333%;
  }
  .col-sm-push-18 {
    left: 75%;
  }
  .col-sm-push-19 {
    left: 79.1666666667%;
  }
  .col-sm-push-20 {
    left: 83.3333333333%;
  }
  .col-sm-push-21 {
    left: 87.5%;
  }
  .col-sm-push-22 {
    left: 91.6666666667%;
  }
  .col-sm-push-23 {
    left: 95.8333333333%;
  }
  .col-sm-push-24 {
    left: 100%;
  }
  .col-sm-offset-0 {
    margin-left: 0%;
  }
  .col-sm-offset-1 {
    margin-left: 4.1666666667%;
  }
  .col-sm-offset-2 {
    margin-left: 8.3333333333%;
  }
  .col-sm-offset-3 {
    margin-left: 12.5%;
  }
  .col-sm-offset-4 {
    margin-left: 16.6666666667%;
  }
  .col-sm-offset-5 {
    margin-left: 20.8333333333%;
  }
  .col-sm-offset-6 {
    margin-left: 25%;
  }
  .col-sm-offset-7 {
    margin-left: 29.1666666667%;
  }
  .col-sm-offset-8 {
    margin-left: 33.3333333333%;
  }
  .col-sm-offset-9 {
    margin-left: 37.5%;
  }
  .col-sm-offset-10, .form-group > .input-wrap.no-label, .form-group > .no-label.color-picker {
    margin-left: 41.6666666667%;
  }
  .col-sm-offset-11 {
    margin-left: 45.8333333333%;
  }
  .col-sm-offset-12 {
    margin-left: 50%;
  }
  .col-sm-offset-13 {
    margin-left: 54.1666666667%;
  }
  .col-sm-offset-14 {
    margin-left: 58.3333333333%;
  }
  .col-sm-offset-15 {
    margin-left: 62.5%;
  }
  .col-sm-offset-16 {
    margin-left: 66.6666666667%;
  }
  .col-sm-offset-17 {
    margin-left: 70.8333333333%;
  }
  .col-sm-offset-18 {
    margin-left: 75%;
  }
  .col-sm-offset-19 {
    margin-left: 79.1666666667%;
  }
  .col-sm-offset-20 {
    margin-left: 83.3333333333%;
  }
  .col-sm-offset-21 {
    margin-left: 87.5%;
  }
  .col-sm-offset-22 {
    margin-left: 91.6666666667%;
  }
  .col-sm-offset-23 {
    margin-left: 95.8333333333%;
  }
  .col-sm-offset-24 {
    margin-left: 100%;
  }
}

@media (min-width: 768px) {
  .col-md-1 {
    -ms-flex: 0 0 4.1666666667%;
    flex: 0 0 4.1666666667%;
  }
  .col-md-2 {
    -ms-flex: 0 0 8.3333333333%;
    flex: 0 0 8.3333333333%;
  }
  .col-md-3 {
    -ms-flex: 0 0 12.5%;
    flex: 0 0 12.5%;
  }
  .col-md-4 {
    -ms-flex: 0 0 16.6666666667%;
    flex: 0 0 16.6666666667%;
  }
  .col-md-5 {
    -ms-flex: 0 0 20.8333333333%;
    flex: 0 0 20.8333333333%;
  }
  .col-md-6 {
    -ms-flex: 0 0 25%;
    flex: 0 0 25%;
  }
  .col-md-7 {
    -ms-flex: 0 0 29.1666666667%;
    flex: 0 0 29.1666666667%;
  }
  .col-md-8 {
    -ms-flex: 0 0 33.3333333333%;
    flex: 0 0 33.3333333333%;
  }
  .col-md-9 {
    -ms-flex: 0 0 37.5%;
    flex: 0 0 37.5%;
  }
  .col-md-10 {
    -ms-flex: 0 0 41.6666666667%;
    flex: 0 0 41.6666666667%;
  }
  .col-md-11 {
    -ms-flex: 0 0 45.8333333333%;
    flex: 0 0 45.8333333333%;
  }
  .col-md-12 {
    -ms-flex: 0 0 50%;
    flex: 0 0 50%;
  }
  .col-md-13 {
    -ms-flex: 0 0 54.1666666667%;
    flex: 0 0 54.1666666667%;
  }
  .col-md-14 {
    -ms-flex: 0 0 58.3333333333%;
    flex: 0 0 58.3333333333%;
  }
  .col-md-15 {
    -ms-flex: 0 0 62.5%;
    flex: 0 0 62.5%;
  }
  .col-md-16 {
    -ms-flex: 0 0 66.6666666667%;
    flex: 0 0 66.6666666667%;
  }
  .col-md-17 {
    -ms-flex: 0 0 70.8333333333%;
    flex: 0 0 70.8333333333%;
  }
  .col-md-18 {
    -ms-flex: 0 0 75%;
    flex: 0 0 75%;
  }
  .col-md-19 {
    -ms-flex: 0 0 79.1666666667%;
    flex: 0 0 79.1666666667%;
  }
  .col-md-20 {
    -ms-flex: 0 0 83.3333333333%;
    flex: 0 0 83.3333333333%;
  }
  .col-md-21 {
    -ms-flex: 0 0 87.5%;
    flex: 0 0 87.5%;
  }
  .col-md-22 {
    -ms-flex: 0 0 91.6666666667%;
    flex: 0 0 91.6666666667%;
  }
  .col-md-23 {
    -ms-flex: 0 0 95.8333333333%;
    flex: 0 0 95.8333333333%;
  }
  .col-md-24 {
    -ms-flex: 0 0 100%;
    flex: 0 0 100%;
  }
  .col-md-pull-0 {
    right: auto;
  }
  .col-md-pull-1 {
    right: 4.1666666667%;
  }
  .col-md-pull-2 {
    right: 8.3333333333%;
  }
  .col-md-pull-3 {
    right: 12.5%;
  }
  .col-md-pull-4 {
    right: 16.6666666667%;
  }
  .col-md-pull-5 {
    right: 20.8333333333%;
  }
  .col-md-pull-6 {
    right: 25%;
  }
  .col-md-pull-7 {
    right: 29.1666666667%;
  }
  .col-md-pull-8 {
    right: 33.3333333333%;
  }
  .col-md-pull-9 {
    right: 37.5%;
  }
  .col-md-pull-10 {
    right: 41.6666666667%;
  }
  .col-md-pull-11 {
    right: 45.8333333333%;
  }
  .col-md-pull-12 {
    right: 50%;
  }
  .col-md-pull-13 {
    right: 54.1666666667%;
  }
  .col-md-pull-14 {
    right: 58.3333333333%;
  }
  .col-md-pull-15 {
    right: 62.5%;
  }
  .col-md-pull-16 {
    right: 66.6666666667%;
  }
  .col-md-pull-17 {
    right: 70.8333333333%;
  }
  .col-md-pull-18 {
    right: 75%;
  }
  .col-md-pull-19 {
    right: 79.1666666667%;
  }
  .col-md-pull-20 {
    right: 83.3333333333%;
  }
  .col-md-pull-21 {
    right: 87.5%;
  }
  .col-md-pull-22 {
    right: 91.6666666667%;
  }
  .col-md-pull-23 {
    right: 95.8333333333%;
  }
  .col-md-pull-24 {
    right: 100%;
  }
  .col-md-push-0 {
    left: auto;
  }
  .col-md-push-1 {
    left: 4.1666666667%;
  }
  .col-md-push-2 {
    left: 8.3333333333%;
  }
  .col-md-push-3 {
    left: 12.5%;
  }
  .col-md-push-4 {
    left: 16.6666666667%;
  }
  .col-md-push-5 {
    left: 20.8333333333%;
  }
  .col-md-push-6 {
    left: 25%;
  }
  .col-md-push-7 {
    left: 29.1666666667%;
  }
  .col-md-push-8 {
    left: 33.3333333333%;
  }
  .col-md-push-9 {
    left: 37.5%;
  }
  .col-md-push-10 {
    left: 41.6666666667%;
  }
  .col-md-push-11 {
    left: 45.8333333333%;
  }
  .col-md-push-12 {
    left: 50%;
  }
  .col-md-push-13 {
    left: 54.1666666667%;
  }
  .col-md-push-14 {
    left: 58.3333333333%;
  }
  .col-md-push-15 {
    left: 62.5%;
  }
  .col-md-push-16 {
    left: 66.6666666667%;
  }
  .col-md-push-17 {
    left: 70.8333333333%;
  }
  .col-md-push-18 {
    left: 75%;
  }
  .col-md-push-19 {
    left: 79.1666666667%;
  }
  .col-md-push-20 {
    left: 83.3333333333%;
  }
  .col-md-push-21 {
    left: 87.5%;
  }
  .col-md-push-22 {
    left: 91.6666666667%;
  }
  .col-md-push-23 {
    left: 95.8333333333%;
  }
  .col-md-push-24 {
    left: 100%;
  }
  .col-md-offset-0 {
    margin-left: 0%;
  }
  .col-md-offset-1 {
    margin-left: 4.1666666667%;
  }
  .col-md-offset-2 {
    margin-left: 8.3333333333%;
  }
  .col-md-offset-3 {
    margin-left: 12.5%;
  }
  .col-md-offset-4 {
    margin-left: 16.6666666667%;
  }
  .col-md-offset-5 {
    margin-left: 20.8333333333%;
  }
  .col-md-offset-6 {
    margin-left: 25%;
  }
  .col-md-offset-7 {
    margin-left: 29.1666666667%;
  }
  .col-md-offset-8 {
    margin-left: 33.3333333333%;
  }
  .col-md-offset-9 {
    margin-left: 37.5%;
  }
  .col-md-offset-10 {
    margin-left: 41.6666666667%;
  }
  .col-md-offset-11 {
    margin-left: 45.8333333333%;
  }
  .col-md-offset-12 {
    margin-left: 50%;
  }
  .col-md-offset-13 {
    margin-left: 54.1666666667%;
  }
  .col-md-offset-14 {
    margin-left: 58.3333333333%;
  }
  .col-md-offset-15 {
    margin-left: 62.5%;
  }
  .col-md-offset-16 {
    margin-left: 66.6666666667%;
  }
  .col-md-offset-17 {
    margin-left: 70.8333333333%;
  }
  .col-md-offset-18 {
    margin-left: 75%;
  }
  .col-md-offset-19 {
    margin-left: 79.1666666667%;
  }
  .col-md-offset-20 {
    margin-left: 83.3333333333%;
  }
  .col-md-offset-21 {
    margin-left: 87.5%;
  }
  .col-md-offset-22 {
    margin-left: 91.6666666667%;
  }
  .col-md-offset-23 {
    margin-left: 95.8333333333%;
  }
  .col-md-offset-24 {
    margin-left: 100%;
  }
}

@media (min-width: 992px) {
  .col-lg-1 {
    -ms-flex: 0 0 4.1666666667%;
    flex: 0 0 4.1666666667%;
  }
  .col-lg-2 {
    -ms-flex: 0 0 8.3333333333%;
    flex: 0 0 8.3333333333%;
  }
  .col-lg-3 {
    -ms-flex: 0 0 12.5%;
    flex: 0 0 12.5%;
  }
  .col-lg-4 {
    -ms-flex: 0 0 16.6666666667%;
    flex: 0 0 16.6666666667%;
  }
  .col-lg-5 {
    -ms-flex: 0 0 20.8333333333%;
    flex: 0 0 20.8333333333%;
  }
  .col-lg-6 {
    -ms-flex: 0 0 25%;
    flex: 0 0 25%;
  }
  .col-lg-7 {
    -ms-flex: 0 0 29.1666666667%;
    flex: 0 0 29.1666666667%;
  }
  .col-lg-8, .label-selector-item, .media-callout .media-left {
    -ms-flex: 0 0 33.3333333333%;
    flex: 0 0 33.3333333333%;
  }
  .col-lg-9 {
    -ms-flex: 0 0 37.5%;
    flex: 0 0 37.5%;
  }
  .col-lg-10 {
    -ms-flex: 0 0 41.6666666667%;
    flex: 0 0 41.6666666667%;
  }
  .col-lg-11 {
    -ms-flex: 0 0 45.8333333333%;
    flex: 0 0 45.8333333333%;
  }
  .col-lg-12, .Homepage .label-selector-item {
    -ms-flex: 0 0 50%;
    flex: 0 0 50%;
  }
  .col-lg-13 {
    -ms-flex: 0 0 54.1666666667%;
    flex: 0 0 54.1666666667%;
  }
  .col-lg-14 {
    -ms-flex: 0 0 58.3333333333%;
    flex: 0 0 58.3333333333%;
  }
  .col-lg-15 {
    -ms-flex: 0 0 62.5%;
    flex: 0 0 62.5%;
  }
  .col-lg-16 {
    -ms-flex: 0 0 66.6666666667%;
    flex: 0 0 66.6666666667%;
  }
  .col-lg-17 {
    -ms-flex: 0 0 70.8333333333%;
    flex: 0 0 70.8333333333%;
  }
  .col-lg-18 {
    -ms-flex: 0 0 75%;
    flex: 0 0 75%;
  }
  .col-lg-19 {
    -ms-flex: 0 0 79.1666666667%;
    flex: 0 0 79.1666666667%;
  }
  .col-lg-20 {
    -ms-flex: 0 0 83.3333333333%;
    flex: 0 0 83.3333333333%;
  }
  .col-lg-21 {
    -ms-flex: 0 0 87.5%;
    flex: 0 0 87.5%;
  }
  .col-lg-22 {
    -ms-flex: 0 0 91.6666666667%;
    flex: 0 0 91.6666666667%;
  }
  .col-lg-23 {
    -ms-flex: 0 0 95.8333333333%;
    flex: 0 0 95.8333333333%;
  }
  .col-lg-24 {
    -ms-flex: 0 0 100%;
    flex: 0 0 100%;
  }
  .col-lg-pull-0 {
    right: auto;
  }
  .col-lg-pull-1 {
    right: 4.1666666667%;
  }
  .col-lg-pull-2 {
    right: 8.3333333333%;
  }
  .col-lg-pull-3 {
    right: 12.5%;
  }
  .col-lg-pull-4 {
    right: 16.6666666667%;
  }
  .col-lg-pull-5 {
    right: 20.8333333333%;
  }
  .col-lg-pull-6 {
    right: 25%;
  }
  .col-lg-pull-7 {
    right: 29.1666666667%;
  }
  .col-lg-pull-8 {
    right: 33.3333333333%;
  }
  .col-lg-pull-9 {
    right: 37.5%;
  }
  .col-lg-pull-10 {
    right: 41.6666666667%;
  }
  .col-lg-pull-11 {
    right: 45.8333333333%;
  }
  .col-lg-pull-12 {
    right: 50%;
  }
  .col-lg-pull-13 {
    right: 54.1666666667%;
  }
  .col-lg-pull-14 {
    right: 58.3333333333%;
  }
  .col-lg-pull-15 {
    right: 62.5%;
  }
  .col-lg-pull-16 {
    right: 66.6666666667%;
  }
  .col-lg-pull-17 {
    right: 70.8333333333%;
  }
  .col-lg-pull-18 {
    right: 75%;
  }
  .col-lg-pull-19 {
    right: 79.1666666667%;
  }
  .col-lg-pull-20 {
    right: 83.3333333333%;
  }
  .col-lg-pull-21 {
    right: 87.5%;
  }
  .col-lg-pull-22 {
    right: 91.6666666667%;
  }
  .col-lg-pull-23 {
    right: 95.8333333333%;
  }
  .col-lg-pull-24 {
    right: 100%;
  }
  .col-lg-push-0 {
    left: auto;
  }
  .col-lg-push-1 {
    left: 4.1666666667%;
  }
  .col-lg-push-2 {
    left: 8.3333333333%;
  }
  .col-lg-push-3 {
    left: 12.5%;
  }
  .col-lg-push-4 {
    left: 16.6666666667%;
  }
  .col-lg-push-5 {
    left: 20.8333333333%;
  }
  .col-lg-push-6 {
    left: 25%;
  }
  .col-lg-push-7 {
    left: 29.1666666667%;
  }
  .col-lg-push-8 {
    left: 33.3333333333%;
  }
  .col-lg-push-9 {
    left: 37.5%;
  }
  .col-lg-push-10 {
    left: 41.6666666667%;
  }
  .col-lg-push-11 {
    left: 45.8333333333%;
  }
  .col-lg-push-12 {
    left: 50%;
  }
  .col-lg-push-13 {
    left: 54.1666666667%;
  }
  .col-lg-push-14 {
    left: 58.3333333333%;
  }
  .col-lg-push-15 {
    left: 62.5%;
  }
  .col-lg-push-16 {
    left: 66.6666666667%;
  }
  .col-lg-push-17 {
    left: 70.8333333333%;
  }
  .col-lg-push-18 {
    left: 75%;
  }
  .col-lg-push-19 {
    left: 79.1666666667%;
  }
  .col-lg-push-20 {
    left: 83.3333333333%;
  }
  .col-lg-push-21 {
    left: 87.5%;
  }
  .col-lg-push-22 {
    left: 91.6666666667%;
  }
  .col-lg-push-23 {
    left: 95.8333333333%;
  }
  .col-lg-push-24 {
    left: 100%;
  }
  .col-lg-offset-0 {
    margin-left: 0%;
  }
  .col-lg-offset-1 {
    margin-left: 4.1666666667%;
  }
  .col-lg-offset-2 {
    margin-left: 8.3333333333%;
  }
  .col-lg-offset-3 {
    margin-left: 12.5%;
  }
  .col-lg-offset-4 {
    margin-left: 16.6666666667%;
  }
  .col-lg-offset-5 {
    margin-left: 20.8333333333%;
  }
  .col-lg-offset-6 {
    margin-left: 25%;
  }
  .col-lg-offset-7 {
    margin-left: 29.1666666667%;
  }
  .col-lg-offset-8 {
    margin-left: 33.3333333333%;
  }
  .col-lg-offset-9 {
    margin-left: 37.5%;
  }
  .col-lg-offset-10 {
    margin-left: 41.6666666667%;
  }
  .col-lg-offset-11 {
    margin-left: 45.8333333333%;
  }
  .col-lg-offset-12 {
    margin-left: 50%;
  }
  .col-lg-offset-13 {
    margin-left: 54.1666666667%;
  }
  .col-lg-offset-14 {
    margin-left: 58.3333333333%;
  }
  .col-lg-offset-15 {
    margin-left: 62.5%;
  }
  .col-lg-offset-16 {
    margin-left: 66.6666666667%;
  }
  .col-lg-offset-17 {
    margin-left: 70.8333333333%;
  }
  .col-lg-offset-18 {
    margin-left: 75%;
  }
  .col-lg-offset-19 {
    margin-left: 79.1666666667%;
  }
  .col-lg-offset-20 {
    margin-left: 83.3333333333%;
  }
  .col-lg-offset-21 {
    margin-left: 87.5%;
  }
  .col-lg-offset-22 {
    margin-left: 91.6666666667%;
  }
  .col-lg-offset-23 {
    margin-left: 95.8333333333%;
  }
  .col-lg-offset-24 {
    margin-left: 100%;
  }
}

@media (min-width: 1200px) {
  .col-xl-1 {
    -ms-flex: 0 0 4.1666666667%;
    flex: 0 0 4.1666666667%;
  }
  .col-xl-2 {
    -ms-flex: 0 0 8.3333333333%;
    flex: 0 0 8.3333333333%;
  }
  .col-xl-3 {
    -ms-flex: 0 0 12.5%;
    flex: 0 0 12.5%;
  }
  .col-xl-4 {
    -ms-flex: 0 0 16.6666666667%;
    flex: 0 0 16.6666666667%;
  }
  .col-xl-5 {
    -ms-flex: 0 0 20.8333333333%;
    flex: 0 0 20.8333333333%;
  }
  .col-xl-6, .label-selector-item, .media-callout .media-left {
    -ms-flex: 0 0 25%;
    flex: 0 0 25%;
  }
  .col-xl-7 {
    -ms-flex: 0 0 29.1666666667%;
    flex: 0 0 29.1666666667%;
  }
  .col-xl-8, .Homepage .label-selector-item {
    -ms-flex: 0 0 33.3333333333%;
    flex: 0 0 33.3333333333%;
  }
  .col-xl-9 {
    -ms-flex: 0 0 37.5%;
    flex: 0 0 37.5%;
  }
  .col-xl-10 {
    -ms-flex: 0 0 41.6666666667%;
    flex: 0 0 41.6666666667%;
  }
  .col-xl-11 {
    -ms-flex: 0 0 45.8333333333%;
    flex: 0 0 45.8333333333%;
  }
  .col-xl-12 {
    -ms-flex: 0 0 50%;
    flex: 0 0 50%;
  }
  .col-xl-13 {
    -ms-flex: 0 0 54.1666666667%;
    flex: 0 0 54.1666666667%;
  }
  .col-xl-14 {
    -ms-flex: 0 0 58.3333333333%;
    flex: 0 0 58.3333333333%;
  }
  .col-xl-15 {
    -ms-flex: 0 0 62.5%;
    flex: 0 0 62.5%;
  }
  .col-xl-16 {
    -ms-flex: 0 0 66.6666666667%;
    flex: 0 0 66.6666666667%;
  }
  .col-xl-17 {
    -ms-flex: 0 0 70.8333333333%;
    flex: 0 0 70.8333333333%;
  }
  .col-xl-18 {
    -ms-flex: 0 0 75%;
    flex: 0 0 75%;
  }
  .col-xl-19 {
    -ms-flex: 0 0 79.1666666667%;
    flex: 0 0 79.1666666667%;
  }
  .col-xl-20 {
    -ms-flex: 0 0 83.3333333333%;
    flex: 0 0 83.3333333333%;
  }
  .col-xl-21 {
    -ms-flex: 0 0 87.5%;
    flex: 0 0 87.5%;
  }
  .col-xl-22 {
    -ms-flex: 0 0 91.6666666667%;
    flex: 0 0 91.6666666667%;
  }
  .col-xl-23 {
    -ms-flex: 0 0 95.8333333333%;
    flex: 0 0 95.8333333333%;
  }
  .col-xl-24 {
    -ms-flex: 0 0 100%;
    flex: 0 0 100%;
  }
  .col-xl-pull-0 {
    right: auto;
  }
  .col-xl-pull-1 {
    right: 4.1666666667%;
  }
  .col-xl-pull-2 {
    right: 8.3333333333%;
  }
  .col-xl-pull-3 {
    right: 12.5%;
  }
  .col-xl-pull-4 {
    right: 16.6666666667%;
  }
  .col-xl-pull-5 {
    right: 20.8333333333%;
  }
  .col-xl-pull-6 {
    right: 25%;
  }
  .col-xl-pull-7 {
    right: 29.1666666667%;
  }
  .col-xl-pull-8 {
    right: 33.3333333333%;
  }
  .col-xl-pull-9 {
    right: 37.5%;
  }
  .col-xl-pull-10 {
    right: 41.6666666667%;
  }
  .col-xl-pull-11 {
    right: 45.8333333333%;
  }
  .col-xl-pull-12 {
    right: 50%;
  }
  .col-xl-pull-13 {
    right: 54.1666666667%;
  }
  .col-xl-pull-14 {
    right: 58.3333333333%;
  }
  .col-xl-pull-15 {
    right: 62.5%;
  }
  .col-xl-pull-16 {
    right: 66.6666666667%;
  }
  .col-xl-pull-17 {
    right: 70.8333333333%;
  }
  .col-xl-pull-18 {
    right: 75%;
  }
  .col-xl-pull-19 {
    right: 79.1666666667%;
  }
  .col-xl-pull-20 {
    right: 83.3333333333%;
  }
  .col-xl-pull-21 {
    right: 87.5%;
  }
  .col-xl-pull-22 {
    right: 91.6666666667%;
  }
  .col-xl-pull-23 {
    right: 95.8333333333%;
  }
  .col-xl-pull-24 {
    right: 100%;
  }
  .col-xl-push-0 {
    left: auto;
  }
  .col-xl-push-1 {
    left: 4.1666666667%;
  }
  .col-xl-push-2 {
    left: 8.3333333333%;
  }
  .col-xl-push-3 {
    left: 12.5%;
  }
  .col-xl-push-4 {
    left: 16.6666666667%;
  }
  .col-xl-push-5 {
    left: 20.8333333333%;
  }
  .col-xl-push-6 {
    left: 25%;
  }
  .col-xl-push-7 {
    left: 29.1666666667%;
  }
  .col-xl-push-8 {
    left: 33.3333333333%;
  }
  .col-xl-push-9 {
    left: 37.5%;
  }
  .col-xl-push-10 {
    left: 41.6666666667%;
  }
  .col-xl-push-11 {
    left: 45.8333333333%;
  }
  .col-xl-push-12 {
    left: 50%;
  }
  .col-xl-push-13 {
    left: 54.1666666667%;
  }
  .col-xl-push-14 {
    left: 58.3333333333%;
  }
  .col-xl-push-15 {
    left: 62.5%;
  }
  .col-xl-push-16 {
    left: 66.6666666667%;
  }
  .col-xl-push-17 {
    left: 70.8333333333%;
  }
  .col-xl-push-18 {
    left: 75%;
  }
  .col-xl-push-19 {
    left: 79.1666666667%;
  }
  .col-xl-push-20 {
    left: 83.3333333333%;
  }
  .col-xl-push-21 {
    left: 87.5%;
  }
  .col-xl-push-22 {
    left: 91.6666666667%;
  }
  .col-xl-push-23 {
    left: 95.8333333333%;
  }
  .col-xl-push-24 {
    left: 100%;
  }
  .col-xl-offset-0 {
    margin-left: 0%;
  }
  .col-xl-offset-1 {
    margin-left: 4.1666666667%;
  }
  .col-xl-offset-2 {
    margin-left: 8.3333333333%;
  }
  .col-xl-offset-3 {
    margin-left: 12.5%;
  }
  .col-xl-offset-4 {
    margin-left: 16.6666666667%;
  }
  .col-xl-offset-5 {
    margin-left: 20.8333333333%;
  }
  .col-xl-offset-6 {
    margin-left: 25%;
  }
  .col-xl-offset-7 {
    margin-left: 29.1666666667%;
  }
  .col-xl-offset-8 {
    margin-left: 33.3333333333%;
  }
  .col-xl-offset-9 {
    margin-left: 37.5%;
  }
  .col-xl-offset-10 {
    margin-left: 41.6666666667%;
  }
  .col-xl-offset-11 {
    margin-left: 45.8333333333%;
  }
  .col-xl-offset-12 {
    margin-left: 50%;
  }
  .col-xl-offset-13 {
    margin-left: 54.1666666667%;
  }
  .col-xl-offset-14 {
    margin-left: 58.3333333333%;
  }
  .col-xl-offset-15 {
    margin-left: 62.5%;
  }
  .col-xl-offset-16 {
    margin-left: 66.6666666667%;
  }
  .col-xl-offset-17 {
    margin-left: 70.8333333333%;
  }
  .col-xl-offset-18 {
    margin-left: 75%;
  }
  .col-xl-offset-19 {
    margin-left: 79.1666666667%;
  }
  .col-xl-offset-20 {
    margin-left: 83.3333333333%;
  }
  .col-xl-offset-21 {
    margin-left: 87.5%;
  }
  .col-xl-offset-22 {
    margin-left: 91.6666666667%;
  }
  .col-xl-offset-23 {
    margin-left: 95.8333333333%;
  }
  .col-xl-offset-24 {
    margin-left: 100%;
  }
}

.col-xs-first {
  -ms-flex-order: -1;
  order: -1;
}

.col-xs-last {
  -ms-flex-order: 1;
  order: 1;
}

@media (min-width: 544px) {
  .col-sm-first {
    -ms-flex-order: -1;
    order: -1;
  }
  .col-sm-last {
    -ms-flex-order: 1;
    order: 1;
  }
}

@media (min-width: 768px) {
  .col-md-first {
    -ms-flex-order: -1;
    order: -1;
  }
  .col-md-last {
    -ms-flex-order: 1;
    order: 1;
  }
}

@media (min-width: 992px) {
  .col-lg-first {
    -ms-flex-order: -1;
    order: -1;
  }
  .col-lg-last {
    -ms-flex-order: 1;
    order: 1;
  }
}

@media (min-width: 1200px) {
  .col-xl-first {
    -ms-flex-order: -1;
    order: -1;
  }
  .col-xl-last {
    -ms-flex-order: 1;
    order: 1;
  }
}

.row-xs-top {
  -ms-flex-align: start;
  align-items: flex-start;
}

.row-xs-center {
  -ms-flex-align: center;
  align-items: center;
}

.row-xs-bottom {
  -ms-flex-align: end;
  align-items: flex-end;
}

@media (min-width: 544px) {
  .row-sm-top {
    -ms-flex-align: start;
    align-items: flex-start;
  }
  .row-sm-center {
    -ms-flex-align: center;
    align-items: center;
  }
  .row-sm-bottom {
    -ms-flex-align: end;
    align-items: flex-end;
  }
}

@media (min-width: 768px) {
  .row-md-top {
    -ms-flex-align: start;
    align-items: flex-start;
  }
  .row-md-center {
    -ms-flex-align: center;
    align-items: center;
  }
  .row-md-bottom {
    -ms-flex-align: end;
    align-items: flex-end;
  }
}

@media (min-width: 992px) {
  .row-lg-top {
    -ms-flex-align: start;
    align-items: flex-start;
  }
  .row-lg-center {
    -ms-flex-align: center;
    align-items: center;
  }
  .row-lg-bottom {
    -ms-flex-align: end;
    align-items: flex-end;
  }
}

@media (min-width: 1200px) {
  .row-xl-top {
    -ms-flex-align: start;
    align-items: flex-start;
  }
  .row-xl-center {
    -ms-flex-align: center;
    align-items: center;
  }
  .row-xl-bottom {
    -ms-flex-align: end;
    align-items: flex-end;
  }
}

.col-xs-top {
  -ms-flex-item-align: start;
  align-self: flex-start;
}

.col-xs-center {
  -ms-flex-item-align: center;
  align-self: center;
}

.col-xs-bottom {
  -ms-flex-item-align: end;
  align-self: flex-end;
}

@media (min-width: 544px) {
  .col-sm-top {
    -ms-flex-item-align: start;
    align-self: flex-start;
  }
  .col-sm-center {
    -ms-flex-item-align: center;
    align-self: center;
  }
  .col-sm-bottom {
    -ms-flex-item-align: end;
    align-self: flex-end;
  }
}

@media (min-width: 768px) {
  .col-md-top {
    -ms-flex-item-align: start;
    align-self: flex-start;
  }
  .col-md-center {
    -ms-flex-item-align: center;
    align-self: center;
  }
  .col-md-bottom {
    -ms-flex-item-align: end;
    align-self: flex-end;
  }
}

@media (min-width: 992px) {
  .col-lg-top {
    -ms-flex-item-align: start;
    align-self: flex-start;
  }
  .col-lg-center {
    -ms-flex-item-align: center;
    align-self: center;
  }
  .col-lg-bottom {
    -ms-flex-item-align: end;
    align-self: flex-end;
  }
}

@media (min-width: 1200px) {
  .col-xl-top {
    -ms-flex-item-align: start;
    align-self: flex-start;
  }
  .col-xl-center {
    -ms-flex-item-align: center;
    align-self: center;
  }
  .col-xl-bottom {
    -ms-flex-item-align: end;
    align-self: flex-end;
  }
}

html {
  -moz-box-sizing: border-box;
  box-sizing: border-box;
}

*,
*::before,
*::after {
  -moz-box-sizing: inherit;
  box-sizing: inherit;
}

@-moz-viewport {
  width: device-width;
}

@-ms-viewport {
  width: device-width;
}

@-o-viewport {
  width: device-width;
}

@-webkit-viewport {
  width: device-width;
}

@viewport {
  width: device-width;
}

html {
  font-size: 16px;
  -webkit-tap-highlight-color: transparent;
}

body {
  font-family: "Helvetica Neue", Helvetica, Arial, sans-serif;
  font-size: 0.875rem;
  line-height: 1.5;
  color: #555a62;
  background-color: #f6f9fb;
}

[tabindex="-1"]:focus {
  outline: none !important;
}

h1, h2, .analytics-widget-header .title, h3, h4, h5, h6 {
  margin-top: 0;
  margin-bottom: .5rem;
}

p {
  margin-top: 0;
  margin-bottom: 1rem;
}

abbr[title],
abbr[data-original-title] {
  cursor: help;
  border-bottom: 1px dotted #f6f9fb;
}

address {
  margin-bottom: 1rem;
  font-style: normal;
  line-height: inherit;
}

ol,
ul,
dl {
  margin-top: 0;
  margin-bottom: 1rem;
}

ol ol,
ul ul,
ol ul,
ul ol {
  margin-bottom: 0;
}

dt {
  font-weight: bold;
}

dd {
  margin-bottom: .5rem;
  margin-left: 0;
}

blockquote {
  margin: 0 0 1rem;
}

a {
  color: #0291db;
  text-decoration: none;
}

a:focus, a:hover {
  color: #015f8f;
  text-decoration: underline;
}

a:focus {
  outline: thin dotted;
  outline: 5px auto -webkit-focus-ring-color;
  outline-offset: -2px;
}

pre {
  margin-top: 0;
  margin-bottom: 1rem;
}

figure {
  margin: 0 0 1rem;
}

img {
  vertical-align: middle;
}

[role="button"] {
  cursor: pointer;
}

a,
area,
button,
[role="button"],
input,
label,
select,
summary,
textarea {
  -ms-touch-action: manipulation;
  touch-action: manipulation;
}

table {
  background-color: transparent;
}

caption {
  padding-top: 0.75rem;
  padding-bottom: 0.75rem;
  color: #f6f9fb;
  text-align: left;
  caption-side: bottom;
}

th {
  text-align: left;
}

label {
  display: inline-block;
  margin-bottom: .5rem;
}

button:focus {
  outline: 1px dotted;
  outline: 5px auto -webkit-focus-ring-color;
}

input,
button,
select,
textarea {
  margin: 0;
  line-height: inherit;
  border-radius: 0;
}

textarea {
  resize: vertical;
}

fieldset {
  min-width: 0;
  padding: 0;
  margin: 0;
  border: 0;
}

legend {
  display: block;
  width: 100%;
  padding: 0;
  margin-bottom: .5rem;
  font-size: 1.5rem;
  line-height: inherit;
}

input[type="search"] {
  -moz-box-sizing: inherit;
  box-sizing: inherit;
  -webkit-appearance: none;
}

output {
  display: inline-block;
}

[hidden] {
  display: none !important;
}

.alert, .CasualMessage, .InfoMessage, .WarningMessage, .AlertMessage, div.Messages.Errors {
  padding: 15px;
  border: 0.0625rem solid transparent;
}

.alert > p, .CasualMessage > p, .InfoMessage > p, .WarningMessage > p, .AlertMessage > p, div.Messages.Errors > p,
.alert > ul, .CasualMessage > ul, .InfoMessage > ul, .WarningMessage > ul, .AlertMessage > ul, div.Messages.Errors > ul {
  margin-bottom: 0;
}

.alert > p + p, .CasualMessage > p + p, .InfoMessage > p + p, .WarningMessage > p + p, .AlertMessage > p + p, div.Messages.Errors > p + p {
  margin-top: 5px;
}

.alert-success, .CasualMessage {
  background-color: #6bc573;
  border-color: #6bc573;
  color: #fff;
}

.alert-success hr, .CasualMessage hr {
  border-top-color: #59be62;
}

.alert-success .alert-link, .CasualMessage .alert-link {
  color: #e6e6e6;
}

.alert-info, .InfoMessage {
  background-color: #a1b8c6;
  border-color: #a1b8c6;
  color: #fff;
}

.alert-info hr, .InfoMessage hr {
  border-top-color: #91acbc;
}

.alert-info .alert-link, .InfoMessage .alert-link {
  color: #e6e6e6;
}

.alert-warning, .WarningMessage, .AlertMessage {
  background-color: #faae42;
  border-color: #faae42;
  color: #fff;
}

.alert-warning hr, .WarningMessage hr, .AlertMessage hr {
  border-top-color: #f9a329;
}

.alert-warning .alert-link, .WarningMessage .alert-link, .AlertMessage .alert-link {
  color: #e6e6e6;
}

.alert-danger, div.Messages.Errors {
  background-color: #fa2e1f;
  border-color: #fa2e1f;
  color: #fff;
}

.alert-danger hr, div.Messages.Errors hr {
  border-top-color: #f91706;
}

.alert-danger .alert-link, div.Messages.Errors .alert-link {
  color: #e6e6e6;
}

.toolbar-stats {
  -ms-flex-wrap: wrap;
  flex-wrap: wrap;
  -ms-flex-pack: justify;
  justify-content: space-between;
}

.toolbar-stats > *:not(.nav-stats) {
  margin-top: 2.25rem;
}

@media (max-width: 991px) {
  .toolbar-stats > *:not(.nav-stats) {
    margin-top: 1.125rem;
  }
}

.toolbar-stats > * {
  margin-left: auto;
  margin-right: auto;
}

.analytics-panel,
.analytics-panel ul,
.analytics-panel ol {
  padding-left: 0;
}

.analytics-panel li {
  list-style: none;
}

.analytics-widget {
  position: relative;
}

.analytics-widget-options {
  position: absolute;
  right: 0;
  top: 1.125rem;
}

.analytics-widget-metric .analytics-widget-options {
  right: 0.5625rem;
  top: 0;
}

.bookmarked svg {
  -webkit-transform: rotate(30deg);
  transform: rotate(30deg);
}

.analytics-widget-move {
  margin-left: 10px;
  cursor: move;
}

.analytics-widget-move::before {
  color: #949aa2;
  display: inline-block;
  min-width: 1em;
  font-family: "vanillicon";
  font-variant: normal;
  font-weight: normal;
  font-style: normal;
  line-height: 1;
  text-align: center;
  text-decoration: inherit;
  text-transform: none;
  -webkit-font-smoothing: antialiased;
  content: "\";
}

.analytics-panel-metrics {
  display: block;
  margin-left: -1.125rem;
  margin-right: -1.125rem;
  padding-left: 1.125rem;
  padding-right: 1.125rem;
  border-bottom: 0.0625rem solid #e7e8e9;
  overflow: hidden;
  -ms-flex-pack: center;
  justify-content: center;
  -ms-flex-wrap: wrap;
  flex-wrap: wrap;
  padding: 0.5625rem 0 1.125rem;
}

.analytics-panel-metrics .metric-value {
  text-align: center;
  color: #949aa2;
}

.analytics-panel-metrics .metric-title {
  text-align: center;
  color: #949aa2;
}

.analytics-panel-metrics .analytics-widget-metric {
  padding: 1.125rem 2.25rem !important;
  margin-top: 0.5625rem;
  min-width: 11.25rem;
}

.analytics-panel-metrics .analytics-widget-metric:last-child {
  border-right: 0;
}

.analytics-panel-metrics:empty {
  display: none;
}

.keen-spinner > div > div {
  width: 5px !important;
  height: 1px !important;
}

.toolbar .filter-category {
  display: none;
}

.toolbar .filter-category svg {
  -webkit-transform: scale(0.75);
  transform: scale(0.75);
}

@media (max-width: 991px) {
  .toolbar .filter-category {
    display: block;
  }
}

.table-summary-cell-position-change svg {
  margin-top: -4px;
}

.rise .table-summary-cell-position-change svg {
  color: #6bc573;
}

.fall .table-summary-cell-position-change svg {
  color: #fa2e1f;
}

input[type="submit"],
input[type="reset"],
input[type="button"],
button {
  background: none;
  border: 0;
  color: inherit;
  font: inherit;
  line-height: normal;
  overflow: visible;
  padding: 0;
  -webkit-appearance: button;
  /* for input */
  -webkit-user-select: none;
  /* for button */
  -moz-user-select: none;
  -ms-user-select: none;
}

input::-moz-focus-inner,
button::-moz-focus-inner {
  border: 0;
  padding: 0;
}

.btn, .file-upload-browse, .Button {
  display: inline-block;
  font-weight: normal;
  text-align: center;
  white-space: nowrap;
  vertical-align: middle;
  cursor: pointer;
  -webkit-user-select: none;
  -moz-user-select: none;
  -ms-user-select: none;
  user-select: none;
  border: 0.0625rem solid transparent;
  padding: 0.40625rem 1rem;
  font-size: 0.875rem;
  line-height: 1.5;
  border-radius: 0.125rem;
}

.btn, .file-upload-browse, .Button, .btn:hover, .file-upload-browse:hover, .Button:hover {
  text-decoration: none;
}

.btn:focus, .file-upload-browse:focus, .Button:focus, .btn:hover, .file-upload-browse:hover, .Button:hover {
  text-decoration: none;
}

.btn.focus, .focus.file-upload-browse, .focus.Button {
  text-decoration: none;
}

.btn:active, .file-upload-browse:active, .Button:active, .btn.active, .active.file-upload-browse,
.file-upload input:focus ~ .file-upload-browse,
.file-upload input:hover ~ .file-upload-browse, select.file-upload-browse:focus, .file-upload-browse.drop-enabled, .file-upload input:focus ~ .btn.file-upload-choose, .file-upload input:focus ~ .file-upload-choose.Button,
.file-upload input:hover ~ .btn.file-upload-choose,
.file-upload input:hover ~ .file-upload-choose.Button, select.btn:focus, select.Button:focus, .btn.drop-enabled, .drop-enabled.Button, .active.Button {
  background-image: none;
  outline: 0;
}

.btn.disabled, .disabled.file-upload-browse, .disabled.Button, .btn:disabled, .file-upload-browse:disabled, .Button:disabled {
  cursor: not-allowed;
}

.btn.disabled, .disabled.file-upload-browse, .disabled.Button, .btn.disabled:hover, .disabled.file-upload-browse:hover, .disabled.Button:hover, .btn:disabled, .file-upload-browse:disabled, .Button:disabled, .btn:disabled:hover, .file-upload-browse:disabled:hover, .Button:disabled:hover {
  color: #ededed;
  border-color: #ededed;
}

.btn + .btn, .file-upload-browse + .btn, .Button + .btn, .btn + .file-upload-browse, .file-upload-browse + .file-upload-browse, .Button + .file-upload-browse, .btn + .Button, .file-upload-browse + .Button, .Button + .Button {
  margin-left: 0.5625rem;
}

.btn-icon + .btn-icon, .bookmark + .btn-icon, .search-wrap .search-icon-wrap + .btn-icon, .btn-icon + .bookmark, .bookmark + .bookmark, .search-wrap .search-icon-wrap + .bookmark, .search-wrap .btn-icon + .search-icon-wrap, .search-wrap .bookmark + .search-icon-wrap, .search-wrap .search-icon-wrap + .search-icon-wrap {
  margin-left: 0;
}

a.btn.disabled, a.disabled.file-upload-browse, a.disabled.Button,
fieldset[disabled] a.btn,
fieldset[disabled] a.file-upload-browse,
fieldset[disabled] a.Button {
  pointer-events: none;
  cursor: not-allowed;
}

.btn-primary, .Button {
  min-width: 6rem;
  color: #0291db;
  background-color: #fff;
  border-color: #0291db;
}

.btn-primary:hover, .Button:hover {
  color: #fff;
  background-color: #0291db;
  border-color: #0291db;
}

.btn-primary:focus, .Button:focus, .btn-primary.focus, .focus.Button {
  color: #fff;
  background-color: #0291db;
  border-color: #0291db;
  outline: 0;
}

.btn-primary:active, .Button:active, .btn-primary.active, .file-upload input:focus ~ .btn-primary.file-upload-choose, .file-upload input:focus ~ .file-upload-choose.Button,
.file-upload input:focus ~ .btn-primary.file-upload-browse,
.file-upload input:focus ~ .file-upload-browse.Button,
.file-upload input:hover ~ .btn-primary.file-upload-choose,
.file-upload input:hover ~ .file-upload-choose.Button,
.file-upload input:hover ~ .btn-primary.file-upload-browse,
.file-upload input:hover ~ .file-upload-browse.Button, select.btn-primary:focus, select.Button:focus, .btn-primary.drop-enabled, .drop-enabled.Button, .active.Button,
.open > .btn-primary.dropdown-toggle,
.open > .dropdown-toggle.Button {
  color: #fff;
  background-color: #0291db;
  border-color: #0291db;
  background-image: none;
}

.btn-primary.disabled:focus, .disabled.Button:focus, .btn-primary.disabled.focus, .disabled.focus.Button, .btn-primary:disabled:focus, .Button:disabled:focus, .btn-primary:disabled.focus, .Button:disabled.focus {
  background-color: #fff;
}

.btn-primary.disabled:hover, .disabled.Button:hover, .btn-primary:disabled:hover, .Button:disabled:hover {
  background-color: #fff;
}

.btn-secondary, .file-upload-browse {
  min-width: 6rem;
  color: #555a62;
  background-color: #fff;
  border-color: #ccc;
}

.btn-secondary:hover, .file-upload-browse:hover {
  color: #555a62;
  background-color: #ddf3ff;
  border-color: #ccc;
}

.btn-secondary:focus, .file-upload-browse:focus, .btn-secondary.focus, .focus.file-upload-browse {
  color: #fff;
  background-color: #0291db;
  border-color: #0291db;
  outline: 0;
}

.btn-secondary:active, .file-upload-browse:active, .btn-secondary.active, .active.file-upload-browse,
.file-upload input:focus ~ .file-upload-browse,
.file-upload input:hover ~ .file-upload-browse, select.file-upload-browse:focus, .file-upload-browse.drop-enabled, .file-upload input:focus ~ .btn-secondary.file-upload-choose,
.file-upload input:hover ~ .btn-secondary.file-upload-choose, select.btn-secondary:focus, .btn-secondary.drop-enabled,
.open > .btn-secondary.dropdown-toggle,
.open > .dropdown-toggle.file-upload-browse {
  color: #fff;
  background-color: #0291db;
  border-color: #0291db;
  background-image: none;
}

.btn-secondary.disabled:focus, .disabled.file-upload-browse:focus, .btn-secondary.disabled.focus, .disabled.focus.file-upload-browse, .btn-secondary:disabled:focus, .file-upload-browse:disabled:focus, .btn-secondary:disabled.focus, .file-upload-browse:disabled.focus {
  background-color: #fff;
}

.btn-secondary.disabled:hover, .disabled.file-upload-browse:hover, .btn-secondary:disabled:hover, .file-upload-browse:disabled:hover {
  background-color: #fff;
}

.btn-link, .btn-icon, .bookmark, .search-wrap .search-icon-wrap {
  font-weight: normal;
  color: #0291db;
  border-radius: 0;
  border-width: 0;
}

.btn-link, .btn-icon, .bookmark, .search-wrap .search-icon-wrap, .btn-link:active, .btn-icon:active, .bookmark:active, .search-wrap .search-icon-wrap:active, .btn-link.active, .active.btn-icon, .active.bookmark, .file-upload input:focus ~ .bookmark.file-upload-choose,
.file-upload input:focus ~ .bookmark.file-upload-browse,
.file-upload input:hover ~ .bookmark.file-upload-choose,
.file-upload input:hover ~ .bookmark.file-upload-browse, select.bookmark:focus, .bookmark.drop-enabled, .file-upload input:focus ~ .btn-icon.file-upload-choose, .file-upload .search-wrap input:focus ~ .file-upload-choose.search-icon-wrap, .search-wrap .file-upload input:focus ~ .file-upload-choose.search-icon-wrap,
.file-upload input:focus ~ .btn-icon.file-upload-browse,
.file-upload .search-wrap input:focus ~ .file-upload-browse.search-icon-wrap, .search-wrap
.file-upload input:focus ~ .file-upload-browse.search-icon-wrap,
.file-upload input:hover ~ .btn-icon.file-upload-choose,
.file-upload .search-wrap input:hover ~ .file-upload-choose.search-icon-wrap, .search-wrap
.file-upload input:hover ~ .file-upload-choose.search-icon-wrap,
.file-upload input:hover ~ .btn-icon.file-upload-browse,
.file-upload .search-wrap input:hover ~ .file-upload-browse.search-icon-wrap, .search-wrap
.file-upload input:hover ~ .file-upload-browse.search-icon-wrap, select.btn-icon:focus, .search-wrap select.search-icon-wrap:focus, .search-wrap .active.search-icon-wrap, .search-wrap .search-icon-wrap.drop-enabled, .btn-icon.drop-enabled, .file-upload input:focus ~ .btn-link.file-upload-choose,
.file-upload input:focus ~ .btn-link.file-upload-browse,
.file-upload input:hover ~ .btn-link.file-upload-choose,
.file-upload input:hover ~ .btn-link.file-upload-browse, select.btn-link:focus, .btn-link.drop-enabled, .btn-link:disabled, .btn-icon:disabled, .bookmark:disabled, .search-wrap .search-icon-wrap:disabled {
  background-color: transparent;
}

.btn-link, .btn-icon, .bookmark, .search-wrap .search-icon-wrap, .btn-link:focus, .btn-icon:focus, .bookmark:focus, .search-wrap .search-icon-wrap:focus, .btn-link:active, .btn-icon:active, .bookmark:active, .search-wrap .search-icon-wrap:active {
  border-color: transparent;
}

.btn-link:hover, .btn-icon:hover, .bookmark:hover, .search-wrap .search-icon-wrap:hover {
  border-color: transparent;
}

.btn-link:focus, .btn-icon:focus, .bookmark:focus, .search-wrap .search-icon-wrap:focus, .btn-link:hover, .btn-icon:hover, .bookmark:hover, .search-wrap .search-icon-wrap:hover {
  color: #015f8f;
  text-decoration: underline;
  background-color: transparent;
}

.btn-link:disabled:focus, .btn-icon:disabled:focus, .bookmark:disabled:focus, .search-wrap .search-icon-wrap:disabled:focus, .btn-link:disabled:hover, .btn-icon:disabled:hover, .bookmark:disabled:hover, .search-wrap .search-icon-wrap:disabled:hover {
  color: #ededed;
  text-decoration: none;
}

.btn-icon, .bookmark, .search-wrap .search-icon-wrap {
  padding: 0.1875rem;
  margin: 0;
  margin-left: 1rem;
  font-size: 0.75rem;
  line-height: 1;
  border-width: 0;
  color: #555a62;
}

.btn-icon:first-child, .bookmark:first-child, .search-wrap .search-icon-wrap:first-child {
  margin-left: 0;
}

.btn-icon svg, .bookmark svg, .search-wrap .search-icon-wrap svg {
  height: 1.5rem;
  width: 1.5rem;
}

.btn-icon:hover, .bookmark:hover, .search-wrap .search-icon-wrap:hover {
  color: #555a62;
  opacity: 1;
}

.btn-icon.disabled, .disabled.bookmark, .search-wrap .disabled.search-icon-wrap {
  border: none;
}

.btn-icon.btn-icon-sm svg, .bookmark svg, .search-wrap .btn-icon-sm.search-icon-wrap svg, .search-wrap .search-icon-wrap.bookmark svg {
  height: 1.125rem;
  width: 1.125rem;
}

a.btn-icon, a.bookmark, .search-wrap a.search-icon-wrap,
button.btn-icon,
button.bookmark,
.search-wrap button.search-icon-wrap {
  opacity: 0.7;
}

.btn-icon-border {
  color: #555a62;
  background-color: #fff;
  border-color: #ccc;
  padding: 0.1875rem 0.375rem;
  margin: 0 0 0 .5rem;
  color: #555a62;
  opacity: 0.7;
}

.btn-icon-border:hover {
  color: #555a62;
  background-color: #ddf3ff;
  border-color: #ccc;
}

.btn-icon-border:focus, .btn-icon-border.focus {
  color: #555a62;
  background-color: #ddf3ff;
  border-color: #ccc;
  outline: 0;
}

.btn-icon-border:active, .btn-icon-border.active, .file-upload input:focus ~ .btn-icon-border.file-upload-choose,
.file-upload input:focus ~ .btn-icon-border.file-upload-browse,
.file-upload input:hover ~ .btn-icon-border.file-upload-choose,
.file-upload input:hover ~ .btn-icon-border.file-upload-browse, select.btn-icon-border:focus, .btn-icon-border.drop-enabled,
.open > .btn-icon-border.dropdown-toggle {
  color: #555a62;
  background-color: #ddf3ff;
  border-color: #ccc;
  background-image: none;
}

.btn-icon-border.disabled:focus, .btn-icon-border.disabled.focus, .btn-icon-border:disabled:focus, .btn-icon-border:disabled.focus {
  background-color: #fff;
}

.btn-icon-border.disabled:hover, .btn-icon-border:disabled:hover {
  background-color: #fff;
}

.btn-icon-border svg {
  height: 1.75rem;
  width: 1.75rem;
}

.btn-icon-border:first-child {
  margin-left: 0;
}

.btn-group {
  font-size: 0;
  position: relative;
  display: -ms-flexbox;
  display: flex;
  -ms-flex-wrap: nowrap;
  flex-wrap: nowrap;
  -ms-flex-align: center;
  align-items: center;
}

.btn-group > .btn:focus, .btn-group > .file-upload-browse:focus, .btn-group > .Button:focus, .btn-group > .btn:active, .btn-group > .file-upload-browse:active, .btn-group > .Button:active, .btn-group > .btn.active, .btn-group > .active.file-upload-browse,
.file-upload .btn-group > input:focus ~ .file-upload-browse,
.file-upload .btn-group > input:hover ~ .file-upload-browse, .btn-group > select.file-upload-browse:focus, .btn-group > .file-upload-browse.drop-enabled, .file-upload .btn-group > input:focus ~ .btn.file-upload-choose, .file-upload .btn-group > input:focus ~ .file-upload-choose.Button,
.file-upload .btn-group > input:hover ~ .btn.file-upload-choose,
.file-upload .btn-group > input:hover ~ .file-upload-choose.Button, .btn-group > select.btn:focus, .btn-group > select.Button:focus, .btn-group > .btn.drop-enabled, .btn-group > .drop-enabled.Button, .btn-group > .active.Button {
  z-index: 2;
}

.btn-group .btn, .btn-group .file-upload-browse, .btn-group .Button {
  border-radius: 0;
  margin-right: -0.0625rem;
}

.btn-group .btn:first-child, .btn-group .file-upload-browse:first-child, .btn-group .Button:first-child {
  border-top-left-radius: 0.125rem;
  border-bottom-left-radius: 0.125rem;
}

.btn-group .btn:last-child, .btn-group .file-upload-browse:last-child, .btn-group .Button:last-child {
  border-top-right-radius: 0.125rem;
  border-bottom-right-radius: 0.125rem;
}

.btn-group .btn + .btn, .btn-group .file-upload-browse + .btn, .btn-group .Button + .btn, .btn-group .btn + .file-upload-browse, .btn-group .file-upload-browse + .file-upload-browse, .btn-group .Button + .file-upload-browse, .btn-group .btn + .Button, .btn-group .file-upload-browse + .Button, .btn-group .Button + .Button,
.btn-group .btn + .btn-group,
.btn-group .file-upload-browse + .btn-group,
.btn-group .Button + .btn-group,
.btn-group .btn-group + .btn,
.btn-group .btn-group + .file-upload-browse,
.btn-group .btn-group + .Button,
.btn-group .btn-group + .btn-group {
  margin-left: -0.0625rem;
}

.btn-group .btn-icon + .btn-icon, .btn-group .bookmark + .btn-icon, .btn-group .search-wrap .search-icon-wrap + .btn-icon, .search-wrap .btn-group .search-icon-wrap + .btn-icon, .btn-group .btn-icon + .bookmark, .btn-group .bookmark + .bookmark, .btn-group .search-wrap .search-icon-wrap + .bookmark, .search-wrap .btn-group .search-icon-wrap + .bookmark, .btn-group .search-wrap .btn-icon + .search-icon-wrap, .search-wrap .btn-group .btn-icon + .search-icon-wrap, .btn-group .search-wrap .bookmark + .search-icon-wrap, .search-wrap .btn-group .bookmark + .search-icon-wrap, .btn-group .search-wrap .search-icon-wrap + .search-icon-wrap, .search-wrap .btn-group .search-icon-wrap + .search-icon-wrap {
  margin-left: 0.375rem;
}

.btn-sm-rounded {
  display: inline-block;
  vertical-align: middle;
  font-weight: 300;
  text-transform: uppercase;
  padding: 0.125rem 0.75rem;
  font-size: 0.625rem;
  line-height: 0.875rem;
  border-radius: 0.625rem;
  color: #555a62;
  background-color: #fff;
  border-color: #ccc;
}

.btn-sm-rounded svg {
  margin-top: -0.125rem;
}

.btn-sm-rounded:hover {
  color: #555a62;
  background-color: #ddf3ff;
  border-color: #ccc;
}

.btn-sm-rounded:focus, .btn-sm-rounded.focus {
  color: #fff;
  background-color: #0291db;
  border-color: #0291db;
  outline: 0;
}

.btn-sm-rounded:active, .btn-sm-rounded.active, .file-upload input:focus ~ .btn-sm-rounded.file-upload-choose,
.file-upload input:focus ~ .btn-sm-rounded.file-upload-browse,
.file-upload input:hover ~ .btn-sm-rounded.file-upload-choose,
.file-upload input:hover ~ .btn-sm-rounded.file-upload-browse, select.btn-sm-rounded:focus, .btn-sm-rounded.drop-enabled,
.open > .btn-sm-rounded.dropdown-toggle {
  color: #fff;
  background-color: #0291db;
  border-color: #0291db;
  background-image: none;
}

.btn-sm-rounded.disabled:focus, .btn-sm-rounded.disabled.focus, .btn-sm-rounded:disabled:focus, .btn-sm-rounded:disabled.focus {
  background-color: #fff;
}

.btn-sm-rounded.disabled:hover, .btn-sm-rounded:disabled:hover {
  background-color: #fff;
}

.btn-navbar {
  display: inline-block;
  vertical-align: middle;
  font-weight: 300;
  text-transform: uppercase;
  padding: 0.125rem 0.75rem;
  font-size: 0.625rem;
  line-height: 0.875rem;
  border-radius: 0.625rem;
  color: #ceeeff;
  background-color: #0291db;
  border-color: #ceeeff;
}

.btn-navbar svg {
  margin-top: -0.125rem;
}

.btn-navbar:hover {
  color: #ceeeff;
  background-color: #1db1fd;
  border-color: #ceeeff;
}

.btn-navbar:focus, .btn-navbar.focus {
  color: #ceeeff;
  background-color: #1db1fd;
  border-color: #ceeeff;
  outline: 0;
}

.btn-navbar:active, .btn-navbar.active, .file-upload input:focus ~ .btn-navbar.file-upload-choose,
.file-upload input:focus ~ .btn-navbar.file-upload-browse,
.file-upload input:hover ~ .btn-navbar.file-upload-choose,
.file-upload input:hover ~ .btn-navbar.file-upload-browse, select.btn-navbar:focus, .btn-navbar.drop-enabled,
.open > .btn-navbar.dropdown-toggle {
  color: #ceeeff;
  background-color: #1db1fd;
  border-color: #ceeeff;
  background-image: none;
}

.btn-navbar.disabled:focus, .btn-navbar.disabled.focus, .btn-navbar:disabled:focus, .btn-navbar:disabled.focus {
  background-color: #0291db;
}

.btn-navbar.disabled:hover, .btn-navbar:disabled:hover {
  background-color: #0291db;
}

.card {
  position: relative;
  display: block;
  background-color: #fff;
  border: 1px solid #e7e8e9;
  border-radius: 0.125rem;
}

.card .list-group-item {
  font-weight: 500;
  background-color: #f4f6fb;
}

.card .list-group-item:hover {
  background-color: #f8f9fc;
}

.card .list-group-item .icon, .card .list-group-item .btn-icon, .card .list-group-item .bookmark, .card .list-group-item .search-wrap .search-icon-wrap, .search-wrap .card .list-group-item .search-icon-wrap {
  position: absolute;
  right: 1rem;
  top: 1rem;
}

.card svg {
  position: relative;
  width: 0.875rem;
}

.card .media-sm .media-image-wrap {
  position: relative;
  min-width: 5.25rem;
  height: 5.25rem;
  border-radius: 0.25rem;
  overflow: hidden;
  background-color: #f6f9fb;
}

.card .media-sm .media-image-wrap::after {
  position: absolute;
  display: block;
  top: 0;
  left: 0;
  width: 100%;
  height: 100%;
  border: 0.0625rem solid rgba(0, 0, 0, 0.125);
  border-radius: 0.25rem;
  content: '';
}

.card .media-sm .media-image-wrap img {
  width: 5.25rem;
}

.card .media-sm .media-left {
  height: 5.25rem;
  padding-right: 1.125rem;
}

.card .media {
  -ms-flex-align: start;
  align-items: flex-start;
}

.panel-nav .card {
  display: block;
  padding: 0;
  margin-top: 0.5625rem;
  background: 0;
  border: 0;
  border-top: 1px dotted rgba(0, 0, 0, 0.0875);
}

.panel-nav .card .card-block {
  padding-left: 0;
}

.panel-nav .card .btn.btn-sm-rounded, .panel-nav .card .btn-sm-rounded.file-upload-browse, .panel-nav .card .btn-sm-rounded.Button {
  min-width: 3.75rem;
  padding: 0.0625rem 0.5rem;
  font-size: 0.5625rem;
}

.panel-nav .card .btn.btn-sm-rounded svg, .panel-nav .card .btn-sm-rounded.file-upload-browse svg, .panel-nav .card .btn-sm-rounded.Button svg {
  position: relative;
  width: 0.5625rem;
}

.card-footer {
  margin-top: -0.0625rem;
  padding: 1.40625rem;
  text-align: center;
  border-top: 0.0625rem solid #e7e8e9;
}

.card-block {
  padding: 1.125rem;
}

.drop {
  z-index: 1005;
}

.Section-Analytics .c3-axis-y path,
.Section-DashboardHome .c3-axis-y path {
  display: none;
}

.Section-Analytics .c3-axis-y .c3-axis-y-label text,
.Section-Analytics .c3-axis-y .tick text,
.Section-DashboardHome .c3-axis-y .c3-axis-y-label text,
.Section-DashboardHome .c3-axis-y .tick text {
  text-anchor: middle !important;
}

.Section-Analytics .c3-axis-y .c3-axis-y-label line,
.Section-Analytics .c3-axis-y .tick line,
.Section-DashboardHome .c3-axis-y .c3-axis-y-label line,
.Section-DashboardHome .c3-axis-y .tick line {
  display: none;
}

.Section-Analytics .c3-axis-y text,
.Section-DashboardHome .c3-axis-y text {
  font-size: 0.875rem;
  font-weight: 500;
  color: #555a62;
}

.Section-Analytics .c3-axis-x text,
.Section-DashboardHome .c3-axis-x text {
  font-size: 0.75rem;
  -webkit-transform: translate(0, 0.5625rem);
  transform: translate(0, 0.5625rem);
}

.Section-Analytics .c3 svg,
.Section-DashboardHome .c3 svg {
  overflow: visible !important;
}

.Section-Analytics .c3-legend-item-tile,
.Section-DashboardHome .c3-legend-item-tile {
  rx: 100%;
  ry: 100%;
}

.Section-Analytics .c3-line,
.Section-DashboardHome .c3-line {
  stroke: rgba(25, 25, 25, 0.2) !important;
}

.Section-Analytics .c3-event-rect:hover,
.Section-DashboardHome .c3-event-rect:hover {
  fill: red;
}

.Section-Analytics .c3-xgrid,
.Section-Analytics .c3-ygrid,
.Section-DashboardHome .c3-xgrid,
.Section-DashboardHome .c3-ygrid {
  stroke-dasharray: 0;
  stroke: rgba(85, 89, 97, 0.12);
  stroke-width: 1;
}

.Section-Analytics .c3-line,
.Section-DashboardHome .c3-line {
  stroke-width: 2;
}

.Section-Analytics .c3-tooltip .name span,
.Section-DashboardHome .c3-tooltip .name span {
  border-radius: 100%;
}

.Section-Analytics .c3-grid,
.Section-DashboardHome .c3-grid {
  stroke-width: 2;
}

.Section-Analytics .c3-regions,
.Section-DashboardHome .c3-regions {
  stroke-width: 8;
}

.Section-Analytics text,
.Section-DashboardHome text {
  font: 11px "Helvetica Neue", Helvetica, Arial, sans-serif;
  font-weight: 400;
  fill: #949aa2;
}

.Section-Analytics .c3-legend-item text,
.Section-DashboardHome .c3-legend-item text {
  font-size: 0.875rem;
}

.Section-Analytics .c3-axis path,
.Section-DashboardHome .c3-axis path {
  stroke-width: 1.5;
  stroke: #e7e8e9;
}

.Section-DashboardHome .c3-circle {
  r: 8;
  stroke-width: 2;
  stroke: #fff;
}

.Section-DashboardHome .c3-circle._expanded_ {
  r: 8;
  stroke-width: 2;
}

.Section-Analytics .c3-circle {
  r: 6;
  stroke-width: 2;
  stroke: #fff;
}

.Section-Analytics .c3-circle._expanded_ {
  r: 6;
  stroke-width: 2;
}

.Section-Analytics .c3-legend-item {
  translate: 0 1.125rem;
}

.ChartStatsPageViews,
.nav-stats-pageviews.active,
.file-upload input:focus ~ .nav-stats-pageviews.file-upload-choose,
.file-upload input:focus ~ .nav-stats-pageviews.file-upload-browse,
.file-upload input:hover ~ .nav-stats-pageviews.file-upload-choose,
.file-upload input:hover ~ .nav-stats-pageviews.file-upload-browse,
select.nav-stats-pageviews:focus,
.nav-stats-pageviews.drop-enabled,
.nav-stats-pageviews:hover {
  color: #f15854;
}

.ChartStatsPageViews .c3-circle,
.nav-stats-pageviews.active .c3-circle, .file-upload input:focus ~ .nav-stats-pageviews.file-upload-choose .c3-circle,
.file-upload input:focus ~ .nav-stats-pageviews.file-upload-browse .c3-circle,
.file-upload input:hover ~ .nav-stats-pageviews.file-upload-choose .c3-circle,
.file-upload input:hover ~ .nav-stats-pageviews.file-upload-browse .c3-circle, select.nav-stats-pageviews:focus .c3-circle, .nav-stats-pageviews.drop-enabled .c3-circle,
.nav-stats-pageviews:hover .c3-circle {
  fill: #f15854 !important;
}

.ChartStatsPageViews .c3-line,
.nav-stats-pageviews.active .c3-line, .file-upload input:focus ~ .nav-stats-pageviews.file-upload-choose .c3-line,
.file-upload input:focus ~ .nav-stats-pageviews.file-upload-browse .c3-line,
.file-upload input:hover ~ .nav-stats-pageviews.file-upload-choose .c3-line,
.file-upload input:hover ~ .nav-stats-pageviews.file-upload-browse .c3-line, select.nav-stats-pageviews:focus .c3-line, .nav-stats-pageviews.drop-enabled .c3-line,
.nav-stats-pageviews:hover .c3-line {
  stroke: #f15854 !important;
}

.ChartStatsPageViews .c3-area,
.nav-stats-pageviews.active .c3-area, .file-upload input:focus ~ .nav-stats-pageviews.file-upload-choose .c3-area,
.file-upload input:focus ~ .nav-stats-pageviews.file-upload-browse .c3-area,
.file-upload input:hover ~ .nav-stats-pageviews.file-upload-choose .c3-area,
.file-upload input:hover ~ .nav-stats-pageviews.file-upload-browse .c3-area, select.nav-stats-pageviews:focus .c3-area, .nav-stats-pageviews.drop-enabled .c3-area,
.nav-stats-pageviews:hover .c3-area {
  fill: #f15854 !important;
  opacity: 0.15 !important;
}

.ChartStatsPageViews .c3-xgrid-focus,
.nav-stats-pageviews.active .c3-xgrid-focus, .file-upload input:focus ~ .nav-stats-pageviews.file-upload-choose .c3-xgrid-focus,
.file-upload input:focus ~ .nav-stats-pageviews.file-upload-browse .c3-xgrid-focus,
.file-upload input:hover ~ .nav-stats-pageviews.file-upload-choose .c3-xgrid-focus,
.file-upload input:hover ~ .nav-stats-pageviews.file-upload-browse .c3-xgrid-focus, select.nav-stats-pageviews:focus .c3-xgrid-focus, .nav-stats-pageviews.drop-enabled .c3-xgrid-focus,
.nav-stats-pageviews:hover .c3-xgrid-focus {
  stroke: #f15854 !important;
}

.ChartStatsPageViews .c3-event-rect:hover,
.nav-stats-pageviews.active .c3-event-rect:hover, .file-upload input:focus ~ .nav-stats-pageviews.file-upload-choose .c3-event-rect:hover,
.file-upload input:focus ~ .nav-stats-pageviews.file-upload-browse .c3-event-rect:hover,
.file-upload input:hover ~ .nav-stats-pageviews.file-upload-choose .c3-event-rect:hover,
.file-upload input:hover ~ .nav-stats-pageviews.file-upload-browse .c3-event-rect:hover, select.nav-stats-pageviews:focus .c3-event-rect:hover, .nav-stats-pageviews.drop-enabled .c3-event-rect:hover,
.nav-stats-pageviews:hover .c3-event-rect:hover {
  fill-opacity: 0.1 !important;
  fill: #f15854 !important;
}

.ChartStatsComments,
.nav-stats-comments.active,
.file-upload input:focus ~ .nav-stats-comments.file-upload-choose,
.file-upload input:focus ~ .nav-stats-comments.file-upload-browse,
.file-upload input:hover ~ .nav-stats-comments.file-upload-choose,
.file-upload input:hover ~ .nav-stats-comments.file-upload-browse,
select.nav-stats-comments:focus,
.nav-stats-comments.drop-enabled,
.nav-stats-comments:hover {
  color: #60bd68;
}

.ChartStatsComments .c3-circle,
.nav-stats-comments.active .c3-circle, .file-upload input:focus ~ .nav-stats-comments.file-upload-choose .c3-circle,
.file-upload input:focus ~ .nav-stats-comments.file-upload-browse .c3-circle,
.file-upload input:hover ~ .nav-stats-comments.file-upload-choose .c3-circle,
.file-upload input:hover ~ .nav-stats-comments.file-upload-browse .c3-circle, select.nav-stats-comments:focus .c3-circle, .nav-stats-comments.drop-enabled .c3-circle,
.nav-stats-comments:hover .c3-circle {
  fill: #60bd68 !important;
}

.ChartStatsComments .c3-line,
.nav-stats-comments.active .c3-line, .file-upload input:focus ~ .nav-stats-comments.file-upload-choose .c3-line,
.file-upload input:focus ~ .nav-stats-comments.file-upload-browse .c3-line,
.file-upload input:hover ~ .nav-stats-comments.file-upload-choose .c3-line,
.file-upload input:hover ~ .nav-stats-comments.file-upload-browse .c3-line, select.nav-stats-comments:focus .c3-line, .nav-stats-comments.drop-enabled .c3-line,
.nav-stats-comments:hover .c3-line {
  stroke: #60bd68 !important;
}

.ChartStatsComments .c3-area,
.nav-stats-comments.active .c3-area, .file-upload input:focus ~ .nav-stats-comments.file-upload-choose .c3-area,
.file-upload input:focus ~ .nav-stats-comments.file-upload-browse .c3-area,
.file-upload input:hover ~ .nav-stats-comments.file-upload-choose .c3-area,
.file-upload input:hover ~ .nav-stats-comments.file-upload-browse .c3-area, select.nav-stats-comments:focus .c3-area, .nav-stats-comments.drop-enabled .c3-area,
.nav-stats-comments:hover .c3-area {
  fill: #60bd68 !important;
  opacity: 0.15 !important;
}

.ChartStatsComments .c3-xgrid-focus,
.nav-stats-comments.active .c3-xgrid-focus, .file-upload input:focus ~ .nav-stats-comments.file-upload-choose .c3-xgrid-focus,
.file-upload input:focus ~ .nav-stats-comments.file-upload-browse .c3-xgrid-focus,
.file-upload input:hover ~ .nav-stats-comments.file-upload-choose .c3-xgrid-focus,
.file-upload input:hover ~ .nav-stats-comments.file-upload-browse .c3-xgrid-focus, select.nav-stats-comments:focus .c3-xgrid-focus, .nav-stats-comments.drop-enabled .c3-xgrid-focus,
.nav-stats-comments:hover .c3-xgrid-focus {
  stroke: #60bd68 !important;
}

.ChartStatsComments .c3-event-rect:hover,
.nav-stats-comments.active .c3-event-rect:hover, .file-upload input:focus ~ .nav-stats-comments.file-upload-choose .c3-event-rect:hover,
.file-upload input:focus ~ .nav-stats-comments.file-upload-browse .c3-event-rect:hover,
.file-upload input:hover ~ .nav-stats-comments.file-upload-choose .c3-event-rect:hover,
.file-upload input:hover ~ .nav-stats-comments.file-upload-browse .c3-event-rect:hover, select.nav-stats-comments:focus .c3-event-rect:hover, .nav-stats-comments.drop-enabled .c3-event-rect:hover,
.nav-stats-comments:hover .c3-event-rect:hover {
  fill-opacity: 0.1 !important;
  fill: #60bd68 !important;
}

.ChartStatsDiscussions,
.nav-stats-discussions.active,
.file-upload input:focus ~ .nav-stats-discussions.file-upload-choose,
.file-upload input:focus ~ .nav-stats-discussions.file-upload-browse,
.file-upload input:hover ~ .nav-stats-discussions.file-upload-choose,
.file-upload input:hover ~ .nav-stats-discussions.file-upload-browse,
select.nav-stats-discussions:focus,
.nav-stats-discussions.drop-enabled,
.nav-stats-discussions:hover {
  color: #faa43a;
}

.ChartStatsDiscussions .c3-circle,
.nav-stats-discussions.active .c3-circle, .file-upload input:focus ~ .nav-stats-discussions.file-upload-choose .c3-circle,
.file-upload input:focus ~ .nav-stats-discussions.file-upload-browse .c3-circle,
.file-upload input:hover ~ .nav-stats-discussions.file-upload-choose .c3-circle,
.file-upload input:hover ~ .nav-stats-discussions.file-upload-browse .c3-circle, select.nav-stats-discussions:focus .c3-circle, .nav-stats-discussions.drop-enabled .c3-circle,
.nav-stats-discussions:hover .c3-circle {
  fill: #faa43a !important;
}

.ChartStatsDiscussions .c3-line,
.nav-stats-discussions.active .c3-line, .file-upload input:focus ~ .nav-stats-discussions.file-upload-choose .c3-line,
.file-upload input:focus ~ .nav-stats-discussions.file-upload-browse .c3-line,
.file-upload input:hover ~ .nav-stats-discussions.file-upload-choose .c3-line,
.file-upload input:hover ~ .nav-stats-discussions.file-upload-browse .c3-line, select.nav-stats-discussions:focus .c3-line, .nav-stats-discussions.drop-enabled .c3-line,
.nav-stats-discussions:hover .c3-line {
  stroke: #faa43a !important;
}

.ChartStatsDiscussions .c3-area,
.nav-stats-discussions.active .c3-area, .file-upload input:focus ~ .nav-stats-discussions.file-upload-choose .c3-area,
.file-upload input:focus ~ .nav-stats-discussions.file-upload-browse .c3-area,
.file-upload input:hover ~ .nav-stats-discussions.file-upload-choose .c3-area,
.file-upload input:hover ~ .nav-stats-discussions.file-upload-browse .c3-area, select.nav-stats-discussions:focus .c3-area, .nav-stats-discussions.drop-enabled .c3-area,
.nav-stats-discussions:hover .c3-area {
  fill: #faa43a !important;
  opacity: 0.15 !important;
}

.ChartStatsDiscussions .c3-xgrid-focus,
.nav-stats-discussions.active .c3-xgrid-focus, .file-upload input:focus ~ .nav-stats-discussions.file-upload-choose .c3-xgrid-focus,
.file-upload input:focus ~ .nav-stats-discussions.file-upload-browse .c3-xgrid-focus,
.file-upload input:hover ~ .nav-stats-discussions.file-upload-choose .c3-xgrid-focus,
.file-upload input:hover ~ .nav-stats-discussions.file-upload-browse .c3-xgrid-focus, select.nav-stats-discussions:focus .c3-xgrid-focus, .nav-stats-discussions.drop-enabled .c3-xgrid-focus,
.nav-stats-discussions:hover .c3-xgrid-focus {
  stroke: #faa43a !important;
}

.ChartStatsDiscussions .c3-event-rect:hover,
.nav-stats-discussions.active .c3-event-rect:hover, .file-upload input:focus ~ .nav-stats-discussions.file-upload-choose .c3-event-rect:hover,
.file-upload input:focus ~ .nav-stats-discussions.file-upload-browse .c3-event-rect:hover,
.file-upload input:hover ~ .nav-stats-discussions.file-upload-choose .c3-event-rect:hover,
.file-upload input:hover ~ .nav-stats-discussions.file-upload-browse .c3-event-rect:hover, select.nav-stats-discussions:focus .c3-event-rect:hover, .nav-stats-discussions.drop-enabled .c3-event-rect:hover,
.nav-stats-discussions:hover .c3-event-rect:hover {
  fill-opacity: 0.1 !important;
  fill: #faa43a !important;
}

.ChartStatsUsers,
.nav-stats-users.active,
.file-upload input:focus ~ .nav-stats-users.file-upload-choose,
.file-upload input:focus ~ .nav-stats-users.file-upload-browse,
.file-upload input:hover ~ .nav-stats-users.file-upload-choose,
.file-upload input:hover ~ .nav-stats-users.file-upload-browse,
select.nav-stats-users:focus,
.nav-stats-users.drop-enabled,
.nav-stats-users:hover {
  color: #57c1c2;
}

.ChartStatsUsers .c3-circle,
.nav-stats-users.active .c3-circle, .file-upload input:focus ~ .nav-stats-users.file-upload-choose .c3-circle,
.file-upload input:focus ~ .nav-stats-users.file-upload-browse .c3-circle,
.file-upload input:hover ~ .nav-stats-users.file-upload-choose .c3-circle,
.file-upload input:hover ~ .nav-stats-users.file-upload-browse .c3-circle, select.nav-stats-users:focus .c3-circle, .nav-stats-users.drop-enabled .c3-circle,
.nav-stats-users:hover .c3-circle {
  fill: #57c1c2 !important;
}

.ChartStatsUsers .c3-line,
.nav-stats-users.active .c3-line, .file-upload input:focus ~ .nav-stats-users.file-upload-choose .c3-line,
.file-upload input:focus ~ .nav-stats-users.file-upload-browse .c3-line,
.file-upload input:hover ~ .nav-stats-users.file-upload-choose .c3-line,
.file-upload input:hover ~ .nav-stats-users.file-upload-browse .c3-line, select.nav-stats-users:focus .c3-line, .nav-stats-users.drop-enabled .c3-line,
.nav-stats-users:hover .c3-line {
  stroke: #57c1c2 !important;
}

.ChartStatsUsers .c3-area,
.nav-stats-users.active .c3-area, .file-upload input:focus ~ .nav-stats-users.file-upload-choose .c3-area,
.file-upload input:focus ~ .nav-stats-users.file-upload-browse .c3-area,
.file-upload input:hover ~ .nav-stats-users.file-upload-choose .c3-area,
.file-upload input:hover ~ .nav-stats-users.file-upload-browse .c3-area, select.nav-stats-users:focus .c3-area, .nav-stats-users.drop-enabled .c3-area,
.nav-stats-users:hover .c3-area {
  fill: #57c1c2 !important;
  opacity: 0.15 !important;
}

.ChartStatsUsers .c3-xgrid-focus,
.nav-stats-users.active .c3-xgrid-focus, .file-upload input:focus ~ .nav-stats-users.file-upload-choose .c3-xgrid-focus,
.file-upload input:focus ~ .nav-stats-users.file-upload-browse .c3-xgrid-focus,
.file-upload input:hover ~ .nav-stats-users.file-upload-choose .c3-xgrid-focus,
.file-upload input:hover ~ .nav-stats-users.file-upload-browse .c3-xgrid-focus, select.nav-stats-users:focus .c3-xgrid-focus, .nav-stats-users.drop-enabled .c3-xgrid-focus,
.nav-stats-users:hover .c3-xgrid-focus {
  stroke: #57c1c2 !important;
}

.ChartStatsUsers .c3-event-rect:hover,
.nav-stats-users.active .c3-event-rect:hover, .file-upload input:focus ~ .nav-stats-users.file-upload-choose .c3-event-rect:hover,
.file-upload input:focus ~ .nav-stats-users.file-upload-browse .c3-event-rect:hover,
.file-upload input:hover ~ .nav-stats-users.file-upload-choose .c3-event-rect:hover,
.file-upload input:hover ~ .nav-stats-users.file-upload-browse .c3-event-rect:hover, select.nav-stats-users:focus .c3-event-rect:hover, .nav-stats-users.drop-enabled .c3-event-rect:hover,
.nav-stats-users:hover .c3-event-rect:hover {
  fill-opacity: 0.1 !important;
  fill: #57c1c2 !important;
}

#StatsChart {
  margin-left: -1.125rem;
  margin-right: -1.125rem;
  left: -0.84375rem;
}

.analytics-widget-chart {
  margin-bottom: 3.375rem;
}

.analytics-widget-chart .c3 {
  margin-left: -0.5625rem;
  left: -0.703125rem;
}

.analytics-widget-chart .c3-legend-item {
  width: 50px;
}

.popover-analytics {
  background-color: #fff;
  padding: 0.5625rem;
  font-weight: 500;
  border-radius: 0.25rem;
  box-shadow: 0 0 5px rgba(0, 0, 0, 0.15);
}

.popover-single {
  font-size: 1.125rem;
}

.daterangepicker {
  position: absolute;
  -ms-flex-wrap: wrap;
  flex-wrap: wrap;
  -ms-flex-align: stretch;
  align-items: stretch;
  width: 17.375rem;
  color: inherit;
  background: #fff;
  border-radius: 0.125rem;
  margin-top: 0.0625rem;
  top: 100px;
  left: 20px;
  /* Calendars */
}

@media (min-width: 564px) {
  .daterangepicker {
    width: auto;
  }
}

.daterangepicker.dropdown-menu, .daterangepicker.ac_results {
  padding: 0.5625rem;
}

.daterangepicker.dropdown-menu, .daterangepicker.ac_results {
  max-width: none;
  z-index: 3001;
}

.daterangepicker.show-calendar .calendar {
  display: block;
}

.daterangepicker .calendar {
  display: none;
  max-width: 16.25rem;
  margin: 0.5625rem;
}

.daterangepicker .calendar.single .calendar-table {
  border: none;
}

.daterangepicker .calendar th, .daterangepicker .calendar td {
  white-space: nowrap;
  text-align: center;
  min-width: 32px;
}

.daterangepicker .calendar th.prev.available, .daterangepicker .calendar td.prev.available {
  text-align: left;
}

.daterangepicker .calendar th.prev.available:before, .daterangepicker .calendar td.prev.available:before {
  display: inline-block;
  content: url(data:image/svg+xml,%3Csvg%20width%3D%2224px%22%20height%3D%2224px%22%20viewBox%3D%220%200%2024%2024%22%20version%3D%221.1%22%20xmlns%3D%22http%3A//www.w3.org/2000/svg%22%20xmlns%3Axlink%3D%22http%3A//www.w3.org/1999/xlink%22%3E%0A%20%20%20%20%3Cg%20id%3D%22Styles%22%20stroke%3D%22none%22%20stroke-width%3D%221%22%20fill%3D%22none%22%20fill-rule%3D%22evenodd%22%20opacity%3D%220.7%22%3E%0A%20%20%20%20%20%20%20%20%3Cg%20id%3D%22Pager_Chevron_Left%22%20fill%3D%22%23555A62%22%3E%0A%20%20%20%20%20%20%20%20%20%20%20%20%3Cpolygon%20id%3D%22Combined-Shape%22%20transform%3D%22translate%2812.268293%2C%2012.000000%29%20scale%28-1%2C%201%29%20translate%28-12.268293%2C%20-12.000000%29%20%22%20points%3D%2214.902439%2011.7804878%207%2019.6829268%208.31707317%2021%2016.6585366%2012.6585366%2017.5365854%2011.7804878%208.75609756%203%207.43902439%204.31707317%22%3E%3C/polygon%3E%0A%20%20%20%20%20%20%20%20%3C/g%3E%0A%20%20%20%20%3C/g%3E%0A%3C/svg%3E);
}

.daterangepicker .calendar th.next.available, .daterangepicker .calendar td.next.available {
  text-align: right;
}

.daterangepicker .calendar th.next.available:before, .daterangepicker .calendar td.next.available:before {
  display: inline-block;
  content: url(data:image/svg+xml,%3Csvg%20width%3D%2224px%22%20height%3D%2224px%22%20viewBox%3D%220%200%2024%2024%22%20version%3D%221.1%22%20xmlns%3D%22http%3A//www.w3.org/2000/svg%22%20xmlns%3Axlink%3D%22http%3A//www.w3.org/1999/xlink%22%3E%0A%20%20%20%20%3Cg%20id%3D%22Styles%22%20stroke%3D%22none%22%20stroke-width%3D%221%22%20fill%3D%22none%22%20fill-rule%3D%22evenodd%22%20opacity%3D%220.7%22%3E%0A%20%20%20%20%20%20%20%20%3Cg%20id%3D%22Pager_Chevron_Right%22%20fill%3D%22%23555A62%22%3E%0A%20%20%20%20%20%20%20%20%20%20%20%20%3Cpolygon%20id%3D%22Combined-Shape%22%20points%3D%2214.902439%2011.7804878%207%2019.6829268%208.31707317%2021%2016.6585366%2012.6585366%2017.5365854%2011.7804878%208.75609756%203%207.43902439%204.31707317%22%3E%3C/polygon%3E%0A%20%20%20%20%20%20%20%20%3C/g%3E%0A%20%20%20%20%3C/g%3E%0A%3C/svg%3E);
}

.daterangepicker .calendar-table {
  margin-top: 0.5625rem;
  border: 0.0625rem solid #fff;
  border-radius: 0.125rem;
  background: #fff;
}

.daterangepicker table {
  width: 100%;
  margin: 0;
}

.daterangepicker td, .daterangepicker th {
  text-align: center;
  width: 1.125rem;
  height: 1.125rem;
  border-radius: 0.125rem;
  border: 0.0625rem solid transparent;
  white-space: nowrap;
  cursor: pointer;
}

.daterangepicker td.week, .daterangepicker th.week {
  font-size: 80%;
  color: #ccc;
}

.daterangepicker td.off, .daterangepicker td.off.in-range, .daterangepicker td.off.start-date, .daterangepicker td.off.end-date {
  background-color: #fff;
  border-color: transparent;
  color: #999;
}

.daterangepicker td.in-range {
  background-color: #eee;
  border-color: transparent;
  color: #000;
  border-radius: 0;
}

.daterangepicker td.start-date {
  border-radius: 0.125rem 0 0 0.125rem;
}

.daterangepicker td.end-date {
  border-radius: 0 0.125rem 0.125rem 0;
}

.daterangepicker td.start-date.end-date {
  border-radius: 0.125rem;
}

.daterangepicker td.active, .daterangepicker .file-upload input:focus ~ td.file-upload-choose, .file-upload .daterangepicker input:focus ~ td.file-upload-choose, .daterangepicker
.file-upload input:focus ~ td.file-upload-browse,
.file-upload .daterangepicker input:focus ~ td.file-upload-browse, .daterangepicker
.file-upload input:hover ~ td.file-upload-choose,
.file-upload .daterangepicker input:hover ~ td.file-upload-choose, .daterangepicker
.file-upload input:hover ~ td.file-upload-browse,
.file-upload .daterangepicker input:hover ~ td.file-upload-browse, .daterangepicker td.drop-enabled, .daterangepicker td.active:hover, .daterangepicker .file-upload input:focus ~ td.file-upload-choose:hover, .file-upload .daterangepicker input:focus ~ td.file-upload-choose:hover, .daterangepicker
.file-upload input:focus ~ td.file-upload-browse:hover,
.file-upload .daterangepicker input:focus ~ td.file-upload-browse:hover, .daterangepicker
.file-upload input:hover ~ td.file-upload-choose:hover,
.file-upload .daterangepicker input:hover ~ td.file-upload-choose:hover, .daterangepicker
.file-upload input:hover ~ td.file-upload-browse:hover,
.file-upload .daterangepicker input:hover ~ td.file-upload-browse:hover, .daterangepicker td.drop-enabled:hover {
  background-color: #0291db;
  border-color: transparent;
  color: #fff;
}

.daterangepicker th.month {
  width: auto;
  padding-bottom: 0.28125rem;
}

.daterangepicker td.disabled, .daterangepicker option.disabled {
  color: #999;
  cursor: not-allowed;
  text-decoration: line-through;
}

.daterangepicker select.monthselect, .daterangepicker select.yearselect {
  font-size: 12px;
  padding: 1px;
  height: auto;
  margin: 0;
  cursor: default;
}

.daterangepicker select.monthselect {
  margin-right: 2%;
  width: 56%;
}

.daterangepicker select.yearselect {
  width: 40%;
}

.daterangepicker select.hourselect, .daterangepicker select.minuteselect, .daterangepicker select.secondselect, .daterangepicker select.ampmselect {
  width: 50px;
  margin-bottom: 0;
}

.daterangepicker .input-mini.active, .daterangepicker .file-upload input:focus ~ .input-mini.file-upload-choose, .file-upload .daterangepicker input:focus ~ .input-mini.file-upload-choose, .daterangepicker
.file-upload input:focus ~ .input-mini.file-upload-browse,
.file-upload .daterangepicker input:focus ~ .input-mini.file-upload-browse, .daterangepicker
.file-upload input:hover ~ .input-mini.file-upload-choose,
.file-upload .daterangepicker input:hover ~ .input-mini.file-upload-choose, .daterangepicker
.file-upload input:hover ~ .input-mini.file-upload-browse,
.file-upload .daterangepicker input:hover ~ .input-mini.file-upload-browse, .daterangepicker select.input-mini:focus, .daterangepicker .input-mini.drop-enabled {
  border: 0.0625rem solid #08c;
  border-radius: 0.125rem;
}

.daterangepicker .daterangepicker_input {
  position: relative;
}

.daterangepicker .daterangepicker_input i {
  position: absolute;
  left: 8px;
  top: 8px;
}

.daterangepicker.rtl .daterangepicker_input i {
  left: auto;
  right: 8px;
}

.daterangepicker .calendar-time {
  text-align: center;
  margin: 5px auto;
  line-height: 2.25rem;
  position: relative;
  padding-left: 28px;
}

.daterangepicker .calendar-time select.disabled {
  color: #ccc;
  cursor: not-allowed;
}

.filter-date {
  position: relative;
}

.filter-date:after {
  position: absolute;
  display: inline-block;
  width: 18px;
  height: 18px;
  right: 9px;
  top: 9px;
  -webkit-transform: scale(1.5);
  transform: scale(1.5);
  opacity: .7;
  content: url(data:image/svg+xml,%3Csvg%20width%3D%2217px%22%20height%3D%2217px%22%20viewBox%3D%220%200%2017%2017%22%20version%3D%221.1%22%20xmlns%3D%22http%3A%2F%2Fwww.w3.org%2F2000%2Fsvg%22%20xmlns%3Axlink%3D%22http%3A%2F%2Fwww.w3.org%2F1999%2Fxlink%22%3E%0A%20%20%20%20%3Cg%20id%3D%22-Styles%22%20stroke%3D%22none%22%20stroke-width%3D%221%22%20fill%3D%22none%22%20fill-rule%3D%22evenodd%22%3E%0A%20%20%20%20%20%20%20%20%3Cg%20id%3D%22Calendar%22%20fill%3D%22%23555A62%22%3E%0A%20%20%20%20%20%20%20%20%20%20%20%20%3Cpath%20d%3D%22M12.7528056%2C4.25811336%20L12.7528056%2C3.5504246%20C12.7528056%2C3.2519202%2012.5010049%2C3%2012.2026422%2C3%20L11.4166944%2C3%20C11.1183317%2C3%2010.866531%2C3.2519202%2010.866531%2C3.5504246%20L10.866531%2C4.25811336%20L6.19749183%2C4.25811336%20L6.19749183%2C3.5504246%20C6.19749183%2C3.2519202%205.94569118%2C3%205.64732843%2C3%20L4.86138072%2C3%20C4.56301797%2C3%204.31121732%2C3.2519202%204.31121732%2C3.5504246%20L4.31121732%2C4.25811336%20L2.97514869%2C4.25811336%20C2.44100163%2C4.25811336%202%2C4.69785798%202%2C5.23372502%20L2%2C14.0243883%20C2%2C14.558789%202.43953595%2C15%202.97514869%2C15%20L14.0248513%2C15%20C14.5589984%2C15%2015%2C14.5602554%2015%2C14.0243883%20L15%2C5.23372502%20C15%2C4.69785798%2014.5604641%2C4.25811336%2014.026317%2C4.25811336%20L12.7528056%2C4.25811336%20Z%20M11.4487271%2C3.59703004%20L12.1720752%2C3.59703004%20L12.1720752%2C4.55661776%20L12.1720752%2C5.32691466%20L11.4487271%2C5.32691466%20L11.4487271%2C4.55661776%20L11.4487271%2C3.59703004%20L11.4487271%2C3.59703004%20Z%20M4.8934134%2C3.59703004%20L5.61676144%2C3.59703004%20L5.61676144%2C4.55661776%20L5.61676144%2C5.32691466%20L4.8934134%2C5.32691466%20L4.8934134%2C4.55661776%20L4.8934134%2C3.59703004%20L4.8934134%2C3.59703004%20Z%20M4.3272549%2C4.84056459%20L4.3272549%2C5.3589413%20C4.3272549%2C5.6574457%204.57905556%2C5.9093659%204.8774183%2C5.9093659%20L5.66336601%2C5.9093659%20C5.96172876%2C5.9093659%206.21352941%2C5.6574457%206.21352941%2C5.3589413%20L6.21352941%2C4.84056459%20L10.8665523%2C4.84056459%20L10.8665523%2C5.3589413%20C10.8665523%2C5.6574457%2011.1183529%2C5.9093659%2011.4167157%2C5.9093659%20L12.2026634%2C5.9093659%20C12.5010261%2C5.9093659%2012.7528268%2C5.6574457%2012.7528268%2C5.3589413%20L12.7528268%2C4.84056459%20L14.0423546%2C4.84056459%20C14.2621225%2C4.84056459%2014.4353284%2C5.01385271%2014.4353284%2C5.23372502%20L14.4353284%2C6.43134547%20L2.59819118%2C6.43134547%20L2.59819118%2C5.23372502%20C2.59819118%2C5.01238632%202.77137582%2C4.84056459%202.99116503%2C4.84056459%20L4.3272549%2C4.84056459%20Z%20M2.99116503%2C14.4174796%20C2.77139706%2C14.4174796%202.59819118%2C14.265274%202.59819118%2C14.0721517%20L2.59819118%2C7.01235157%20L14.4192908%2C7.01235157%20L14.4192908%2C14.0721517%20C14.4192696%2C14.265274%2014.246085%2C14.4174796%2014.026317%2C14.4174796%20L2.99116503%2C14.4174796%20Z%20M5.15266728%2C8.83119751%20C5.15266728%2C9.11607082%205.02819831%2C9.34289157%204.87192037%2C9.34289157%20L3.934126%2C9.34289157%20C3.77782693%2C9.34289157%203.65337908%2C9.11603232%203.65337908%2C8.83119751%20C3.65337908%2C8.5463242%203.77784805%2C8.31950345%203.934126%2C8.31950345%20L4.87189925%2C8.31950345%20C5.02676205%2C8.29047717%205.15266728%2C8.54636269%205.15266728%2C8.83119751%20L5.15266728%2C8.83119751%20Z%20M7.87145159%2C8.83119751%20C7.87145159%2C9.11607082%207.74698087%2C9.34289157%207.59070073%2C9.34289157%20L6.65291426%2C9.34289157%20C6.496613%2C9.34289157%206.3721634%2C9.11603232%206.3721634%2C8.83119751%20C6.3721634%2C8.5463242%206.49663412%2C8.31950345%206.65291426%2C8.31950345%20L7.59070073%2C8.31950345%20C7.73107616%2C8.29047717%207.87145159%2C8.54636269%207.87145159%2C8.83119751%20L7.87145159%2C8.83119751%20Z%20M10.575664%2C8.83119751%20C10.575664%2C9.11607082%2010.4512144%2C9.34289157%2010.2949131%2C9.34289157%20L9.35712668%2C9.34289157%20C9.20082542%2C9.34289157%209.07637582%2C9.11603232%209.07637582%2C8.83119751%20C9.07637582%2C8.5463242%209.20084654%2C8.31950345%209.35712668%2C8.31950345%20L10.2949131%2C8.31950345%20C10.449757%2C8.29047717%2010.575664%2C8.54636269%2010.575664%2C8.83119751%20L10.575664%2C8.83119751%20Z%20M13.011576%2C9.34289157%20L12.0753847%2C9.34289157%20C11.9193528%2C9.34289157%2011.7951176%2C9.11603232%2011.7951176%2C8.83119751%20C11.7951176%2C8.5463242%2011.9193739%2C8.31950345%2012.0753847%2C8.31950345%20L13.011576%2C8.31950345%20C13.1676079%2C8.29047717%2013.291843%2C8.54636269%2013.291843%2C8.83119751%20C13.291843%2C9.11607082%2013.1675868%2C9.34289157%2013.011576%2C9.34289157%20Z%20M5.16120915%2C10.765069%20C5.16120915%2C11.0505694%205.03603105%2C11.2778895%204.87886275%2C11.2778895%20L3.93572549%2C11.2778895%20C3.77853595%2C11.2778895%203.65337908%2C11.0505309%203.65337908%2C10.765069%20C3.65337908%2C10.4795686%203.77855719%2C10.2522485%203.93572549%2C10.2522485%20L4.8788415%2C10.2522485%20C5.0345866%2C10.2522485%205.16120915%2C10.4795686%205.16120915%2C10.765069%20L5.16120915%2C10.765069%20Z%20M7.87997222%2C10.765069%20C7.87997222%2C11.0505694%207.75479412%2C11.2778895%207.59762582%2C11.2778895%20L6.6545098%2C11.2778895%20C6.49732026%2C11.2778895%206.3721634%2C11.0505309%206.3721634%2C10.765069%20C6.3721634%2C10.4795686%206.4973415%2C10.2522485%206.6545098%2C10.2522485%20L7.59762582%2C10.2522485%20C7.73879902%2C10.2522485%207.87997222%2C10.4795686%207.87997222%2C10.765069%20L7.87997222%2C10.765069%20Z%20M10.5841846%2C10.765069%20C10.5841846%2C11.0505694%2010.4590278%2C11.2778895%2010.3018382%2C11.2778895%20L9.35872222%2C11.2778895%20C9.20153268%2C11.2778895%209.07637582%2C11.0505309%209.07637582%2C10.765069%20C9.07637582%2C10.4795686%209.20155392%2C10.2522485%209.35872222%2C10.2522485%20L10.3018382%2C10.2522485%20C10.4575621%2C10.2522485%2010.5841846%2C10.4795686%2010.5841846%2C10.765069%20L10.5841846%2C10.765069%20Z%20M13.3029477%2C10.765069%20C13.3029477%2C11.0505694%2013.1777696%2C11.2778895%2013.0206013%2C11.2778895%20L12.0774641%2C11.2778895%20C11.9202745%2C11.2778895%2011.7951176%2C11.0505309%2011.7951176%2C10.765069%20C11.7951176%2C10.4795686%2011.9202958%2C10.2522485%2012.0774641%2C10.2522485%20L13.0206013%2C10.2522485%20C13.1777908%2C10.2522485%2013.3029477%2C10.4795686%2013.3029477%2C10.765069%20L13.3029477%2C10.765069%20Z%20M5.16120915%2C12.7161392%20C5.16120915%2C13.0008264%205.03603105%2C13.227499%204.87886275%2C13.227499%20L3.93572549%2C13.227499%20C3.77853595%2C13.227499%203.65337908%2C13.0008264%203.65337908%2C12.7161392%20C3.65337908%2C12.431452%203.77855719%2C12.2047794%203.93572549%2C12.2047794%20L4.8788415%2C12.2047794%20C5.0345866%2C12.1731176%205.16120915%2C12.4024447%205.16120915%2C12.7161392%20L5.16120915%2C12.7161392%20Z%20M7.87997222%2C12.7161392%20C7.87997222%2C13.0008264%207.75479412%2C13.227499%207.59762582%2C13.227499%20L6.6545098%2C13.227499%20C6.49732026%2C13.227499%206.3721634%2C13.0008264%206.3721634%2C12.7161392%20C6.3721634%2C12.431452%206.4973415%2C12.2047794%206.6545098%2C12.2047794%20L7.59762582%2C12.2047794%20C7.73879902%2C12.1731176%207.87997222%2C12.4024447%207.87997222%2C12.7161392%20L7.87997222%2C12.7161392%20Z%20M10.5841846%2C12.7161392%20C10.5841846%2C13.0008264%2010.4590278%2C13.227499%2010.3018382%2C13.227499%20L9.35872222%2C13.227499%20C9.20153268%2C13.227499%209.07637582%2C13.0008264%209.07637582%2C12.7161392%20C9.07637582%2C12.431452%209.20155392%2C12.2047794%209.35872222%2C12.2047794%20L10.3018382%2C12.2047794%20C10.4575621%2C12.1731176%2010.5841846%2C12.4024447%2010.5841846%2C12.7161392%20L10.5841846%2C12.7161392%20Z%20M13.3029477%2C12.7161392%20C13.3029477%2C13.0008264%2013.1777696%2C13.227499%2013.0206013%2C13.227499%20L12.0774641%2C13.227499%20C11.9202745%2C13.227499%2011.7951176%2C13.0008264%2011.7951176%2C12.7161392%20C11.7951176%2C12.431452%2011.9202958%2C12.2047794%2012.0774641%2C12.2047794%20L13.0206013%2C12.2047794%20C13.1777908%2C12.1731176%2013.3029477%2C12.4024447%2013.3029477%2C12.7161392%20L13.3029477%2C12.7161392%20Z%22%20id%3D%22Shape-Copy-14%22%3E%3C%2Fpath%3E%0A%20%20%20%20%20%20%20%20%3C%2Fg%3E%0A%20%20%20%20%3C%2Fg%3E%0A%3C%2Fsvg%3E);
}

.filter-date .form-control, .filter-date .ac_input {
  padding-right: 36px;
}

.ranges {
  display: -ms-flexbox;
  display: flex;
  -ms-flex-direction: column;
  flex-direction: column;
  -ms-flex-pack: justify;
  justify-content: space-between;
  width: 100%;
  text-align: left;
  padding: 0.5625rem;
}

@media (min-width: 564px) {
  .ranges {
    width: auto;
  }
}

.ranges ul {
  list-style: none;
  margin: 0 auto 0.5625rem;
  padding: 0;
  width: 100%;
}

.ranges li {
  padding: 0.140625rem 0;
  cursor: pointer;
}

.ranges li:hover, .ranges li.active, .ranges .file-upload input:focus ~ li.file-upload-choose, .file-upload .ranges input:focus ~ li.file-upload-choose, .ranges
.file-upload input:focus ~ li.file-upload-browse,
.file-upload .ranges input:focus ~ li.file-upload-browse, .ranges
.file-upload input:hover ~ li.file-upload-choose,
.file-upload .ranges input:hover ~ li.file-upload-choose, .ranges
.file-upload input:hover ~ li.file-upload-browse,
.file-upload .ranges input:hover ~ li.file-upload-browse, .ranges li.drop-enabled {
  color: #0291db;
}

.ranges .range_inputs {
  display: -ms-flexbox;
  display: flex;
  -ms-flex-pack: start;
  justify-content: flex-start;
  -ms-flex-direction: row-reverse;
  flex-direction: row-reverse;
}

.ranges .range_inputs > * {
  margin-left: 0.28125rem;
}

.dropdown-toggle {
  cursor: pointer;
}

.dropdown-menu, .ac_results {
  padding: 0.375rem 0;
}

.dropdown-menu .icon, .ac_results .icon, .dropdown-menu .btn-icon, .ac_results .btn-icon, .dropdown-menu .bookmark, .ac_results .bookmark, .dropdown-menu .search-wrap .search-icon-wrap, .search-wrap .dropdown-menu .search-icon-wrap, .ac_results .search-wrap .search-icon-wrap, .search-wrap .ac_results .search-icon-wrap {
  margin-right: 0.28125rem;
}

.dropdown-menu svg.icon, .ac_results svg.icon, .dropdown-menu svg.btn-icon, .ac_results svg.btn-icon, .dropdown-menu svg.bookmark, .ac_results svg.bookmark, .dropdown-menu .search-wrap svg.search-icon-wrap, .search-wrap .dropdown-menu svg.search-icon-wrap, .ac_results .search-wrap svg.search-icon-wrap, .search-wrap .ac_results svg.search-icon-wrap {
  margin-top: -0.125rem;
}

.dropdown-menu .dropdown-item.disabled, .ac_results .dropdown-item.disabled, .dropdown-menu .ac_results li.disabled, .ac_results .dropdown-menu li.disabled, .ac_results li.disabled {
  color: #cbcdd2;
}

.dropup .dropdown-toggle::after {
  border-top: 0.375em solid;
  border-bottom: 0;
}

<<<<<<< HEAD
=======
.dropdown-filter .btn, .dropdown-filter .file-upload-browse, .dropdown-filter .Button {
  display: -ms-flexbox;
  display: flex;
  -ms-flex-pack: justify;
  justify-content: space-between;
  -ms-flex-align: center;
  align-items: center;
  min-width: 120px;
}

>>>>>>> de8f7d61
.footer {
  -ms-flex-wrap: nowrap;
  flex-wrap: nowrap;
  -ms-flex-pack: justify;
  justify-content: space-between;
  -ms-flex-align: center;
  align-items: center;
  padding-left: 1.125rem;
  padding-right: 1.125rem;
  border-top: 1px solid #e7e8e9;
  color: #000;
  background-color: #f6f9fb;
}

.footer .vanilla-logo {
  width: 4rem;
  height: 2rem;
}

.vanilla-logo {
  display: inline-block;
  background: 0;
  background-image: url("images/vanilla-black.svg");
  background-repeat: no-repeat;
  background-size: contain;
}

.vanilla-logo, .vanilla-logo:hover {
  font: "0/0" a;
  color: transparent;
  text-shadow: none;
  background-color: transparent;
  border: 0;
}

.vanilla-logo-white {
  background-image: url("images/vanilla-white.svg");
}

.footer-logo-powered-text {
  background-color: #f6f9fb;
  font-size: .425rem;
  line-height: 1.3333333333;
  text-transform: uppercase;
  text-align: center;
  opacity: 1;
}

.footer-logo-powered {
  position: relative;
  top: -.5rem;
  display: block;
}

.footer-logo {
  padding-top: .5rem;
  opacity: .3;
}

.footer-nav {
  opacity: .3;
}

.footer-nav-item {
  font-size: 0.6875rem;
  line-height: 1.3333333333;
  display: inline-block;
  padding-left: 1.125rem;
  border-left: 1px solid #e7e8e9;
}

form ul,
form ul ul,
form ul ol,
form ol,
form ol ul,
form ol ol {
  padding-left: 0;
}

form ul li,
form ol li {
  list-style: none;
}

.row-padding-left, .form-group > .no-grid, .form-group .input-wrap-right {
  padding-left: 1.125rem;
}

.row-padding-right, .form-group > .no-grid, .form-group .input-wrap-right {
  padding-right: 1.125rem;
}

.form-group {
  display: -ms-flexbox;
  display: flex;
  -ms-flex-wrap: wrap;
  flex-wrap: wrap;
  -ms-flex-align: center;
  align-items: center;
  padding-top: 1rem;
  padding-bottom: 1rem;
  margin-bottom: 0;
  border-bottom: 0.0625rem dotted #e7e8e9;
  border-bottom: 0.0625rem dotted #e7e8e9;
}

.form-group > .label-wrap-wide {
  -ms-flex-positive: 1;
  flex-grow: 1;
}

@media (max-width: 543px) {
  .form-group .input-wrap, .form-group .color-picker {
    margin-top: 0.28125rem;
  }
}

label,
.label {
  font-weight: 500;
  margin-bottom: 0;
}

.input-wrap:not(.inline) label, .color-picker:not(.inline) label {
  display: block;
}

.input-wrap.inline label, .inline.color-picker label {
  margin-right: 0.28125rem;
}

.form-control, .ac_input {
  line-height: 1.5;
  padding-top: 0.40625rem;
  padding-bottom: 0.40625rem;
  border: 0.0625rem solid #ccc;
}

.form-footer {
  display: -ms-flexbox;
  display: flex;
  -ms-flex-pack: end;
  justify-content: flex-end;
  padding: 1.125rem 0;
}

.label-wrap {
  min-width: 0;
  overflow: hidden;
}

.label-wrap img {
  max-width: 50%;
  max-height: 11.25rem;
}

.input-wrap > .form-group, .color-picker > .form-group {
  border: 0;
  padding-top: 0;
  padding-bottom: 1.125rem;
  margin-left: 0;
  margin-right: 0;
}

.input-wrap > .form-group:last-child, .color-picker > .form-group:last-child {
  padding-bottom: 0;
}

.input-wrap > .form-group > *, .color-picker > .form-group > * {
  padding-left: 0;
}

.input-wrap-multiple {
  display: -ms-flexbox;
  display: flex;
}

.input-wrap-multiple > *:not(:first-child) {
  margin-left: 0.5625rem;
}

.toggle-wrap {
  display: block;
  position: relative;
  width: 4.5rem;
  height: 2.25rem;
}

.toggle-wrap .toggle-well, .toggle-wrap input[type="checkbox"] + label::before {
  display: block;
  position: absolute;
  top: 0;
  left: 0;
  width: 4.5rem;
  height: 2.25rem;
  background-color: #fff;
  border-radius: 1.125rem;
  border: 0.0625rem solid #949aa2;
  transition: background .4s;
  cursor: pointer;
}

.toggle-wrap .toggle-slider, .toggle-wrap input[type="checkbox"] + label::after {
  display: block;
  position: absolute;
  top: 0.1875rem;
  left: 0.1875rem;
  width: 1.875rem;
  height: 1.875rem;
  border-radius: 1.0625rem;
  border: 0.0625rem solid #949aa2;
  background-color: #fff;
  outline: 0;
  transition: left .4s;
  cursor: pointer;
}

.toggle-wrap .toggle-well-on, .toggle-wrap.toggle-wrap-on .toggle-well, .toggle-wrap.toggle-wrap-on input[type="checkbox"] + label::before, .toggle-wrap .toggle-wrap-sm.toggle-wrap-on .toggle-well, .toggle-wrap-sm.toggle-wrap-on .toggle-wrap .toggle-well, .toggle-wrap-sm.toggle-wrap-on .toggle-wrap input[type="checkbox"] + label::before, .toggle-wrap .toggle-wrap-sm.toggle-wrap-on input[type="checkbox"] + label::before, .toggle-wrap input[type="checkbox"]:checked + label::before {
  background-color: #0291db;
  border: 0;
}

.toggle-wrap .toggle-slider-on, .toggle-wrap.toggle-wrap-on .toggle-slider, .toggle-wrap.toggle-wrap-on input[type="checkbox"] + label::after, .toggle-wrap .toggle-wrap-sm.toggle-wrap-on .toggle-slider, .toggle-wrap-sm.toggle-wrap-on .toggle-wrap .toggle-slider, .toggle-wrap-sm.toggle-wrap-on .toggle-wrap input[type="checkbox"] + label::after, .toggle-wrap .toggle-wrap-sm.toggle-wrap-on input[type="checkbox"] + label::after, .toggle-wrap input[type="checkbox"]:checked + label::after {
  left: 2.4375rem;
  border: 0;
}

.toggle-wrap .toggle-slider-active, .toggle-wrap .InProgress .toggle-slider, .toggle-wrap .InProgress input[type="checkbox"] + label::after,
.toggle-wrap .toggle-wrap-active .toggle-slider, .toggle-wrap .toggle-wrap-active input[type="checkbox"] + label::after, .toggle-wrap-sm .InProgress .toggle-wrap .toggle-slider, .toggle-wrap-sm .InProgress .toggle-wrap input[type="checkbox"] + label::after,
.toggle-wrap-sm .toggle-wrap-active .toggle-wrap .toggle-slider,
.toggle-wrap-sm .toggle-wrap-active .toggle-wrap input[type="checkbox"] + label::after {
  left: 1.3125rem;
  transition: left .4s;
}

.toggle-box-label-wrap {
  padding-left: 1.125rem;
}

.toggle-wrap-sm, .table-data .toggle-wrap {
  display: block;
  position: relative;
  width: 3rem;
  height: 1.5rem;
}

.toggle-wrap-sm .toggle-well, .table-data .toggle-wrap .toggle-well, .toggle-wrap-sm .toggle-wrap input[type="checkbox"] + label::before, .toggle-wrap .toggle-wrap-sm input[type="checkbox"] + label::before, .table-data .toggle-wrap input[type="checkbox"] + label::before {
  display: block;
  position: absolute;
  top: 0;
  left: 0;
  width: 3rem;
  height: 1.5rem;
  background-color: #fff;
  border-radius: 0.75rem;
  border: 0.0625rem solid #949aa2;
  transition: background .4s;
  cursor: pointer;
}

.toggle-wrap-sm .toggle-slider, .table-data .toggle-wrap .toggle-slider, .toggle-wrap-sm .toggle-wrap input[type="checkbox"] + label::after, .toggle-wrap .toggle-wrap-sm input[type="checkbox"] + label::after, .table-data .toggle-wrap input[type="checkbox"] + label::after {
  display: block;
  position: absolute;
  top: 0.125rem;
  left: 0.125rem;
  width: 1.25rem;
  height: 1.25rem;
  border-radius: 0.71875rem;
  border: 0.0625rem solid #949aa2;
  background-color: #fff;
  outline: 0;
  transition: left .4s;
  cursor: pointer;
}

.toggle-wrap-sm .toggle-well-on, .table-data .toggle-wrap .toggle-well-on, .toggle-wrap-sm .toggle-wrap.toggle-wrap-on .toggle-well, .toggle-wrap.toggle-wrap-on .toggle-wrap-sm .toggle-well, .toggle-wrap-sm .toggle-wrap.toggle-wrap-on input[type="checkbox"] + label::before, .toggle-wrap.toggle-wrap-on .toggle-wrap-sm input[type="checkbox"] + label::before, .toggle-wrap-sm.toggle-wrap-on .toggle-well, .table-data .toggle-wrap-on.toggle-wrap .toggle-well, .toggle-wrap-sm.toggle-wrap-on .toggle-wrap input[type="checkbox"] + label::before, .toggle-wrap .toggle-wrap-sm.toggle-wrap-on input[type="checkbox"] + label::before, .table-data .toggle-wrap-on.toggle-wrap input[type="checkbox"] + label::before, .toggle-wrap-sm .toggle-wrap input[type="checkbox"]:checked + label::before, .toggle-wrap .toggle-wrap-sm input[type="checkbox"]:checked + label::before, .table-data .toggle-wrap input[type="checkbox"]:checked + label::before {
  background-color: #0291db;
  border: 0;
}

.toggle-wrap-sm .toggle-slider-on, .table-data .toggle-wrap .toggle-slider-on, .toggle-wrap-sm .toggle-wrap.toggle-wrap-on .toggle-slider, .toggle-wrap.toggle-wrap-on .toggle-wrap-sm .toggle-slider, .toggle-wrap-sm .toggle-wrap.toggle-wrap-on input[type="checkbox"] + label::after, .toggle-wrap.toggle-wrap-on .toggle-wrap-sm input[type="checkbox"] + label::after, .toggle-wrap-sm.toggle-wrap-on .toggle-slider, .table-data .toggle-wrap-on.toggle-wrap .toggle-slider, .toggle-wrap-sm.toggle-wrap-on .toggle-wrap input[type="checkbox"] + label::after, .toggle-wrap .toggle-wrap-sm.toggle-wrap-on input[type="checkbox"] + label::after, .table-data .toggle-wrap-on.toggle-wrap input[type="checkbox"] + label::after, .toggle-wrap-sm .toggle-wrap input[type="checkbox"]:checked + label::after, .toggle-wrap .toggle-wrap-sm input[type="checkbox"]:checked + label::after, .table-data .toggle-wrap input[type="checkbox"]:checked + label::after {
  left: 1.625rem;
  border: 0;
}

.toggle-wrap-sm .toggle-slider-active, .table-data .toggle-wrap .toggle-slider-active, .toggle-wrap .InProgress .toggle-wrap-sm .toggle-slider, .toggle-wrap-sm .toggle-wrap .InProgress input[type="checkbox"] + label::after, .toggle-wrap .InProgress .toggle-wrap-sm input[type="checkbox"] + label::after,
.toggle-wrap .toggle-wrap-active .toggle-wrap-sm .toggle-slider, .toggle-wrap-sm .toggle-wrap .toggle-wrap-active input[type="checkbox"] + label::after, .toggle-wrap .toggle-wrap-active .toggle-wrap-sm input[type="checkbox"] + label::after, .toggle-wrap-sm .InProgress .toggle-slider, .table-data .toggle-wrap .InProgress .toggle-slider, .toggle-wrap-sm .InProgress .toggle-wrap input[type="checkbox"] + label::after, .toggle-wrap .toggle-wrap-sm .InProgress input[type="checkbox"] + label::after, .table-data .toggle-wrap .InProgress input[type="checkbox"] + label::after,
.toggle-wrap-sm .toggle-wrap-active .toggle-slider, .table-data .toggle-wrap .toggle-wrap-active .toggle-slider,
.toggle-wrap-sm .toggle-wrap-active .toggle-wrap input[type="checkbox"] + label::after, .toggle-wrap
.toggle-wrap-sm .toggle-wrap-active input[type="checkbox"] + label::after, .table-data .toggle-wrap .toggle-wrap-active input[type="checkbox"] + label::after {
  left: 0.875rem;
  transition: left .4s;
}

.toggle-wrap label {
  display: inline;
}

.toggle-wrap input[type="checkbox"] {
  position: absolute;
  margin-left: -9999px;
  visibility: hidden;
}

.toggle-wrap input[type="checkbox"] + label::before, .toggle-wrap input[type="checkbox"] + label::after {
  content: '';
}

.color-picker {
  position: relative;
}

.color-picker-color {
  position: absolute;
  width: 0;
  height: 0;
  opacity: 0;
  padding: 0;
}

.color-picker-color:disabled {
  opacity: 0;
}

.color-picker-preview {
  position: absolute;
  top: 0.28125rem;
  right: 0.34375rem;
  width: 2.5rem;
  height: 1.71875rem;
  background: #000;
  border: 0.0625rem solid #e7e8e9;
  cursor: pointer;
}

.file-upload {
  position: relative;
  display: inline-block;
  width: 100%;
  font-weight: 400;
  cursor: pointer;
}

.file-upload input {
  margin: 0;
  filter: alpha(opacity=0);
  opacity: 0;
}

.file-upload input:disabled, .file-upload input.disabled {
  opacity: 0;
}

.file-upload-choose {
  position: absolute;
  top: 0;
  right: 0;
  left: 0;
  padding: 0.40625rem 0.84375rem;
  color: #949aa2;
  border: 0.0625rem solid #ccc;
  border-radius: 0.125rem;
}

.file-upload-browse {
  position: absolute;
  top: 0;
  right: 0;
  border-top-left-radius: 0;
  border-bottom-left-radius: 0;
}

.file-upload input:focus ~ .file-upload-choose,
.file-upload input:focus ~ .file-upload-browse,
.file-upload input:hover ~ .file-upload-choose,
.file-upload input:hover ~ .file-upload-browse {
  border-color: #66afe9;
  outline: none;
}

.file-upload input:disabled ~ .file-upload-choose,
.file-upload input.disabled ~ .file-upload-choose {
  background-color: #f4f6fb;
}

select,
select.form-control,
select.ac_input {
  display: inline-block;
  height: 2.25rem;
  max-width: 100%;
  padding-right: 2rem;
  padding-left: .75rem;
  color: #949aa2;
  vertical-align: middle;
  background-color: #fff;
  background-image: url(data:image/png;base64,iVBORw0KGgoAAAANSUhEUgAAABAAAAAUCAMAAACzvE1FAAAADFBMVEUzMzMzMzMzMzMzMzMKAG/3AAAAA3RSTlMAf4C/aSLHAAAAPElEQVR42q3NMQ4AIAgEQTn//2cLdRKppSGzBYwzVXvznNWs8C58CiussPJj8h6NwgorrKRdTvuV9v16Afn0AYFOB7aYAAAAAElFTkSuQmCC);
  background-repeat: no-repeat;
  background-position: right .75rem center;
  background-image: none \9;
  background-size: 8px 10px;
  border: 0.0625rem solid #ccc;
  border-radius: 0.125rem;
  -moz-appearance: none;
  -webkit-appearance: none;
}

select::-ms-expand,
select.form-control::-ms-expand,
select.ac_input::-ms-expand {
  opacity: 0;
}

select:focus,
select.form-control:focus,
select.ac_input:focus {
  border-color: #66afe9;
  outline: none;
}

select + select {
  margin-left: 0.5625rem;
}

.label-selector {
  margin-bottom: 0.5625rem;
}

.label-selector,
.label-selector ul,
.label-selector ol {
  padding-left: 0;
}

.label-selector li {
  list-style: none;
}

.label-selector label {
  padding-left: 0;
  cursor: pointer;
}

.label-selector input[type=radio],
.label-selector input[type=checkbox] {
  position: absolute;
  opacity: 0;
}

.label-selector .active, .label-selector .file-upload input:focus ~ .file-upload-choose, .file-upload .label-selector input:focus ~ .file-upload-choose, .label-selector
.file-upload input:focus ~ .file-upload-browse,
.file-upload .label-selector input:focus ~ .file-upload-browse, .label-selector
.file-upload input:hover ~ .file-upload-choose,
.file-upload .label-selector input:hover ~ .file-upload-choose, .label-selector
.file-upload input:hover ~ .file-upload-browse,
.file-upload .label-selector input:hover ~ .file-upload-browse, .label-selector select:focus, .label-selector .drop-enabled,
.label-selector input[type=radio]:checked ~ label,
.label-selector input[type=radio]:checked ~ label {
  cursor: default;
}

.label-selector .active .overlay, .label-selector .file-upload input:focus ~ .file-upload-choose .overlay, .file-upload .label-selector input:focus ~ .file-upload-choose .overlay, .label-selector
.file-upload input:focus ~ .file-upload-browse .overlay,
.file-upload .label-selector input:focus ~ .file-upload-browse .overlay, .label-selector
.file-upload input:hover ~ .file-upload-choose .overlay,
.file-upload .label-selector input:hover ~ .file-upload-choose .overlay, .label-selector
.file-upload input:hover ~ .file-upload-browse .overlay,
.file-upload .label-selector input:hover ~ .file-upload-browse .overlay, .label-selector select:focus .overlay, .label-selector .drop-enabled .overlay,
.label-selector input[type=radio]:checked ~ label .overlay,
.label-selector input[type=radio]:checked ~ label .overlay {
  opacity: 1;
  background-color: rgba(255, 255, 255, 0.7);
}

.label-selector .active .overlay > .buttons, .label-selector .file-upload input:focus ~ .file-upload-choose .overlay > .buttons, .file-upload .label-selector input:focus ~ .file-upload-choose .overlay > .buttons, .label-selector
.file-upload input:focus ~ .file-upload-browse .overlay > .buttons,
.file-upload .label-selector input:focus ~ .file-upload-browse .overlay > .buttons, .label-selector
.file-upload input:hover ~ .file-upload-choose .overlay > .buttons,
.file-upload .label-selector input:hover ~ .file-upload-choose .overlay > .buttons, .label-selector
.file-upload input:hover ~ .file-upload-browse .overlay > .buttons,
.file-upload .label-selector input:hover ~ .file-upload-browse .overlay > .buttons, .label-selector select:focus .overlay > .buttons, .label-selector .drop-enabled .overlay > .buttons,
.label-selector input[type=radio]:checked ~ label .overlay > .buttons,
.label-selector input[type=radio]:checked ~ label .overlay > .buttons {
  display: none;
}

.label-selector .active .overlay > .selected, .label-selector .file-upload input:focus ~ .file-upload-choose .overlay > .selected, .file-upload .label-selector input:focus ~ .file-upload-choose .overlay > .selected, .label-selector
.file-upload input:focus ~ .file-upload-browse .overlay > .selected,
.file-upload .label-selector input:focus ~ .file-upload-browse .overlay > .selected, .label-selector
.file-upload input:hover ~ .file-upload-choose .overlay > .selected,
.file-upload .label-selector input:hover ~ .file-upload-choose .overlay > .selected, .label-selector
.file-upload input:hover ~ .file-upload-browse .overlay > .selected,
.file-upload .label-selector input:hover ~ .file-upload-browse .overlay > .selected, .label-selector select:focus .overlay > .selected, .label-selector .drop-enabled .overlay > .selected,
.label-selector input[type=radio]:checked ~ label .overlay > .selected,
.label-selector input[type=radio]:checked ~ label .overlay > .selected {
  display: block;
}

.label-selector .active .label-selector-image, .label-selector .file-upload input:focus ~ .file-upload-choose .label-selector-image, .file-upload .label-selector input:focus ~ .file-upload-choose .label-selector-image, .label-selector
.file-upload input:focus ~ .file-upload-browse .label-selector-image,
.file-upload .label-selector input:focus ~ .file-upload-browse .label-selector-image, .label-selector
.file-upload input:hover ~ .file-upload-choose .label-selector-image,
.file-upload .label-selector input:hover ~ .file-upload-choose .label-selector-image, .label-selector
.file-upload input:hover ~ .file-upload-browse .label-selector-image,
.file-upload .label-selector input:hover ~ .file-upload-browse .label-selector-image, .label-selector select:focus .label-selector-image, .label-selector .drop-enabled .label-selector-image,
.label-selector input[type=radio]:checked ~ label .label-selector-image,
.label-selector input[type=radio]:checked ~ label .label-selector-image {
  opacity: .5;
}

.label-selector .label-selector-image {
  display: block;
  width: 100%;
}

.label-selector .title {
  text-align: center;
  font-weight: 500;
}

.label-selector .title a:hover {
  text-decoration: none;
  color: #0291db;
}

.label-selector .image-wrap {
  position: relative;
  display: block;
  margin-bottom: 0.5625rem;
}

.label-selector .image-wrap::after {
  position: absolute;
  display: block;
  top: 0;
  left: 0;
  width: 100%;
  height: 100%;
  border: 0.0625rem solid rgba(0, 0, 0, 0.125);
  border-radius: 0;
  content: '';
}

.label-selector .image-wrap:hover .overlay {
  height: 100%;
  opacity: .9;
}

.label-selector .selected {
  display: none;
  color: #6bc573;
}

.label-selector .selected svg {
  display: block;
  width: 84px;
}

.label-selector .overlay {
  display: -ms-flexbox;
  display: flex;
  position: absolute;
  display: flex;
  -ms-flex-align: center;
  align-items: center;
  -ms-flex-pack: center;
  justify-content: center;
  bottom: 0;
  left: 0;
  right: 0;
  width: 100%;
  height: 100%;
  z-index: 20;
  background-color: #0291db;
  opacity: 0;
  overflow: hidden;
  transition: all .1s;
  text-align: center;
}

.label-selector .buttons {
  display: -ms-flexbox;
  display: flex;
  -ms-flex-wrap: wrap;
  flex-wrap: wrap;
  margin-left: 0;
  margin-right: 0;
  padding: 0.5625rem;
  -ms-flex-align: center;
  align-items: center;
  -ms-flex-pack: center;
  justify-content: center;
}

.label-selector .buttons > .btn, .label-selector .buttons > .file-upload-browse, .label-selector .buttons > .Button {
  display: block;
  margin: 0.1875rem 0.28125rem;
  max-height: 2.25rem;
  min-width: 6rem;
}

.label-selector .label-selector-item {
  position: relative;
}

.label-selector .label-selector-corner-link {
  position: absolute;
  display: block;
  width: 1rem;
  top: 0.5625rem;
  right: 0.5625rem;
}

.label-selector .label-selector-corner-link svg {
  display: block;
}

.label-selector .label-selector-corner-link a {
  color: #fff;
}

.label-selector .label-selector-corner-link a:hover {
  color: #04a8fd;
}

.theme-wrap {
  position: relative;
  margin-bottom: 0.5625rem;
}

.theme-wrap .image-wrap {
  position: absolute;
  top: 0;
  left: 0;
  display: -ms-flexbox;
  display: flex;
  -ms-flex-pack: center;
  justify-content: center;
  -ms-flex-align: center;
  align-items: center;
  width: 100%;
  height: 100%;
  overflow: hidden;
}

.theme-wrap .image-wrap::after {
  position: absolute;
  display: block;
  top: 0;
  left: 0;
  width: 100%;
  height: 100%;
  border: 0.0625rem solid rgba(0, 0, 0, 0.125);
  border-radius: 0;
  content: '';
}

.theme-wrap .image-wrap .label-selector-image {
  -ms-flex-negative: 0;
  flex-shrink: 0;
  min-width: 100%;
  min-height: 100%;
}

.mobile-theme-wrap {
  position: relative;
  overflow: hidden;
  margin-bottom: 0.5625rem;
  color: rgba(85, 90, 98, 0.27);
}

.mobile-theme-wrap .mobile-frame {
  position: relative;
  bottom: 0;
}

.mobile-theme-wrap svg {
  display: block;
}

.mobile-theme-wrap .image-wrap {
  position: absolute;
  bottom: .7%;
  left: 8%;
  width: 84%;
  height: 86%;
  margin-bottom: 0;
  overflow: hidden;
}

.mobile-theme-wrap .image-wrap::after {
  position: absolute;
  display: block;
  top: 0;
  left: 0;
  width: 100%;
  height: 100%;
  border: 0.0625rem solid rgba(0, 0, 0, 0.125);
  border-radius: 0;
  content: '';
}

.mobile-theme-wrap .image-wrap::after {
  border-bottom: 0;
}

.label-selector-item {
  padding: 1.125rem 1.125rem 0.5625rem;
}

.btn-overlay {
  color: #fff;
  background-color: transparent;
  border-color: #fff;
}

.btn-overlay:hover {
  color: #fff;
  background-color: #04a8fd;
  border-color: #fff;
}

.btn-overlay:focus, .btn-overlay.focus {
  color: #fff;
  background-color: #04a8fd;
  border-color: #fff;
  outline: 0;
}

.btn-overlay:active, .btn-overlay.active, .file-upload input:focus ~ .btn-overlay.file-upload-choose,
.file-upload input:focus ~ .btn-overlay.file-upload-browse,
.file-upload input:hover ~ .btn-overlay.file-upload-choose,
.file-upload input:hover ~ .btn-overlay.file-upload-browse, select.btn-overlay:focus, .btn-overlay.drop-enabled,
.open > .btn-overlay.dropdown-toggle {
  color: #fff;
  background-color: #04a8fd;
  border-color: #fff;
  background-image: none;
}

.btn-overlay.disabled:focus, .btn-overlay.disabled.focus, .btn-overlay:disabled:focus, .btn-overlay:disabled.focus {
  background-color: transparent;
}

.btn-overlay.disabled:hover, .btn-overlay:disabled:hover {
  background-color: transparent;
}

.search-wrap {
  position: relative;
}

.search-wrap .form-control, .search-wrap .ac_input {
  border-radius: 1.125rem;
  padding-left: 2.8125rem;
  padding-right: 2.8125rem;
}

.search-wrap .form-control[placeholder], .search-wrap [placeholder].ac_input {
  text-overflow: ellipsis;
}

.search-wrap .search-icon-wrap {
  padding: 0.375rem 0.75rem;
  position: absolute;
  top: 0;
}

.search-wrap .search-icon-wrap:first-child {
  margin-left: 0;
}

.search-wrap .search-icon-clear-wrap {
  right: 0;
}

.search-wrap .search-icon-search-wrap {
  left: 0;
}

.search-wrap .search-info {
  margin-top: 0.28125rem;
  font-style: italic;
}

.search-submit {
  position: absolute;
  left: -9999px;
}

.textbox-suffix {
  position: relative;
}

.textbox-suffix input {
  padding-right: 1.6875rem;
  width: 6rem;
  text-align: right;
}

.textbox-suffix::after {
  position: absolute;
  display: block;
  top: 0;
  right: 0;
  height: 2.25rem;
  padding-top: 0.75rem;
  padding-right: 0.5625rem;
  font-size: 0.75rem;
  line-height: 1;
  color: #949aa2;
  content: attr(data-suffix);
}

.text-input-button {
  display: -ms-flexbox;
  display: flex;
  -ms-flex-positive: 1;
  flex-grow: 1;
  -ms-flex-align: center;
  align-items: center;
}

.text-input-button input {
  border-top-right-radius: 0;
  border-bottom-right-radius: 0;
}

.text-input-button .btn, .text-input-button .file-upload-browse, .text-input-button .Button {
  margin-left: -0.0625rem;
  border-top-left-radius: 0;
  border-bottom-left-radius: 0;
}

.text-input-button .label-wrap {
  -ms-flex-negative: 0;
  flex-shrink: 0;
  display: block;
  margin-right: 0.5625rem;
}

.text-input-button .label-wrap label {
  line-height: 1;
  margin-bottom: 0;
}

.radio,
.checkbox {
  margin-bottom: 0;
}

.radio + .radio,
.checkbox + .checkbox {
  margin-top: 0;
}

.radio input[type="radio"],
.radio-inline input[type="radio"],
.checkbox input[type="checkbox"],
.checkbox-inline input[type="checkbox"] {
  position: relative;
  margin-top: initial;
  margin-left: initial;
}

.icheck-label {
  padding-left: 0;
}

.iradio,
.icheckbox {
  background-color: #fff;
  display: inline-block;
  width: 1.125rem;
  height: 1.125rem;
  margin-right: 0.28125rem;
  vertical-align: middle;
  border: 0.0625rem solid #e7e8e9;
  cursor: pointer;
}

.iradio label,
.icheckbox label {
  padding-left: 0;
  height: 1.125rem;
  vertical-align: middle;
}

.iradio:hover, .iradio:focus,
.icheck-label:hover .iradio,
.icheck-label:focus .iradio,
.icheckbox:hover,
.icheckbox:focus,
.icheck-label:hover
.icheckbox,
.icheck-label:focus
.icheckbox {
  background-color: #0291db;
  border-color: #0291db;
}

.iradio:hover::before, .iradio:focus::before,
.icheck-label:hover .iradio::before,
.icheck-label:focus .iradio::before,
.icheckbox:hover::before,
.icheckbox:focus::before,
.icheck-label:hover
.icheckbox::before,
.icheck-label:focus
.icheckbox::before {
  display: block;
  color: #fff;
}

.iradio {
  border-radius: 0.5625rem;
}

.iradio.checked::before {
  position: absolute;
  display: block;
  top: -0.0625rem;
  left: -0.0625rem;
  width: 1.125rem;
  height: 1.125rem;
  border: 0.25rem solid #0291db;
  border-radius: 0.5625rem;
  background-color: #fff;
  content: '';
}

.icheckbox.checked {
  font-size: 0.75rem;
  text-align: center;
  background-color: #0291db;
  border-color: #0291db;
}

.icheckbox.checked::before {
  display: block;
  margin-top: 0.125rem;
  color: #fff;
  content: "\f171";
}

label[id^=iCheck] {
  padding-left: 0;
}

.checkbox-painted-wrapper,
.radio-painted-wrapper {
  position: relative;
}

.checkbox-painted-wrapper label,
.radio-painted-wrapper label {
  padding-left: 0;
  font: "0/0" a;
  color: transparent;
  text-shadow: none;
  background-color: transparent;
  border: 0;
  background-color: #fff;
  display: inline-block;
  width: 1.125rem;
  height: 1.125rem;
  margin-right: 0.28125rem;
  vertical-align: middle;
  border: 0.0625rem solid #e7e8e9;
  margin-right: 0;
}

.checkbox-painted-wrapper label:hover, .checkbox-painted-wrapper label:focus,
.radio-painted-wrapper label:hover,
.radio-painted-wrapper label:focus {
  background-color: #0291db;
  border-color: #0291db;
}

.checkbox-painted-wrapper label:hover::before, .checkbox-painted-wrapper label:focus::before,
.radio-painted-wrapper label:hover::before,
.radio-painted-wrapper label:focus::before {
  display: block;
  color: #fff;
}

.checkbox-painted-wrapper input[type="radio"],
.checkbox-painted-wrapper input[type="checkbox"],
.radio-painted-wrapper input[type="radio"],
.radio-painted-wrapper input[type="checkbox"] {
  margin-left: -9999px;
  position: absolute;
}

.checkbox-painted-wrapper input:checked + label {
  font-size: 0.75rem;
  text-align: center;
  background-color: #0291db;
  border-color: #0291db;
}

.checkbox-painted-wrapper input:checked + label::before {
  display: block;
  margin-top: 0.125rem;
  color: #fff;
  content: "\f171";
}

.radio-painted-wrapper label {
  border-radius: 0.5625rem;
}

.radio-painted-wrapper input:checked + label {
  border: 0.25rem solid #0291db;
  border-radius: 0.5625rem;
  background-color: #fff;
}

.media {
  display: -ms-flexbox;
  display: flex;
}

.media .info, .media .FeedItem .FeedDescription, .FeedItem .media .FeedDescription, .media .FeedItem .Date, .FeedItem .media .Date {
  font-size: 0.8125rem;
  font-weight: 300;
}

.media .flag {
  margin-top: -.0625rem;
  margin-bottom: 0.5625rem;
}

.media .media-title {
  margin-bottom: 0.75rem;
}

.media .media-description {
  font-weight: 300;
}

.media .media-image {
  height: 10rem;
  border: 0.0625rem solid #e7e8e9;
}

.media .media-body {
  -ms-flex: 1;
  flex: 1;
}

.media-list {
  padding-left: 0;
  list-style: none;
}

.media-addon .media-image-wrap {
  display: -ms-flexbox;
  display: flex;
  -ms-flex-align: center;
  align-items: center;
  position: relative;
  min-width: 5.25rem;
  height: 5.25rem;
  border-radius: 0.25rem;
  overflow: hidden;
  background-color: #f6f9fb;
}

.media-addon .media-image-wrap::after {
  position: absolute;
  display: block;
  top: 0;
  left: 0;
  width: 100%;
  height: 100%;
  border: 0.0625rem solid rgba(0, 0, 0, 0.125);
  border-radius: 0.25rem;
  content: '';
}

.media-addon .media-image-wrap img {
  width: 5.25rem;
}

@media (max-width: 991px) {
  .media-addon .media-image-wrap {
    position: relative;
    min-width: 3.9375rem;
    height: 3.9375rem;
    border-radius: 0.25rem;
    overflow: hidden;
    background-color: #f6f9fb;
  }
  .media-addon .media-image-wrap::after {
    position: absolute;
    display: block;
    top: 0;
    left: 0;
    width: 100%;
    height: 100%;
    border: 0.0625rem solid rgba(0, 0, 0, 0.125);
    border-radius: 0.25rem;
    content: '';
  }
  .media-addon .media-image-wrap img {
    width: 3.9375rem;
  }
}

.media-addon .media-body {
  max-width: 540px;
}

.media-addon .media-right {
  margin-left: auto;
}

.media-addon,
.media-callout {
  border-bottom: 1px solid #e7e8e9;
  padding: 1.125rem 1.125rem;
}

.media-addon .media-title,
.media-callout .media-title {
  font-weight: 500;
  margin-bottom: 0.28125rem;
  margin-top: 0;
}

.media-options {
  display: -ms-flexbox;
  display: flex;
  -ms-flex-wrap: wrap;
  flex-wrap: wrap;
  -ms-flex-item-align: center;
  align-self: center;
}

.media-options > *:not(:first-child) {
  margin-left: 2.25rem;
}

@media (max-width: 991px) {
  .media-options {
    -ms-flex-direction: column-reverse;
    flex-direction: column-reverse;
    -ms-flex-align: center;
    align-items: center;
    -ms-flex-item-align: start;
    align-self: flex-start;
  }
  .media-options > *:not(:first-child) {
    margin-left: 0;
  }
  .media-options > *:not(:last-child) {
    margin-top: 0.5625rem;
  }
}

.media-right {
  padding-left: 1.125rem;
}

.media-left {
  padding-right: 1.125rem;
}

.media-heading {
  margin-top: 0;
  margin-bottom: 0.5625rem;
}

.media-description {
  line-height: 1.3333333333;
}

.media-callout {
  padding-left: 0;
}

.media-callout .media-title {
  font-weight: 400;
  margin-bottom: 0.5625rem;
}

.media-callout.media-callout-grey-bg {
  background-color: #f4f6fb;
}

.media-callout .media-left img {
  display: block;
  width: 100%;
}

.media-callout .media-image-wrap {
  position: relative;
}

.media-callout .media-image-wrap::after {
  position: absolute;
  display: block;
  top: 0;
  left: 0;
  width: 100%;
  height: 100%;
  border: 0.0625rem solid rgba(0, 0, 0, 0.125);
  border-radius: 0;
  content: '';
}

.modal .media-callout .media-left {
  max-height: 11.25rem;
  overflow: hidden;
}

.media-sm {
  display: -ms-flexbox;
  display: flex;
  -ms-flex-pack: start;
  justify-content: flex-start;
  -ms-flex-align: start;
  align-items: flex-start;
}

.media-sm .media-left {
  padding-right: 0.5625rem;
  height: 1.875rem;
}

.media-sm .media-image-wrap {
  display: inline-block;
  position: relative;
  min-width: 1.875rem;
  height: 1.875rem;
  border-radius: 0.0625rem;
  overflow: hidden;
  background-color: #f6f9fb;
}

.media-sm .media-image-wrap::after {
  position: absolute;
  display: block;
  top: 0;
  left: 0;
  width: 100%;
  height: 100%;
  border: 0.0625rem solid rgba(0, 0, 0, 0.125);
  border-radius: 0.0625rem;
  content: '';
}

.media-sm .media-image-wrap img {
  width: 1.875rem;
}

.media-sm .media-image-wrap-no-border {
  display: inline-block;
  position: relative;
  min-width: 1.875rem;
  height: 1.875rem;
  border-radius: 0.0625rem;
  overflow: hidden;
  background-color: transparent;
  margin-right: 0.5625rem;
}

.media-sm .media-image-wrap-no-border img {
  width: 1.875rem;
}

.media-sm .media-title {
  margin-bottom: 0.3125rem;
  font-size: 0.8125rem;
  line-height: 1;
}

.media-sm .media-title a {
  color: #555a62;
  transition: color 200ms;
}

.media-sm .media-title a:hover {
  text-decoration: none;
  color: #0291db;
}

.media-sm .info, .media-sm .FeedItem .FeedDescription, .FeedItem .media-sm .FeedDescription, .media-sm .FeedItem .Date, .FeedItem .media-sm .Date {
  font-size: 0.75rem;
  line-height: 1;
  color: #949aa2;
}

.modal-dialog {
  position: relative;
  margin: 3vh auto;
  max-width: 1024px;
}

.modal-dialog.modal-sm {
  max-width: 400px;
}

.modal-dialog.modal-md {
  max-width: 600px;
}

.modal-dialog.modal-center {
  margin: 25vh auto;
}

.modal-dialog.modal-center .modal-body {
  max-height: 50vh;
}

.modal-body {
  position: relative;
  max-height: calc(94vh - (2 * 3.75rem));
  overflow-y: auto;
  padding: 0 1.125rem;
}

.modal-confirm .modal-body {
  padding: 1.125rem;
}

.modal-backdrop {
  position: fixed;
  top: 0;
  right: 0;
  bottom: 0;
  left: 0;
  z-index: 1040;
  background-color: #000;
}

.modal-backdrop.fade {
  opacity: 0;
}

.modal-backdrop.in {
  opacity: 0.5;
}

.modal-content {
  position: relative;
  background-color: #fff;
  background-clip: padding-box;
  border: 0.0625rem solid rgba(0, 0, 0, 0.2);
  border-radius: 0.125rem;
  outline: 0;
}

.modal {
  position: fixed;
  top: 0;
  right: 0;
  bottom: 0;
  left: 0;
  display: -ms-flexbox;
  display: flex;
  padding: 0 0.5625rem;
  z-index: 1050;
  overflow: hidden;
  outline: 0;
  -webkit-overflow-scrolling: touch;
}

.modal.fade .modal-dialog {
  transition: opacity .2s ease-out;
  -webkit-transform: none;
  transform: none;
  opacity: 0;
}

.modal.in .modal-dialog {
  -webkit-transform: none;
  transform: none;
  -webkit-filter: none;
  opacity: 1;
}

.modal-open {
  overflow: hidden;
}

.modal-open .main-row,
.modal-open .navbar {
  -webkit-filter: blur(5px);
}

.modal-open .modal {
  overflow-x: hidden;
  overflow-y: auto;
}

.modal-footer,
.modal-header {
  z-index: 1005;
  padding: 0.75rem 1.125rem;
}

.modal-footer {
  text-align: right;
  border-top: 0.0625rem solid #e5e5e5;
  margin-top: 0.0625rem;
}

.modal-footer:empty {
  display: none;
}

.modal-footer::before {
  position: absolute;
  left: 0;
  bottom: 3.8125rem;
  display: block;
  width: 100%;
  height: 1rem;
  box-shadow: inset 0px -0.75rem 0.75rem 0px white;
  content: '';
}

.modal-header {
  display: -ms-flexbox;
  display: flex;
  -ms-flex-pack: justify;
  justify-content: space-between;
  -ms-flex-align: center;
  align-items: center;
  border-bottom: 0.0625rem solid #e5e5e5;
}

.modal-title {
  line-height: 1.5;
  margin: 0;
}

.modal-close {
  padding: 0;
}

.modal-close svg {
  height: 1.75rem;
}

button.close {
  padding: 0;
  cursor: pointer;
  background: transparent;
  border: 0;
  -webkit-appearance: none;
}

.modal-no-header .modal-close {
  position: absolute;
  top: 0.5625rem;
  right: 0.5625rem;
}

.modal .list-un-reset ul,
.modal .list-un-reset ol {
  margin-left: 15px;
}

.modal .list-un-reset ul li {
  list-style: disc inside;
}

.modal .list-un-reset ol li {
  list-style: decimal inside;
}

.modal .list-un-reset ul ul,
.modal .list-un-reset ol ul {
  margin-left: 30px;
}

.modal .list-un-reset ul ul li,
.modal .list-un-reset ol ul li {
  list-style: circle inside;
}

.modal .list-un-reset ol ol,
.modal .list-un-reset ul ol {
  margin-left: 15px;
}

.modal .list-un-reset ol ol li,
.modal .list-un-reset ul ol li {
  list-style: lower-latin inside;
}

.nav-adventure {
  margin-top: -0.0625rem;
}

.nav-adventure .nav-item {
  display: block;
  margin-left: -1.125rem;
  margin-right: -1.125rem;
  border-bottom: 0.0625rem solid #e7e8e9;
}

.nav-adventure .nav-item:first-child {
  border-top: 0.0625rem solid #e7e8e9;
}

.nav-adventure .nav-item-title {
  line-height: 1;
  font-weight: 500;
  margin-bottom: 0.375rem;
}

.nav-adventure .nav-item-description {
  margin-bottom: -0.3125rem;
}

.nav-adventure .nav-link {
  position: relative;
  display: -ms-flexbox;
  display: flex;
  justify-items: flex-start;
  -ms-flex-align: center;
  align-items: center;
  padding: 1.125rem 1.125rem;
  color: #555a62;
  transition: background-color .1s;
}

.nav-adventure .nav-link > * {
  z-index: 1;
}

.nav-adventure .nav-link svg {
  display: block;
  height: 1.5rem;
}

.nav-adventure .nav-link:hover {
  background-color: #f9fdfe;
}

.nav-adventure .nav-link:hover::before {
  width: 100%;
}

.nav-adventure .nav-item-icon {
  -ms-flex-negative: 0;
  flex-shrink: 0;
  display: -ms-flexbox;
  display: flex;
  -ms-flex-pack: center;
  justify-content: center;
  -ms-flex-align: center;
  align-items: center;
  width: 2.25rem;
  height: 2.25rem;
  border: 0.0625rem solid #e7e8e9;
  border-radius: 0.125rem;
  margin-right: 1.125rem;
}

.nav-adventure .nav-item-arrow {
  margin-left: auto;
}

.nav-stats, .analytics-panel-metrics {
  display: -ms-flexbox;
  display: flex;
  -ms-flex-wrap: wrap;
  flex-wrap: wrap;
  -ms-flex-pack: center;
  justify-content: center;
}

.nav-stats-item, .analytics-panel-metrics .analytics-widget-metric {
  display: -ms-flexbox;
  display: flex;
  -ms-flex-direction: column;
  flex-direction: column;
  -ms-flex-align: center;
  align-items: center;
  line-height: 1;
  padding: 0.5625rem 1.125rem 0;
  color: rgba(25, 25, 25, 0.2);
}

.nav-stats-link > * {
  cursor: pointer;
}

.nav-stats-title, .analytics-panel-metrics .metric-title {
  font-weight: 400;
  padding: 0.5625rem 0 0.28125rem;
  text-transform: uppercase;
  font-size: 0.75rem;
}

.nav-stats-value, .analytics-panel-metrics .metric-value {
  font-weight: 300;
  font-size: 2.5rem;
}

.nav-heading {
  margin-top: 0.5625rem;
  margin-bottom: 0.5625rem;
}

.nav-heading a {
  display: block;
  padding-top: 1rem;
  padding-bottom: 1rem;
  padding-left: .75rem;
  border-bottom: 1px dotted rgba(0, 0, 0, 0.0875);
  font-size: 0.75rem;
  font-weight: 500;
  text-transform: uppercase;
  text-decoration: none;
}

.nav-heading a::before {
  display: inline-block;
  width: 0;
  height: 0;
  margin-right: .25rem;
  margin-left: .25rem;
  vertical-align: middle;
  content: "";
  border-top: 0.375em solid;
  border-right: 0.375em solid transparent;
  border-left: 0.375em solid transparent;
  position: relative;
  top: -1px;
  -webkit-transform: rotate(0deg);
  tranform: rotate(0deg);
  margin-left: -1rem;
  margin-right: .5rem;
  transition: all .1s ease-out;
}

.nav-heading a.collapsed::before {
  -webkit-transform: rotate(-90deg);
  tranform: rotate(-90deg);
}

.nav-inline {
  font-size: 0;
}

.nav-inline .nav-item {
  display: inline-block;
}

.nav-inline .nav-item + .nav-item,
.nav-inline .nav-link + .nav-link {
  margin-left: 1rem;
}

.panel-nav a {
  color: #949aa2;
}

.panel-nav .title {
  display: block;
  margin-bottom: 1.125rem;
}

.panel-nav .badge {
  font-size: 0.6875rem;
}

.panel-nav .globals-sign-out {
  display: none;
}

@media (max-width: 991px) {
  .panel-nav .globals-sign-out {
    display: block;
    margin-top: 2.25rem;
  }
}

.panel-nav .nav-link {
  font-weight: 300;
}

.panel-nav .nav-link.active, .panel-nav .file-upload input:focus ~ .nav-link.file-upload-choose, .file-upload .panel-nav input:focus ~ .nav-link.file-upload-choose, .panel-nav
.file-upload input:focus ~ .nav-link.file-upload-browse,
.file-upload .panel-nav input:focus ~ .nav-link.file-upload-browse, .panel-nav
.file-upload input:hover ~ .nav-link.file-upload-choose,
.file-upload .panel-nav input:hover ~ .nav-link.file-upload-choose, .panel-nav
.file-upload input:hover ~ .nav-link.file-upload-browse,
.file-upload .panel-nav input:hover ~ .nav-link.file-upload-browse, .panel-nav select.nav-link:focus, .panel-nav .nav-link.drop-enabled {
  border-radius: 0.125rem 0 0 0.125rem;
}

.panel-nav .nav-link.active, .panel-nav .file-upload input:focus ~ .nav-link.file-upload-choose, .file-upload .panel-nav input:focus ~ .nav-link.file-upload-choose, .panel-nav
.file-upload input:focus ~ .nav-link.file-upload-browse,
.file-upload .panel-nav input:focus ~ .nav-link.file-upload-browse, .panel-nav
.file-upload input:hover ~ .nav-link.file-upload-choose,
.file-upload .panel-nav input:hover ~ .nav-link.file-upload-choose, .panel-nav
.file-upload input:hover ~ .nav-link.file-upload-browse,
.file-upload .panel-nav input:hover ~ .nav-link.file-upload-browse, .panel-nav select.nav-link:focus, .panel-nav .nav-link.drop-enabled, .panel-nav .nav-link.active:hover, .panel-nav .file-upload input:focus ~ .nav-link.file-upload-choose:hover, .file-upload .panel-nav input:focus ~ .nav-link.file-upload-choose:hover, .panel-nav
.file-upload input:focus ~ .nav-link.file-upload-browse:hover,
.file-upload .panel-nav input:focus ~ .nav-link.file-upload-browse:hover, .panel-nav
.file-upload input:hover ~ .nav-link.file-upload-choose:hover,
.file-upload .panel-nav input:hover ~ .nav-link.file-upload-choose:hover, .panel-nav
.file-upload input:hover ~ .nav-link.file-upload-browse:hover,
.file-upload .panel-nav input:hover ~ .nav-link.file-upload-browse:hover, .panel-nav select.nav-link:hover:focus, .panel-nav .nav-link.drop-enabled:hover {
  color: #fff;
  background-color: #0291db;
}

.panel-nav .nav-link:hover, .panel-nav .nav-link.hover {
  color: #949aa2;
  background-color: #e8ecf2;
}

.panel-nav .nav-stacked .nav-item + .nav-item {
  margin-top: 0;
}

.nav-link, .nav-link.active, .file-upload input:focus ~ .nav-link.file-upload-choose,
.file-upload input:focus ~ .nav-link.file-upload-browse,
.file-upload input:hover ~ .nav-link.file-upload-choose,
.file-upload input:hover ~ .nav-link.file-upload-browse, select.nav-link:focus, .nav-link.drop-enabled, .nav-link:active, .nav-link.hover, .nav-link:hover {
  cursor: pointer;
}

.navbar {
  display: -ms-flexbox;
  display: flex;
  -ms-flex-align: center;
  align-items: center;
  -ms-flex-pack: distribute;
  justify-content: space-around;
  padding: 0;
  color: #fff;
  background-color: #0291db;
  font-weight: 100;
  letter-spacing: .0375rem;
  border: 1px solid rgba(0, 0, 0, 0.125);
}

.navbar .vanilla-logo {
  width: 5rem;
}

.navbar .title {
  color: #fff;
}

.navbar .logo + .title {
  margin-left: 1.125rem;
}

.navbar img {
  height: 2.25rem;
}

.navbar .nav-item {
  text-align: center;
  border-right: 1px solid rgba(0, 0, 0, 0.125);
}

.navbar .nav-item + .nav-item {
  margin: 0;
}

.navbar .nav-item:first-child {
  border-left: 1px solid rgba(0, 0, 0, 0.125);
}

.navbar .nav-link {
  position: relative;
  min-width: 11.25rem;
  padding: 0.8333333333rem;
  color: #fff;
  border-radius: 0;
}

.navbar .nav-link.active, .navbar .file-upload input:focus ~ .nav-link.file-upload-choose, .file-upload .navbar input:focus ~ .nav-link.file-upload-choose, .navbar
.file-upload input:focus ~ .nav-link.file-upload-browse,
.file-upload .navbar input:focus ~ .nav-link.file-upload-browse, .navbar
.file-upload input:hover ~ .nav-link.file-upload-choose,
.file-upload .navbar input:hover ~ .nav-link.file-upload-choose, .navbar
.file-upload input:hover ~ .nav-link.file-upload-browse,
.file-upload .navbar input:hover ~ .nav-link.file-upload-browse, .navbar select.nav-link:focus, .navbar .nav-link.drop-enabled, .navbar .nav-link.active:hover, .navbar .file-upload input:focus ~ .nav-link.file-upload-choose:hover, .file-upload .navbar input:focus ~ .nav-link.file-upload-choose:hover, .navbar
.file-upload input:focus ~ .nav-link.file-upload-browse:hover,
.file-upload .navbar input:focus ~ .nav-link.file-upload-browse:hover, .navbar
.file-upload input:hover ~ .nav-link.file-upload-choose:hover,
.file-upload .navbar input:hover ~ .nav-link.file-upload-choose:hover, .navbar
.file-upload input:hover ~ .nav-link.file-upload-browse:hover,
.file-upload .navbar input:hover ~ .nav-link.file-upload-browse:hover, .navbar select.nav-link:hover:focus, .navbar .nav-link.drop-enabled:hover {
  background-color: #04a8fd;
}

.navbar .nav-link.active > *, .navbar .file-upload input:focus ~ .nav-link.file-upload-choose > *, .file-upload .navbar input:focus ~ .nav-link.file-upload-choose > *, .navbar
.file-upload input:focus ~ .nav-link.file-upload-browse > *,
.file-upload .navbar input:focus ~ .nav-link.file-upload-browse > *, .navbar
.file-upload input:hover ~ .nav-link.file-upload-choose > *,
.file-upload .navbar input:hover ~ .nav-link.file-upload-choose > *, .navbar
.file-upload input:hover ~ .nav-link.file-upload-browse > *,
.file-upload .navbar input:hover ~ .nav-link.file-upload-browse > *, .navbar select.nav-link:focus > *, .navbar .nav-link.drop-enabled > *, .navbar .nav-link.active:hover > *, .navbar .file-upload input:focus ~ .nav-link.file-upload-choose:hover > *, .file-upload .navbar input:focus ~ .nav-link.file-upload-choose:hover > *, .navbar
.file-upload input:focus ~ .nav-link.file-upload-browse:hover > *,
.file-upload .navbar input:focus ~ .nav-link.file-upload-browse:hover > *, .navbar
.file-upload input:hover ~ .nav-link.file-upload-choose:hover > *,
.file-upload .navbar input:hover ~ .nav-link.file-upload-choose:hover > *, .navbar
.file-upload input:hover ~ .nav-link.file-upload-browse:hover > *,
.file-upload .navbar input:hover ~ .nav-link.file-upload-browse:hover > *, .navbar select.nav-link:hover:focus > *, .navbar .nav-link.drop-enabled:hover > * {
  color: #fff;
}

.navbar .nav-link.hover, .navbar .nav-link:hover {
  background-color: #04a8fd;
}

.navbar .nav-link-description {
  font-size: 0.6875rem;
  line-height: 1.3333333333;
  color: #ceeeff;
}

.navbar .nav-link-heading {
  line-height: 1.3333333333;
  color: #ceeeff;
}

.navbar.navbar-short .nav-link {
  padding: 0.8541666667rem;
}

@media (max-width: 991px) {
  .navbar.navbar-short .nav-link {
    padding: 1rem 0;
  }
}

.navbar.navbar-short .nav-link-description {
  display: none;
}

.navbar.navbar-short img {
  height: 2.25rem;
}

@media (max-width: 1199px) {
  .navbar .navbar-brand,
  .navbar .navbar-memenu {
    min-width: inherit;
  }
}

@media (max-width: 991px) {
  .navbar {
    -ms-flex-pack: start;
    justify-content: flex-start;
  }
  .navbar .nav {
    display: -ms-flexbox;
    display: flex;
    -ms-flex-positive: 1;
    flex-grow: 1;
    -ms-flex-pack: justify;
    justify-content: space-between;
  }
  .navbar .nav-item {
    width: 100%;
  }
  .navbar .nav-link {
    min-width: inherit;
    width: 100%;
    font-size: 0.75rem;
    padding: 1rem 0;
  }
  .navbar .nav-link-description {
    display: none;
  }
  .navbar .navbar-memenu,
  .navbar .navbar-brand {
    display: none;
  }
}

.drawer-toggle {
  color: #fff;
  font-size: 1.125rem;
  padding-top: 0.625rem;
  padding-bottom: 0.625rem;
}

.drawer-toggle:hover, .drawer-toggle:active, .drawer-toggle:focus {
  color: #fff;
  text-decoration: none;
  outline: 0;
}

.drawer-toggle:hover, .drawer-toggle:active {
  background-color: #04a8fd;
}

.navbar-memenu,
.navbar-brand {
  display: -ms-flexbox;
  display: flex;
  -ms-flex-align: center;
  align-items: center;
  -ms-flex-pack: center;
  justify-content: center;
  min-width: 15rem;
}

.navbar-profile {
  cursor: pointer;
}

.navbar-profile .icon-caret-down {
  border-top-color: #ceeeff;
  display: inline-block;
  width: 0;
  height: 0;
  margin-right: .25rem;
  margin-left: .25rem;
  vertical-align: middle;
  content: "";
  border-top: 0.375em solid;
  border-right: 0.375em solid transparent;
  border-left: 0.375em solid transparent;
}

.nav-icons {
  margin-right: 1.125rem;
  color: #fff;
}

.nav-icons svg {
  display: block;
  height: 1.9583333333rem;
}

.navbar-short .nav-icons .nav-link {
  padding-top: 0.4583333333rem;
  padding-bottom: 0.4583333333rem;
}

.nav-icons .nav-link {
  min-width: inherit;
}

.help {
  margin-bottom: 2.25rem;
  font-weight: 200;
  color: #555a62;
}

.help .help-title {
  padding-bottom: 0.5625rem;
  margin-top: 0;
  margin-bottom: 0.5625rem;
  border-bottom: 0.0625rem dotted #ededed;
  letter-spacing: 0.0625rem;
  font-size: 1.125rem;
  font-weight: 100;
  text-transform: uppercase;
}

.help a {
  color: #0291db;
  border-bottom: 0.0625rem dotted #0291db;
}

.help a, .help a:hover {
  text-decoration: none;
}

.help code {
  word-wrap: break-word;
}

.help li {
  margin-bottom: 0.28125rem;
  font-size: 0.75rem;
}

.help ol,
.help ul {
  padding-left: 1.125rem;
}

.control-panel {
  font-size: 0.75rem;
  color: #727d83;
}

.panel .control-panel {
  margin-bottom: 2.25rem;
}

.control-panel .control-panel-list-item {
  line-height: 1.125rem;
  margin-bottom: 0;
}

.control-panel .control-panel-list-item > * {
  display: inline-block;
  vertical-align: middle;
}

.control-panel ul,
.control-panel ul ul,
.control-panel ul ol,
.control-panel ol,
.control-panel ol ul,
.control-panel ol ol {
  padding-left: 0;
}

.control-panel ul li,
.control-panel ol li {
  list-style: none;
}

.control-panel .control-panel-heading {
  padding-bottom: 0.5625rem;
  margin-top: 0;
  margin-bottom: 0.5625rem;
  font-size: 1rem;
  line-height: 1.5;
  font-weight: 500;
  color: #555a62;
  border-bottom: 1px dotted #ededed;
}

.control-panel .control-panel-subheading {
  margin-top: 0.5625rem;
  margin-bottom: 0.28125rem;
  font-weight: 500;
}

.control-panel .control-panel-footer {
  margin-top: 1.125rem;
}

.control-panel .control-panel-list-item-label {
  max-width: 6.375rem;
  font-style: italic;
}

.control-panel select {
  height: 1.875rem;
  width: 100%;
}

.btn-control-panel {
  padding: 0.125rem 0.75rem;
  font-size: 0.6875rem;
  line-height: 1.5;
  border-radius: 0.125rem;
  color: #949aa2;
  background-color: #fff;
  border-color: #949aa2;
}

.btn-control-panel:hover {
  color: #fff;
  background-color: #0291db;
  border-color: #0291db;
}

.btn-control-panel:focus, .btn-control-panel.focus {
  color: #fff;
  background-color: #0291db;
  border-color: #0291db;
  outline: 0;
}

.btn-control-panel:active, .btn-control-panel.active, .file-upload input:focus ~ .btn-control-panel.file-upload-choose,
.file-upload input:focus ~ .btn-control-panel.file-upload-browse,
.file-upload input:hover ~ .btn-control-panel.file-upload-choose,
.file-upload input:hover ~ .btn-control-panel.file-upload-browse, select.btn-control-panel:focus, .btn-control-panel.drop-enabled,
.open > .btn-control-panel.dropdown-toggle {
  color: #fff;
  background-color: #0291db;
  border-color: #0291db;
  background-image: none;
}

.btn-control-panel.disabled:focus, .btn-control-panel.disabled.focus, .btn-control-panel:disabled:focus, .btn-control-panel:disabled.focus {
  background-color: #fff;
}

.btn-control-panel.disabled:hover, .btn-control-panel:disabled:hover {
  background-color: #fff;
}

.main-row pre.prettyprint {
  border: 0.0625rem solid #e7e8e9;
  border-radius: 0.125rem;
  background-color: transparent;
}

.input-wrap pre.prettyprint, .color-picker pre.prettyprint {
  min-height: 2.25rem;
  padding-top: 0.40625rem;
  padding-bottom: 0.40625rem;
  line-height: 24px;
  background-color: #f4f6fb;
}

.main-container {
  width: 100%;
  overflow-x: hidden;
}

.navbar {
  position: fixed;
  width: 100%;
  height: 3.75rem;
  z-index: 1010;
}

.navbar.navbar-short {
  height: 3rem;
}

@media (max-width: 991px) {
  .navbar {
    height: 3rem;
  }
}

.main-row {
  display: -ms-flexbox;
  display: flex;
  -ms-flex-pack: center;
  justify-content: center;
  margin-top: 3.75rem;
}

@media (max-width: 991px) {
  .main-row {
    display: block;
    width: 100%;
    margin-top: 3rem;
  }
}

.main {
  position: relative;
  -ms-flex-positive: 1;
  flex-grow: 1;
  -ms-flex-order: 2;
  order: 2;
  display: -ms-flexbox;
  display: flex;
  -ms-flex-direction: column;
  flex-direction: column;
  min-height: 100vh;
  margin-top: -3.75rem;
  padding-top: 3.75rem;
  padding-left: 1.125rem;
  padding-right: 1.125rem;
  max-width: 1024px;
  overflow-y: hidden;
}

.main .content {
  -ms-flex-positive: 1;
  flex-grow: 1;
  padding-bottom: 7.5rem;
}

.main .footer {
  -ms-flex-negative: 0;
  flex-shrink: 0;
  height: 3.75rem;
  margin-top: -3.8125rem;
}

.panel {
  padding-top: 4.5rem;
  padding-bottom: 4.5rem;
}

.panel-content,
.panel-content-wrapper {
  width: 204px;
}

.panel-left {
  padding-left: 1.125rem;
}

.panel-right {
  padding-right: 1.125rem;
  -ms-flex-order: 3;
  order: 3;
}

.panel-right .panel-content {
  padding-left: 1.125rem;
}

.main-row-wide .main {
  max-width: 1296px;
}

.main-row-wide .panel-right {
  display: none;
}

.main-row-wide .panel-left {
  display: none;
}

.drawer-show .main {
  -webkit-transform: translate3d(222px, 0, 0);
  transform: translate3d(222px, 0, 0);
}

.drawer-show .main:after {
  position: absolute;
  display: block;
  width: 100%;
  height: 100%;
  top: 0;
  left: 0;
  background-color: rgba(0, 0, 0, 0.25);
  z-index: 3;
  content: '';
}

.drawer-toggle {
  display: none;
}

.drawer-only {
  display: none;
}

.drawer-show .drawer-only {
  display: block;
}

@media (max-width: 991px) {
  .panel-right {
    display: none;
  }
  .panel-left {
    display: none;
  }
  .drawer-toggle {
    display: block;
  }
  .drawer-show .panel-left {
    position: absolute;
    display: block;
    width: 222px;
    height: 100%;
    padding-top: 7.5rem;
  }
}

.table-wrap {
  display: block;
  margin-top: 0;
  margin-right: -1.125rem;
  margin-bottom: 0;
  margin-left: -1.125rem;
}

.table-data {
  margin-bottom: 0;
  width: 100%;
  max-width: 100%;
  table-layout: fixed;
  margin-top: -0.0625rem;
}

.table-data td.options .btn-group {
  -ms-flex-pack: end;
  justify-content: flex-end;
}

.table-data .toggle-wrap {
  margin-left: 0.75rem;
}

.table-data tbody + tbody {
  border-top: 0.0625rem solid #f4f6fb;
}

.table-data-cell, .table-data th,
.table-data td, .table-summary th,
.table-summary td {
  overflow: hidden;
  padding: 0.75rem 1.125rem;
  line-height: 1.5;
  vertical-align: middle;
  border-bottom: 0.0625rem solid #f4f6fb;
}

.table-data-body, .table-data tbody, .table-summary tbody {
  font-size: 0.8125rem;
}

.table-data-body tr:hover, .table-data tbody tr:hover, .table-summary tbody tr:hover {
  background-color: #f9fdfe;
}

.table-data-head tr, .table-data thead tr {
  background-color: #f6f9fb;
}

.table-data-head th, .table-data thead th,
.table-data-head td, .table-data thead td {
  width: 6.25rem;
  padding: 0.5625rem 0.84375rem;
  border-right: 0.0625rem solid #eee;
  border-top: 0.0625rem solid #ddd;
  border-bottom: 0.0625rem solid #f4f6fb;
  text-transform: uppercase;
  font-weight: 500;
  font-size: 0.75rem;
  line-height: 1.3333333333;
}

.table-data-head th:last-child, .table-data thead th:last-child,
.table-data-head td:last-child, .table-data thead td:last-child {
  border-right: 0;
}

.table-data-head th.column-xl, .table-data thead th.column-xl,
.table-data-head td.column-xl, .table-data thead td.column-xl {
  width: 18.75rem;
}

.table-data-head th.column-lg, .table-data thead th.column-lg,
.table-data-head td.column-lg, .table-data thead td.column-lg {
  width: 13.125rem;
}

.table-data-head th.column-md, .table-data thead th.column-md,
.table-data-head td.column-md, .table-data thead td.column-md {
  width: 8.25rem;
}

.table-data-head th.column-sm, .table-data thead th.column-sm,
.table-data-head td.column-sm, .table-data thead td.column-sm {
  width: 5.625rem;
}

.table-data-head th.column-xs, .table-data thead th.column-xs,
.table-data-head td.column-xs, .table-data thead td.column-xs {
  width: 3.375rem;
}

.table-data-head th.column-checkbox, .table-data thead th.column-checkbox,
.table-data-head td.column-checkbox, .table-data thead td.column-checkbox {
  width: 3.375rem;
  max-width: 3.375rem;
  padding-left: 1.125rem;
  padding-right: 1.125rem;
}

.tj-meta {
  margin-top: 0.5625rem;
}

.tj-meta .table-meta-item {
  font-size: 0.75rem;
}

.tj-meta .table-meta-item-label {
  font-weight: 500;
}

.tj-meta .table-meta-item-label a {
  color: #555a62;
  pointer-events: none;
  cursor: default;
}

.tj-meta .media-sm {
  display: inline-block;
}

.tj-meta .media-sm .media-left,
.tj-meta .media-sm .info,
.tj-meta .media-sm .FeedItem .FeedDescription, .FeedItem
.tj-meta .media-sm .FeedDescription,
.tj-meta .media-sm .FeedItem .Date, .FeedItem
.tj-meta .media-sm .Date {
  display: none;
}

.table-checkbox-grid {
  table-layout: auto;
}

.table-checkbox-grid .checkbox {
  margin-bottom: 0;
  margin-left: auto;
  margin-right: auto;
}

.table-checkbox-grid th {
  font-weight: 400;
}

.table-checkbox-grid a {
  color: #555a62;
}

.table-checkbox-grid a:hover {
  color: #0291db;
}

.table-checkbox-grid thead td {
  text-align: center;
  padding: 0.5625rem 0.5625rem;
  border: 1px solid #eee;
  border-top: 1px solid #ddd;
  text-transform: uppercase;
  font-weight: 500;
  font-size: 0.75rem;
  line-height: 1.3333333333;
  vertical-align: middle;
  width: 10%;
}

.table-checkbox-grid thead td:last-child {
  border-right: 0;
}

.table-checkbox-grid thead th {
  font-weight: 700;
  max-width: 7.5rem;
  min-width: 7.5rem;
}

.table-checkbox-grid tbody td {
  padding: 0.5625rem 0.84375rem;
  text-align: center;
}

@media screen and (max-width: 575px) {
  .table-checkbox-grid {
    table-layout: fixed;
  }
  .table-checkbox-grid thead td,
  .table-checkbox-grid thead th,
  .table-checkbox-grid tbody td,
  .table-checkbox-grid tbody th {
    font-size: 0.75rem;
    padding: 0.375rem;
  }
  .table-checkbox-grid tbody th {
    font-size: 0.8125rem;
  }
  .table-checkbox-grid thead th {
    width: 100%;
  }
  .table-checkbox-grid thead td {
    position: relative;
    width: 2.25rem;
    height: 5.625rem;
  }
  .table-checkbox-grid thead td a {
    position: relative;
    display: block;
    -webkit-transform: rotate(90deg);
    transform: rotate(90deg);
    top: -1.5rem;
  }
}

.summaries {
  display: -ms-flexbox;
  display: flex;
  -ms-flex-wrap: wrap;
  flex-wrap: wrap;
  -ms-flex-pack: justify;
  justify-content: space-between;
}

.summaries > * {
  -ms-flex-positive: 1;
  flex-grow: 1;
  max-width: 50%;
  padding: 1.125rem;
}

@media (max-width: 991px) {
  .summaries > * {
    max-width: inherit;
    width: 100%;
    padding: 1.125rem 0;
  }
}

.table-summary {
  width: 100%;
  max-width: 100%;
  table-layout: fixed;
}

.table-summary th,
.table-summary td {
  text-align: center;
  padding: 0.75rem 0.75rem;
}

.table-summary th:first-child,
.table-summary td:first-child {
  text-align: left;
}

.table-summary thead th,
.table-summary thead td {
  width: 60%;
  padding: 0.5625rem 0.75rem;
  text-transform: uppercase;
  font-weight: 500;
  font-size: 0.75rem;
  line-height: 1.3333333333;
  border-bottom: 0.0625rem solid #ddd;
}

.table-summary thead th .table-summary-cell-main,
.table-summary thead td .table-summary-cell-main {
  width: 100%;
  min-width: 7.5rem;
}

.table-summary-title {
  font-size: 1rem;
  font-weight: 500;
}

.toaster, .InformMessages .InformMessage {
  position: relative;
  display: block;
  width: 448px;
  padding: 1.125rem 3.375rem 1.125rem 1.125rem;
  margin-top: 0.140625rem;
  font-weight: 400;
  font-size: 0.8125rem;
  line-height: 1.125rem;
  color: #fff;
  background: #333;
  border: 0.0625rem solid #000;
  opacity: .9;
  box-shadow: inset 0px 0px 1px 0px rgba(255, 255, 255, 0.72);
  border-radius: 0.125rem;
}

@media (max-width: 767px) {
  .toaster, .InformMessages .InformMessage {
    width: 100%;
  }
}

.toaster a, .InformMessages .InformMessage a {
  color: #fff;
  text-decoration: underline;
}

.toaster:hover, .InformMessages .InformMessage:hover {
  background-color: rgba(0, 0, 0, 0.8);
}

.toaster-close, .InformMessages .InformMessage .Close {
  position: absolute;
  top: 1rem;
  right: 1.125rem;
  cursor: pointer;
}

.toaster-close::before, .InformMessages .InformMessage .Close::before {
  display: inline-block;
  content: url(data:image/svg+xml,%3Csvg%20width%3D%2224px%22%20height%3D%2224px%22%20viewBox%3D%220%200%2017%2017%22%20version%3D%221.1%22%20xmlns%3D%22http%3A//www.w3.org/2000/svg%22%20xmlns%3Axlink%3D%22http%3A//www.w3.org/1999/xlink%22%3E%0A%20%20%20%20%3Cg%20id%3D%22Styles%22%20stroke%3D%22none%22%20stroke-width%3D%221%22%20fill%3D%22none%22%20fill-rule%3D%22evenodd%22%20opacity%3D%220.7%22%3E%0A%20%20%20%20%20%20%20%20%3Cg%20id%3D%22Close_X%22%20fill%3D%22%23ffffff%22%3E%0A%20%20%20%20%20%20%20%20%20%20%20%20%3Cpath%20d%3D%22M8.25%2C7.40427996%20L4.02169351%2C3.17597347%20C3.7877566%2C2.94203656%203.40921888%2C2.9421406%203.17567974%2C3.17567974%20C2.94051241%2C3.41084707%202.94227211%2C3.78799215%203.17597347%2C4.02169351%20L7.40427996%2C8.25%20L3.17597347%2C12.4783065%20C2.94203656%2C12.7122434%202.9421406%2C13.0907811%203.17567974%2C13.3243203%20C3.41084707%2C13.5594876%203.78799215%2C13.5577279%204.02169351%2C13.3240265%20L8.25%2C9.09572004%20L12.4783065%2C13.3240265%20C12.7122434%2C13.5579634%2013.0907811%2C13.5578594%2013.3243203%2C13.3243203%20C13.5594876%2C13.0891529%2013.5577279%2C12.7120079%2013.3240265%2C12.4783065%20L9.09572004%2C8.25%20L13.3240265%2C4.02169351%20C13.5579634%2C3.7877566%2013.5578594%2C3.40921888%2013.3243203%2C3.17567974%20C13.0891529%2C2.94051241%2012.7120079%2C2.94227211%2012.4783065%2C3.17597347%20L8.25%2C7.40427996%20L8.25%2C7.40427996%20Z%22%20id%3D%22Combined-Shape%22%3E%3C/path%3E%0A%20%20%20%20%20%20%20%20%3C/g%3E%0A%20%20%20%20%3C/g%3E%0A%3C/svg%3E);
}

.toasters, .InformMessages {
  position: fixed;
  bottom: 1.5rem;
  left: 1.5rem;
  z-index: 1050;
}

@media (max-width: 767px) {
  .toasters, .InformMessages {
    left: 0.75rem;
    right: 0.75rem;
    bottom: 0.75rem;
  }
}

.toolbar {
  display: -ms-flexbox;
  display: flex;
  margin-left: -1.125rem;
  margin-right: -1.125rem;
  padding-left: 1.125rem;
  padding-right: 1.125rem;
  border-bottom: 0.0625rem solid #e7e8e9;
  -ms-flex-align: start;
  align-items: flex-start;
  -ms-flex-pack: justify;
  justify-content: space-between;
  padding-top: 0.5625rem;
  padding-bottom: 1.125rem;
  padding-right: 0;
}

.toolbar > * {
  margin-top: 0.5625rem;
  padding-right: 1.125rem;
  -ms-flex-negative: 2;
  flex-shrink: 2;
}

.toolbar .toolbar-buttons {
  display: -ms-flexbox;
  display: flex;
  -ms-flex-wrap: nowrap;
  flex-wrap: nowrap;
}

.toolbar:empty {
  padding-top: 0;
  border-bottom: 0;
}

.toolbar .toolbar-main {
  -ms-flex-preferred-size: 30.875rem;
  flex-basis: 30.875rem;
  -ms-flex-negative: 1;
  flex-shrink: 1;
}

.pager-count {
  line-height: 1;
  font-weight: 500;
  padding-right: 0.5625rem;
  white-space: nowrap;
}

.pager-wrap {
  margin-left: auto;
}

.pager {
  display: -ms-flexbox;
  display: flex;
  -ms-flex-wrap: nowrap;
  flex-wrap: nowrap;
  -ms-flex-align: center;
  align-items: center;
  -ms-flex-pack: end;
  justify-content: flex-end;
}

.hero {
  display: -ms-flexbox;
  display: flex;
  -ms-flex-align: center;
  align-items: center;
  -ms-flex-pack: justify;
  justify-content: space-between;
  padding: 2.25rem 1.125rem;
}

.hero > * {
  -ms-flex-positive: 1;
  flex-grow: 1;
}

.hero .label-selector {
  margin-left: 0;
  margin-right: 0;
}

.hero .hero-content {
  padding: 0 6.75rem 0 4.5rem;
  font-size: 0.8125rem;
  text-align: center;
  -ms-flex-negative: 1;
  flex-shrink: 1;
}

.hero .tagline {
  font-size: 0.75rem;
  font-weight: 500;
}

.hero .vanilla-logo {
  width: 6.75rem;
  height: 4.5rem;
}

.hero .btn, .hero .file-upload-browse, .hero .Button {
  margin-top: 2.25rem;
}

.hero .hero-media-wrapper {
  -ms-flex-negative: 0;
  flex-shrink: 0;
}

.video-section-heading {
  padding: 1.125rem 0;
  font-weight: 500;
}

.video.label-selector-item a {
  color: #fff;
}

.video.label-selector-item .video-title {
  font-size: 0.75rem;
  text-align: left;
}

.video.label-selector-item .overlay {
  background-color: rgba(0, 0, 0, 0.75);
}

.video.label-selector-item.current .overlay {
  height: 100%;
}

.video.label-selector-item svg {
  width: 40%;
}

.video-section .info, .video-section .FeedItem .FeedDescription, .FeedItem .video-section .FeedDescription, .video-section .FeedItem .Date, .FeedItem .video-section .Date {
  padding-top: 1.125rem;
}

.video-section:first-child .video-section-heading {
  border-top: 0.0625rem solid #f6f9fb;
}

.content-cell {
  word-break: break-word;
}

.category-url-code {
  display: -ms-flexbox;
  display: flex;
  -ms-flex-pack: start;
  justify-content: flex-start;
  -ms-flex-align: center;
  align-items: center;
}

.radiolist-label[for="Form_Garden-dot-EmojiSet"] {
  display: none;
}

.CheckboxCell {
  padding-left: 1.125rem;
  padding-right: 1.125rem;
}

.CheckboxCell .icheckbox {
  margin-right: 0;
}

.crop-label {
  display: none;
}

.main .content .control-panel {
  display: none;
}

@media (max-width: 991px) {
  .main .content .control-panel {
    display: block;
  }
}

.filter-date {
  min-width: 13.125rem;
}

table h2, table .analytics-widget-header .title, .analytics-widget-header table .title,
form h2,
form .analytics-widget-header .title, .analytics-widget-header
form .title {
  margin-top: 0;
}

.label-selector .theme-description {
  display: none;
}

body {
  transition: all 250ms;
}

ul {
  margin-bottom: 0;
}

.main {
  background-color: #fff;
  border-left: 0.0625rem solid #e7e8e9;
  border-right: 0.0625rem solid #e7e8e9;
}

h1, .h1,
h2,
.analytics-widget-header .title, .h2, .hero .hero-title,
h3, .h3,
h4, .h4,
h5, .h5,
h6, .h6 {
  font-family: inherit;
  font-weight: 400;
  line-height: 1.1;
  color: inherit;
}

h1, .h1 {
  font-size: 2rem;
}

h2, .analytics-widget-header .title, .h2, .hero .hero-title {
  font-size: 1.125rem;
}

h3, .h3 {
  font-size: 1rem;
}

h4, .h4 {
  font-size: 1rem;
}

h5, .h5 {
  font-size: 0.875rem;
}

h6, .h6 {
  font-size: 0.875rem;
}

h1, .h1,
h2,
.analytics-widget-header .title, .h2, .hero .hero-title,
h3, .h3,
h4, .h4,
h5, .h5,
h6, .h6 {
  margin-top: 1.125rem;
  margin-bottom: 0.5625rem;
}

p {
  margin-bottom: 0.5625rem;
}

pre {
  margin-bottom: 0;
  white-space: pre-wrap;
}

.full-border, .video-section-heading, .heading-h1-block, .content > h1, .header-block, .header-menu {
  display: block;
  margin-left: -1.125rem;
  margin-right: -1.125rem;
  padding-left: 1.125rem;
  padding-right: 1.125rem;
  border-bottom: 0.0625rem solid #e7e8e9;
}

.heading-h1-block, .content > h1 {
  padding-bottom: 1.125rem;
}

.heading-h1, .heading-h1-block, .content > h1, .header-block h1 {
  font-size: 1.125rem;
  margin-bottom: 0;
}

.header-block {
  display: -ms-flexbox;
  display: flex;
  -ms-flex-pack: justify;
  justify-content: space-between;
  -ms-flex-align: center;
  align-items: center;
  padding-top: 0.5625rem;
  padding-bottom: 0.5625rem;
  min-height: 3.75rem;
}

.header-block h1 {
  margin: 0;
  padding: 0.5625rem 0;
}

.title-block {
  display: -ms-flexbox;
  display: flex;
}

.btn-return {
  position: relative;
  padding-left: 0;
  margin-right: 0.5625rem;
}

.btn-return svg {
  position: relative;
  top: 4px;
  width: 1.125rem;
}

.btn-return:hover {
  color: #0291db;
}

.header-menu {
  display: -ms-flexbox;
  display: flex;
  -ms-flex-pack: center;
  justify-content: center;
  -ms-flex-align: center;
  align-items: center;
}

.header-menu .header-menu-item {
  padding: 1.09375rem 0;
  margin: 0 2.25rem;
  font-size: 1.125rem;
  line-height: 1;
  color: #949aa2;
  text-decoration: none;
  border-top: 0.1875rem solid transparent;
  border-bottom: 0.1875rem solid transparent;
  cursor: pointer;
}

.header-menu .header-menu-item.active, .header-menu .file-upload input:focus ~ .header-menu-item.file-upload-choose, .file-upload .header-menu input:focus ~ .header-menu-item.file-upload-choose, .header-menu
.file-upload input:focus ~ .header-menu-item.file-upload-browse,
.file-upload .header-menu input:focus ~ .header-menu-item.file-upload-browse, .header-menu
.file-upload input:hover ~ .header-menu-item.file-upload-choose,
.file-upload .header-menu input:hover ~ .header-menu-item.file-upload-choose, .header-menu
.file-upload input:hover ~ .header-menu-item.file-upload-browse,
.file-upload .header-menu input:hover ~ .header-menu-item.file-upload-browse, .header-menu select.header-menu-item:focus, .header-menu .header-menu-item.drop-enabled {
  border-bottom-color: #0291db;
  color: #0291db;
}

.header-menu .header-menu-item:hover {
  color: #0291db;
}

.subheading {
  display: block;
  margin-left: -1.125rem;
  margin-right: -1.125rem;
  padding-left: 1.125rem;
  padding-right: 1.125rem;
  border-top: 0.0625rem solid #e7e8e9;
  margin-top: -0.0625rem;
  padding-top: 1.125rem;
  padding-bottom: 0.5625rem;
  margin-bottom: 0;
  font-size: 1rem;
  line-height: 1.5;
  font-weight: 500;
  border-top: 0.0625rem solid #e7e8e9;
}

.subheading-block {
  display: block;
  margin-left: -1.125rem;
  margin-right: -1.125rem;
  padding-left: 1.125rem;
  padding-right: 1.125rem;
  border-top: 0.0625rem solid #e7e8e9;
  margin-top: -0.0625rem;
  padding-top: 1.125rem;
  padding-bottom: 0.5625rem;
  border-top: 0.0625rem solid #e7e8e9;
}

.subheading-block .subheading-title {
  margin-top: 0;
  margin-bottom: 0;
  font-size: 1rem;
  line-height: 1.5;
  font-weight: 500;
}

.flag {
  display: inline-block;
  padding-left: .125rem;
  padding-right: .75rem;
  line-height: 0;
  font-size: 0.6875rem;
  color: #fff;
  border-style: solid;
  border-color: #f5296d;
  border-right-color: transparent;
  border-width: 0.5625rem 0.5625rem;
  text-transform: uppercase;
}

.badge {
  display: inline-block;
  vertical-align: middle;
  padding: 0 0.28125rem;
  margin-left: 0.28125rem;
  font-size: 0.6875rem;
  background-color: rgba(0, 0, 0, 0.1875);
  color: #fff;
  border-radius: .25rem;
}

.btn-group .badge {
  margin-top: -0.125rem;
}

.badge-primary {
  background-color: #0291db;
}

.badge-secondary {
  background-color: #f5296d;
}

.badge-success {
  background-color: #6bc573;
}

.badge-info {
  background-color: #a1b8c6;
}

.badge-warning {
  background-color: #faae42;
}

.badge-danger {
  background-color: #fa2e1f;
}

.text-primary {
  color: #0291db;
}

.text-secondary {
  color: #f5296d;
}

.text-success {
  color: #6bc573;
}

.text-info {
  color: #a1b8c6;
}

.text-warning {
  color: #faae42;
}

.text-danger {
  color: #fa2e1f;
}

.spacer {
  display: inline-block;
  padding: 0 .25rem;
}

.reverse-link, .label-selector .title a, .FeedItem h2 a, .FeedItem .analytics-widget-header .title a, .analytics-widget-header .FeedItem .title a {
  color: #555a62;
}

.reverse-link:hover, .label-selector .title a:hover, .FeedItem h2 a:hover, .FeedItem .analytics-widget-header .title a:hover, .analytics-widget-header .FeedItem .title a:hover {
  color: #0291db;
}

.italic {
  font-style: italic;
}

strong,
.strong {
  font-weight: 500;
}

.Info,
.Info2,
.info,
.FeedItem .FeedDescription,
.FeedItem .Date {
  display: block;
  font-size: 0.75rem;
  line-height: 1.3333333333;
  color: #949aa2;
}

.list-reset,
.list-reset ul,
.list-reset ol,
.list-reset ul,
.list-reset ul ul,
.list-reset ul ol,
.list-reset ol,
.list-reset ol ul,
.list-reset ol ol {
  padding-left: 0;
}

.list-reset li,
.list-reset ul li,
.list-reset ol li {
  list-style: none;
}

.truncate, .control-panel .control-panel-list-item-label, .table-checkbox-grid thead th {
  overflow: hidden;
  white-space: nowrap;
  text-overflow: ellipsis;
}

.Section-Dashboard.Message.index {
  /* Note: The MessageModule (in /applications/dashboard/modules) wraps all messages
    that it renders in a div with this DismissMessage class. */
  /* Messages */
}

.Section-Dashboard.Message.index .DismissMessage a.Dismiss {
  font-family: arial;
  position: absolute;
  font-size: 16px;
  font-weight: bold;
  line-height: 1;
  color: #777;
  top: -1px;
  right: -1px;
  padding: 1px 3px;
  text-decoration: none;
}

.Section-Dashboard.Message.index .DismissMessage a.Dismiss:hover {
  border: none;
  background: #333;
  color: #fff;
}

.Section-Dashboard.Message.index .DismissMessage strong,
.Section-Dashboard.Message.index .DismissMessage b {
  font-weight: bold;
}

.Section-Dashboard.Message.index .DismissMessage {
  font-size: 13px;
  text-align: left;
  position: relative;
  color: #000;
  border: none;
  border-radius: 1px;
  margin: 10px 0;
  padding: 10px;
}

.Section-Dashboard.Message.index .DismissMessage.Info {
  background: #f3f4f8;
  border: 1px solid #ddd;
}

.Section-Dashboard.Message.index .DismissMessage.Warning {
  background: #ffebe9;
  border: 1px solid #ffccc9;
}

.Section-Dashboard.Message.index .DismissMessage.Box {
  background: #fff8ce;
  border: 1px solid #c5bea4;
  box-shadow: none;
  margin: 0 0 10px;
  /* Make sure that .Box definitions don't override the base DismissMessage margin! */
}

.Section-Dashboard.Message.index .CasualMessage {
  background: #cfecff;
  border: 1px solid #abdafb;
  color: #1e79a7;
}

.Section-Dashboard.Message.index .InfoMessage {
  background: #f6f6f6;
  border: 1px solid #ddd;
}

.Section-Dashboard.Message.index .AlertMessage {
  background: #fff8ce;
  border: 1px solid #deddaf;
}

.Section-Dashboard.Message.index .WarningMessage {
  background: #ffebe9;
  border: 1px solid #ffccc9;
}

.Section-Dashboard.Message.index div.Message {
  line-height: 1.7;
  font-size: 100%;
  word-wrap: break-word;
  margin-top: 5px;
}

.Section-Dashboard.Message.index div.Message h1, .Section-Dashboard.Message.index div.Message h2, .Section-Dashboard.Message.index div.Message .analytics-widget-header .title, .analytics-widget-header .Section-Dashboard.Message.index div.Message .title, .Section-Dashboard.Message.index div.Message h3, .Section-Dashboard.Message.index div.Message p, .Section-Dashboard.Message.index div.Message .P {
  margin: 10px 0;
}

.Section-Dashboard.Message.index div.Message small {
  font-size: 11px;
  color: #777;
}

.Section-Dashboard.Message.index div.Message img.LeftAlign,
.Section-Dashboard.Message.index img.LeftAlign {
  float: left;
  margin: 0 10px 5px 0;
  max-width: 300px;
}

.Section-Dashboard.Message.index div.Message dt {
  font-weight: bold;
  margin: 10px 0 4px;
}

.Section-Dashboard.Message.index div.Message dd {
  margin-left: 30px;
}

.Section-Dashboard.Message.index div.Message dd > p {
  margin-top: 4px;
}

.Section-Dashboard.Message.index div.Message li {
  margin: 5px 0;
}

.Section-Dashboard.Message.index div.Message strong, .Section-Dashboard.Message.index div.Message b {
  font-weight: bold;
}

.Section-Dashboard.Message.index div.Message em,
.Section-Dashboard.Message.index div.Message i {
  font-style: oblique;
}

.Section-Dashboard.Message.index div.Message ul,
.Section-Dashboard.Message.index div.Message ol {
  margin: 1em 0 1em 3em;
}

.Section-Dashboard.Message.index div.Message ol li {
  list-style: decimal !important;
}

.Section-Dashboard.Message.index div.Message ul li {
  list-style: disc !important;
}

.Section-Dashboard.Message.index div.Message img {
  max-width: 100%;
}

.Feed {
  padding-top: 0.5625rem;
}

.FeedItem {
  position: relative;
  padding: 0.75rem 0;
  border-bottom: 0.0625rem solid #f4f6fb;
}

.FeedItem:hover {
  background-color: #f9fdfe;
}

.FeedItem:first-child {
  border-top: 0.0625rem solid #ddd;
}

.FeedItem h2, .FeedItem .analytics-widget-header .title, .analytics-widget-header .FeedItem .title {
  padding: 0;
  margin-top: -0.1875rem;
  margin-left: 0;
  margin-right: 0;
  border-top: 0;
  border-bottom: 0;
  font-weight: 400;
  font-size: 0.8125rem;
  text-overflow: ellipsis;
  margin-bottom: 0.125rem;
  line-height: 1.3333333333;
}

.FeedItem .FeedDescription {
  margin-bottom: -0.125rem;
  font-weight: 300;
}

.FeedItem .FeedDescription strong {
  font-weight: 400;
}

.FeedItem .FeedDescription p {
  margin-bottom: 0;
  display: inline-block;
}

.FeedItem .FeedDescription .details p {
  margin-bottom: 0;
  display: initial;
  line-height: 1.4;
}

.FeedItem .FeedDescription .read-less {
  display: block;
  margin-top: 0.1875rem;
}

.FeedItem .FeedDescription,
.FeedItem h2,
.FeedItem .analytics-widget-header .title, .analytics-widget-header
.FeedItem .title {
  margin-right: 102px;
  margin-left: 0.75rem;
}

.FeedItem .Date {
  position: absolute;
  right: 0.75rem;
  width: 102px;
  line-height: 1;
  top: 1.375rem;
  text-align: right;
  font-weight: 300;
}

.ac_input {
  height: 2.25rem !important;
}

.ac_results {
  z-index: 1100;
}

.ac_results,
.ac_results ul,
.ac_results ol {
  padding-left: 0;
}

.ac_results li {
  list-style: none;
}

.Overlay {
  position: fixed;
  top: 0;
  right: 0;
  bottom: 0;
  left: 0;
  z-index: 1040;
  background-color: rgba(0, 0, 0, 0.5);
}

.Popup .Footer {
  display: none !important;
}

.Popup .Body {
  overflow-y: hidden !important;
  max-height: inherit !important;
}

.InformMessages .InformMessage .Close span {
  display: none;
}

.InformMessages .InformMessage .InformSprite {
  display: none;
}

.InformMessages .Messages.Errors {
  background: 0;
  padding: 0;
  border: 0;
  margin: 0;
}

.InformMessages .Messages.Errors,
.InformMessages .Messages.Errors ul,
.InformMessages .Messages.Errors ol {
  padding-left: 0;
}

.InformMessages .Messages.Errors li {
  list-style: none;
}

.dd {
  color: #555a62;
  padding: 0 0 18px;
  position: relative;
}

.dd-list {
  position: relative;
}

.dd-list .dd-list {
  padding-left: 30px;
}

.dd-item,
.dd-empty,
.dd-placeholder {
  display: block;
  position: relative;
  margin: 0;
  padding: 0;
  min-height: 2.25rem;
}

.dd-item > button {
  border: 0;
  background: none;
  position: absolute;
  top: 0;
  left: 30px;
  padding: 10px;
  line-height: 1;
  cursor: pointer;
}

.dd-item > button:active, .dd-item > button:hover {
  color: #0291db;
  fill: #0291db;
}

.dd-item .options {
  position: absolute;
  top: 0;
  right: 0;
  color: #949aa2;
}

.dd-item .options .dropdown-toggle {
  padding: 0.375rem 0.625rem;
  line-height: 1.375rem;
}

.dd-item .options svg {
  height: 1rem;
}

.dd-handle {
  padding: 0.625rem;
  position: absolute;
  margin: 0;
  left: 0;
  top: 0;
  cursor: move;
  cursor: -webkit-grab;
  cursor: -moz-grab;
  cursor: grab;
  line-height: 1;
  color: #949aa2;
}

.dd-handle:hover {
  fill: rgba(85, 90, 98, 0.6);
}

.dd-content {
  display: block;
  border: solid 1px #e7e8e9;
  background: #fdfdff;
  border-radius: 2px;
  padding: 6px 9px 6px 60px;
  margin: 3px 0;
  line-height: 22px;
}

.dd-dragel {
  position: absolute;
  pointer-events: none;
  z-index: 9999;
  margin-top: 0;
  margin-left: 0;
  opacity: .8;
  cursor: -webkit-grabbing;
  cursor: -moz-grabbing;
  cursor: grabbing;
}

.dd-placeholder,
.dd-empty {
  margin: 3px 0;
  padding: 0;
  background: #f1faff;
  border: 1px dashed #0291db;
  min-height: 2.25rem;
  border-radius: 2px;
  cursor: -webkit-grabbing;
  cursor: -moz-grabbing;
  cursor: grabbing;
}

.bigcrumbs {
  border-bottom: solid 1px #e7e8e9;
  fill: #555a62;
  padding-left: 6px;
}

.bigcrumbs .crumb {
  display: inline-block;
  line-height: 24px;
  padding: 6px 24px 6px 12px;
  position: relative;
  fill: #555a62;
  color: #555a62;
}

.bigcrumbs .crumb:hover {
  fill: #0291db;
  color: #0291db;
}

.bigcrumbs .crumb:before, .bigcrumbs .crumb:after {
  content: '';
  display: block;
  position: absolute;
  top: -1px;
  bottom: -1px;
  right: -12px;
  width: 0;
  border: solid 12px transparent;
  border-top-width: 19px;
  border-bottom-width: 19px;
  border-left-color: #e7e8e9;
}

.bigcrumbs .crumb:after {
  content: '';
  border-left-color: #fff;
  right: -11px;
}

.bigcrumbs .crumb:before {
  content: '';
}

.bigcrumbs .crumb:last-child:before, .bigcrumbs .crumb:last-child:after {
  display: none;
}

.bigcrumbs .icon-root {
  padding: 0 8px;
  margin-bottom: 4px;
}

.heading-bar .actions {
  float: right;
  padding: 6px 18px 0 0;
}

.jcrop-holder {
  direction: ltr;
  text-align: left;
}

.jcrop-vline,
.jcrop-hline {
  background: #ffffff url("images/jcrop.gif");
  font-size: 0;
  position: absolute;
}

.jcrop-vline {
  height: 100%;
  width: 1px !important;
}

.jcrop-vline.right {
  right: 0;
}

.jcrop-hline {
  height: 1px !important;
  width: 100%;
}

.jcrop-hline.bottom {
  bottom: 0;
}

.jcrop-tracker {
  height: 100%;
  width: 100%;
  -webkit-tap-highlight-color: transparent;
  -webkit-touch-callout: none;
  -moz-user-select: none;
  -ms-user-select: none;
  user-select: none;
  -webkit-user-select: none;
}

.jcrop-handle {
  background-color: #333333;
  border: 1px #eeeeee solid;
  width: 7px;
  height: 7px;
  font-size: 1px;
}

.jcrop-handle.ord-n {
  left: 50%;
  margin-left: -4px;
  margin-top: -4px;
  top: 0;
}

.jcrop-handle.ord-s {
  bottom: 0;
  left: 50%;
  margin-bottom: -4px;
  margin-left: -4px;
}

.jcrop-handle.ord-e {
  margin-right: -4px;
  margin-top: -4px;
  right: 0;
  top: 50%;
}

.jcrop-handle.ord-w {
  left: 0;
  margin-left: -4px;
  margin-top: -4px;
  top: 50%;
}

.jcrop-handle.ord-nw {
  left: 0;
  margin-left: -4px;
  margin-top: -4px;
  top: 0;
}

.jcrop-handle.ord-ne {
  margin-right: -4px;
  margin-top: -4px;
  right: 0;
  top: 0;
}

.jcrop-handle.ord-se {
  bottom: 0;
  margin-bottom: -4px;
  margin-right: -4px;
  right: 0;
}

.jcrop-handle.ord-sw {
  bottom: 0;
  left: 0;
  margin-bottom: -4px;
  margin-left: -4px;
}

.jcrop-dragbar.ord-n,
.jcrop-dragbar.ord-s {
  height: 7px;
  width: 100%;
}

.jcrop-dragbar.ord-e,
.jcrop-dragbar.ord-w {
  height: 100%;
  width: 7px;
}

.jcrop-dragbar.ord-n {
  margin-top: -4px;
}

.jcrop-dragbar.ord-s {
  bottom: 0;
  margin-bottom: -4px;
}

.jcrop-dragbar.ord-e {
  margin-right: -4px;
  right: 0;
}

.jcrop-dragbar.ord-w {
  margin-left: -4px;
}

.jcrop-light .jcrop-vline,
.jcrop-light .jcrop-hline {
  background: #ffffff;
  filter: alpha(opacity=70) !important;
  opacity: 0.7 !important;
}

.jcrop-light .jcrop-handle {
  -moz-border-radius: 3px;
  -webkit-border-radius: 3px;
  background-color: #000000;
  border-color: #ffffff;
  border-radius: 3px;
}

.jcrop-dark .jcrop-vline,
.jcrop-dark .jcrop-hline {
  background: #000000;
  filter: alpha(opacity=70) !important;
  opacity: 0.7 !important;
}

.jcrop-dark .jcrop-handle {
  -moz-border-radius: 3px;
  -webkit-border-radius: 3px;
  background-color: #ffffff;
  border-color: #000000;
  border-radius: 3px;
}

.solid-line .jcrop-vline,
.solid-line .jcrop-hline {
  background: #ffffff;
}

.jcrop-holder img,
img.jcrop-preview {
  max-width: none;
}

.padded, .label-wrap img, div.Messages.Errors {
  margin-top: 1.125rem;
  margin-bottom: 1.125rem;
}

.padded-top {
  margin-top: 1.125rem;
}

.padded-bottom {
  margin-bottom: 1.125rem;
}

.padded-left {
  margin-left: 1.125rem;
}

.padded-right {
  margin-right: 1.125rem;
}

.flex {
  display: -ms-flexbox;
  display: flex;
  -ms-flex-pack: justify;
  justify-content: space-between;
  -ms-flex-align: center;
  align-items: center;
}

.flex > * {
  margin-right: 0.28125rem;
}

.flex > *:last-child {
  margin-right: 0;
}

.flex-wrap {
  -ms-flex-wrap: wrap;
  flex-wrap: wrap;
}

.shrink {
  -ms-flex-negative: 1;
  flex-shrink: 1;
}

.grow {
  -ms-flex-positive: 1;
  flex-grow: 1;
}

.no-shrink {
  -ms-flex-negative: 0;
  flex-shrink: 0;
}

.no-grow {
  -ms-flex-positive: 0;
  flex-grow: 0;
}

.pull-left {
  float: left;
}

.pull-right {
  float: right;
}

.Hidden,
.hidden {
  display: none;
}

.progress {
  background: url("images/progress.gif") center center no-repeat;
}

.foggy {
  position: relative;
  -webkit-filter: blur(2px);
}

.foggy input {
  -webkit-user-select: none;
  -moz-user-select: none;
  -ms-user-select: none;
  user-select: none;
}

.foggy:before {
  position: absolute;
  display: block;
  width: 100%;
  height: 100%;
  opacity: .5;
  background-color: #fff;
  z-index: 1;
  content: '';
}
/*# sourceMappingURL=admin.css.map */<|MERGE_RESOLUTION|>--- conflicted
+++ resolved
@@ -6291,8 +6291,6 @@
   border-bottom: 0;
 }
 
-<<<<<<< HEAD
-=======
 .dropdown-filter .btn, .dropdown-filter .file-upload-browse, .dropdown-filter .Button {
   display: -ms-flexbox;
   display: flex;
@@ -6303,7 +6301,29 @@
   min-width: 120px;
 }
 
->>>>>>> de8f7d61
+.Section-Error {
+  color: #000;
+  font: 75%/1.7em "Helvetica Neue", Helvetica, arial, sans-serif;
+  margin: 0;
+  padding: 80px;
+  background: url("images/error.png") 30px 30px no-repeat #fff;
+}
+
+.Section-Error .SplashInfo h1 {
+  font-weight: bold;
+  color: #000;
+  font-size: 300%;
+  margin: 20px 0;
+  padding: 0;
+}
+
+.Section-Error .SplashInfo p {
+  margin: 10px 0;
+  color: #777;
+  font-size: 16px;
+  line-height: 1.6;
+}
+
 .footer {
   -ms-flex-wrap: nowrap;
   flex-wrap: nowrap;
