--- conflicted
+++ resolved
@@ -7067,154 +7067,8 @@
   padding-left: 0;
 }
 
-<<<<<<< HEAD
-.text-input-button {
-  display: -ms-flexbox;
-  display: flex;
-  -ms-flex-positive: 1;
-  flex-grow: 1;
-  -ms-flex-align: center;
-  align-items: center;
-}
-
-.text-input-button input {
-  border-top-right-radius: 0;
-  border-bottom-right-radius: 0;
-}
-
-.text-input-button .btn, .text-input-button .file-upload-browse, .text-input-button .Button {
-  margin-left: -0.0625rem;
-  border-top-left-radius: 0;
-  border-bottom-left-radius: 0;
-  min-width: inherit;
-}
-
-.text-input-button .label-wrap {
-  -ms-flex-negative: 0;
-  flex-shrink: 0;
-  display: block;
-  margin-right: 0.5625rem;
-}
-
-.text-input-button .label-wrap label {
-  line-height: 1;
-  margin-bottom: 0;
-}
-
-.form-group {
-  display: -ms-flexbox;
-  display: flex;
-  -ms-flex-wrap: wrap;
-  flex-wrap: wrap;
-  -ms-flex-align: center;
-  align-items: center;
-  padding-top: 1rem;
-  padding-bottom: 1rem;
-  margin-bottom: 0;
-  border-bottom: 1px dotted #e7e8e9;
-}
-
-.form-group > .label-wrap-wide {
-  -ms-flex-positive: 1;
-  flex-grow: 1;
-}
-
-@media (max-width: 543px) {
-  .form-group .input-wrap, .form-group .color-picker {
-    margin-top: 0.28125rem;
-  }
-}
-
-.padded, .label-wrap img, div.Messages.Errors {
-  margin: 1.125rem 0;
-}
-
-.padded-top {
-  margin-top: 1.125rem;
-}
-
-.padded-bottom {
-  margin-bottom: 1.125rem;
-}
-
-.padded-left {
-  margin-left: 1.125rem;
-}
-
-.padded-right {
-  margin-right: 1.125rem;
-}
-
-.flex {
-  display: -ms-flexbox;
-  display: flex;
-  -ms-flex-pack: justify;
-  justify-content: space-between;
-  -ms-flex-align: center;
-  align-items: center;
-}
-
-.flex > * {
-  margin-right: 0.28125rem;
-}
-
-.flex > *:last-child {
-  margin-right: 0;
-}
-
-.flex-wrap {
-  max-width: 100%;
-  -ms-flex-wrap: wrap;
-  flex-wrap: wrap;
-}
-
-.flex-wrap > *, .flex-wrap.flex > * {
-  margin-right: 0;
-}
-
-.shrink {
-  -ms-flex-negative: 1;
-  flex-shrink: 1;
-}
-
-.grow {
-  -ms-flex-positive: 1;
-  flex-grow: 1;
-}
-
-.no-shrink {
-  -ms-flex-negative: 0;
-  flex-shrink: 0;
-}
-
-.no-grow {
-  -ms-flex-positive: 0;
-  flex-grow: 0;
-}
-
-.pull-left {
-  float: left;
-}
-
-.pull-right {
-  float: right;
-}
-
-.Hidden,
-.hidden {
-  display: none;
-}
-
-.progress {
-  background: url("images/progress.gif") center center no-repeat;
-}
-
-.icon, .btn-icon, .btn-icon-border, .search-wrap .search-icon-wrap,
-.icon svg, .btn-icon svg, .btn-icon-border svg, .search-wrap .search-icon-wrap svg {
-=======
 .icon, .btn-icon, .search-wrap .search-icon-wrap,
 .icon svg, .btn-icon svg, .search-wrap .search-icon-wrap svg {
->>>>>>> 2fe9f09c
   vertical-align: middle;
   display: inline-block;
 }
@@ -8207,9 +8061,9 @@
   margin-bottom: 2.25rem;
   font-weight: 200;
   color: #555a62;
-}
-
 .help .help-title {
+}
+
   padding-bottom: 0.5625rem;
   margin-top: 0;
   margin-bottom: 0.5625rem;
@@ -8241,7 +8095,7 @@
 .help ol,
 .help ul {
   padding-left: 1.125rem;
-}
+  }
 
 .control-panel {
   font-size: 0.75rem;
@@ -8413,13 +8267,8 @@
 .main .footer {
   -ms-flex-negative: 0;
   flex-shrink: 0;
-<<<<<<< HEAD
-  height: 4rem;
-  margin-top: -4.0625rem;
-=======
   height: 3.75rem;
   margin-top: -3.8125rem;
->>>>>>> 2fe9f09c
 }
 
 .panel {
@@ -8451,8 +8300,8 @@
 }
 
 .main-row-wide .panel-right {
-  display: none;
-}
+    display: none;
+  }
 
 .main-row-wide .panel-left {
   display: none;
@@ -8465,15 +8314,15 @@
 
 .drawer-show .main:after {
   position: absolute;
-  display: block;
-  width: 100%;
+    display: block;
+    width: 100%;
   height: 100%;
   top: 0;
   left: 0;
   background-color: rgba(0, 0, 0, 0.25);
   z-index: 3;
   content: '';
-}
+  }
 
 .drawer-toggle {
   display: none;
@@ -8495,7 +8344,7 @@
     width: 222px;
     height: 100%;
     padding-top: 7.5rem;
-  }
+}
 }
 
 .table-wrap {
@@ -8829,7 +8678,7 @@
     left: 0.75rem;
     right: 0.75rem;
     bottom: 0.75rem;
-  }
+}
 }
 
 .toolbar {
@@ -8856,15 +8705,11 @@
   flex-wrap: nowrap;
 }
 
-<<<<<<< HEAD
 .toolbar.flex-wrap > * {
   margin-right: 0;
 }
 
-.toolbar.empty {
-=======
 .toolbar:empty {
->>>>>>> 2fe9f09c
   padding-top: 0;
   border-bottom: 0;
 }
@@ -9274,19 +9119,11 @@
   padding: 0 .25rem;
 }
 
-<<<<<<< HEAD
-.reverse-link, .FeedItem h2 a, .FeedItem .analytics-widget-header .title a, .analytics-widget-header .FeedItem .title a {
-  color: #555a62;
-}
-
-.reverse-link:hover, .FeedItem h2 a:hover, .FeedItem .analytics-widget-header .title a:hover, .analytics-widget-header .FeedItem .title a:hover {
-=======
 .reverse-link, .label-selector .title a, .FeedItem h2 a, .FeedItem .analytics-widget-header .title a, .analytics-widget-header .FeedItem .title a {
   color: #555a62;
 }
 
 .reverse-link:hover, .label-selector .title a:hover, .FeedItem h2 a:hover, .FeedItem .analytics-widget-header .title a:hover, .analytics-widget-header .FeedItem .title a:hover {
->>>>>>> 2fe9f09c
   color: #0291db;
 }
 
@@ -9553,19 +9390,6 @@
   top: 1.375rem;
   text-align: right;
   font-weight: 300;
-<<<<<<< HEAD
-}
-
-.Sortable,
-.DataList {
-  padding-left: 0;
-}
-
-.Sortable li,
-.DataList li {
-  list-style: none;
-=======
->>>>>>> 2fe9f09c
 }
 
 .ac_input {
