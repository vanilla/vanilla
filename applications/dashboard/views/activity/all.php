<?php if (!defined('APPLICATION')) exit(); ?>
<div class="ActivityFormWrap">
<h1 class="H"><?php echo $this->Data('Title'); ?></h1>
<?php
include_once $this->FetchViewLocation('helper_functions');

$this->FireEvent('BeforeStatusForm');
$Session = Gdn::Session();
if ($Session->CheckPermission('Garden.Profiles.Edit')) {
   echo '<div class="FormWrapper FormWrapper-Condensed">';
   echo $this->Form->Open(array('action' => Url('/activity/post/'.$this->Data('Filter')), 'class' => 'Activity'));
   echo $this->Form->Errors();
<<<<<<< HEAD
   echo Wrap($this->Form->TextBox('Comment', array('MultiLine' => TRUE)), 'div', array('class' => 'TextBoxWrapper'));
   
   echo '<div class="Buttons">';
   echo $this->Form->Button('Share', array('class' => 'Button Primary'));
   echo '</div>';
   
=======
   echo $this->Form->TextBox('Comment', array('MultiLine' => TRUE, 'Wrap' => TRUE));

   echo '<div class="Buttons">';
   echo $this->Form->Button('Share', array('class' => 'Button Primary'));
   echo '</div>';

>>>>>>> f2de42e3
   echo $this->Form->Close();
   echo '</div>';
}
echo '</div>';
echo '<ul class="DataList Activities">';

$Activities = $this->Data('Activities', array());
if (count($Activities) > 0) {
   include($this->FetchViewLocation('activities', 'activity', 'dashboard'));
} else {
   ?>
<li><div class="Empty"><?php echo T('Not much happening here, yet.'); ?></div></li>
   <?php
}

echo '</ul>';

if (count($Activities) > 0)
   PagerModule::Write(array('CurrentRecords' => count($Activities)));<|MERGE_RESOLUTION|>--- conflicted
+++ resolved
@@ -10,21 +10,12 @@
    echo '<div class="FormWrapper FormWrapper-Condensed">';
    echo $this->Form->Open(array('action' => Url('/activity/post/'.$this->Data('Filter')), 'class' => 'Activity'));
    echo $this->Form->Errors();
-<<<<<<< HEAD
-   echo Wrap($this->Form->TextBox('Comment', array('MultiLine' => TRUE)), 'div', array('class' => 'TextBoxWrapper'));
-   
-   echo '<div class="Buttons">';
-   echo $this->Form->Button('Share', array('class' => 'Button Primary'));
-   echo '</div>';
-   
-=======
    echo $this->Form->TextBox('Comment', array('MultiLine' => TRUE, 'Wrap' => TRUE));
 
    echo '<div class="Buttons">';
    echo $this->Form->Button('Share', array('class' => 'Button Primary'));
    echo '</div>';
 
->>>>>>> f2de42e3
    echo $this->Form->Close();
    echo '</div>';
 }
