<?php if (!defined('APPLICATION')) exit(); ?>
<h1><?php echo T('Sign In') ?></h1>
<div class="Box">
   <?php
   // Make sure to force this form to post to the correct place in case the view is
   // rendered within another view (ie. /dashboard/entry/index/):
   echo $this->Form->Open(array('Action' => $this->Data('FormUrl', Url('/entry/signin')), 'id' => 'Form_User_SignIn'));
   echo $this->Form->Errors();
   ?>
   <ul>
      <li>
         <?php
            echo $this->Form->Label('Email', 'Email');
            echo $this->Form->TextBox('Email');
         ?>
      </li>
      <li>
         <?php
            echo $this->Form->Label('Password', 'Password');
            echo $this->Form->Input('Password', 'password', array('class' => 'InputBox Password'));
            echo Anchor(T('Forgot?'), '/entry/passwordrequest', 'ForgotPassword');
         ?>
      </li>
      <li class="Buttons">
         <?php
            echo $this->Form->Button('Sign In');
            echo $this->Form->CheckBox('RememberMe', T('Keep me signed in'), array('value' => '1', 'id' => 'SignInRememberMe'));
         ?>
      </li>
      <li class="CreateAccount">
         <?php
<<<<<<< HEAD
            echo $this->Form->Button('Sign In →', array('Name' => 'Form/SignIn'));
            echo '<span>'.T('or').'</span>';
=======
>>>>>>> 372fde77
            $Target = GetIncomingValue('Target', '');
            if ($Target != '')
               $Target = '?Target='.$Target;
               
            printf(T("Don't have an account? %s"), Anchor(T('Create One.'), '/entry/register'.$Target));
         ?>
      </li>
   </ul>
   <?php
   echo $this->Form->Close();
   echo $this->Form->Open(array('Action' => Url('/entry/passwordrequest'), 'id' => 'Form_User_Password', 'style' => 'display: none;'));
   ?>
   <ul>
      <li>
         <?php
            echo $this->Form->Label('Enter your Email address', 'Email');
            echo $this->Form->TextBox('Email');
         ?>
      </li>
      <li>
         <?php
            echo $this->Form->Button('Request a new password');
            echo Anchor(T('I remember now!'), '/entry/signin', 'ForgotPassword');
         ?>
      </li>
   </ul>
   <?php echo $this->Form->Close(); ?>
</div><|MERGE_RESOLUTION|>--- conflicted
+++ resolved
@@ -29,11 +29,7 @@
       </li>
       <li class="CreateAccount">
          <?php
-<<<<<<< HEAD
             echo $this->Form->Button('Sign In →', array('Name' => 'Form/SignIn'));
-            echo '<span>'.T('or').'</span>';
-=======
->>>>>>> 372fde77
             $Target = GetIncomingValue('Target', '');
             if ($Target != '')
                $Target = '?Target='.$Target;
