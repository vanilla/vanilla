<?php if (!defined('APPLICATION')) exit();

$Methods = $this->Data('Methods', array());
$SelectedMethod = $this->Data('SelectedMethod', array());

// Testing
//$Methods['Facebook'] = array('Label' => 'Facebook', 'Url' => '#', 'ViewLocation' => 'signin');
//$Methods['Twitter'] = array('Label' => 'Twitter', 'Url' => '#', 'ViewLocation' => 'signin');


echo '<div>';
   echo '<div class="Entry">';

      // Render the main signin form.
      echo '<div class="MainForm">';
//      $CurrentView = $this->Data['CurrentView'];
//      $CurrentViewLocation = call_user_func_array(array($this, 'FetchViewLocation'), (array)$CurrentView);
//      include $CurrentViewLocation;
      echo $this->Data('MainForm');

      echo '</div>';

      // Render the buttons to select other methods of signing in.
      if (count($Methods) > 0) {
<<<<<<< HEAD
         echo '<div class="Methods">';

         foreach ($Methods as $Key => $Method) {
            $CssClass = 'Method_'.$Key;
=======
         echo '<div class="Methods">'
            .Wrap(T('Or use your existing account from...'), 'div');

         foreach ($Methods as $Key => $Method) {
            $CssClass = 'Method Method_'.$Key;
>>>>>>> 5b94a717
            echo '<div class="'.$CssClass.'">',
               $Method['SignInHtml'],
               '</div>';
         }

         echo '</div>';
      }

   echo '</div>';
echo '</div>';<|MERGE_RESOLUTION|>--- conflicted
+++ resolved
@@ -22,18 +22,11 @@
 
       // Render the buttons to select other methods of signing in.
       if (count($Methods) > 0) {
-<<<<<<< HEAD
-         echo '<div class="Methods">';
-
-         foreach ($Methods as $Key => $Method) {
-            $CssClass = 'Method_'.$Key;
-=======
          echo '<div class="Methods">'
             .Wrap(T('Or use your existing account from...'), 'div');
 
          foreach ($Methods as $Key => $Method) {
             $CssClass = 'Method Method_'.$Key;
->>>>>>> 5b94a717
             echo '<div class="'.$CssClass.'">',
                $Method['SignInHtml'],
                '</div>';
