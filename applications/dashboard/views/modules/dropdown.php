--- conflicted
+++ resolved
@@ -1,12 +1,7 @@
 
 <span class="ToggleFlyout OptionsMenu <?php echo val('cssClass', $this); ?>">
-<<<<<<< HEAD
-    <span class="Button-Options"><span class="OptionsTitle" title="Options"><?php echo val('text', val('trigger', $this)); ?></span><?php echo sprite('SpFlyoutHandle', 'Arrow'); ?></span>
+    <span class="Button-Options"><span class="OptionsTitle" title="<?php echo t('Options'); ?>"><?php echo val('text', val('trigger', $this)); ?></span><?php echo sprite('SpFlyoutHandle', 'Arrow'); ?></span>
     <ul class="Flyout MenuItems list-reset <?php echo val('listCssClass', $this); ?>" role="menu" aria-labelledby="<?php echo val('triggerId', $this); ?>">
-=======
-    <span class="Button-Options"><span class="OptionsTitle" title="<?php echo t('Options'); ?>"><?php echo val('text', val('trigger', $this)); ?></span><?php echo sprite('SpFlyoutHandle', 'Arrow'); ?></span>
-    <ul class="Flyout MenuItems list-unstyled <?php echo val('listCssClass', $this); ?>" role="menu" aria-labelledby="<?php echo val('triggerId', $this); ?>">
->>>>>>> c2000b30
         <?php foreach (val('items', $this) as $item) {
             if (val('type', $item) == 'group') { ?>
                 <li role="presentation" class="dropdown-header <?php echo val('cssClass', $item); ?>">
