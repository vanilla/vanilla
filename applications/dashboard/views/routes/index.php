--- conflicted
+++ resolved
@@ -8,23 +8,7 @@
     anchor(t('Learn about custom routing.', 'Learn about custom routing.'), 'http://docs.vanillaforums.com/developers/routes');
     ?></div>
 <div class="FilterMenu"><?php echo anchor(t('Add Route'), 'dashboard/routes/add', 'AddRoute SmallButton'); ?></div>
-<<<<<<< HEAD
 <div class="table-wrap">
-    <table class="AltColumns" id="RouteTable">
-        <thead>
-        <tr>
-            <th><?php echo t('Route'); ?></th>
-            <th class="Alt"><?php echo t('Target'); ?></th>
-            <th class="Alt"><?php echo t('Type'); ?></th>
-        </tr>
-        </thead>
-        <tbody>
-        <?php
-        $i = 0;
-        $Alt = FALSE;
-        foreach ($this->MyRoutes as $Route => $RouteData) {
-            $Alt = !$Alt;
-=======
 <table class="AltColumns" id="RouteTable">
     <thead>
     <tr>
@@ -39,7 +23,6 @@
     $Alt = false;
     foreach ($this->MyRoutes as $Route => $RouteData) {
         $Alt = !$Alt;
->>>>>>> 470785a7
 
             $Target = $RouteData['Destination'];
             $RouteType = t(Gdn::router()->RouteTypes[$RouteData['Type']]);
