<?php if (!defined('APPLICATION')) exit(); ?>
    <h1><?php
        if (is_object($this->User))
            echo t('Edit User');
        else
            echo t('Add User');
        ?></h1>
<?php
echo $this->Form->open(array('class' => 'User'));
echo $this->Form->errors();
?>
    <ul>
        <li class="form-group row">
            <div class="label-wrap">
                <?php echo $this->Form->label('Username', 'Name'); ?>
            </div>
            <div class="input-wrap">
                <?php echo $this->Form->textBox('Name'); ?>
            </div>
        </li>
        <li class="form-group row">
            <div class="label-wrap">
                <?php echo $this->Form->label('Password', 'Password'); ?>
            </div>
            <div class="input-wrap">
                <?php echo $this->Form->input('Password', 'password', array('class' => 'InputBox js-password ')); ?>
            </div>
        </li>
        <li class="form-group row">
            <div class="input-wrap no-label">
                <?php echo $this->Form->checkbox('NoPassword', 'No password', array('class' => 'Inline CheckBoxLabel js-nopassword')); ?>
            </div>
        </li>
        <li class="form-group row">
            <div class="InputButtons js-password-related input-wrap no-label">
                <?php echo anchor(t('Generate Password'), '#', 'GeneratePassword btn btn-secondary');
                echo anchor(t('Reveal Password'), '#', 'RevealPassword btn btn-secondary'); ?>
            </div>
        </li>
        <li class="form-group row">
            <div class="label-wrap">
                <?php echo $this->Form->label('Email', 'Email'); ?>
            </div>
            <div class="input-wrap">
                <?php echo $this->Form->textBox('Email'); ?>
            </div>
        </li>
<<<<<<< HEAD
        <li class="form-group row">
            <div class="input-wrap no-label">
                <?php echo $this->Form->checkBox('ShowEmail', t('Email visible to other users')); ?>
            </div>
=======

        <li>
            <?php
            echo $this->Form->checkBox('ShowEmail', t('Email visible to other users'));
            ?>
>>>>>>> 0c791b8a
        </li>

        <?php if (c('Garden.Profile.Locations', false)): ?>
            <li class="User-Location">
                <?php
                echo $this->Form->label('Location', 'Location');
                echo $this->Form->textBox('Location');
                ?>
            </li>
        <?php endif; ?>

        <?php if (c('Garden.Profile.Titles', false)): ?>
            <li class="User-Title">
                <?php
                echo $this->Form->label('Title', 'Title');
                echo $this->Form->textBox('Title');
                ?>
            </li>
        <?php endif; ?>
        <?php
        $this->fireEvent('CustomUserFields')
        ?>
        <li class="form-group row">
            <div class="label-wrap">
                <?php echo t('Check all roles that apply to this user:');  ?>
            </div>
            <div class="input-wrap">
                <?php echo $this->Form->checkBoxList("RoleID", array_flip($this->RoleData), array_flip($this->UserRoleData)); ?>
            </div>
        </li>
    </ul>
<div class="form-footer js-modal-footer">
    <?php echo $this->Form->close('Save'); ?>
</div><|MERGE_RESOLUTION|>--- conflicted
+++ resolved
@@ -26,9 +26,9 @@
                 <?php echo $this->Form->input('Password', 'password', array('class' => 'InputBox js-password ')); ?>
             </div>
         </li>
-        <li class="form-group row">
-            <div class="input-wrap no-label">
-                <?php echo $this->Form->checkbox('NoPassword', 'No password', array('class' => 'Inline CheckBoxLabel js-nopassword')); ?>
+        <li>
+            <?php
+            echo $this->Form->label('Email', 'Email');
             </div>
         </li>
         <li class="form-group row">
@@ -45,18 +45,10 @@
                 <?php echo $this->Form->textBox('Email'); ?>
             </div>
         </li>
-<<<<<<< HEAD
         <li class="form-group row">
             <div class="input-wrap no-label">
                 <?php echo $this->Form->checkBox('ShowEmail', t('Email visible to other users')); ?>
             </div>
-=======
-
-        <li>
-            <?php
-            echo $this->Form->checkBox('ShowEmail', t('Email visible to other users'));
-            ?>
->>>>>>> 0c791b8a
         </li>
 
         <?php if (c('Garden.Profile.Locations', false)): ?>
