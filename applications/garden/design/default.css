@import url('reset.css') /* NoFollow */; 

/* Begin Typography */
body {
   color: #000 /* Body Default Font Color */;
   font: 75%/1.7em "Helvetica Neue",Helvetica,arial,sans-serif;
}
h1, h2, h3, h4, h5, h6 {
   color: #000 /* Body Heading Font Color */;
   font-family: "Helvetica Neue",Helvetica,arial,sans-serif;
   font-weight: normal;
   margin: 0;
}
p {
   margin: 0.5em 0 0 0;
   line-height: 1.6em;
   font-family: "Helvetica Neue",Helvetica,arial,sans-serif;
}
h1, h2 {
   border-bottom:1px solid #bbb;
   font-size:140%;
   font-weight:bold;
   margin-bottom:10px;
}
h3 {
   font-size:140%;
}
h4 {
   font-size: 120%;
   color: #6C6C6C /* Body Subheading Font Color */;
}
h5 {
   font-size: 120%;
   color: #6C6C6C /* Body Subheading Font Color */;
}
a,
a:link,
a:visited,
a:active {
   text-decoration: none;
   color: #2786c2  /* Body Link Font Color */;
}
a:hover {
   text-decoration: none;
   color: #ff0084 /* Body Hover Font Color */;
}
input.DateBox,
input.InputBox,
input.SmallInput,
textarea {
   font-family: arial;
   color: #222;
   font-size: 14px;
   padding: 3px;
   margin: 0px;
   width: 250px;
   border: 1px solid #888;
}
textarea.TextBox {
   width: 500px;
   height: 100px;
   min-height: 100px;
   max-height: 500px;
}
#Popup textarea.TextBox {
   width: 465px;
}
input.SmallInput,
input.InputBox {
   font-size: 15px;
   padding: 6px 3px;
}
input.SmallInput:focus,
input.InputBox:focus,
textarea:focus {
   background: #ffe;
}
textarea {
   line-height: 128%;
}
select {
   font-family: arial;
   font-size: 14px;
   color: #222;
   margin: 0px;
   padding: 3px;
   }
select.Day,
select.Year {
   margin-left: 4px;
}
.Button {
   cursor: pointer;
   margin: 0px 0px 0px 0px;
   font-family: Tahoma, 'Trebuchet MS', Arial, Verdana;
   padding: 4px;
   font-size: 11px;
   background: url('button_bg2.png') repeat-x center left #f8f8f8;
   color: #555;
   border: 1px solid #bbb;
   -moz-border-radius: 2px;
   -webkit-border-radius: 2px;
   }
input.Button {
   font-weight: bold;
}
.Button:hover {
   color: #333;
   border: 1px solid #888;
}
/* End Typography */

/* Begin Layout */
body {
   background: #ffffff  /* Body Background Color */;
   margin: 0px;
   padding: 0px;
   text-align: center;
   font-size: small;
   }
.Hidden {
   display: none;
}
#Head {
   background: #44c7f4  /* Banner Background Color */;
   padding: 0px;
   text-align: right;
   height: 50px;
}
body #Head h1 {
   display: block;
   font-weight: bold;
   margin: 0;
   padding: 21px 7px 0 0;
   border: 0;
   float: left;
   line-height: 1;
}
#Head h1 a span {
   font-size: 24px;
   color:#E4F7FE;
   text-shadow:0 1px 0 #30ACD6;   
}
#Head h1 a:hover span {
   color:#f3fcff;
}
div.Menu {
   text-align: right;
   width: 960px;
   margin: 0 auto;
}
ul#Menu {
   float: left;
   margin: 0 auto;
   padding: 22px 0 0 10px;
}
#Head form {
   float: right;
   width: 250px;
   background: #fff;
   padding: 0;
   margin: 15px 0 0;
   -moz-border-radius: 2px;
   -webkit-border-radius: 2px;
}
#Head form input.InputBox {
   width: 204px;
   border: 0;
   padding: 4px 2px 4px 0;
   background: #fff;
   margin: 0;
   -moz-border-radius-topleft: 2px;
   -moz-border-radius-bottomleft: 2px;
   -webkit-border-top-left-radius: 2px;
   -webkit-border-bottom-left-radius: 2px;
   color: #969696;
   font-size: 13px;
}
#Head form input.Button {
   border: 0;
   width: 38px;
   height: 26px;
   background: #E9F9FF;
   color: #2786C2;
   padding: 3px 0 4px;
   margin: 0;
   -moz-border-radius: 0;
   -webkit-border-radius: 0;
   -moz-border-radius-topright: 2px;
   -moz-border-radius-bottomright: 2px;
   -webkit-border-top-right-radius: 2px;
   -webkit-border-bottom-right-radius: 2px;
}
#Body {
   width: 960px;
   text-align: left;
   margin: 0px auto;
}
#Body {
   margin: 15px auto 0px auto;
   }
#Content {
   float: left;
   width: 680px;
   margin: 0 0 40px;
}
/* Progress Bars */
.Loading {
   height: 100px;
   padding: 0px 20px;
   background: url('progress.gif') center center no-repeat;
}
.Progress {
   padding: 10px 40px 10px 0px;
   background: url('progress.gif') center center no-repeat;
}
/* Messages */
div.Messages {
   text-align: center;
   position: fixed;
   top: 0;
   left: 0;
   z-index: 200;
   margin: 0px !important;
   padding: 0px !important;
   list-style: none !important;
   font-size: 12px;
   display: block;
   width: 100%;
}
* html div.Messages {
  position: absolute;
  width: 100%;/*IE5.5*/
  top: 0;
  left: 0;
  overflow: visible; 
  top: expression(eval(document.compatMode && document.compatMode=='CSS1Compat') ? documentElement.scrollTop : document.body.scrollTop);
}
div.Messages ul {
   cursor: pointer;
   width: auto !important;
   border: 0 !important;
   margin: 0 auto !important;
   padding: 4px 8px !important;
   -moz-border-radius-bottomleft: 2px;
   -moz-border-radius-bottomright: 2px;
   -webkit-border-bottom-left-radius: 2px;
   -webkit-border-bottom-right-radius: 2px;
   background: #ff9 !important;
   display:-moz-inline-stack;
   display:inline-block;
   zoom:1;
   *display:inline;
}
div.Messages ul li {
   text-align: left !important;
   border: 0 !important;
   color: #000 !important;
   padding: 0 !important;
   margin: 0 !important;
   list-style-position: outside;
}

div.Errors ul {
   background: #d50a0a !important;
}
div.Errors ul li {
   color: #fff !important;
}
.nowrap {
   white-space: nowrap;
}

.Warning {
   background: #ffc;
   border: 1px solid #ff9;
   color: #000;
   padding: 3px 6px;
   -moz-border-radius: 3px;
   -webkit-border-radius: 3px;
}
.Alert {
   background: #d00;
   border: 1px solid #b00;
   color: #fff;
   padding: 3px 6px;
   -moz-border-radius: 3px;
   -webkit-border-radius: 3px;
}
.Alert a {
   color: #fff;
}
.Alert a:hover {
   text-decoration: underline;
}

/* Close buttons */
a.Close {
   font-weight: bold;
   font-family: tahoma;
   font-size: 10px;
   text-transform: uppercase;
   color: #bbb;
   background: #f9f9f9;
   -moz-border-radius: 8px;
   -webkit-border-radius: 8px;
   padding: 1px 5px 2px;
   margin: 0px;
   line-height: 1;
   border: 1px solid #ddd;
}
a.Close:hover {
   border: 1px solid #bbb;
   color: #999;
   background: #fff;
}
.Errors a.Close,
.StatusMessage a.Close {
   float: right;
   color: #e4c100;
   background: #ffffa4;
   padding: 2px 4px 3px 5px;
   margin: 2px 0px 0px;
   display: block;
   border: 1px solid #ffd800;
}
.Errors a.Close {
   background: #e11414;
   border: 1px solid #b00;
   color: #ff6;
}
.Errors a.Close:hover {
   color: #ff0;
   background: #d11;
   border: 1px solid #a00;
}
.StatusMessage a.Close:hover {
   background: #ffffe2;
}

/* Dashboard */
#garden_settings_index #Content h3 {
   background: #eee;
   -moz-border-radius-topleft: 4px;
   -moz-border-radius-topright: 4px;
   -webkit-border-radius-top-left: 4px;
   -webkit-border-radius-top-right: 4px;
   border: 1px solid #ddd;
   border-bottom: 1px solid #e9e9e9;
   font-size: 120%;
   padding: 8px;
   margin: 10px 0 0;
   font-weight: bold;
}
#garden_settings_index #Content ul.RecentUsers,
#garden_settings_index dl {
   background: #fafafa;
   -moz-border-radius-bottomleft: 4px;
   -moz-border-radius-bottomright: 4px;
   -webkit-border-radius-bottom-left: 4px;
   -webkit-border-radius-bottom-right: 4px;
   padding: 0 6px;
   color: #555;
   border: 1px solid #eee;
   border-top: 0;
}
#garden_settings_index dl dt {
   font-size: 120%;
   font-weight: bold;
   padding: 8px 20px 8px 8px;
   width: 80px;
   text-align: right;
   float: left;
}
#garden_settings_index #Content ul.RecentUsers li,
#garden_settings_index dl dd {
   font-size: 110%;
   padding: 8px;
   border-bottom: 1px solid #eee;
}
#garden_settings_index #Content ul.RecentUsers li {
   line-height: 3.5;
   clear: left;
}
#garden_settings_index #Content ul.RecentUsers li.Last,
#garden_settings_index dl dd.Last {
   border-bottom: 0;
}
#garden_settings_index #Content ul.RecentUsers li img {
   margin-right: 10px;
   float: left;
}
#garden_settings_index #Content ul.RecentUsers li a {
   margin-right: 10px;
   font-weight: bold;
}


/* Panels */
#Panel {
   width: 250px;
   float: right;
}
/* Panel Boxes */
div.Box {
   -moz-border-radius: 1px;
   -webkit-border-radius: 1px;
   background: #e9f9ff  /* Panel Background Color */;
   color: #999  /* Panel Font Color */;
   padding: 6px 10px;
   margin: 0px 0px 10px 0px;
}
div.Box h4 {
   font-size: 110%;
   color: #2786c2  /* Panel Font Color */;
   font-weight: bold;
   margin: 0px;
   padding: 0px 0px 1px;
   border-bottom: 1px solid #caf0fe  /* Panel Inlay Border Color */;
}
div.Box dl {
   border-bottom: 1px solid #caf0fe  /* Panel Inlay Border Color */;
   background: #f0fbff /* Panel Inlay Background Color */;
   padding: 3px;
   font-size: 90%;
   overflow: hidden;
}
div.Box dl dt {
   float: left;
   width: 80px;
   color: #0766a2 /* Panel Inlay Font Color */;
}
div.Box dl dd {
   margin-left: 80px;
}
div.Box p {
   font-size: 100%;
   padding: 0 0 4px;
   color: #555 /* Body Text Font Color */;
}
/* Side Menu */
ul.SideMenu,
ul.SideMenu li ul {
   margin: 0px;
   padding: 0px;
   list-style: none;
}
ul.SideMenu {
   font-size: 110%;
   color: #2786c2 /* Panel Font Color */;
   font-weight: bold;
   -moz-border-radius: 1px;
   -webkit-border-radius: 1px;
   background: #e9f9ff /* Panel Background Color */;
   padding: 6px 10px;
   margin: 0px 0px 10px 0px;   
}
ul.SideMenu li ul {
   padding: 0px 3px;
   border-top: 1px solid #CAF0FE /* Panel Inlay Border Color */;
   border-bottom: 1px solid #CAF0FE /* Panel Inlay Border Color */;
   margin: 4px 0px 6px 0px;
   background: #f0fbff /* Panel Inlay Background Color */;
}

ul.SideMenu li ul li a {
   color: #2786C2 /* Panel Inlay Font Color */;
   font-size: 12px;
   font-weight: normal;
}
ul.SideMenu li ul li a:hover {
   color: #2786c2 /* Panel Inlay Font Color */;
   text-decoration: underline;
}
ul.SideMenu li ul li.Highlight {
   background: auto /* Panel Selected Background Color */;
}
ul.SideMenu li ul li.Highlight a {
   color: #ff0084 /* Panel Selected Font Color */;
}

/* Panel Info */
ul.PanelInfo li {
   background: #f5fcff /* Panel Inlay Background Color */;
   border-bottom: 1px solid #caf0fe /* Panel Inlay Border Color */;
   padding: 2px 4px;
   font-family: tahoma;
   font-size: 80%;
   text-align: right;
}
ul.PanelInfo li h2 {
   text-align: left;
   display: inline;
   font-size: 130%;
   margin-right: 12px;
}
ul.PanelInfo li a {
   float: left;
}
ul.PanelInfo li.Active {
   background: #fff;
   border-bottom: 1px solid #a3e6ff;
}

#Panel a.PanelButton {
   padding: 6px 0;
   display: block;
   text-align: center;
   font-size: 16px;
   font-weight: bold;
   -moz-border-radius: 2px;
   -webkig-border-radius: 2px;
   background: #44c7f4 /* Banner Background Color */;
   color: #fff /* Banner Font Color */;
   text-decoration: none;
   margin: 0 0 10px 0;
}

#Panel a.PanelButton:hover {
   background: #11e420 /* Menu Hover Background Color */;
   color: #fff /* Menu Hover Font Color */;
}

/* Foot */
#Foot {
   padding-top: 20px;
   clear: both;
}

/* Activities */
body.Activity h1 {
   margin: 0;
}
div.EmptyInfo {
   margin: 10px 0;
}
ul.Activities li {
   border-bottom: 1px solid #ddd;
   padding: 8px 0 6px;
   color: #454545;
   clear: left;
}
ul.Activities li img {
   float: left;
   margin: 8px;
   border: 0;
   height: 40px;
   width: 40px;
}
ul.Activities li.ActivityComment img {
   height: 32px;
   width: 32px;
}
ul.Activities li h3 {
   display: inline;
   margin: 0 0 0 8px !important;
   padding: 0;
   font-size: 100%;
   font-weight: normal;
}
ul.Activities li h3 em {
   font-weight: normal;
   font-style: normal;
   color: #33afda;
   font-size: 10px;
   margin: 0px 10px;
}
ul.Activities li h3 a.CommentOption {
   font-size: 10px;
}
ul.Activities li a.Delete {
   float: right;
   width: auto;
   padding: 4px;
   margin: 0 1px 0 0;
   font-family: Tahoma, 'Trebuchet MS', Arial, Verdana;
   font-size: 10px;
   font-weight: normal;
   background: url('button_bg2.png') repeat-x center left #f8f8f8;
   border: 1px solid #ddd;
   -moz-border-radius: 2px;
   -webkit-border-radius: 2px;
   color: #888;
   cursor: pointer;
   line-height: 100%;
}
ul.Activities li a.Delete:hover {
   color: #333;
   border: 1px solid #888;
}
ul.Activities ul.Comments a.Delete {
   margin: 4px 4px 0 0;
}
ul.Activities li blockquote {
   margin: 4px 4px 4px;
   padding: 2px 6px;
   background: #ffd /* Panel Background Color */;
   color: #555 /* Panel Font Color */;
   -moz-border-radius: 2px;
   -webkit-border-radius: 2px;
}
ul.Activities li.PictureChange blockquote {
   background: none;
   margin: 4px 0px 0px;
   padding: 0px 8px;
}
ul.Activities ul.Comments blockquote {
   background: none;
   padding: 0px;
   margin: 0px 4px;
}
ul.Activities li blockquote blockquote {
   margin: 2px 0px 0px;
   padding: 0px;
   background: none;
   color: #999;
}
ul.Activities li.ActivityComment h3 strong,
ul.Activities li.ActivityComment h3 strong a {
   font-weight: normal;
}
ul.Activities li.ActivityComment blockquote {
   margin: 0px;
   padding: 0px 8px 6px;
}

ul.Activities li blockquote img {
   height: auto;
   width: auto;
   background: #fff;
   padding: 2px;
   border: 1px solid #ccc;
   float: none;
   margin: 0px 4px 0px 0px;
}
ul.Activities ul.Comments {
   background: #fff;
   margin: 0px 8px;
   padding: 1px 0px 0px;
   list-style: none;
}
ul.Activities ul.Comments li {
   background: #e9f9ff;
   margin-bottom: 1px;
   border-bottom: 0px;
   padding: 0px;
}
ul.Activities ul.Comments li.CommentForm {
   clear: left;
   padding: 8px;
}
ul.Activities ul.Comments li.CommentForm a.CommentLink,
ul.Activities ul.Comments li.CommentForm a.CommentLink:hover {
   cursor: text;
   background: #fff;
   color: #bbb !important;
   font-size: 14px;
   padding: 5px;
   text-decoration: none;
   border: 1px solid #aaa;
   display: block;
   line-height: 100%;
}
ul.Activities li.CommentForm textarea {
   width: 640px;
   height: 40px;
   margin-bottom: 2px;
}

/* Pager */
.MorePager {
   list-style: none;
   margin: 1px 0 0;
   padding: 3px 6px;
   text-align: right;
   background: #e9f9ff;
   }
.MorePager a {
   font-size: 13px;
   font-weight: bold;
   text-align: right;
}
.MorePager a:hover {
   color: #2786c2 !important;
   text-decoration: underline;
}
#PagerLess {
   -moz-border-radius-topright: 2px;
   -moz-border-radius-topleft: 2px;
   -webkit-border-top-right-radius: 2px;
   -webkit-border-top-left-radius: 2px;
}
tr#PagerMore td {
   border: 0px;
   text-align: right;
}
/* jQuery Autocomplete */
textarea.MultiComplete {
   height: 20px;
   padding: 3px 0px;
   width: 400px;
   text-align: left;
}
.ac_results {
   padding: 0px;
   border: 1px solid #bbb;
   border-top: 0px;
   background-color: white;
   overflow: hidden;
   z-index: 99999;
}

.ac_results ul {
   width: 100%;
   list-style-position: outside;
   list-style: none;
   padding: 0;
   margin: 0;
}

.ac_results li {
   margin: 0px;
   padding: 5px;
   cursor: default;
   display: block;
   /* 
   if width will be 100% horizontal scrollbar will apear 
   when scroll mode will be used
   */
   /*width: 100%;*/
   font-size: 12px;
   /* 
   it is very important, if line-height not setted or setted 
   in relative units scroll will be broken in firefox
   */
   line-height: 16px;
   overflow: hidden;
   border-bottom: 1px solid #bbb;
   text-align: left;
}
.ac_lastitem {
   border-bottom: 0px !important;
}
.ac_results strong {
   font-weight: bold;
   background: #daf4fd;
}
.ac_over strong {
   font-weight: bold;
   background: #2ab0de;
}
.ac_over {
   background: #44c7f4;
   color: #fff;
}

.disclaimer #Content h2 {
   font-size: 120%;
   font-weight: bold;
   line-height: 100%;
}
.disclaimer #Content ul {
   margin: 8px 0px 0px;
}
.disclaimer #Content li {
   border-top: 1px solid #efefef;
   padding: 3px 0px;
   font-size: 90%;
}
.disclaimer #Content li strong {
   font-weight: bold;
}

#NewPassword div {
   margin: 6px 0 0 160px;
}
#NewPassword div a {
   margin-right: 6px;
}

/* Entry Screen */
body.Entry {
   text-align: center;
}
body.Entry div.Panel {
   display: none;
}
body.Entry #Content {
   float: none;
   margin: 0;
   width: auto;
   text-align: center;
}
body.Entry #Leave {
   width: 400px;
   margin: 0 auto;
   background: #E9F9FF;
   -moz-border-radius: 1px;
   -webkit-border-radius: 1px;
   padding: 10px 10px 0 10px;
   text-align: left;
}
body.Entry p.Leaving {
   background: url('progress.gif') left top no-repeat;
   padding-left: 50px;

}
body.register #Content,
body.signin #Content,
body.passwordrequest #Content,
body.passwordreset #Content,
body.Entry #SignIn,
body.Entry #Password,
body.Entry #Register,
body.Entry #Handshake {
   text-align: left;
   float: left;
   background: #E9F9FF /* Panel Background Color */;
   -moz-border-radius: 1px;
   -webkit-border-radius: 2px;
   padding: 10px 10px 0 10px;
   margin: 0 0 15px;
}
body.Entry #SignIn,
body.Entry #Password {
   margin: 0 15px 15px 0;
}
body.Entry #Password p {
   width: 242px;
   overflow: hidden;
}
body.Entry #Content h1 {
   border-bottom:1px solid #CAF0FE;
   color: #2786C2 /* Panel Font Color */;
   font-size:110%;
   font-weight:bold;
   margin: 0 0 10px;
   padding:0 0 1px;
}
body.Entry p {
   padding:0 0 10px;
   color: #999999;
}
body.Entry form ul li {
   border: 0;
}
body.Entry #SignIn form ul li label {
   width: 80px;
}
body.Entry #Password form ul li label {
   width: 50px;
}
body.Entry #Register form ul li label {
   width: 130px;
}
body.Entry #SignIn form ul li label.CheckBoxLabel,
body.Entry #Register form ul li label.CheckBoxLabel {
   width: auto;
}
body.Entry input.DateBox,
body.Entry input.InputBox,
body.Entry textarea {
   width: 157px;
   margin-right: 10px;
}
body.Entry #Register input.DateBox,
body.Entry #Register input.InputBox,
body.Entry #Register textarea {
   width: 190px;
   margin-right: 10px;
}
body.Entry #Register form ul li label.BirthDate {
   width: 110px;
}
body.Entry span.Incorrect {
   display: block;
   color: red;
   padding-left: 140px;
}

/* Dashboard Styles */
#garden_settings_index h1 {
   border: 0 !important;
   line-height: 80%;
   margin-bottom: 0 !important;
}
#garden_settings_index p {
   font-size: 14px;
   line-height: 100%;
}
ul.BigList {
   -webkit-border-radius: 4px;
   -moz-border-radius: 4px;
   background: #f0fbff /* Panel Background Color */;
   padding: 8px;
   margin: 10px 0 0;
   border: 1px solid #dff4fc;
}
ul.BigList li {
   font-size: 16px;
   padding: 12px 0 12px 55px;   
}
li.one { background: url('one.png') no-repeat center left; }
li.two { background: url('two.png') no-repeat center left; }
li.three { background: url('three.png') no-repeat center left; }
li.four { background: url('four.png') no-repeat center left; }
li.five { background: url('five.png') no-repeat center left; }

/* DataList (search results, vanilla discussions, drafts, etc) */

/*
ul.DataList {
   border-top: 1px solid #dbe3e6;
}
*/
ul.DataList li {
   margin: 0px;
   padding: 0px 0px 4px 0px;
    border-bottom: 1px solid #dbe3e6;
}
ul.DataList li li {
   border: 0px;
   padding: 0px;
}
ul.DataList,
ul.DataList li ul {
   list-style: none;
   margin: 0px;
   padding: 0px;
}
ul.DataList li ul li.Title a {
   border: 1px solid #eee;
   -moz-border-radius: 2px;
   -webkit-border-radius: 2px;
   background: #fafafa;
   margin: 4px 0;
   padding: 2px 8px;
   line-height: 130%;
   color: #2b3033;
   font-size: 105%;
   display: block;
}
ul.DataList li ul li.Title h3 {
   padding: 6px 0px 0px 6px;
   margin: 0px;
   font-size: 110%;
   font-weight: bold;
}
ul.DataList li ul li.Title h3 a {
   display: inline;
   border: 0px;
   padding: 0px;
   margin: 0px;
   color: #2d7bb2;
   background: none;
}
ul.DataList li ul li.Meta {
   font-family: tahoma;
   margin-left: 5px;
   font-size: 80%;
   color: #80828c;
}
ul.DataList li ul li.Meta span,
ul.DataList li ul li.Meta span a,
ul.DataList li ul li.Meta strong {
   margin-right: 12px;
}
ul.DataList li ul li.Meta strong {
   background: #ff0;
   padding: 0px 2px;
}
ul.DataList li ul li.Meta a {
   color: #2b2d33;
}
/* Search Page Heading */
body.Search h1 {
   margin:0;
   padding:10px 0 0;
}

<<<<<<< HEAD
.Center {
	text-align: center;
}

.Right {
   text-align: right;
=======
/* FilterMenu */
.FilterMenu {
   color: #aaa;
   padding: 0 6px 10px;
}
.FilterMenu strong {
   font-weight: bold;
   color: #111;
}
.FilterMenu span {
   color: #999;
   padding: 0 4px;
}

/* Info blocks */
div.Info {
   font-size: 13px;
   background: #fafafa;
   border: 1px solid #eee;
   color: #888;
   -moz-border-radius: 4px;
   padding: 6px;
}

/* User Search */
#garden_user_index div.Info .InputBox {
   margin-right: 6px;
}
#garden_user_index div.Info .Button {
   margin-right: 20px;
}

/* Dismiss Messages */

div.DismissMessage a.Close {
   float: right;
   display: block;
   height: 10px;
   width: 6px;
   overflow: hidden;
   margin: 3px;
}

/* Powered by Vanilla Footer */

#Foot {
   text-align: center;
   margin: 2px 0;
   font-family: 'lucida grande','helvetica neue',helvetica,arial,sans-serif;
   padding: 4px 9px;
   font-size: 13px;
   color: #ddd;
   line-height: 1;
}
#Foot a {
   color: #ccc;
}
#Foot a:hover {
   color: #aaa;
>>>>>>> ec6f7e03
}

/* End Layout */<|MERGE_RESOLUTION|>--- conflicted
+++ resolved
@@ -500,25 +500,6 @@
 ul.PanelInfo li.Active {
    background: #fff;
    border-bottom: 1px solid #a3e6ff;
-}
-
-#Panel a.PanelButton {
-   padding: 6px 0;
-   display: block;
-   text-align: center;
-   font-size: 16px;
-   font-weight: bold;
-   -moz-border-radius: 2px;
-   -webkig-border-radius: 2px;
-   background: #44c7f4 /* Banner Background Color */;
-   color: #fff /* Banner Font Color */;
-   text-decoration: none;
-   margin: 0 0 10px 0;
-}
-
-#Panel a.PanelButton:hover {
-   background: #11e420 /* Menu Hover Background Color */;
-   color: #fff /* Menu Hover Font Color */;
 }
 
 /* Foot */
@@ -978,14 +959,6 @@
    padding:10px 0 0;
 }
 
-<<<<<<< HEAD
-.Center {
-	text-align: center;
-}
-
-.Right {
-   text-align: right;
-=======
 /* FilterMenu */
 .FilterMenu {
    color: #aaa;
@@ -1045,7 +1018,33 @@
 }
 #Foot a:hover {
    color: #aaa;
->>>>>>> ec6f7e03
+}
+
+.Center {
+	text-align: center;
+}
+
+.Right {
+	text-align: right;
+}
+
+#Panel a.PanelButton {
+   padding: 6px 0;
+   display: block;
+   text-align: center;
+   font-size: 16px;
+   font-weight: bold;
+   -moz-border-radius: 2px;
+   -webkig-border-radius: 2px;
+   background: #44c7f4 /* Banner Background Color */;
+   color: #fff /* Banner Font Color */;
+   text-decoration: none;
+   margin: 0 0 10px 0;
+}
+
+#Panel a.PanelButton:hover {
+   background: #11e420 /* Menu Hover Background Color */;
+   color: #fff /* Menu Hover Font Color */;
 }
 
 /* End Layout */