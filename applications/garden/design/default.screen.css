<<<<<<< HEAD
@import url('reset.css') /* NoFollow */; 

/* Begin Typography */
body {
   font: 75%/1.7em "Helvetica Neue",Helvetica,arial,sans-serif;
}
h1, h2, h3, h4, h5, h6 {
   font-family: "Helvetica Neue",Helvetica,arial,sans-serif;
   font-weight: normal;
   margin: 0;
}
p {
   margin: 0.5em 0 0 0;
   /* font-size: 110%; */
   line-height: 1.6em;
   font-family: "Helvetica Neue",Helvetica,arial,sans-serif;
}
h1 {
   font-size: 180%;
}
h2 {
   font-size: 160%;
}
h3 {
   font-size: 140%;
}
h4 {
   font-size: 120%;
   color: #6C6C6C;
}
h5 {
   font-size: 120%;
   color: #6C6C6C;
}
a,
a:link,
a:visited,
a:active {
   text-decoration: none;
   color: #2786c2;
}
a:hover {
   text-decoration: none;
   color: #ff0084;
}
input.DateBox,
input.InputBox,
textarea {
   font-family: arial;
   color: #222;
   font-size: 14px;
   padding: 3px;
   margin: 0px;
   width: 250px;
}
textarea {
   line-height: 128%;
}
select {
   font-family: arial;
   font-size: 14px;
   color: #222;
   margin: 0px;
   padding: 3px;
   }
select.Day,
select.Year {
   margin-left: 4px;
}
.Button {
   cursor: pointer;
   margin: 0px 0px 0px 0px;
   font-family: Tahoma, 'Trebuchet MS', Arial, Verdana;
   padding: 4px;
   font-size: 11px;
   background: url('button_bg2.png') repeat-x center left #f8f8f8;
   color: #555;
   border: 1px solid #bbb;
   -moz-border-radius: 2px;
   -webkit-border-radius: 2px;
   }
input.Button {
   font-weight: bold;
}
.Button:hover {
   color: #333;
   border: 1px solid #888;
}
/* End Typography */

/* Begin Layout */
body {
   background: #ffffff;
   margin: 0px;
   padding: 0px;
   text-align: center;
   font-size: small;
   }
.Hidden {
   display: none;
}
#Head {
   background: #44c7f4;
   padding: 0px;
   text-align: right;
   height: 50px;
}
#Head h1 {
   display: block;
   font-size: 22px;
   font-weight: bold;
   margin: 0;
   padding: 8px 0 0;
}
div#Head h1 a {
   background: url('logo.vanilla.png') top left no-repeat;
   display: block;
   height: 40px;
   width: 75px;
   float: left;
   margin: 2px 10px 0 0;
}
div#Head h1 a span {
   display: none;
}
div.Menu {
   text-align: right;
   width: 960px;
   margin: 0px auto;
}
ul#Menu {
   float: left;
   margin: 0px auto;
   padding: 14px 0px 0px 10px;
}
#Head form {
   float: right;
   width: 250px;
   background: #fff;
   padding: 0;
   margin: 4px 0 0;
   -moz-border-radius: 2px;
   -webkit-border-radius: 2px;
}
#Head form input.InputBox {
   width: 204px;
   border: 0;
   padding: 4px 2px 4px 0;
   background: #fff;
   margin: 0;
   -moz-border-radius-topleft: 2px;
   -moz-border-radius-bottomleft: 2px;
   -webkit-border-top-left-radius: 2px;
   -webkit-border-bottom-left-radius: 2px;
   color: #969696;
   font-size: 13px;
}
#Head form input.Button {
   border: 0;
   width: 38px;
   height: 26px;
   background: #E9F9FF;
   color: #2786C2;
   padding: 3px 0 4px;
   margin: 0;
   -moz-border-radius: 0;
   -webkit-border-radius: 0;
   -moz-border-radius-topright: 2px;
   -moz-border-radius-bottomright: 2px;
   -webkit-border-top-right-radius: 2px;
   -webkit-border-bottom-right-radius: 2px;
}
#Body {
   width: 960px;
   text-align: left;
   margin: 0px auto;
}
#Body {
   margin: 15px auto 0px auto;
   }
#Content {
   float: left;
   width: 680px;
}
/* Progress Bars */
.Loading {
   height: 100px;
   padding: 0px 20px;
   background: url('progress.gif') center center no-repeat;
}
.Progress {
   padding: 10px 40px 10px 0px;
   background: url('progress.gif') center center no-repeat;
}
/* Messages */
div.Messages {
   text-align: center;
   position: fixed;
   top: 0;
   left: 0;
   z-index: 200;
   margin: 0px !important;
   padding: 0px !important;
   list-style: none !important;
   font-size: 12px;
   display: block;
   width: 100%;
}
* html div.Messages {
  position: absolute;
  width: 100%;/*IE5.5*/
  top: 0;
  left: 0;
  overflow: visible; 
  top: expression(eval(document.compatMode && document.compatMode=='CSS1Compat') ? documentElement.scrollTop : document.body.scrollTop);
}
div.Messages ul {
   cursor: pointer;
   width: auto !important;
   border: 0 !important;
   margin: 0 auto !important;
   padding: 4px 8px !important;
   -moz-border-radius-bottomleft: 2px;
   -moz-border-radius-bottomright: 2px;
   -webkit-border-bottom-left-radius: 2px;
   -webkit-border-bottom-right-radius: 2px;
   background: #ff9 !important;
   display:-moz-inline-stack;
   display:inline-block;
   zoom:1;
   *display:inline;
}
div.Messages ul li {
   text-align: left !important;
   border: 0 !important;
   color: #000 !important;
   padding: 0 !important;
   margin: 0 !important;
   list-style-position: outside;
}

div.Errors ul {
   background: #d50a0a !important;
}
div.Errors ul li {
   color: #fff !important;
}
.nowrap {
   white-space: nowrap;
}

.Warning {
   background: #ff9;
   color: #000;
   padding: 3px 6px;
   -moz-border-radius: 2px;
   -webkit-border-radius: 2px;
}

/* Close buttons */
a.Close {
   font-weight: bold;
   font-family: tahoma;
   font-size: 10px;
   text-transform: uppercase;
   color: #bbb;
   background: #f9f9f9;
   -moz-border-radius: 8px;
   -webkit-border-radius: 8px;
   padding: 1px 4px 2px 5px;
   margin: 0px;
   line-height: 100%;
   border: 1px solid #ddd;
}
a.Close:hover {
   border: 1px solid #bbb;
   color: #999;
   background: #fff;
}
.Errors a.Close,
.StatusMessage a.Close {
   float: right;
   color: #e4c100;
   background: #ffffa4;
   padding: 2px 4px 3px 5px;
   margin: 2px 0px 0px;
   display: block;
   border: 1px solid #ffd800;
}
.Errors a.Close {
   background: #e11414;
   border: 1px solid #b00;
   color: #ff6;
}
.Errors a.Close:hover {
   color: #ff0;
   background: #d11;
   border: 1px solid #a00;
}
.StatusMessage a.Close:hover {
   background: #ffffe2;
}

/* Panels */
#Panel {
   width: 250px;
   float: right;
}
/* Panel Boxes */
div.Box {
   -moz-border-radius: 1px;
   -webkit-border-radius: 1px;
   background: #e9f9ff;
   color: #999;
   padding: 6px 10px;
   margin: 0px 0px 10px 0px;
}
div.Box h4 {
   font-size: 110%;
   color: #2786c2;
   font-weight: bold;
   margin: 0px;
   padding: 0px 0px 1px;
   border-bottom: 1px solid #caf0fe;
}
div.Box dl {
   border-bottom: 1px solid #caf0fe;
   background: #f0fbff;
   padding: 3px;
   font-size: 90%;
   overflow: hidden;
}
div.Box dl dt {
   float: left;
   width: 80px;
   color: #0766a2;
}
div.Box dl dd {
   margin-left: 80px;
}
div.Box p {
   font-size: 100%;
   padding: 0 0 4px;
   color: #555;
}
/* Side Menu */
ul.SideMenu,
ul.SideMenu li ul {
   margin: 0px;
   padding: 0px;
   list-style: none;
}
ul.SideMenu {
   font-size: 110%;
   color: #2786c2;
   font-weight: bold;
   -moz-border-radius: 1px;
   -webkit-border-radius: 1px;
   background: #e9f9ff;
   padding: 6px 10px;
   margin: 0px 0px 10px 0px;   
}
ul.SideMenu li ul {
   padding: 0px 3px;
   border-top: 1px solid #CAF0FE;
   border-bottom: 1px solid #CAF0FE;
   margin: 4px 0px 6px 0px;
   background: #f0fbff;
}

ul.SideMenu li ul li a {
   font-size: 12px;
   font-weight: normal;
}
ul.SideMenu li ul li a:hover {
   color: #2786c2;
   text-decoration: underline;
}
ul.SideMenu li ul li.Highlight a {
   color: #ff0084;
}

/* Panel Info */
ul.PanelInfo li {
   background: #f5fcff;
   border-bottom: 1px solid #caf0fe;
   padding: 2px 4px;
   font-family: tahoma;
   font-size: 80%;
   text-align: right;
}
ul.PanelInfo li h2 {
   text-align: left;
   display: inline;
   font-size: 130%;
   margin-right: 12px;
}
ul.PanelInfo li a {
   float: left;
}
ul.PanelInfo li.Active {
   background: #fff;
   border-bottom: 1px solid #a3e6ff;
}

/* Foot */
#Foot {
   padding-top: 20px;
   clear: both;
}

/* Activities
TODO: MOVE VANILLA-SPECIFIC STYLES TO VANILLA CSS??

*/
body.Activity h1 {
   padding: 0px 0px 0px 0px;
   font-size: 160%;
   margin: 0px;
}

ul.Activities {
   border-top: 1px solid #ddd;
}
ul.Activities li {
   border-bottom: 1px solid #ddd;
   padding: 8px 0 6px;
   color: #454545;
   clear: left;
}
ul.Activities li img {
   float: left;
   margin: 8px;
   border: 0;
   height: 40px;
   width: 40px;
}
ul.Activities li.ActivityComment img {
   height: 32px;
   width: 32px;
}
ul.Activities li h3 {
   display: inline;
   margin: 0 0 0 8px !important;
   padding: 0;
   font-size: 100%;
   font-weight: normal;
}
ul.Activities li h3 em {
   font-weight: normal;
   font-style: normal;
   color: #33afda;
   font-size: 10px;
   margin: 0px 10px;
}
ul.Activities li h3 a.CommentOption {
   font-size: 10px;
}
ul.Activities li a.Delete {
   float: right;
   width: auto;
   padding: 4px;
   margin: 0 1px 0 0;
   font-family: Tahoma, 'Trebuchet MS', Arial, Verdana;
   font-size: 10px;
   font-weight: normal;
   background: url('button_bg2.png') repeat-x center left #f8f8f8;
   border: 1px solid #bbb;
   -moz-border-radius: 2px;
   -webkit-border-radius: 2px;
   color: #555;
   cursor: pointer;
   line-height: 100%;
}
ul.Activities li a.Delete:hover {
   color: #333;
   border: 1px solid #888;
}
ul.Activities ul.Comments a.Delete {
   margin: 4px 4px 0 0;
}
ul.Activities li blockquote {
   margin: 4px 4px 4px;
   padding: 2px 6px;
   background: #ffd;
   color: #555;
   -moz-border-radius: 2px;
   -webkit-border-radius: 2px;
}
ul.Activities li.PictureChange blockquote {
   background: none;
   margin: 4px 0px 0px;
   padding: 0px 8px;
}
ul.Activities ul.Comments blockquote {
   background: none;
   padding: 0px;
   margin: 0px 4px;
}
ul.Activities li blockquote blockquote {
   margin: 2px 0px 0px;
   padding: 0px;
   background: none;
   color: #999;
}
ul.Activities li.ActivityComment h3 strong,
ul.Activities li.ActivityComment h3 strong a {
   font-weight: normal;
}
ul.Activities li.ActivityComment blockquote {
   margin: 0px;
   padding: 0px 8px 6px;
}

ul.Activities li blockquote img {
   height: auto;
   width: auto;
   background: #fff;
   padding: 2px;
   border: 1px solid #ccc;
   float: none;
   margin: 0px 4px 0px 0px;
}
ul.Activities ul.Comments {
   background: #fff;
   margin: 0px 8px;
   padding: 1px 0px 0px;
   list-style: none;
}
ul.Activities ul.Comments li {
   background: #e9f9ff;
   margin-bottom: 1px;
   border-bottom: 0px;
   padding: 0px;
}
ul.Activities ul.Comments li.CommentForm {
   clear: left;
   padding: 8px;
}
ul.Activities ul.Comments li.CommentForm a.CommentLink,
ul.Activities ul.Comments li.CommentForm a.CommentLink:hover {
   cursor: text;
   background: #fff;
   color: #bbb !important;
   font-size: 14px;
   padding: 5px;
   text-decoration: none;
   border: 1px solid #aaa;
   display: block;
   line-height: 100%;
}
ul.Activities li.CommentForm textarea {
   width: 648px;
   height: 40px;
   margin-bottom: 2px;
}

/* Pager */
.MorePager {
   list-style: none;
   margin: 1px 0 0;
   padding: 3px 6px;
   text-align: right;
   background: #e9f9ff;
   }
.MorePager a {
   font-size: 12px;
   font-weight: normal;
   text-align: right;
}
.MorePager a:hover {
   color: #2786c2 !important;
   text-decoration: underline;
}
#PagerLess {
   -moz-border-radius-topright: 2px;
   -moz-border-radius-topleft: 2px;
   -webkit-border-top-right-radius: 2px;
   -webkit-border-top-left-radius: 2px;
}
tr#PagerMore td {
   border: 0px;
   text-align: right;
}
/* jQuery Autocomplete */
textarea.MultiComplete {
   height: 20px;
   padding: 3px 0px;
   width: 400px;
   text-align: left;
}
.ac_results {
   padding: 0px;
   border: 1px solid #bbb;
   border-top: 0px;
   background-color: white;
   overflow: hidden;
   z-index: 99999;
}

.ac_results ul {
   width: 100%;
   list-style-position: outside;
   list-style: none;
   padding: 0;
   margin: 0;
}

.ac_results li {
   margin: 0px;
   padding: 5px;
   cursor: default;
   display: block;
   /* 
   if width will be 100% horizontal scrollbar will apear 
   when scroll mode will be used
   */
   /*width: 100%;*/
   font-size: 12px;
   /* 
   it is very important, if line-height not setted or setted 
   in relative units scroll will be broken in firefox
   */
   line-height: 16px;
   overflow: hidden;
   border-bottom: 1px solid #bbb;
   text-align: left;
}
.ac_lastitem {
   border-bottom: 0px !important;
}
.ac_results strong {
   font-weight: bold;
   background: #daf4fd;
}
.ac_over strong {
   font-weight: bold;
   background: #2ab0de;
}
.ac_over {
   background: #44c7f4;
   color: #fff;
}

.disclaimer #Content h2 {
   font-size: 120%;
   font-weight: bold;
   line-height: 100%;
}
.disclaimer #Content ul {
   margin: 8px 0px 0px;
}
.disclaimer #Content li {
   border-top: 1px solid #efefef;
   padding: 3px 0px;
   font-size: 90%;
}
.disclaimer #Content li strong {
   font-weight: bold;
}

#NewPassword div {
   margin: 6px 0 0 160px;
}
#NewPassword div a {
   margin-right: 6px;
}

/* Entry Screen */
body.Entry {
   text-align: center;
}
body.Entry div.Panel {
   display: none;
}
body.Entry #Content {
   float: none;
   margin: 0;
   width: auto;
   text-align: center;
}
body.Entry #Leave {
   width: 400px;
   margin: 0 auto;
   background: #E9F9FF;
   -moz-border-radius: 1px;
   -webkit-border-radius: 1px;
   padding: 10px 10px 0 10px;
   text-align: left;
}
body.Entry p.Leaving {
   background: url('progress.gif') left top no-repeat;
   padding-left: 50px;

}
body.register #Content,
body.signin #Content,
body.passwordrequest #Content,
body.passwordreset #Content,
body.Entry #SignIn,
body.Entry #Password,
body.Entry #Register,
body.Entry #Handshake {
   text-align: left;
   float: left;
   background: #E9F9FF;
   -moz-border-radius: 1px;
   -webkit-border-radius: 2px;
   padding: 10px 10px 0 10px;
   margin: 0 0 15px;
}
body.Entry #SignIn,
body.Entry #Password {
   margin: 0 15px 15px 0;
}
body.Entry #Password p {
   width: 242px;
   overflow: hidden;
}
body.Entry #Content h1 {
   border-bottom:1px solid #CAF0FE;
   color:#2786C2;
   font-size:110%;
   font-weight:bold;
   margin: 0 0 10px;
   padding:0 0 1px;
}
body.Entry p {
   padding:0 0 10px;
   color: #999999;
}
body.Entry form ul li {
   border: 0;
}
body.Entry #SignIn form ul li label {
   width: 80px;
}
body.Entry #Password form ul li label {
   width: 50px;
}
body.Entry #Register form ul li label {
   width: 130px;
}
body.Entry #SignIn form ul li label.CheckBoxLabel,
body.Entry #Register form ul li label.CheckBoxLabel {
   width: auto;
}
body.Entry input.DateBox,
body.Entry input.InputBox,
body.Entry textarea {
   width: 157px;
   margin-right: 10px;
}
body.Entry #Register input.DateBox,
body.Entry #Register input.InputBox,
body.Entry #Register textarea {
   width: 190px;
   margin-right: 10px;
}
body.Entry #Register form ul li label.BirthDate {
   width: 110px;
}
body.Entry span.Incorrect {
   display: block;
   color: red;
   padding-left: 140px;
}

/* Dashboard Styles */
#garden_settings_index h1 {
   border: 0 !important;
   line-height: 80%;
   margin-bottom: 0 !important;
}
#garden_settings_index p {
   font-size: 14px;
   line-height: 100%;
}
ul.BigList {
   -webkit-border-radius: 4px;
   -moz-border-radius: 4px;
   background: #f0fbff;
   padding: 8px;
   margin: 10px 0 0;
}
ul.BigList li {
   font-size: 16px;
   padding: 12px 0 12px 55px;   
}
li.one { background: url('one.png') no-repeat center left; }
li.two { background: url('two.png') no-repeat center left; }
li.three { background: url('three.png') no-repeat center left; }
li.four { background: url('four.png') no-repeat center left; }
li.five { background: url('five.png') no-repeat center left; }

/* DataList (search results, vanilla discussions, drafts, etc) */

ul.DataList {
   border-top: 1px solid #dbe3e6;
}
ul.DataList li {
   margin: 0px;
   padding: 0px 0px 4px 0px;
    border-bottom: 1px solid #dbe3e6;
}
ul.DataList li li {
   border: 0px;
   padding: 0px;
}
ul.DataList,
ul.DataList li ul {
   list-style: none;
   margin: 0px;
   padding: 0px;
}
ul.DataList li ul li.Title a {
   border-left: 2px solid #dbe3e6;
   margin: 8px 4px 6px 10px;
   padding: 0px 0px 0px 8px;
   line-height: 130%;
   color: #2b3033;
   font-size: 105%;
   display: block;
}
ul.DataList li ul li.Title h3 {
   padding: 6px 0px 0px 6px;
   margin: 0px;
   font-size: 110%;
   font-weight: bold;
}
ul.DataList li ul li.Title h3 a {
   display: inline;
   border: 0px;
   padding: 0px;
   margin: 0px;
   color: #2d7bb2;
}
ul.DataList li ul li.Meta {
   font-family: tahoma;
   margin-left: 5px;
   font-size: 80%;
   color: #80828c;
}
ul.DataList li ul li.Meta span,
ul.DataList li ul li.Meta span a,
ul.DataList li ul li.Meta strong {
   margin-right: 12px;
}
ul.DataList li ul li.Meta strong {
   background: #ff0;
   padding: 0px 2px;
}
ul.DataList li ul li.Meta a {
   color: #2b2d33;
}
/* Search Page Heading */
body.Search h1 {
   font-size:160%;
   margin:0;
   padding:10px 0 0;
}

/* End Layout */
=======
@import url(reset.css) /* NoFollow */;
@import url(typography.screen.css);
@import url(layout.screen.css);
>>>>>>> 18698114
<|MERGE_RESOLUTION|>--- conflicted
+++ resolved
@@ -1,18 +1,18 @@
-<<<<<<< HEAD
 @import url('reset.css') /* NoFollow */; 
 
 /* Begin Typography */
 body {
+   color: #000 /* Body Default Font Color */;
    font: 75%/1.7em "Helvetica Neue",Helvetica,arial,sans-serif;
 }
 h1, h2, h3, h4, h5, h6 {
+   color: #000 /* Body Heading Font Color */;
    font-family: "Helvetica Neue",Helvetica,arial,sans-serif;
    font-weight: normal;
    margin: 0;
 }
 p {
    margin: 0.5em 0 0 0;
-   /* font-size: 110%; */
    line-height: 1.6em;
    font-family: "Helvetica Neue",Helvetica,arial,sans-serif;
 }
@@ -27,22 +27,22 @@
 }
 h4 {
    font-size: 120%;
-   color: #6C6C6C;
+   color: #6C6C6C /* Body Subheading Font Color */;
 }
 h5 {
    font-size: 120%;
-   color: #6C6C6C;
+   color: #6C6C6C /* Body Subheading Font Color */;
 }
 a,
 a:link,
 a:visited,
 a:active {
    text-decoration: none;
-   color: #2786c2;
+   color: #2786c2  /* Body Link Font Color */;
 }
 a:hover {
    text-decoration: none;
-   color: #ff0084;
+   color: #ff0084 /* Body Hover Font Color */;
 }
 input.DateBox,
 input.InputBox,
@@ -91,7 +91,7 @@
 
 /* Begin Layout */
 body {
-   background: #ffffff;
+   background: #ffffff  /* Body Background Color */;
    margin: 0px;
    padding: 0px;
    text-align: center;
@@ -101,7 +101,7 @@
    display: none;
 }
 #Head {
-   background: #44c7f4;
+   background: #44c7f4  /* Banner Background Color */;
    padding: 0px;
    text-align: right;
    height: 50px;
@@ -311,22 +311,22 @@
 div.Box {
    -moz-border-radius: 1px;
    -webkit-border-radius: 1px;
-   background: #e9f9ff;
-   color: #999;
+   background: #e9f9ff  /* Panel Background Color */;
+   color: #999  /* Panel Font Color */;
    padding: 6px 10px;
    margin: 0px 0px 10px 0px;
 }
 div.Box h4 {
    font-size: 110%;
-   color: #2786c2;
+   color: #2786c2  /* Panel Font Color */;
    font-weight: bold;
    margin: 0px;
    padding: 0px 0px 1px;
-   border-bottom: 1px solid #caf0fe;
+   border-bottom: 1px solid #caf0fe  /* Panel Inlay Border Color */;
 }
 div.Box dl {
-   border-bottom: 1px solid #caf0fe;
-   background: #f0fbff;
+   border-bottom: 1px solid #caf0fe  /* Panel Inlay Border Color */;
+   background: #f0fbff /* Panel Inlay Background Color */;
    padding: 3px;
    font-size: 90%;
    overflow: hidden;
@@ -334,7 +334,7 @@
 div.Box dl dt {
    float: left;
    width: 80px;
-   color: #0766a2;
+   color: #0766a2 /* Panel Inlay Font Color */;
 }
 div.Box dl dd {
    margin-left: 80px;
@@ -342,7 +342,7 @@
 div.Box p {
    font-size: 100%;
    padding: 0 0 4px;
-   color: #555;
+   color: #555 /* Body Text Font Color */;
 }
 /* Side Menu */
 ul.SideMenu,
@@ -353,38 +353,42 @@
 }
 ul.SideMenu {
    font-size: 110%;
-   color: #2786c2;
+   color: #2786c2 /* Panel Font Color */;
    font-weight: bold;
    -moz-border-radius: 1px;
    -webkit-border-radius: 1px;
-   background: #e9f9ff;
+   background: #e9f9ff /* Panel Background Color */;
    padding: 6px 10px;
    margin: 0px 0px 10px 0px;   
 }
 ul.SideMenu li ul {
    padding: 0px 3px;
-   border-top: 1px solid #CAF0FE;
-   border-bottom: 1px solid #CAF0FE;
+   border-top: 1px solid #CAF0FE /* Panel Inlay Border Color */;
+   border-bottom: 1px solid #CAF0FE /* Panel Inlay Border Color */;
    margin: 4px 0px 6px 0px;
-   background: #f0fbff;
+   background: #f0fbff /* Panel Inlay Background Color */;
 }
 
 ul.SideMenu li ul li a {
+   color: #2786C2 /* Panel Inlay Font Color */;
    font-size: 12px;
    font-weight: normal;
 }
 ul.SideMenu li ul li a:hover {
-   color: #2786c2;
+   color: #2786c2 /* Panel Inlay Font Color */;
    text-decoration: underline;
 }
+ul.SideMenu li ul li.Highlight {
+   background: auto /* Panel Selected Background Color */;
+}
 ul.SideMenu li ul li.Highlight a {
-   color: #ff0084;
+   color: #ff0084 /* Panel Selected Font Color */;
 }
 
 /* Panel Info */
 ul.PanelInfo li {
-   background: #f5fcff;
-   border-bottom: 1px solid #caf0fe;
+   background: #f5fcff /* Panel Inlay Background Color */;
+   border-bottom: 1px solid #caf0fe /* Panel Inlay Border Color */;
    padding: 2px 4px;
    font-family: tahoma;
    font-size: 80%;
@@ -483,8 +487,8 @@
 ul.Activities li blockquote {
    margin: 4px 4px 4px;
    padding: 2px 6px;
-   background: #ffd;
-   color: #555;
+   background: #ffd /* Panel Background Color */;
+   color: #555 /* Panel Font Color */;
    -moz-border-radius: 2px;
    -webkit-border-radius: 2px;
 }
@@ -704,7 +708,7 @@
 body.Entry #Handshake {
    text-align: left;
    float: left;
-   background: #E9F9FF;
+   background: #E9F9FF /* Panel Background Color */;
    -moz-border-radius: 1px;
    -webkit-border-radius: 2px;
    padding: 10px 10px 0 10px;
@@ -720,7 +724,7 @@
 }
 body.Entry #Content h1 {
    border-bottom:1px solid #CAF0FE;
-   color:#2786C2;
+   color: #2786C2 /* Panel Font Color */;
    font-size:110%;
    font-weight:bold;
    margin: 0 0 10px;
@@ -780,7 +784,7 @@
 ul.BigList {
    -webkit-border-radius: 4px;
    -moz-border-radius: 4px;
-   background: #f0fbff;
+   background: #f0fbff /* Panel Background Color */;
    padding: 8px;
    margin: 10px 0 0;
 }
@@ -861,9 +865,4 @@
    padding:10px 0 0;
 }
 
-/* End Layout */
-=======
-@import url(reset.css) /* NoFollow */;
-@import url(typography.screen.css);
-@import url(layout.screen.css);
->>>>>>> 18698114
+/* End Layout */