<?php
/**
 * @copyright 2009-2017 Vanilla Forums Inc.
 * @license GPLv2
 */

use Garden\Schema\Schema;
use Garden\Web\Data;
use Garden\Web\Exception\NotFoundException;
use Garden\Web\Exception\ServerException;
use Vanilla\DateFilterSchema;
use Vanilla\ApiUtils;

/**
 * API Controller for the `/comments` resource.
 */
class CommentsApiController extends AbstractApiController {

    /** @var CommentModel */
    private $commentModel;

    /** @var DiscussionModel */
    private $discussionModel;

    /** @var Schema */
    private $commentSchema;

    /** @var Schema */
    private $commentPostSchema;

    /** @var Schema */
    private $idParamSchema;

    /** @var UserModel */
    private $userModel;

    /**
     * CommentsApiController constructor.
     *
     * @param CommentModel $commentModel
     * @param DiscussionModel $discussionModel
     * @param UserModel $userModel
     */
    public function __construct(
        CommentModel $commentModel,
        DiscussionModel $discussionModel,
        UserModel $userModel
    ) {
        $this->commentModel = $commentModel;
        $this->discussionModel = $discussionModel;
        $this->userModel = $userModel;
    }

    /**
     * Get a comment by its numeric ID.
     *
     * @param int $id The comment ID.
     * @throws NotFoundException if the comment could not be found.
     * @return array
     */
    public function commentByID($id) {
        $row = $this->commentModel->getID($id, DATASET_TYPE_ARRAY);
        if (!$row) {
            throw new NotFoundException('Comment');
        }
        return $row;
    }

    /**
     * Get a comment schema with minimal add/edit fields.
     *
     * @param string $type The type of schema.
     * @return Schema Returns a schema object.
     */
    public function commentPostSchema($type = '') {
        if ($this->commentPostSchema === null) {
            $this->commentPostSchema = $this->schema(
                Schema::parse(['body', 'format', 'discussionID'])->add($this->fullSchema()),
                'CommentPost'
            );
        }
        return $this->schema($this->commentPostSchema, $type);
    }

    /**
     * Get the full comment schema.
     *
     * @param string $type The type of schema.
     * @return Schema Returns a schema object.
     */
    public function commentSchema($type = '') {
        if ($this->commentSchema === null) {
            $this->commentSchema = $this->schema($this->fullSchema(), 'Comment');
        }
        return $this->schema($this->commentSchema, $type);
    }

    /**
     * Delete a comment.
     *
     * @param int $id The ID of the comment.
     */
    public function delete($id) {
        $this->permission('Garden.SignIn.Allow');

        $in = $this->idParamSchema()->setDescription('Delete a comment.');
        $out = $this->schema([], 'out');

        $comment = $this->commentByID($id);
        if ($comment['InsertUserID'] !== $this->getSession()->UserID) {
            $discussion = $this->discussionByID($comment['CommentID']);
            $this->discussionModel->categoryPermission('Vanilla.Comments.Delete', $discussion['CategoryID']);
        }
        $this->commentModel->deleteID($id);
    }

    /**
     * Get a discussion by its numeric ID.
     *
     * @param int $id The discussion ID.
     * @throws NotFoundException if the discussion could not be found.
     * @return array
     */
    public function discussionByID($id) {
        $row = $this->discussionModel->getID($id, DATASET_TYPE_ARRAY);
        if (!$row) {
            throw new NotFoundException('Discussion');
        }
        return $row;
    }

    /**
     * Get a schema instance comprised of all available comment fields.
     *
     * @return Schema Returns a schema object.
     */
    protected function fullSchema() {
        return Schema::parse([
            'commentID:i' => 'The ID of the comment.',
            'discussionID:i' => 'The ID of the discussion.',
            'body:s' => 'The body of the comment.',
            'format:s' => 'The input format of the comment.',
            'dateInserted:dt' => 'When the comment was created.',
            'dateUpdated:dt|n' => 'When the comment was last updated.',
            'insertUserID:i' => 'The user that created the comment.',
            'insertUser?' => $this->getUserFragmentSchema(),
            'url:s?' => 'The full URL to the comment.'
        ]);
    }

    /**
     * Get a comment.
     *
     * @param int $id The ID of the comment.
     * @param array $query The request query.
     * @return array
     */
    public function get($id, array $query) {
        $this->permission();

        $this->idParamSchema();
        $in = $this->schema([], ['CommentGet', 'in'])->setDescription('Get a comment.');
        $out = $this->schema($this->commentSchema(), 'out');

        $query = $in->validate($query);

        $comment = $this->commentByID($id);
        if ($comment['InsertUserID'] !== $this->getSession()->UserID) {
            $discussion = $this->discussionByID($comment['DiscussionID']);
            $this->discussionModel->categoryPermission('Vanilla.Discussions.View', $discussion['CategoryID']);
        }

        $this->userModel->expandUsers($comment, ['InsertUserID']);
        $comment = $this->normalizeOutput($comment);
        $result = $out->validate($comment);

        // Allow addons to modify the result.
        $result = $this->getEventManager()->fireFilter('commentsApiController_get_output', $result, $this, $in, $query, $comment);
        return $result;
    }

    /**
     * Get a comment for editing.
     *
     * @param int $id The ID of the comment.
     * @return array
     */
    public function get_edit($id) {
        $this->permission('Garden.SignIn.Allow');

        $in = $this->idParamSchema()->setDescription('Get a comment for editing.');
        $out = $this->schema(Schema::parse(['commentID', 'discussionID', 'body', 'format'])->add($this->fullSchema()), 'out');

        $comment = $this->commentByID($id);
        $comment['Url'] = commentUrl($comment);
        if ($comment['InsertUserID'] !== $this->getSession()->UserID) {
            $discussion = $this->discussionByID($comment['DiscussionID']);
            $this->discussionModel->categoryPermission('Vanilla.Comments.Edit', $discussion['CategoryID']);
        }

        $result = $out->validate($comment);
        return $result;
    }

    /**
     * Get an ID-only comment record schema.
     *
     * @param string $type The type of schema.
     * @return Schema Returns a schema object.
     */
    public function idParamSchema($type = 'in') {
        if ($this->idParamSchema === null) {
            $this->idParamSchema = $this->schema(
                Schema::parse(['id:i' => 'The comment ID.']),
                $type
            );
        }
        return $this->schema($this->idParamSchema, $type);
    }

    /**
     * List comments.
     *
     * @param array $query The query string.
     * @return mixed
     */
    public function index(array $query) {
        $this->permission();

        $in = $this->schema([
            'dateInserted?' => new DateFilterSchema([
                'description' => 'When the comment was created.',
                'x-filter' => [
                    'field' => 'c.DateInserted',
                    'processor' => [DateFilterSchema::class, 'dateFilterField'],
                ],
            ]),
            'dateUpdated?' => new DateFilterSchema([
                'description' => 'When the comment was updated.',
                'x-filter' => [
                    'field' => 'c.DateUpdated',
                    'processor' => [DateFilterSchema::class, 'dateFilterField'],
                ],
            ]),
            'discussionID:i?' => [
                'description' => 'The discussion ID.',
                'x-filter' => [
                    'field' => 'DiscussionID',
                    'processor' => function($name, $value) {
                        $discussion = $this->discussionByID($value);
                        $this->discussionModel->categoryPermission('Vanilla.Discussions.View', $discussion['CategoryID']);
                        return [$name => $value];
                    },
                ],
            ],
            'page:i?' => [
                'description' => 'Page number.',
                'default' => 1,
                'minimum' => 1,
                'maximum' => $this->discussionModel->getMaxPages()
            ],
            'limit:i?' => [
                'description' => 'The number of items per page.',
                'default' => $this->commentModel->getDefaultLimit(),
                'minimum' => 1,
                'maximum' => 100
            ],
            'insertUserID:i?' => [
                'description' => 'Filter by author.',
                'x-filter' => [
                    'field' => 'InsertUserID',
                ],
            ],
            'expand?' => $this->getExpandDefinition(['insertUser'])
        ], ['CommentIndex', 'in'])->requireOneOf(['discussionID', 'insertUserID'])->setDescription('List comments.');
        $out = $this->schema([':a' => $this->commentSchema()], 'out');

        $query = $in->validate($query);
        $where = ApiUtils::queryToFilters($in, $query);

        list($offset, $limit) = offsetLimit("p{$query['page']}", $query['limit']);

<<<<<<< HEAD
        $where = [];

        if (array_key_exists('insertUserID', $query)) {
            $where['InsertUserID'] = $query['insertUserID'];
        }
        if (array_key_exists('discussionID', $query)) {
            $discussion = $this->discussionByID($query['discussionID']);
            $this->discussionModel->categoryPermission('Vanilla.Discussions.View', $discussion['CategoryID']);
            $where['DiscussionID'] = $query['discussionID'];
        }
        if ($dateInserted = $this->dateFilterField('dateInserted', $query)) {
            $where += $dateInserted;
        }
        if ($dateUpdated = $this->dateFilterField('dateUpdated', $query)) {
            $where += $dateUpdated;
        }

        $comments = $this->commentModel->lookup($where, true, $limit, $offset, 'asc');
        $rows = $comments->resultArray();

        if (isset($discussion) && count($where) === 1) {
            $paging = ApiUtils::numberedPagerInfo($discussion['CountComments'], '/api/v2/comments', $query, $in);
        } else {
            $paging = ApiUtils::morePagerInfo(val('hasMore', $comments), '/api/v2/comments', $query, $in);
        }
=======
        $rows = $this->commentModel->lookup($where, true, $limit, $offset, 'asc')->resultArray();
>>>>>>> bdf4b2b1

        // Expand associated rows.
        $this->userModel->expandUsers(
            $rows,
            $this->resolveExpandFields($query, ['insertUser' => 'InsertUserID'])
        );

        foreach ($rows as &$currentRow) {
            $currentRow = $this->normalizeOutput($currentRow);
        }

        $result = $out->validate($rows);

        // Allow addons to modify the result.
<<<<<<< HEAD
        $this->getEventManager()->fireArray('commentsApiController_index_data', [$this, &$result, $query, $rows]);
        return new Data($result, ['paging' => $paging]);
=======
        $result = $this->getEventManager()->fireFilter('commentsApiController_index_output', $result, $this, $in, $query, $rows);
        return $result;
>>>>>>> bdf4b2b1
    }

    /**
     * Normalize a database record to match the Schema definition.
     *
     * @param array $dbRecord Database record.
     * @return array Return a Schema record.
     */
    public function normalizeOutput(array $dbRecord) {
        $this->formatField($dbRecord, 'Body', $dbRecord['Format']);
        $dbRecord['Url'] = commentUrl($dbRecord);

        if (!is_array($dbRecord['Attributes'])) {
            $attributes = dbdecode($dbRecord['Attributes']);
            $dbRecord['Attributes'] = is_array($attributes) ? $attributes : [];
        }

        $schemaRecord = ApiUtils::convertOutputKeys($dbRecord);
        return $schemaRecord;
    }

    /**
     * Update a comment.
     *
     * @param int $id The ID of the comment.
     * @param array $body The request body.
     * @return array
     */
    public function patch($id, array $body) {
        $this->permission('Garden.SignIn.Allow');

        $this->idParamSchema('in');
        $in = $this->commentPostSchema('in')->setDescription('Update a comment.');
        $out = $this->commentSchema('out');

        $body = $in->validate($body, true);
        $commentData = ApiUtils::convertInputKeys($body);
        $commentData['CommentID'] = $id;
        $row = $this->commentByID($id);
        if ($row['InsertUserID'] !== $this->getSession()->UserID) {
            $discussion = $this->discussionByID($row['DiscussionID']);
            $this->discussionModel->categoryPermission('Vanilla.Comments.Edit', $discussion['CategoryID']);
        }
        if (array_key_exists('DiscussionID', $commentData) && $row['DiscussionID'] !== $commentData['DiscussionID']) {
            $discussion = $this->discussionByID($commentData['DiscussionID']);
            $this->discussionModel->categoryPermission('Vanilla.Comments.Add', $discussion['CategoryID']);
        }
        // Body is a required field in CommentModel::save.
        if (!array_key_exists('Body', $commentData)) {
            $commentData['Body'] = $row['Body'];
        }
        $this->commentModel->save($commentData);
        $this->validateModel($this->commentModel);
        $row = $this->commentByID($id);
        $this->userModel->expandUsers($row, ['InsertUserID']);
        $row = $this->normalizeOutput($row);

        $result = $out->validate($row);
        return $result;
    }

    /**
     * Add a comment.
     *
     * @param array $body The request body.
     * @throws ServerException if the comment could not be created.
     * @return array
     */
    public function post(array $body) {
        $this->permission('Garden.SignIn.Allow');

        $in = $this->commentPostSchema('in')->setDescription('Add a comment.');
        $out = $this->commentSchema('out');

        $body = $in->validate($body);
        $commentData = ApiUtils::convertInputKeys($body);
        $discussion = $this->discussionByID($commentData['DiscussionID']);
        $this->discussionModel->categoryPermission('Vanilla.Comments.Add', $discussion['CategoryID']);
        $id = $this->commentModel->save($commentData);
        $this->validateModel($this->commentModel);
        if (!$id) {
            throw new ServerException('Unable to insert comment.', 500);
        }
        $row = $this->commentByID($id);
        $this->userModel->expandUsers($row, ['InsertUserID']);
        $row = $this->normalizeOutput($row);

        $result = $out->validate($row);
        return $result;
    }
}<|MERGE_RESOLUTION|>--- conflicted
+++ resolved
@@ -40,6 +40,7 @@
      * @param CommentModel $commentModel
      * @param DiscussionModel $discussionModel
      * @param UserModel $userModel
+     * @param DateFilterSchema $dateFilterSchema
      */
     public function __construct(
         CommentModel $commentModel,
@@ -176,6 +177,7 @@
 
         // Allow addons to modify the result.
         $result = $this->getEventManager()->fireFilter('commentsApiController_get_output', $result, $this, $in, $query, $comment);
+
         return $result;
     }
 
@@ -272,7 +274,7 @@
                 ],
             ],
             'expand?' => $this->getExpandDefinition(['insertUser'])
-        ], ['CommentIndex', 'in'])->requireOneOf(['discussionID', 'insertUserID'])->setDescription('List comments.');
+        ], 'in')->requireOneOf(['discussionID', 'insertUserID'])->setDescription('List comments.');
         $out = $this->schema([':a' => $this->commentSchema()], 'out');
 
         $query = $in->validate($query);
@@ -280,7 +282,6 @@
 
         list($offset, $limit) = offsetLimit("p{$query['page']}", $query['limit']);
 
-<<<<<<< HEAD
         $where = [];
 
         if (array_key_exists('insertUserID', $query)) {
@@ -291,12 +292,12 @@
             $this->discussionModel->categoryPermission('Vanilla.Discussions.View', $discussion['CategoryID']);
             $where['DiscussionID'] = $query['discussionID'];
         }
-        if ($dateInserted = $this->dateFilterField('dateInserted', $query)) {
-            $where += $dateInserted;
-        }
-        if ($dateUpdated = $this->dateFilterField('dateUpdated', $query)) {
-            $where += $dateUpdated;
-        }
+//        if ($dateInserted = $this->dateFilterField('dateInserted', $query)) {
+//            $where += $dateInserted;
+//        }
+//        if ($dateUpdated = $this->dateFilterField('dateUpdated', $query)) {
+//            $where += $dateUpdated;
+//        }
 
         $comments = $this->commentModel->lookup($where, true, $limit, $offset, 'asc');
         $rows = $comments->resultArray();
@@ -306,9 +307,6 @@
         } else {
             $paging = ApiUtils::morePagerInfo(val('hasMore', $comments), '/api/v2/comments', $query, $in);
         }
-=======
-        $rows = $this->commentModel->lookup($where, true, $limit, $offset, 'asc')->resultArray();
->>>>>>> bdf4b2b1
 
         // Expand associated rows.
         $this->userModel->expandUsers(
@@ -323,13 +321,8 @@
         $result = $out->validate($rows);
 
         // Allow addons to modify the result.
-<<<<<<< HEAD
         $this->getEventManager()->fireArray('commentsApiController_index_data', [$this, &$result, $query, $rows]);
         return new Data($result, ['paging' => $paging]);
-=======
-        $result = $this->getEventManager()->fireFilter('commentsApiController_index_output', $result, $this, $in, $query, $rows);
-        return $result;
->>>>>>> bdf4b2b1
     }
 
     /**
