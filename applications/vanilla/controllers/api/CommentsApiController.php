<?php
/**
 * @copyright 2009-2018 Vanilla Forums Inc.
 * @license GPLv2
 */

use Garden\Schema\Schema;
use Garden\Web\Data;
use Garden\Web\Exception\NotFoundException;
use Garden\Web\Exception\ServerException;
use Vanilla\DateFilterSchema;
use Vanilla\ApiUtils;

/**
 * API Controller for the `/comments` resource.
 */
class CommentsApiController extends AbstractApiController {

    /** @var CommentModel */
    private $commentModel;

    /** @var DiscussionModel */
    private $discussionModel;

    /** @var Schema */
    private $commentSchema;

    /** @var Schema */
    private $commentPostSchema;

    /** @var Schema */
    private $idParamSchema;

    /** @var UserModel */
    private $userModel;

    /**
     * CommentsApiController constructor.
     *
     * @param CommentModel $commentModel
     * @param DiscussionModel $discussionModel
     * @param UserModel $userModel
     */
    public function __construct(
        CommentModel $commentModel,
        DiscussionModel $discussionModel,
        UserModel $userModel
    ) {
        $this->commentModel = $commentModel;
        $this->discussionModel = $discussionModel;
        $this->userModel = $userModel;
    }

    /**
     * Get a comment by its numeric ID.
     *
     * @param int $id The comment ID.
     * @throws NotFoundException if the comment could not be found.
     * @return array
     */
    public function commentByID($id) {
        $row = $this->commentModel->getID($id, DATASET_TYPE_ARRAY);
        if (!$row) {
            throw new NotFoundException('Comment');
        }
        return $row;
    }

    /**
     * Get a comment schema with minimal add/edit fields.
     *
     * @param string $type The type of schema.
     * @return Schema Returns a schema object.
     */
    public function commentPostSchema($type = '') {
        if ($this->commentPostSchema === null) {
            $this->commentPostSchema = $this->schema(
                Schema::parse([
                    'body',
                    'format:s' => 'The input format of the comment.',
                    'discussionID'
                ])->add($this->fullSchema()),
                'CommentPost'
            );
        }
        return $this->schema($this->commentPostSchema, $type);
    }

    /**
     * Get the full comment schema.
     *
     * @param string $type The type of schema.
     * @return Schema Returns a schema object.
     */
    public function commentSchema($type = '') {
        if ($this->commentSchema === null) {
            $this->commentSchema = $this->schema($this->fullSchema(), 'Comment');
        }
        return $this->schema($this->commentSchema, $type);
    }

    /**
     * Delete a comment.
     *
     * @param int $id The ID of the comment.
     */
    public function delete($id) {
        $this->permission('Garden.SignIn.Allow');

        $in = $this->idParamSchema()->setDescription('Delete a comment.');
        $out = $this->schema([], 'out');

        $comment = $this->commentByID($id);
        if ($comment['InsertUserID'] !== $this->getSession()->UserID) {
            $discussion = $this->discussionByID($comment['CommentID']);
            $this->discussionModel->categoryPermission('Vanilla.Comments.Delete', $discussion['CategoryID']);
        }
        $this->commentModel->deleteID($id);
    }

    /**
     * Get a discussion by its numeric ID.
     *
     * @param int $id The discussion ID.
     * @throws NotFoundException if the discussion could not be found.
     * @return array
     */
    public function discussionByID($id) {
        $row = $this->discussionModel->getID($id, DATASET_TYPE_ARRAY);
        if (!$row) {
            throw new NotFoundException('Discussion');
        }
        return $row;
    }

    /**
     * Get a schema instance comprised of all available comment fields.
     *
     * @return Schema Returns a schema object.
     */
    protected function fullSchema() {
        return Schema::parse([
            'commentID:i' => 'The ID of the comment.',
            'discussionID:i' => 'The ID of the discussion.',
            'body:s' => 'The body of the comment.',
            'dateInserted:dt' => 'When the comment was created.',
            'dateUpdated:dt|n' => 'When the comment was last updated.',
            'insertUserID:i' => 'The user that created the comment.',
            'insertUser?' => $this->getUserFragmentSchema(),
            'url:s?' => 'The full URL to the comment.'
        ]);
    }

    /**
     * Get a comment.
     *
     * @param int $id The ID of the comment.
     * @param array $query The request query.
     * @return array
     */
    public function get($id, array $query) {
        $this->permission();

        $this->idParamSchema();
        $in = $this->schema([], ['CommentGet', 'in'])->setDescription('Get a comment.');
        $out = $this->schema($this->commentSchema(), 'out');

        $query = $in->validate($query);

        $comment = $this->commentByID($id);
        if ($comment['InsertUserID'] !== $this->getSession()->UserID) {
            $discussion = $this->discussionByID($comment['DiscussionID']);
            $this->discussionModel->categoryPermission('Vanilla.Discussions.View', $discussion['CategoryID']);
        }

        $this->userModel->expandUsers($comment, ['InsertUserID']);
        $comment = $this->normalizeOutput($comment);
        $result = $out->validate($comment);

        // Allow addons to modify the result.
        $result = $this->getEventManager()->fireFilter('commentsApiController_get_output', $result, $this, $in, $query, $comment);

        return $result;
    }

    /**
     * Get a comment for editing.
     *
     * @param int $id The ID of the comment.
     * @return array
     */
    public function get_edit($id) {
        $this->permission('Garden.SignIn.Allow');

        $in = $this->idParamSchema()->setDescription('Get a comment for editing.');
        $out = $this->schema(Schema::parse([
            'commentID',
            'discussionID',
            'body',
            'format:s' => 'The input format of the comment.',
        ])->add($this->fullSchema()), 'out');

        $comment = $this->commentByID($id);
        $comment['Url'] = commentUrl($comment);
        if ($comment['InsertUserID'] !== $this->getSession()->UserID) {
            $discussion = $this->discussionByID($comment['DiscussionID']);
            $this->discussionModel->categoryPermission('Vanilla.Comments.Edit', $discussion['CategoryID']);
        }

        $result = $out->validate($comment);
        return $result;
    }

    /**
     * Get an ID-only comment record schema.
     *
     * @param string $type The type of schema.
     * @return Schema Returns a schema object.
     */
    public function idParamSchema($type = 'in') {
        if ($this->idParamSchema === null) {
            $this->idParamSchema = $this->schema(
                Schema::parse(['id:i' => 'The comment ID.']),
                $type
            );
        }
        return $this->schema($this->idParamSchema, $type);
    }

    /**
     * List comments.
     *
     * @param array $query The query string.
     * @return Data
     */
    public function index(array $query) {
        $this->permission();

        $in = $this->schema([
            'dateInserted?' => new DateFilterSchema([
                'description' => 'When the comment was created.',
                'x-filter' => [
                    'field' => 'c.DateInserted',
                    'processor' => [DateFilterSchema::class, 'dateFilterField'],
                ],
            ]),
            'dateUpdated?' => new DateFilterSchema([
                'description' => 'When the comment was updated.',
                'x-filter' => [
                    'field' => 'c.DateUpdated',
                    'processor' => [DateFilterSchema::class, 'dateFilterField'],
                ],
            ]),
            'discussionID:i?' => [
                'description' => 'The discussion ID.',
                'x-filter' => [
                    'field' => 'DiscussionID',
                    'processor' => function($name, $value) {
                        $discussion = $this->discussionByID($value);
                        $this->discussionModel->categoryPermission('Vanilla.Discussions.View', $discussion['CategoryID']);
                        return [$name => $value];
                    },
                ],
            ],
            'page:i?' => [
                'description' => 'Page number. See [Pagination](https://docs.vanillaforums.com/apiv2/#pagination).',
                'default' => 1,
                'minimum' => 1,
                'maximum' => $this->discussionModel->getMaxPages()
            ],
            'limit:i?' => [
                'description' => 'Desired number of items per page.',
                'default' => $this->commentModel->getDefaultLimit(),
                'minimum' => 1,
                'maximum' => 100
            ],
            'insertUserID:i?' => [
                'description' => 'Filter by author.',
                'x-filter' => [
                    'field' => 'InsertUserID',
                ],
            ],
            'expand?' => ApiUtils::getExpandDefinition(['insertUser'])
        ], ['CommentIndex', 'in'])->requireOneOf(['discussionID', 'insertUserID'])->setDescription('List comments.');
        $out = $this->schema([':a' => $this->commentSchema()], 'out');

        $query = $in->validate($query);
        $where = ApiUtils::queryToFilters($in, $query);

        list($offset, $limit) = offsetLimit("p{$query['page']}", $query['limit']);

<<<<<<< HEAD
        $where = [];

        if (array_key_exists('insertUserID', $query)) {
            $where['InsertUserID'] = $query['insertUserID'];
        }
        if (array_key_exists('discussionID', $query)) {
            $discussion = $this->discussionByID($query['discussionID']);
            $this->discussionModel->categoryPermission('Vanilla.Discussions.View', $discussion['CategoryID']);
            $where['DiscussionID'] = $query['discussionID'];
        }
//        if ($dateInserted = $this->dateFilterField('dateInserted', $query)) {
//            $where += $dateInserted;
//        }
//        if ($dateUpdated = $this->dateFilterField('dateUpdated', $query)) {
//            $where += $dateUpdated;
//        }

        $comments = $this->commentModel->lookup($where, true, $limit, $offset, 'asc');
        $rows = $comments->resultArray();

        if (isset($discussion) && count($where) === 1) {
            $paging = ApiUtils::numberedPagerInfo($discussion['CountComments'], '/api/v2/comments', $query, $in);
        } else {
            $paging = ApiUtils::morePagerInfo(val('hasMore', $comments), '/api/v2/comments', $query, $in);
        }
=======
        $rows = $this->commentModel->lookup($where, true, $limit, $offset, 'asc')->resultArray();
        $hasMore = $this->commentModel->LastCommentCount >= $limit;
>>>>>>> e9181b6a

        // Expand associated rows.
        $this->userModel->expandUsers(
            $rows,
            $this->resolveExpandFields($query, ['insertUser' => 'InsertUserID'])
        );

        foreach ($rows as &$currentRow) {
            $currentRow = $this->normalizeOutput($currentRow);
        }

        $result = $out->validate($rows);

        // Allow addons to modify the result.
        $result = $this->getEventManager()->fireFilter('commentsApiController_index_output', $result, $this, $in, $query, $rows);
<<<<<<< HEAD
        return new Data($result, ['paging' => $paging]);
=======

        if (isset($where['DiscussionID']) && count($where) === 1) {
            $discussion = $this->discussionByID($where['DiscussionID']);
            $paging = ApiUtils::numberedPagerInfo($discussion['CountComments'], '/api/v2/comments', $query, $in);
        } else {
            $paging = ApiUtils::morePagerInfo($hasMore, '/api/v2/comments', $query, $in);
        }

        return ApiUtils::setPageMeta($result, $paging);
>>>>>>> e9181b6a
    }

    /**
     * Normalize a database record to match the Schema definition.
     *
     * @param array $dbRecord Database record.
     * @return array Return a Schema record.
     */
    public function normalizeOutput(array $dbRecord) {
        $this->formatField($dbRecord, 'Body', $dbRecord['Format']);
        $dbRecord['Url'] = commentUrl($dbRecord);

        if (!is_array($dbRecord['Attributes'])) {
            $attributes = dbdecode($dbRecord['Attributes']);
            $dbRecord['Attributes'] = is_array($attributes) ? $attributes : [];
        }

        $schemaRecord = ApiUtils::convertOutputKeys($dbRecord);
        return $schemaRecord;
    }

    /**
     * Update a comment.
     *
     * @param int $id The ID of the comment.
     * @param array $body The request body.
     * @return array
     */
    public function patch($id, array $body) {
        $this->permission('Garden.SignIn.Allow');

        $this->idParamSchema('in');
        $in = $this->commentPostSchema('in')->setDescription('Update a comment.');
        $out = $this->commentSchema('out');

        $body = $in->validate($body, true);
        $commentData = ApiUtils::convertInputKeys($body);
        $commentData['CommentID'] = $id;
        $row = $this->commentByID($id);
        if ($row['InsertUserID'] !== $this->getSession()->UserID) {
            $discussion = $this->discussionByID($row['DiscussionID']);
            $this->discussionModel->categoryPermission('Vanilla.Comments.Edit', $discussion['CategoryID']);
        }
        if (array_key_exists('DiscussionID', $commentData) && $row['DiscussionID'] !== $commentData['DiscussionID']) {
            $discussion = $this->discussionByID($commentData['DiscussionID']);
            $this->discussionModel->categoryPermission('Vanilla.Comments.Add', $discussion['CategoryID']);
        }
        // Body is a required field in CommentModel::save.
        if (!array_key_exists('Body', $commentData)) {
            $commentData['Body'] = $row['Body'];
        }
        $this->commentModel->save($commentData);
        $this->validateModel($this->commentModel);
        $row = $this->commentByID($id);
        $this->userModel->expandUsers($row, ['InsertUserID']);
        $row = $this->normalizeOutput($row);

        $result = $out->validate($row);
        return $result;
    }

    /**
     * Add a comment.
     *
     * @param array $body The request body.
     * @throws ServerException if the comment could not be created.
     * @return array
     */
    public function post(array $body) {
        $this->permission('Garden.SignIn.Allow');

        $in = $this->commentPostSchema('in')->setDescription('Add a comment.');
        $out = $this->commentSchema('out');

        $body = $in->validate($body);
        $commentData = ApiUtils::convertInputKeys($body);
        $discussion = $this->discussionByID($commentData['DiscussionID']);
        $this->discussionModel->categoryPermission('Vanilla.Comments.Add', $discussion['CategoryID']);
        $id = $this->commentModel->save($commentData);
        $this->validateModel($this->commentModel);
        if (!$id) {
            throw new ServerException('Unable to insert comment.', 500);
        }
        $row = $this->commentByID($id);
        $this->userModel->expandUsers($row, ['InsertUserID']);
        $row = $this->normalizeOutput($row);

        $result = $out->validate($row);
        return $result;
    }
}<|MERGE_RESOLUTION|>--- conflicted
+++ resolved
@@ -289,8 +289,8 @@
 
         list($offset, $limit) = offsetLimit("p{$query['page']}", $query['limit']);
 
-<<<<<<< HEAD
         $where = [];
+        $hasMore = $this->commentModel->LastCommentCount >= $limit;
 
         if (array_key_exists('insertUserID', $query)) {
             $where['InsertUserID'] = $query['insertUserID'];
@@ -315,10 +315,6 @@
         } else {
             $paging = ApiUtils::morePagerInfo(val('hasMore', $comments), '/api/v2/comments', $query, $in);
         }
-=======
-        $rows = $this->commentModel->lookup($where, true, $limit, $offset, 'asc')->resultArray();
-        $hasMore = $this->commentModel->LastCommentCount >= $limit;
->>>>>>> e9181b6a
 
         // Expand associated rows.
         $this->userModel->expandUsers(
@@ -334,9 +330,6 @@
 
         // Allow addons to modify the result.
         $result = $this->getEventManager()->fireFilter('commentsApiController_index_output', $result, $this, $in, $query, $rows);
-<<<<<<< HEAD
-        return new Data($result, ['paging' => $paging]);
-=======
 
         if (isset($where['DiscussionID']) && count($where) === 1) {
             $discussion = $this->discussionByID($where['DiscussionID']);
@@ -346,7 +339,6 @@
         }
 
         return ApiUtils::setPageMeta($result, $paging);
->>>>>>> e9181b6a
     }
 
     /**
