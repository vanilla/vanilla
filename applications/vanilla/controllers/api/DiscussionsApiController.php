<?php
/**
 * @author Todd Burry <todd@vanillaforums.com>
 * @copyright 2009-2017 Vanilla Forums Inc.
 * @license GPLv2
 */

use Garden\Schema\Schema;
use Garden\Web\Data;
use Garden\Web\Exception\NotFoundException;
use Garden\Web\Exception\ServerException;
use Vanilla\Utility\CapitalCaseScheme;

/**
 * API Controller for the `/discussions` resource.
 */
class DiscussionsApiController extends AbstractApiController {

    /** @var CapitalCaseScheme */
    private $caseScheme;

    /** @var DiscussionModel */
    private $discussionModel;

    /** @var Schema */
    private $discussionSchema;

    /** @var Schema */
    private $discussionPostSchema;

    /** @var Schema */
    private $idParamSchema;

    /** @var UserModel */
    private $userModel;

    /**
     * DiscussionsApiController constructor.
     *
     * @param DiscussionModel $discussionModel
     * @param UserModel $userModel
     */
    public function __construct(DiscussionModel $discussionModel, UserModel $userModel) {
        $this->discussionModel = $discussionModel;
        $this->userModel = $userModel;

        $this->caseScheme = new CapitalCaseScheme();
    }

    /**
     * Get a list of the current user's bookmarked discussions.
     *
     * @param array $query The request query.
     * @return array
     */
    public function get_bookmarked(array $query) {
        $this->permission('Garden.SignIn.Allow');

        $in = $this->schema([
            'page:i?' => [
                'description' => 'Page number.',
                'default' => 1,
                'minimum' => 1,
                'maximum' => $this->discussionModel->getMaxPages()
            ],
            'limit:i?' => [
                'description' => 'The number of items per page.',
                'default' => $this->discussionModel->getDefaultLimit(),
                'minimum' => 1,
                'maximum' => 100
            ],
            'expand:b?' => 'Expand associated records.'
        ], 'in');
        $out = $this->schema([':a' => $this->discussionSchema()], 'out');

        $query = $in->validate($query);
        list($offset, $limit) = offsetLimit("p{$query['page']}", $query['limit']);

        $rows = $this->discussionModel->get($offset, $limit, [
            'w.Bookmarked' => 1,
            'w.UserID' => $this->getSession()->UserID
        ])->resultArray();
        if (!empty($query['expand'])) {
            $this->userModel->expandUsers($rows, ['InsertUserID']);
        }
        foreach ($rows as &$currentRow) {
            $this->prepareRow($currentRow);
        }

        $result = $out->validate($rows);
        return $result;
    }

    /**
     * Delete a discussion.
     *
     * @param int $id The ID of the discussion.
     */
    public function delete($id) {
        $this->permission('Garden.SignIn.Allow');

        $in = $this->idParamSchema()->setDescription('Delete a discussion.');
        $out = $this->schema([], 'out');

        $row = $this->discussionByID($id);
        if ($row['InsertUserID'] !== $this->getSession()->UserID) {
            $this->discussionModel->categoryPermission('Vanilla.Discussions.Delete', $row['CategoryID']);
        }
        $this->discussionModel->deleteID($id);
    }

    /**
     * Get a discussion by its numeric ID.
     *
     * @param int $id The discussion ID.
     * @throws NotFoundException if the discussion could not be found.
     * @return array
     */
    public function discussionByID($id) {
        $row = $this->discussionModel->getID($id, DATASET_TYPE_ARRAY);
        if (!$row) {
            throw new NotFoundException('Discussion');
        }
        return $row;
    }

    /**
     * Get a discussion schema with minimal add/edit fields.
     *
     * @param string $type The type of schema.
     * @return Schema Returns a schema object.
     */
    public function discussionPostSchema($type = '') {
        if ($this->discussionPostSchema === null) {
            $this->discussionPostSchema = $this->schema(
                Schema::parse(
                    ['name', 'body', 'format', 'categoryID', 'closed?', 'sink?', 'pinned?', 'pinLocation?'])->add($this->fullSchema()),
                'DiscussionPost'
            );
        }
        return $this->schema($this->discussionPostSchema, $type);
    }

    /**
     * Get the full discussion schema.
     *
     * @param string $type The type of schema.
     * @return Schema Returns a schema object.
     */
    public function discussionSchema($type = '') {
        if ($this->discussionSchema === null) {
            $this->discussionSchema = $this->schema($this->fullSchema(), 'Discussion');
        }
        return $this->schema($this->discussionSchema, $type);
    }

    /**
     * Get a schema instance comprised of all available discussion fields.
     *
     * @return Schema Returns a schema object.
     */
    protected function fullSchema() {
        return Schema::parse([
            'discussionID:i' => 'The ID of the discussion.',
            'name:s' => 'The title of the discussion.',
            'body:s' => 'The body of the discussion.',
            'categoryID:i' => 'The category the discussion is in.',
            'dateInserted:dt' => 'When the discussion was created.',
            'insertUserID:i' => 'The user that created the discussion.',
            'insertUser?' => $this->getUserFragmentSchema(),
            'bookmarked:b' => 'Whether or no the discussion is bookmarked by the current user.',
            'pinned:b?' => 'Whether or not the discussion has been pinned.',
            'pinLocation:s|n' => [
                'enum' => ['category', 'recent'],
                'description' => 'The location for the discussion, if pinned. "category" are pinned to their own category. "recent" are pinned to the recent discussions list, as well as their own category.'
            ],
            'closed:b' => 'Whether the discussion is closed or open.',
            'sink:b' => 'Whether or not the discussion has been sunk.',
            'countComments:i' => 'The number of comments on the discussion.',
            'url:s?' => 'The full URL to the discussion.'
        ]);
    }

    /**
     * Get a discussion.
     *
     * @param int $id The ID of the discussion.
     * @throws NotFoundException if the discussion could not be found.
     * @return array
     */
    public function get($id) {
        $this->permission();

        $in = $this->idParamSchema()->setDescription('Get a discussion.');
        $out = $this->schema($this->discussionSchema(), 'out');

        $row = $this->discussionByID($id);
        if (!$row) {
            throw new NotFoundException('Discussion');
        }

        $this->discussionModel->categoryPermission('Vanilla.Discussions.View', $row['CategoryID']);

        $this->prepareRow($row);
        $this->userModel->expandUsers($row, ['InsertUserID']);

        $result = $out->validate($row);
        return $result;
    }

    public function prepareRow(&$row) {
        $row['Announce'] = (bool)$row['Announce'];
        $row['Bookmarked'] = (bool)$row['Bookmarked'];
        $row['Url'] = discussionUrl($row);
        $this->formatField($row, 'Body', $row['Format']);

        if (!is_array($row['Attributes'])) {
            $attributes = dbdecode($row['Attributes']);
            $row['Attributes'] = is_array($attributes) ? $attributes : [];
        }
    }

    /**
     * Get a discussion for editing.
     *
     * @param int $id The ID of the discussion.
     * @throws NotFoundException if the discussion could not be found.
     * @return array
     */
    public function get_edit($id) {
        $this->permission('Garden.SignIn.Allow');

        $in = $this->idParamSchema()->setDescription('Get a discussion for editing.');
        $out = $this->schema(Schema::parse(['discussionID', 'name', 'body', 'format', 'categoryID', 'sink', 'closed', 'pinned', 'pinLocation'])->add($this->fullSchema()), 'out');

        $row = $this->discussionByID($id);
        $row['Url'] = discussionUrl($row);

        if ($row['InsertUserID'] !== $this->getSession()->UserID) {
            $this->discussionModel->categoryPermission('Vanilla.Discussions.Edit', $row['CategoryID']);
        }

        $result = $out->validate($row);
        return $result;
    }

    /**
     * Get an ID-only discussion record schema.
     *
     * @param string $type The type of schema.
     * @return Schema Returns a schema object.
     */
    public function idParamSchema($type = 'in') {
        if ($this->idParamSchema === null) {
            $this->idParamSchema = $this->schema(
                Schema::parse(['id:i' => 'The discussion ID.']),
                $type
            );
        }
        return $this->schema($this->idParamSchema, $type);
    }

    /**
     * List discussions.
     *
     * @param array $query The query string.
     * @return array
     */
    public function index(array $query) {
        $this->permission();

        $in = $this->schema([
            'categoryID:i?' => 'Filter by a category.',
            'pinned:b?' => 'Whether or not to include pinned discussions. If true, only return pinned discussions. Cannot be used with the pinOrder parameter.',
            'pinOrder:s?' => [
                'default' => 'first',
                'description' => 'If including pinned posts, in what order should they be integrated? When "first", discussions pinned to a specific category will only be affected if the discussion\'s category is passed as the categoryID parameter. Cannot be used with the pinned parameter.',
                'enum' => ['first', 'mixed'],
            ],
            'page:i?' => [
                'description' => 'Page number.',
                'default' => 1,
                'minimum' => 1,
                'maximum' => $this->discussionModel->getMaxPages()
            ],
            'limit:i?' => [
                'description' => 'The number of items per page.',
                'default' => $this->discussionModel->getDefaultLimit(),
                'minimum' => 1,
                'maximum' => 100
            ],
            'insertUserID:i?' => 'Filter by author.',
            'expand:b?' => 'Expand associated records.'
        ], 'in')->setDescription('List discussions.');
        $out = $this->schema([':a' => $this->discussionSchema()], 'out');

        $query = $this->filterValues($query);
        $query = $in->validate($query);

        $where = array_intersect_key($query, array_flip(['categoryID', 'insertUserID']));
        if (array_key_exists('categoryID', $where)) {
            $where['d.CategoryID'] = $where['categoryID'];
        }

        list($offset, $limit) = offsetLimit("p{$query['page']}", $query['limit']);

        if (array_key_exists('categoryID', $where)) {
            $this->discussionModel->categoryPermission('Vanilla.Discussions.View', $where['categoryID']);
        }
<<<<<<< HEAD
        $rows = $this->discussionModel->getWhereRecent($where, $limit, $offset, false)->resultArray();
=======

        $pinned = array_key_exists('pinned', $query) ? $query['pinned'] : null;
        if ($pinned === true) {
            $announceWhere = array_merge($where, ['d.Announce >' => '0']);
            $rows = $this->discussionModel->getAnnouncements($announceWhere, $offset, $limit)->resultArray();
        } elseif ($pinned === false) {
            $rows = $this->discussionModel->getWhereRecent($where, $limit, $offset)->resultArray();
        } else {
            $pinOrder = array_key_exists('pinOrder', $query) ? $query['pinOrder'] : null;
            if ($pinOrder == 'first') {
                $announcements = $this->discussionModel->getAnnouncements($where, $offset, $limit)->resultArray();
                $discussions = $this->discussionModel->getWhereRecent($where, $limit, $offset)->resultArray();
                $rows = array_merge($announcements, $discussions);
            } else {
                $where['Announce'] = 'all';
                $rows = $this->discussionModel->getWhereRecent($where, $limit, $offset)->resultArray();
            }
        }

>>>>>>> a74fa4e4
        if (!empty($query['expand'])) {
            $this->userModel->expandUsers($rows, ['InsertUserID']);
        }
        foreach ($rows as &$currentRow) {
            $this->prepareRow($currentRow);
        }

        $result = $out->validate($rows, true);
        return $result;
    }

    /**
     * Update a discussion.
     *
     * @param int $id The ID of the discussion.
     * @param array $body The request body.
     * @throws NotFoundException if unable to find the discussion.
     * @return array
     */
    public function patch($id, array $body) {
        $this->permission('Garden.SignIn.Allow');

        $in = $this->discussionPostSchema('in')->setDescription('Update a discussion.');
        $out = $this->schema($this->discussionSchema(), 'out');

        $body = $in->validate($body, true);

        $row = $this->discussionByID($id);
        $discussionData = $this->caseScheme->convertArrayKeys($body);
        $discussionData['DiscussionID'] = $id;
        $categoryID = $row['CategoryID'];
        if ($row['InsertUserID'] !== $this->getSession()->UserID) {
            $this->discussionModel->categoryPermission('Vanilla.Discussions.Edit', $categoryID);
        }
        if (array_key_exists('CategoryID', $discussionData) && $categoryID !== $discussionData['CategoryID']) {
            $this->discussionModel->categoryPermission('Vanilla.Discussions.Add', $discussionData['CategoryID']);
            $categoryID = $discussionData['CategoryID'];
        }

        $this->fieldPermission($body, 'closed', 'Vanilla.Discussions.Close', $categoryID);
        $this->fieldPermission($body, 'pinned', 'Vanilla.Discussions.Announce', $categoryID);
        $this->fieldPermission($body, 'sink', 'Vanilla.Discussions.Sink', $categoryID);

        $this->discussionModel->save($discussionData);
        $this->validateModel($this->discussionModel);

        $result = $this->discussionByID($id);
        $this->prepareRow($result);
        return $out->validate($result);
    }

    /**
     * Add a discussion.
     *
     * @param array $body The request body.
     * @throws ServerException if the discussion could not be created.
     * @return Data
     */
    public function post(array $body) {
        $this->permission('Garden.SignIn.Allow');

        $in = $this->schema($this->discussionPostSchema(), 'in')->setDescription('Add a discussion.');
        $out = $this->schema($this->discussionSchema(), 'out');

        $body = $in->validate($body);
        $categoryID = $body['categoryID'];
        $this->discussionModel->categoryPermission('Vanilla.Discussions.Add', $categoryID);
        $this->fieldPermission($body, 'closed', 'Vanilla.Discussions.Close', $categoryID);
        $this->fieldPermission($body, 'pinned', 'Vanilla.Discussions.Announce', $categoryID);
        $this->fieldPermission($body, 'sink', 'Vanilla.Discussions.Sink', $categoryID);

        $discussionData = $this->caseScheme->convertArrayKeys($body);
        $id = $this->discussionModel->save($discussionData);
        $this->validateModel($this->discussionModel);

        if (!$id) {
            throw new ServerException('Unable to insert discussion.', 500);
        }

        $row = $this->discussionByID($id);
        $this->userModel->expandUsers($row, ['InsertUserID']);
        $this->prepareRow($row);
        $result = $out->validate($row);
        return new Data($result, 201);
    }

    /**
     * Bookmark a discussion.
     *
     * @param int $id The ID of the discussion.
     * @param array $body The request body.
     * @return array
     */
    public function put_bookmark($id, array $body) {
        $this->permission('Garden.SignIn.Allow');

        $in = $this
            ->schema(['bookmarked:b' => 'Pass true to bookmark or false to remove bookmark.'], 'in')
            ->setDescription('Bookmark a discussion.');
        $out = $this->schema(['bookmarked:b' => 'The current bookmark value.'], 'out');

        $body = $in->validate($body);
        $row = $this->discussionByID($id);
        $bookmarked = intval($body['bookmarked']);
        $this->discussionModel->categoryPermission('Vanilla.Discussions.View', $row['CategoryID']);
        $this->discussionModel->bookmark($id, $this->getSession()->UserID, $bookmarked);

        $result = $this->discussionByID($id);
        return $out->validate($result);
    }
}<|MERGE_RESOLUTION|>--- conflicted
+++ resolved
@@ -307,29 +307,25 @@
         if (array_key_exists('categoryID', $where)) {
             $this->discussionModel->categoryPermission('Vanilla.Discussions.View', $where['categoryID']);
         }
-<<<<<<< HEAD
-        $rows = $this->discussionModel->getWhereRecent($where, $limit, $offset, false)->resultArray();
-=======
 
         $pinned = array_key_exists('pinned', $query) ? $query['pinned'] : null;
         if ($pinned === true) {
             $announceWhere = array_merge($where, ['d.Announce >' => '0']);
             $rows = $this->discussionModel->getAnnouncements($announceWhere, $offset, $limit)->resultArray();
         } elseif ($pinned === false) {
-            $rows = $this->discussionModel->getWhereRecent($where, $limit, $offset)->resultArray();
+            $rows = $this->discussionModel->getWhereRecent($where, $limit, $offset, false)->resultArray();
         } else {
             $pinOrder = array_key_exists('pinOrder', $query) ? $query['pinOrder'] : null;
             if ($pinOrder == 'first') {
                 $announcements = $this->discussionModel->getAnnouncements($where, $offset, $limit)->resultArray();
-                $discussions = $this->discussionModel->getWhereRecent($where, $limit, $offset)->resultArray();
+                $discussions = $this->discussionModel->getWhereRecent($where, $limit, $offset, false)->resultArray();
                 $rows = array_merge($announcements, $discussions);
             } else {
                 $where['Announce'] = 'all';
-                $rows = $this->discussionModel->getWhereRecent($where, $limit, $offset)->resultArray();
+                $rows = $this->discussionModel->getWhereRecent($where, $limit, $offset, false)->resultArray();
             }
         }
 
->>>>>>> a74fa4e4
         if (!empty($query['expand'])) {
             $this->userModel->expandUsers($rows, ['InsertUserID']);
         }
