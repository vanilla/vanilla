--- conflicted
+++ resolved
@@ -68,7 +68,7 @@
                 'minimum' => 1,
                 'maximum' => 100
             ],
-            'expand?' => $this->getExpandFragment(['insertUser'])
+            'expand?' => $this->getExpandFragment(['insertUser', 'lastUser'])
         ], 'in');
         $out = $this->schema([':a' => $this->discussionSchema()], 'out');
 
@@ -79,19 +79,13 @@
             'w.Bookmarked' => 1,
             'w.UserID' => $this->getSession()->UserID
         ])->resultArray();
-<<<<<<< HEAD
-        if (!empty($query['expand'])) {
-            $this->userModel->expandUsers($rows, ['InsertUserID', 'LastUserID']);
-        }
-=======
 
         // Expand associated rows.
         $this->userModel->expandUsers(
             $rows,
-            $this->resolveExpandFields($query, ['insertUser' => 'InsertUserID'])
+            $this->resolveExpandFields($query, ['insertUser' => 'InsertUserID', 'lastUser' => 'LastUserID'])
         );
 
->>>>>>> 8bfc9453
         foreach ($rows as &$currentRow) {
             $this->prepareRow($currentRow);
         }
@@ -334,7 +328,7 @@
                 'maximum' => 100
             ],
             'insertUserID:i?' => 'Filter by author.',
-            'expand?' => $this->getExpandFragment(['insertUser'])
+            'expand?' => $this->getExpandFragment(['insertUser', 'lastUser'])
         ], 'in')->setDescription('List discussions.');
         $out = $this->schema([':a' => $this->discussionSchema()], 'out');
 
@@ -371,18 +365,12 @@
             }
         }
 
-<<<<<<< HEAD
-        if ($query['expand']) {
-            $this->userModel->expandUsers($rows, ['InsertUserID', 'LastUserID']);
-        }
-=======
         // Expand associated rows.
         $this->userModel->expandUsers(
             $rows,
-            $this->resolveExpandFields($query, ['insertUser' => 'InsertUserID'])
+            $this->resolveExpandFields($query, ['insertUser' => 'InsertUserID', 'lastUser' => 'LastUserID'])
         );
 
->>>>>>> 8bfc9453
         foreach ($rows as &$currentRow) {
             $this->prepareRow($currentRow, $query['expand']);
         }
