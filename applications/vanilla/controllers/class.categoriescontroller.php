<?php if (!defined('APPLICATION')) exit();

/**
 * Handles displaying categories.
 *
 * @copyright Copyright 2008, 2009 Vanilla Forums Inc.
 * @license http://www.opensource.org/licenses/gpl-2.0.php GPLv2
 * @since 2.0.0
 * @package Vanilla
 */
class CategoriesController extends VanillaController {
   /**
    * Models to include.
    *
    * @since 2.0.0
    * @access public
    * @var array
    */
   public $Uses = array('Database', 'Form', 'CategoryModel');

   /**
    * @var CategoryModel
    */
   public $CategoryModel;

   /**
    * Should the discussions have their options available.
    *
    * @since 2.0.0
    * @access public
    * @var bool
    */
   public $ShowOptions = TRUE;

   /**
    * Unique identifier.
    *
    * @since 2.0.0
    * @access public
    * @var int
    */
   public $CategoryID;

   /**
    * Category object.
    *
    * @since 2.0.0
    * @access public
    * @var object
    */
   public $Category;
<<<<<<< HEAD
   
=======

>>>>>>> f2de42e3
   public function Archives($Category, $Month, $Page = FALSE) {
      $Category = CategoryModel::Categories($Category);
      if (!$Category)
         throw NotFoundException($Category);
<<<<<<< HEAD
      
      if (!$Category['PermsDiscussionsView'])
         throw PermissionException();
      
      $Timestamp = strtotime($Month);
      if (!$Timestamp)
         throw new Gdn_UserException("$Month is not a valid date.");
      
      $this->SetData('Category', $Category);
      
      // Round the month to the first day.
      $From = gmdate('Y-m-01', $Timestamp);
      $To = gmdate('Y-m-01', strtotime('+1 month', strtotime($From)));
      
=======

      if (!$Category['PermsDiscussionsView'])
         throw PermissionException();

      $Timestamp = strtotime($Month);
      if (!$Timestamp)
         throw new Gdn_UserException("$Month is not a valid date.");

      $this->SetData('Category', $Category);

      // Round the month to the first day.
      $From = gmdate('Y-m-01', $Timestamp);
      $To = gmdate('Y-m-01', strtotime('+1 month', strtotime($From)));

>>>>>>> f2de42e3
      // Grab the discussions.
      list($Offset, $Limit) = OffsetLimit($Page, C('Vanilla.Discussions.PerPage', 30));
      $Where = array(
         'CategoryID' => $Category['CategoryID'],
         'Announce' => 'all',
         'DateInserted >=' => $From,
         'DateInserted <' => $To);
<<<<<<< HEAD
      
=======

      SaveToConfig('Vanilla.Discussions.SortField', 'd.DateInserted', FALSE);
>>>>>>> f2de42e3
      $DiscussionModel = new DiscussionModel();
      $Discussions = $DiscussionModel->GetWhere($Where, $Offset, $Limit);
      $this->DiscussionData = $this->SetData('Discussions', $Discussions);
      $this->SetData('_CurrentRecords', count($Discussions));
      $this->SetData('_Limit', $Limit);
<<<<<<< HEAD
      
      $Canonical = '/categories/archives/'.rawurlencode($Category['UrlCode']).'/'.gmdate('Y-m', $Timestamp);
      $Page = PageNumber($Offset, $Limit, TRUE, FALSE);
      $this->CanonicalUrl(Url($Canonical.($Page ? '?page='.$Page : ''), TRUE));
      
      PagerModule::Current()->Configure($Offset, $Limit, FALSE, $Canonical.'?page={Page}');
      
//      PagerModule::Current()->Offset = $Offset;
//      PagerModule::Current()->Url = '/categories/archives'.rawurlencode($Category['UrlCode']).'?page={Page}';
      
      Gdn_Theme::Section(GetValue('CssClass', $Category));
      Gdn_Theme::Section('DiscussionList');
      
=======

      $Canonical = '/categories/archives/'.rawurlencode($Category['UrlCode']).'/'.gmdate('Y-m', $Timestamp);
      $Page = PageNumber($Offset, $Limit, TRUE, FALSE);
      $this->CanonicalUrl(Url($Canonical.($Page ? '?page='.$Page : ''), TRUE));

      PagerModule::Current()->Configure($Offset, $Limit, FALSE, $Canonical.'?page={Page}');

//      PagerModule::Current()->Offset = $Offset;
//      PagerModule::Current()->Url = '/categories/archives'.rawurlencode($Category['UrlCode']).'?page={Page}';

      Gdn_Theme::Section(GetValue('CssClass', $Category));
      Gdn_Theme::Section('DiscussionList');

>>>>>>> f2de42e3
      $this->Title(htmlspecialchars(GetValue('Name', $Category, '')));
      $this->Description(sprintf(T("Archives for %s"), gmdate('F Y', strtotime($From))), TRUE);
      $this->AddJsFile('discussions.js');
      $this->Head->AddTag('meta', array('name' => 'robots', 'content' => 'noindex'));

      $this->ControllerName = 'DiscussionsController';
      $this->CssClass = 'Discussions';
<<<<<<< HEAD
      
      $this->Render();
   }
   
=======

      $this->Render();
   }

>>>>>>> f2de42e3
   /**
    * "Table" layout for categories. Mimics more traditional forum category layout.
    */
   public function Table($Category = '') {
      if ($this->SyndicationMethod == SYNDICATION_NONE) {
         $this->View = 'table';
      } else
         $this->View = 'all';
      $this->All($Category);
   }

   /**
    * Show all discussions in a particular category.
    *
    * @since 2.0.0
    * @access public
    *
    * @param string $CategoryIdentifier Unique category slug or ID.
    * @param int $Offset Number of discussions to skip.
    */
   public function Index($CategoryIdentifier = '', $Page = '0') {
      // Figure out which category layout to choose (Defined on "Homepage" settings page).
      $Layout = C('Vanilla.Categories.Layout');

      if ($CategoryIdentifier == '') {
         switch($Layout) {
            case 'mixed':
               $this->View = 'discussions';
               $this->Discussions();
               break;
            case 'table':
               $this->Table();
               break;
            default:
               $this->View = 'all';
               $this->All();
               break;
         }
         return;
      } else {
         $Category = CategoryModel::Categories($CategoryIdentifier);

         if (empty($Category)) {
<<<<<<< HEAD
            
=======

>>>>>>> f2de42e3
            // Try lowercasing before outright failing
            $LowerCategoryIdentifier = strtolower($CategoryIdentifier);
            if ($LowerCategoryIdentifier != $CategoryIdentifier) {
               $Category = CategoryModel::Categories($LowerCategoryIdentifier);
               if ($Category) {
                  Redirect("/categories/{$LowerCategoryIdentifier}", 301);
               }
            }
            throw NotFoundException();
         }
         $Category = (object)$Category;
         Gdn_Theme::Section($Category->CssClass);

         // Load the breadcrumbs.
			$this->SetData('Breadcrumbs', CategoryModel::GetAncestors(GetValue('CategoryID', $Category)));

         $this->SetData('Category', $Category, TRUE);

         $this->Title(htmlspecialchars(GetValue('Name', $Category, '')));
         $this->Description(GetValue('Description', $Category), TRUE);


         if ($Category->DisplayAs == 'Categories') {
            if (GetValue('Depth', $Category) > 0) {
               // Headings don't make sense if we've cascaded down one level.
               SaveToConfig('Vanilla.Categories.DoHeadings', FALSE, FALSE);
            }

            Trace($this->DeliveryMethod(), 'delivery method');
            Trace($this->DeliveryType(), 'delivery type');
            Trace($this->SyndicationMethod, 'syndication');

            if ($this->SyndicationMethod != SYNDICATION_NONE) {
               // RSS can't show a category list so just tell it to expand all categories.
               SaveToConfig('Vanilla.ExpandCategories', TRUE, FALSE);
            } else {
               // This category is an overview style category and displays as a category list.
               switch($Layout) {
                  case 'mixed':
                     $this->View = 'discussions';
                     $this->Discussions();
                     break;
                  case 'table':
                     $this->Table($CategoryIdentifier);
                     break;
                  default:
                     $this->View = 'all';
                     $this->All($CategoryIdentifier);
                     break;
               }
               return;
            }
         }

         Gdn_Theme::Section('DiscussionList');
         // Figure out which discussions layout to choose (Defined on "Homepage" settings page).
         $Layout = C('Vanilla.Discussions.Layout');
         switch($Layout) {
            case 'table':
               if ($this->SyndicationMethod == SYNDICATION_NONE)
                  $this->View = 'table';
               break;
            default:
               // $this->View = 'index';
               break;
         }

         // Load the subtree.
         if (C('Vanilla.ExpandCategories'))
            $Categories = CategoryModel::GetSubtree($CategoryIdentifier);
         else
            $Categories = array($Category);

         $this->SetData('Categories', $Categories);

         // Setup head
         $this->AddCssFile('vanilla.css');
         $this->Menu->HighlightRoute('/discussions');
         if ($this->Head) {
            $this->AddJsFile('discussions.js');
            $this->Head->AddRss($this->SelfUrl.'/feed.rss', $this->Head->Title());
         }

         // Set CategoryID
         $CategoryID = GetValue('CategoryID', $Category);
         $this->SetData('CategoryID', $CategoryID, TRUE);

         // Add modules
         $this->AddModule('NewDiscussionModule');
         $this->AddModule('DiscussionFilterModule');
         $this->AddModule('CategoriesModule');
         $this->AddModule('BookmarkedModule');

         // Get a DiscussionModel
         $DiscussionModel = new DiscussionModel();
         $CategoryIDs = ConsolidateArrayValuesByKey($this->Data('Categories'), 'CategoryID');
         $Wheres = array('d.CategoryID' => $CategoryIDs);
         $this->SetData('_ShowCategoryLink', count($CategoryIDs) > 1);

         // Check permission
         $this->Permission('Vanilla.Discussions.View', TRUE, 'Category', GetValue('PermissionCategoryID', $Category));

         // Set discussion meta data.
         $this->EventArguments['PerPage'] = C('Vanilla.Discussions.PerPage', 30);
         $this->FireEvent('BeforeGetDiscussions');
         list($Offset, $Limit) = OffsetLimit($Page, $this->EventArguments['PerPage']);
         if (!is_numeric($Offset) || $Offset < 0)
            $Offset = 0;
<<<<<<< HEAD
         
         $Page = PageNumber($Offset, $Limit);
         
=======

         $Page = PageNumber($Offset, $Limit);

>>>>>>> f2de42e3
         // We want to limit the number of pages on large databases because requesting a super-high page can kill the db.
         $MaxPages = C('Vanilla.Categories.MaxPages');
         if ($MaxPages && $Page > $MaxPages) {
            throw NotFoundException();
         }
<<<<<<< HEAD
            
=======

>>>>>>> f2de42e3
         $CountDiscussions = $DiscussionModel->GetCount($Wheres);
         if ($MaxPages && $MaxPages * $Limit < $CountDiscussions) {
            $CountDiscussions = $MaxPages * $Limit;
         }
<<<<<<< HEAD
         
=======

>>>>>>> f2de42e3
         $this->SetData('CountDiscussions', $CountDiscussions);
         $this->SetData('_Limit', $Limit);

         // We don't wan't child categories in announcements.
         $Wheres['d.CategoryID'] = $CategoryID;
         $AnnounceData = $Offset == 0 ? $DiscussionModel->GetAnnouncements($Wheres) : new Gdn_DataSet();
         $this->SetData('AnnounceData', $AnnounceData, TRUE);
         $Wheres['d.CategoryID'] = $CategoryIDs;

         $this->DiscussionData = $this->SetData('Discussions', $DiscussionModel->GetWhere($Wheres, $Offset, $Limit));

         // Build a pager
         $PagerFactory = new Gdn_PagerFactory();
         $this->Pager = $PagerFactory->GetPager('Pager', $this);
         $this->Pager->ClientID = 'Pager';
         $this->Pager->Configure(
            $Offset,
            $Limit,
            $CountDiscussions,
            array('CategoryUrl')
         );
         $this->Pager->Record = $Category;
         PagerModule::Current($this->Pager);
         $this->SetData('_Page', $Page);

         // Set the canonical Url.
         $this->CanonicalUrl(CategoryUrl($Category, PageNumber($Offset, $Limit)));

         // Change the controller name so that it knows to grab the discussion views
         $this->ControllerName = 'DiscussionsController';
         // Pick up the discussions class
         $this->CssClass = 'Discussions Category-'.GetValue('UrlCode', $Category);

         // Deliver JSON data if necessary
         if ($this->_DeliveryType != DELIVERY_TYPE_ALL) {
            $this->SetJson('LessRow', $this->Pager->ToString('less'));
            $this->SetJson('MoreRow', $this->Pager->ToString('more'));
            $this->View = 'discussions';
         }
         // Render default view.
         $this->FireEvent('BeforeCategoriesRender');
         $this->Render();
      }
   }

   /**
    * Show all (nested) categories.
    *
    * @since 2.0.17
    * @access public
    */
   public function All($Category = '') {
      // Setup head.
      $this->Menu->HighlightRoute('/discussions');
      if (!$this->Title()) {
         $Title = C('Garden.HomepageTitle');
         if ($Title)
            $this->Title($Title, '');
         else
            $this->Title(T('All Categories'));
      }
      Gdn_Theme::Section('CategoryList');

      $this->Description(C('Garden.Description', NULL));

      $this->SetData('Breadcrumbs', CategoryModel::GetAncestors(GetValue('CategoryID', $this->Data('Category'))));

      // Set the category follow toggle before we load category data so that it affects the category query appropriately.
      $CategoryFollowToggleModule = new CategoryFollowToggleModule($this);
      $CategoryFollowToggleModule->SetToggle();

      // Get category data
      $this->CategoryModel->Watching = !Gdn::Session()->GetPreference('ShowAllCategories');
<<<<<<< HEAD
      
=======

>>>>>>> f2de42e3
      if ($Category) {
         $Subtree = CategoryModel::GetSubtree($Category);
         $CategoryIDs = ConsolidateArrayValuesByKey($Subtree, 'CategoryID');
         $Categories = $this->CategoryModel->GetFull($CategoryIDs)->ResultArray();
      } else {
         $Categories = $this->CategoryModel->GetFull()->ResultArray();
      }
      $this->SetData('Categories', $Categories);

      // Add modules
      $this->AddModule('NewDiscussionModule');
      $this->AddModule('DiscussionFilterModule');
      $this->AddModule('BookmarkedModule');
      $this->AddModule($CategoryFollowToggleModule);

      $this->CanonicalUrl(Url('/categories', TRUE));

      $Location = $this->FetchViewLocation('helper_functions', 'categories', FALSE, FALSE);
      if ($Location)
         include_once $Location;
      $this->Render();
   }

   /**
    * Show all categories and few discussions from each.
    *
    * @since 2.0.0
    * @access public
    */
   public function Discussions() {
      // Setup head
      $this->AddCssFile('vanilla.css');
      $this->Menu->HighlightRoute('/discussions');
      $this->AddJsFile('discussions.js');
      $Title = C('Garden.HomepageTitle');
      if ($Title)
         $this->Title($Title, '');
      else
         $this->Title(T('All Categories'));
      $this->Description(C('Garden.Description', NULL));
      Gdn_Theme::Section('CategoryDiscussionList');

      // Set the category follow toggle before we load category data so that it affects the category query appropriately.
      $CategoryFollowToggleModule = new CategoryFollowToggleModule($this);
      $CategoryFollowToggleModule->SetToggle();

      // Get category data and discussions
      $this->DiscussionsPerCategory = C('Vanilla.Discussions.PerCategory', 5);
      $DiscussionModel = new DiscussionModel();
      $this->CategoryModel->Watching = !Gdn::Session()->GetPreference('ShowAllCategories');
      $this->CategoryData = $this->CategoryModel->GetFull();
      $this->SetData('Categories', $this->CategoryData);
      $this->CategoryDiscussionData = array();
      foreach ($this->CategoryData->Result() as $Category) {
         if ($Category->CategoryID > 0)
            $this->CategoryDiscussionData[$Category->CategoryID] = $DiscussionModel->Get(0, $this->DiscussionsPerCategory, array('d.CategoryID' => $Category->CategoryID, 'Announce' => 'all'));
      }

      // Add modules
      $this->AddModule('NewDiscussionModule');
      $this->AddModule('DiscussionFilterModule');
      $this->AddModule('CategoriesModule');
      $this->AddModule('BookmarkedModule');
      $this->AddModule($CategoryFollowToggleModule);

      // Set view and render
      $this->View = 'discussions';

      $this->CanonicalUrl(Url('/categories', TRUE));
      $Path = $this->FetchViewLocation('helper_functions', 'discussions', FALSE, FALSE);
      if ($Path)
         include_once $Path;
      $this->Render();
   }

   public function __get($Name) {
      switch ($Name) {
         case 'CategoryData':
//            Deprecated('CategoriesController->CategoryData', "CategoriesController->Data('Categories')");
            $this->CategoryData = new Gdn_DataSet($this->Data('Categories'), DATASET_TYPE_ARRAY);
            $this->CategoryData->DatasetType(DATASET_TYPE_OBJECT);
            return $this->CategoryData;
      }
   }

   /**
    * Highlight route.
    *
    * Always called by dispatcher before controller's requested method.
    *
    * @since 2.0.0
    * @access public
    */
   public function Initialize() {
      parent::Initialize();
      if (!C('Vanilla.Categories.Use'))
         Redirect('/discussions');
      if ($this->Menu)
         $this->Menu->HighlightRoute('/categories');

      $this->CountCommentsPerPage = C('Vanilla.Comments.PerPage', 30);
   }
}<|MERGE_RESOLUTION|>--- conflicted
+++ resolved
@@ -49,46 +49,25 @@
     * @var object
     */
    public $Category;
-<<<<<<< HEAD
-   
-=======
-
->>>>>>> f2de42e3
+
    public function Archives($Category, $Month, $Page = FALSE) {
       $Category = CategoryModel::Categories($Category);
       if (!$Category)
          throw NotFoundException($Category);
-<<<<<<< HEAD
-      
+
       if (!$Category['PermsDiscussionsView'])
          throw PermissionException();
-      
+
       $Timestamp = strtotime($Month);
       if (!$Timestamp)
          throw new Gdn_UserException("$Month is not a valid date.");
-      
+
       $this->SetData('Category', $Category);
-      
+
       // Round the month to the first day.
       $From = gmdate('Y-m-01', $Timestamp);
       $To = gmdate('Y-m-01', strtotime('+1 month', strtotime($From)));
-      
-=======
-
-      if (!$Category['PermsDiscussionsView'])
-         throw PermissionException();
-
-      $Timestamp = strtotime($Month);
-      if (!$Timestamp)
-         throw new Gdn_UserException("$Month is not a valid date.");
-
-      $this->SetData('Category', $Category);
-
-      // Round the month to the first day.
-      $From = gmdate('Y-m-01', $Timestamp);
-      $To = gmdate('Y-m-01', strtotime('+1 month', strtotime($From)));
-
->>>>>>> f2de42e3
+
       // Grab the discussions.
       list($Offset, $Limit) = OffsetLimit($Page, C('Vanilla.Discussions.PerPage', 30));
       $Where = array(
@@ -96,46 +75,26 @@
          'Announce' => 'all',
          'DateInserted >=' => $From,
          'DateInserted <' => $To);
-<<<<<<< HEAD
-      
-=======
 
       SaveToConfig('Vanilla.Discussions.SortField', 'd.DateInserted', FALSE);
->>>>>>> f2de42e3
       $DiscussionModel = new DiscussionModel();
       $Discussions = $DiscussionModel->GetWhere($Where, $Offset, $Limit);
       $this->DiscussionData = $this->SetData('Discussions', $Discussions);
       $this->SetData('_CurrentRecords', count($Discussions));
       $this->SetData('_Limit', $Limit);
-<<<<<<< HEAD
-      
+
       $Canonical = '/categories/archives/'.rawurlencode($Category['UrlCode']).'/'.gmdate('Y-m', $Timestamp);
       $Page = PageNumber($Offset, $Limit, TRUE, FALSE);
       $this->CanonicalUrl(Url($Canonical.($Page ? '?page='.$Page : ''), TRUE));
-      
+
       PagerModule::Current()->Configure($Offset, $Limit, FALSE, $Canonical.'?page={Page}');
-      
+
 //      PagerModule::Current()->Offset = $Offset;
 //      PagerModule::Current()->Url = '/categories/archives'.rawurlencode($Category['UrlCode']).'?page={Page}';
-      
+
       Gdn_Theme::Section(GetValue('CssClass', $Category));
       Gdn_Theme::Section('DiscussionList');
-      
-=======
-
-      $Canonical = '/categories/archives/'.rawurlencode($Category['UrlCode']).'/'.gmdate('Y-m', $Timestamp);
-      $Page = PageNumber($Offset, $Limit, TRUE, FALSE);
-      $this->CanonicalUrl(Url($Canonical.($Page ? '?page='.$Page : ''), TRUE));
-
-      PagerModule::Current()->Configure($Offset, $Limit, FALSE, $Canonical.'?page={Page}');
-
-//      PagerModule::Current()->Offset = $Offset;
-//      PagerModule::Current()->Url = '/categories/archives'.rawurlencode($Category['UrlCode']).'?page={Page}';
-
-      Gdn_Theme::Section(GetValue('CssClass', $Category));
-      Gdn_Theme::Section('DiscussionList');
-
->>>>>>> f2de42e3
+
       $this->Title(htmlspecialchars(GetValue('Name', $Category, '')));
       $this->Description(sprintf(T("Archives for %s"), gmdate('F Y', strtotime($From))), TRUE);
       $this->AddJsFile('discussions.js');
@@ -143,17 +102,10 @@
 
       $this->ControllerName = 'DiscussionsController';
       $this->CssClass = 'Discussions';
-<<<<<<< HEAD
-      
+
       $this->Render();
    }
-   
-=======
-
-      $this->Render();
-   }
-
->>>>>>> f2de42e3
+
    /**
     * "Table" layout for categories. Mimics more traditional forum category layout.
     */
@@ -197,11 +149,7 @@
          $Category = CategoryModel::Categories($CategoryIdentifier);
 
          if (empty($Category)) {
-<<<<<<< HEAD
-            
-=======
-
->>>>>>> f2de42e3
+
             // Try lowercasing before outright failing
             $LowerCategoryIdentifier = strtolower($CategoryIdentifier);
             if ($LowerCategoryIdentifier != $CategoryIdentifier) {
@@ -310,34 +258,20 @@
          list($Offset, $Limit) = OffsetLimit($Page, $this->EventArguments['PerPage']);
          if (!is_numeric($Offset) || $Offset < 0)
             $Offset = 0;
-<<<<<<< HEAD
-         
+
          $Page = PageNumber($Offset, $Limit);
-         
-=======
-
-         $Page = PageNumber($Offset, $Limit);
-
->>>>>>> f2de42e3
+
          // We want to limit the number of pages on large databases because requesting a super-high page can kill the db.
          $MaxPages = C('Vanilla.Categories.MaxPages');
          if ($MaxPages && $Page > $MaxPages) {
             throw NotFoundException();
          }
-<<<<<<< HEAD
-            
-=======
-
->>>>>>> f2de42e3
+
          $CountDiscussions = $DiscussionModel->GetCount($Wheres);
          if ($MaxPages && $MaxPages * $Limit < $CountDiscussions) {
             $CountDiscussions = $MaxPages * $Limit;
          }
-<<<<<<< HEAD
-         
-=======
-
->>>>>>> f2de42e3
+
          $this->SetData('CountDiscussions', $CountDiscussions);
          $this->SetData('_Limit', $Limit);
 
@@ -411,11 +345,7 @@
 
       // Get category data
       $this->CategoryModel->Watching = !Gdn::Session()->GetPreference('ShowAllCategories');
-<<<<<<< HEAD
-      
-=======
-
->>>>>>> f2de42e3
+
       if ($Category) {
          $Subtree = CategoryModel::GetSubtree($Category);
          $CategoryIDs = ConsolidateArrayValuesByKey($Subtree, 'CategoryID');
