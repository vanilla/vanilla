<?php
/**
 * Categories controller
 *
 * @copyright 2009-2016 Vanilla Forums Inc.
 * @license http://www.opensource.org/licenses/gpl-2.0.php GNU GPL v2
 * @package Vanilla
 * @since 2.0
 */

/**
 * Handles displaying categories via /categoris endpoint.
 */
class CategoriesController extends VanillaController {

    /** @var array Models to include.*/
    public $Uses = array('Database', 'Form', 'CategoryModel');

    /** @var CategoryModel */
    public $CategoryModel;

    /**  @var bool Should the discussions have their options available. */
    public $ShowOptions = true;

    /** @var int Unique identifier. */
    public $CategoryID;

    /** @var object Category object. */
    public $Category;

    /**
     * @var \Closure $categoriesCompatibilityCallback A backwards-compatible callback to get `$this->Data('Categories')`.
     */
    private $categoriesCompatibilityCallback;

    /**
     *
     *
     * @param $Category
     * @param $Month
     * @param bool $Page
     * @throws Exception
     * @throws Gdn_UserException
     */
    public function archives($Category, $Month, $Page = false) {
        $Category = CategoryModel::categories($Category);
        if (!$Category) {
            throw notFoundException('Category');
        }

        if (!$Category['PermsDiscussionsView']) {
            throw permissionException();
        }

        $Timestamp = strtotime($Month);
        if (!$Timestamp) {
            throw new Gdn_UserException("The archive month is not a valid date.");
        }

        $this->setData('Category', $Category);

        // Round the month to the first day.
        $From = gmdate('Y-m-01', $Timestamp);
        $To = gmdate('Y-m-01', strtotime('+1 month', strtotime($From)));

        // Grab the discussions.
        list($Offset, $Limit) = offsetLimit($Page, c('Vanilla.Discussions.PerPage', 30));
        $Where = array(
            'CategoryID' => $Category['CategoryID'],
            'Announce' => 'all',
            'DateInserted >=' => $From,
            'DateInserted <' => $To);

        saveToConfig('Vanilla.Discussions.SortField', 'd.DateInserted', false);
        $DiscussionModel = new DiscussionModel();
        $DiscussionModel->setSort(Gdn::request()->get());
        $DiscussionModel->setFilters(Gdn::request()->get());
        $this->setData('Sort', $DiscussionModel->getSort());
        $this->setData('Filters', $DiscussionModel->getFilters());
        $Discussions = $DiscussionModel->getWhereRecent($Where, $Limit, $Offset);
        $this->DiscussionData = $this->setData('Discussions', $Discussions);
        $this->setData('_CurrentRecords', count($Discussions));
        $this->setData('_Limit', $Limit);

        $Canonical = '/categories/archives/'.rawurlencode($Category['UrlCode']).'/'.gmdate('Y-m', $Timestamp);
        $Page = PageNumber($Offset, $Limit, true, false);
        $this->canonicalUrl(url($Canonical.($Page ? '?page='.$Page : ''), true));

        PagerModule::Current()->configure($Offset, $Limit, false, $Canonical.'?page={Page}');

//      PagerModule::Current()->Offset = $Offset;
//      PagerModule::Current()->Url = '/categories/archives'.rawurlencode($Category['UrlCode']).'?page={Page}';

        Gdn_Theme::section(val('CssClass', $Category));
        Gdn_Theme::section('DiscussionList');

        $this->title(htmlspecialchars(val('Name', $Category, '')));
        $this->Description(sprintf(t("Archives for %s"), gmdate('F Y', strtotime($From))), true);
        $this->addJsFile('discussions.js');
        $this->Head->addTag('meta', array('name' => 'robots', 'content' => 'noindex'));

        $this->ControllerName = 'DiscussionsController';
        $this->CssClass = 'Discussions';

        $this->render();
    }

    /**
     * Build a structured tree of children for the specified category.
     *
     * @param int|string|object|array|null $category Category or code/ID to build the tree for. Null for all.
     * @param string|null $displayAs What display should the tree be configured for?
     * @param bool $recent Join in recent record info?
     * @param bool $watching Filter categories by "watching" status?
     * @return array
     */
    private function getCategoryTree($category = null, $displayAs = null, $recent = false, $watching = false) {
        $categoryIdentifier = null;

        if (is_string($category) || is_numeric($category)) {
            $category = CategoryModel::categories($category);
        }

        if ($category) {
            if ($displayAs === null) {
                $displayAs = val('DisplayAs', $category, 'Discussions');
            }
            $categoryIdentifier = val('CategoryID', $category, null);
        }

        switch ($displayAs) {
            case 'Flat':
                $perPage = c('Vanilla.Categories.PerPage', 30);
                $page = Gdn::request()->get('Page', Gdn::request()->get('page', null));
                list($offset, $limit) = offsetLimit($page, $perPage);
                $categoryTree = $this->CategoryModel->getTreeAsFlat($categoryIdentifier, $offset, $limit);
                $this->setData('_Limit', $perPage);
                $this->setData('_CurrentRecords', count($categoryTree));
                break;
            case 'Categories':
            case 'Discussions':
            case 'Default':
            case 'Nested':
            default:
            $categoryTree = $this->CategoryModel
                    ->setJoinUserCategory(true)
                    ->getChildTree(
                        $categoryIdentifier ?: null,
                        CategoryModel::instance()->getMaxDisplayDepth() ?: 10
                    );
        }

        if ($recent) {
            $this->CategoryModel->joinRecent($categoryTree);
        }

        if ($watching && $this->CategoryModel->Watching) {
            $categoryTree = $this->CategoryModel->filterFollowing($categoryTree);
        }

        return $categoryTree;
    }

    /**
     * "Table" layout for categories. Mimics more traditional forum category layout.
     *
     * @param string $Category
     * @param string $displayAs
     */
    public function table($Category = '', $displayAs = '') {
        if ($this->SyndicationMethod == SYNDICATION_NONE) {
            $this->View = $displayAs === 'Flat' ? 'flat_table' : 'table';
        } else {
            $this->View = $displayAs === 'Flat' ? 'flat_all' : 'all';
        }
        $this->All($Category, $displayAs);
    }

    /**
     * Show all discussions in a particular category.
     *
     * @since 2.0.0
     * @access public
     *
     * @param string $CategoryIdentifier Unique category slug or ID.
     * @param int $Offset Number of discussions to skip.
     */
    public function index($CategoryIdentifier = '', $Page = '0') {
        // Figure out which category layout to choose (Defined on "Homepage" settings page).
        $Layout = c('Vanilla.Categories.Layout');

        if ($CategoryIdentifier == '') {
            switch ($Layout) {
                case 'mixed':
                    $this->View = 'discussions';
                    $this->discussions();
                    break;
                case 'table':
                    $this->table();
                    break;
                default:
                    $this->View = 'all';
                    $this->all();
                    break;
            }
            return;
        } else {
            $Category = CategoryModel::categories($CategoryIdentifier);

            if (empty($Category)) {
                throw notFoundException();
            }
            $Category = (object)$Category;
            Gdn_Theme::section($Category->CssClass);

            // Load the breadcrumbs.
            $this->setData('Breadcrumbs', CategoryModel::getAncestors(val('CategoryID', $Category)));

            $this->setData('Category', $Category, true);

            $this->title(htmlspecialchars(val('Name', $Category, '')));
            $this->description(val('Description', $Category), true);

            switch ($Category->DisplayAs) {
                case 'Flat':
                case 'Heading':
                case 'Categories':
                    if (val('Depth', $Category) > CategoryModel::instance()->getNavDepth()) {
                        // Headings don't make sense if we've cascaded down one level.
                        saveToConfig('Vanilla.Categories.DoHeadings', false, false);
                    }

                    if ($this->SyndicationMethod != SYNDICATION_NONE) {
                        // RSS can't show a category list so just tell it to expand all categories.
                        saveToConfig('Vanilla.ExpandCategories', true, false);
                    } else {
                        // This category is an overview style category and displays as a category list.
                        switch ($Layout) {
                            case 'mixed':
                                $this->View = 'discussions';
                                $this->discussions($CategoryIdentifier);
                                break;
                            case 'table':
                                $this->table($CategoryIdentifier, $Category->DisplayAs);
                                break;
                            default:
                                $this->View = 'all';
                                $this->All($CategoryIdentifier, $Category->DisplayAs);
                                break;
                        }
                        return;
                    }
                    break;
            }

            Gdn_Theme::section('DiscussionList');
            // Figure out which discussions layout to choose (Defined on "Homepage" settings page).
            $Layout = c('Vanilla.Discussions.Layout');
            switch ($Layout) {
                case 'table':
                    if ($this->SyndicationMethod == SYNDICATION_NONE) {
                        $this->View = 'table';
                    }
                    break;
                default:
                    // $this->View = 'index';
                    break;
            }

<<<<<<< HEAD
            // Load the subtree.
            $categoryTree = $this->CategoryModel
                ->setJoinUserCategory(true)
                ->getChildTree(
                    $CategoryIdentifier,
                    ['depth' => CategoryModel::instance()->getMaxDisplayDepth() ?: 10]
                );
            $this->setData('CategoryTree', $categoryTree);
=======
            $this->setData('CategoryTree', $this->getCategoryTree(
                $CategoryIdentifier, val('DisplayAs', $Category
            )));
>>>>>>> de7bb0b3

            // Add a backwards-compatibility shim for the old categories.
            $this->categoriesCompatibilityCallback = function () use ($CategoryIdentifier) {
                $categories = CategoryModel::getSubtree($CategoryIdentifier, false);
                return $categories;
            };

            // Setup head
            $this->Menu->highlightRoute('/discussions');
            if ($this->Head) {
                $this->addJsFile('discussions.js');
                $this->Head->addRss(categoryUrl($Category) . '/feed.rss', $this->Head->title());
            }

            // Set CategoryID
            $CategoryID = val('CategoryID', $Category);
            $this->setData('CategoryID', $CategoryID, true);

            // Add modules
            $this->addModule('NewDiscussionModule');
            $this->addModule('DiscussionFilterModule');
            $this->addModule('CategoriesModule');
            $this->addModule('BookmarkedModule');

            // Get a DiscussionModel
            $DiscussionModel = new DiscussionModel();
            $DiscussionModel->setSort(Gdn::request()->get());
            $DiscussionModel->setFilters(Gdn::request()->get());
            $this->setData('Sort', $DiscussionModel->getSort());
            $this->setData('Filters', $DiscussionModel->getFilters());

            $CategoryIDs = array($CategoryID);
            if (c('Vanilla.ExpandCategories')) {
                $CategoryIDs = array_merge($CategoryIDs, array_column($this->data('Categories'), 'CategoryID'));
            }
            $Wheres = array('d.CategoryID' => $CategoryIDs);
            $this->setData('_ShowCategoryLink', count($CategoryIDs) > 1);

            // Check permission
            $this->permission('Vanilla.Discussions.View', true, 'Category', val('PermissionCategoryID', $Category));

            // Set discussion meta data.
            $this->EventArguments['PerPage'] = c('Vanilla.Discussions.PerPage', 30);
            $this->fireEvent('BeforeGetDiscussions');
            list($Offset, $Limit) = offsetLimit($Page, $this->EventArguments['PerPage']);
            if (!is_numeric($Offset) || $Offset < 0) {
                $Offset = 0;
            }

            $Page = PageNumber($Offset, $Limit);

            // Allow page manipulation
            $this->EventArguments['Page'] = &$Page;
            $this->EventArguments['Offset'] = &$Offset;
            $this->EventArguments['Limit'] = &$Limit;
            $this->fireEvent('AfterPageCalculation');

            // We want to limit the number of pages on large databases because requesting a super-high page can kill the db.
            $MaxPages = c('Vanilla.Categories.MaxPages');
            if ($MaxPages && $Page > $MaxPages) {
                throw notFoundException();
            }

            $CountDiscussions = $DiscussionModel->getCount($Wheres);
            if ($MaxPages && $MaxPages * $Limit < $CountDiscussions) {
                $CountDiscussions = $MaxPages * $Limit;
            }

            $this->setData('CountDiscussions', $CountDiscussions);
            $this->setData('_Limit', $Limit);

            // We don't wan't child categories in announcements.
            $Wheres['d.CategoryID'] = $CategoryID;
            $AnnounceData = $Offset == 0 ? $DiscussionModel->getAnnouncements($Wheres) : new Gdn_DataSet();
            $this->AnnounceData = $this->setData('Announcements', $AnnounceData);
            $Wheres['d.CategoryID'] = $CategoryIDs;

            // RSS should include announcements.
            if ($this->SyndicationMethod !== SYNDICATION_NONE) {
                $Wheres['Announce'] = 'all';
            }

            $this->DiscussionData = $this->setData('Discussions', $DiscussionModel->getWhereRecent($Wheres, $Limit, $Offset));

            // Build a pager
            $PagerFactory = new Gdn_PagerFactory();
            $url = CategoryUrl($CategoryIdentifier);

            $this->EventArguments['PagerType'] = 'Pager';
            $this->fireEvent('BeforeBuildPager');
            if (!$this->data('_PagerUrl')) {
                $this->setData('_PagerUrl', $url.'/{Page}');
            }
            $queryString = DiscussionModel::getSortFilterQueryString($DiscussionModel->getSort(), $DiscussionModel->getFilters());
            $this->setData('_PagerUrl', $this->data('_PagerUrl').$queryString);

            $this->Pager = $PagerFactory->GetPager($this->EventArguments['PagerType'], $this);
            $this->Pager->ClientID = 'Pager';
            $this->Pager->configure(
                $Offset,
                $Limit,
                $CountDiscussions,
                $this->data('_PagerUrl')
            );

            $this->Pager->Record = $Category;
            PagerModule::current($this->Pager);
            $this->setData('_Page', $Page);
            $this->setData('_Limit', $Limit);
            $this->fireEvent('AfterBuildPager');

            // Set the canonical Url.
            $this->canonicalUrl(categoryUrl($Category, pageNumber($Offset, $Limit)));

            // Change the controller name so that it knows to grab the discussion views
            $this->ControllerName = 'DiscussionsController';
            // Pick up the discussions class
            $this->CssClass = 'Discussions Category-'.val('UrlCode', $Category);

            // Deliver JSON data if necessary
            if ($this->_DeliveryType != DELIVERY_TYPE_ALL) {
                $this->setJson('LessRow', $this->Pager->toString('less'));
                $this->setJson('MoreRow', $this->Pager->toString('more'));
                $this->View = 'discussions';
            }
            // Render default view.
            $this->fireEvent('BeforeCategoriesRender');
            $this->render();
        }
    }

    /**
     * Show all (nested) categories.
     *
     * @param string $Category The url code of the parent category.
     * @since 2.0.17
     * @access public
     */
    public function all($Category = '', $displayAs = '') {
        // Setup head.
        $this->Menu->highlightRoute('/discussions');
        if (!$this->title()) {
            $Title = c('Garden.HomepageTitle');
            if ($Title) {
                $this->title($Title, '');
            } else {
                $this->title(t('All Categories'));
            }
        }
        Gdn_Theme::section('CategoryList');

        if (!$Category) {
            $this->Description(c('Garden.Description', null));
        }

        $this->setData('Breadcrumbs', CategoryModel::GetAncestors(val('CategoryID', $this->data('Category'))));

        // Set the category follow toggle before we load category data so that it affects the category query appropriately.
        $CategoryFollowToggleModule = new CategoryFollowToggleModule($this);
        $CategoryFollowToggleModule->SetToggle();

        // Get category data
        $this->CategoryModel->Watching = !Gdn::session()->GetPreference('ShowAllCategories');

        if ($Category) {
            $this->setData('Category', CategoryModel::categories($Category));

            $this->categoriesCompatibilityCallback = function () use ($Category) {
                $Subtree = CategoryModel::GetSubtree($Category, false);
                $CategoryIDs = array_column($Subtree, 'CategoryID');
                return $this->CategoryModel->GetFull($CategoryIDs)->resultArray();
            };
        } else {
            $this->categoriesCompatibilityCallback = function () {
                return $this->CategoryModel->GetFull()->resultArray();
            };
        }

        // Compensate for categories displaying as headings by increasing the display depth by one.
        $maxDisplayDepth = CategoryModel::instance()->getMaxDisplayDepth() ?: 10;
        if (c('Vanilla.Categories.DoHeadings')) {
            $maxDisplayDepth++;
        }

        $categoryTree = $this->CategoryModel
            ->setJoinUserCategory(true)
            ->getChildTree(
                $Category ?: null,
                ['depth' => $this->CategoryModel->getMaxDisplayDepth() ?: 10]
            );
        if ($this->CategoryModel->Watching) {
            $categoryTree = $this->CategoryModel->filterFollowing($categoryTree);
        }
        $this->CategoryModel->joinRecent($categoryTree);
        $this->setData('CategoryTree', $this->getCategoryTree($Category, null, true, true));

        // Add modules
        $this->addModule('NewDiscussionModule');
        $this->addModule('DiscussionFilterModule');
        $this->addModule('BookmarkedModule');
        $this->addModule($CategoryFollowToggleModule);

        $this->canonicalUrl(url('/categories', true));

        if ($this->View === 'all' && $displayAs === 'Flat') {
            $this->View = 'flat_all';
        }

        $Location = $this->fetchViewLocation('helper_functions', 'categories', false, false);
        if ($Location) {
            include_once $Location;
        }
        $this->render();
    }

    /**
     * Show all categories and few discussions from each.
     *
     * @param string $Category The url code of the parent category.
     * @since 2.0.0
     * @access public
     */
    public function discussions($Category = '') {
        // Setup head
        $this->addJsFile('discussions.js');
        $this->Menu->highlightRoute('/discussions');

        if (!$this->title()) {
            $Title = c('Garden.HomepageTitle');
            if ($Title) {
                $this->title($Title, '');
            } else {
                $this->title(t('All Categories'));
            }
        }

        if (!$Category) {
            $this->Description(c('Garden.Description', null));
        }

        Gdn_Theme::section('CategoryDiscussionList');

        // Set the category follow toggle before we load category data so that it affects the category query appropriately.
        $CategoryFollowToggleModule = new CategoryFollowToggleModule($this);
        $CategoryFollowToggleModule->SetToggle();

        $this->CategoryModel->Watching = !Gdn::session()->GetPreference('ShowAllCategories');

        if ($Category) {
            $Subtree = CategoryModel::GetSubtree($Category, false);
            $CategoryIDs = array_column($Subtree, 'CategoryID');
            $Categories = $this->CategoryModel->GetFull($CategoryIDs)->resultArray();
        } else {
            $Categories = $this->CategoryModel->GetFull()->resultArray();
        }

        $this->setData('Categories', $Categories);

        // Get category data and discussions
        $this->DiscussionsPerCategory = c('Vanilla.Discussions.PerCategory', 5);
        $DiscussionModel = new DiscussionModel();
        $DiscussionModel->setSort(Gdn::request()->get());
        $DiscussionModel->setFilters(Gdn::request()->get());
        $this->setData('Sort', $DiscussionModel->getSort());
        $this->setData('Filters', $DiscussionModel->getFilters());

        $this->CategoryDiscussionData = array();

        foreach ($this->CategoryData->result() as $Category) {
            if ($Category->CategoryID > 0) {
                $this->CategoryDiscussionData[$Category->CategoryID] = $DiscussionModel->get(0, $this->DiscussionsPerCategory, array('d.CategoryID' => $Category->CategoryID, 'Announce' => 'all'));
            }
        }

        // Add modules
        $this->addModule('NewDiscussionModule');
        $this->addModule('DiscussionFilterModule');
        $this->addModule('CategoriesModule');
        $this->addModule('BookmarkedModule');
        $this->addModule($CategoryFollowToggleModule);

        // Set view and render
        $this->View = 'discussions';

        $this->canonicalUrl(url('/categories', true));
        $Path = $this->fetchViewLocation('helper_functions', 'discussions', false, false);
        if ($Path) {
            include_once $Path;
        }

        // For GetOptions function
        $Path2 = $this->fetchViewLocation('helper_functions', 'categories', false, false);
        if ($Path2) {
            include_once $Path2;
        }
        $this->render();
    }

    public function __get($Name) {
        switch ($Name) {
            case 'CategoryData':
//            Deprecated('CategoriesController->CategoryData', "CategoriesController->data('Categories')");
                $this->CategoryData = new Gdn_DataSet($this->data('Categories'), DATASET_TYPE_ARRAY);
                $this->CategoryData->DatasetType(DATASET_TYPE_OBJECT);
                return $this->CategoryData;
        }
    }

    /**
     * Highlight route.
     *
     * Always called by dispatcher before controller's requested method.
     *
     * @since 2.0.0
     * @access public
     */
    public function initialize() {
        parent::initialize();
        if (!c('Vanilla.Categories.Use')) {
            redirect('/discussions');
        }
        if ($this->Menu) {
            $this->Menu->highlightRoute('/categories');
        }

        $this->CountCommentsPerPage = c('Vanilla.Comments.PerPage', 30);

        /**
         * The default Cache-Control header does not include no-store, which can cause issues with outdated category
         * information (e.g. counts).  The same check is performed here as in Gdn_Controller before the Cache-Control
         * header is added, but this value includes the no-store specifier.
         */
        if (Gdn::session()->isValid()) {
            $this->setHeader('Cache-Control', 'private, no-cache, no-store, max-age=0, must-revalidate');
        }
    }

    public function tree($category = '') {
        $tree = CategoryModel::instance()->getChildTree($category);
        $this->setData('Categories', $tree);
        $this->render('blank', 'utility', 'dashboard');
    }

    /**
     * Returns the full list of categories for the APIv1.
     */
    public function apiV1List() {
        $categories = CategoryModel::categories();

        // Purge the root category, if present.
        if (val(-1, $categories)) {
            unset($categories[-1]);
        }

        $this->setData('Categories', $categories);
        $this->render('blank', 'utility', 'dashboard');
    }

    /**
     * {@inheritdoc}
     */
    public function data($Path, $Default = '') {
        if (isset($this->Data[$Path])) {
            return $this->Data[$Path];
        }

        switch ($Path) {
            case 'Categories':
                if ($this->categoriesCompatibilityCallback instanceof \Closure) {
                    deprecated('Categories', 'CategoryTree');
                    $this->Data['Categories'] = $categories = call_user_func($this->categoriesCompatibilityCallback);
                    return $categories;
                }
                return $Default;
            default:
                return parent::data($Path, $Default);
        }
    }
}<|MERGE_RESOLUTION|>--- conflicted
+++ resolved
@@ -267,20 +267,9 @@
                     break;
             }
 
-<<<<<<< HEAD
-            // Load the subtree.
-            $categoryTree = $this->CategoryModel
-                ->setJoinUserCategory(true)
-                ->getChildTree(
-                    $CategoryIdentifier,
-                    ['depth' => CategoryModel::instance()->getMaxDisplayDepth() ?: 10]
-                );
-            $this->setData('CategoryTree', $categoryTree);
-=======
             $this->setData('CategoryTree', $this->getCategoryTree(
                 $CategoryIdentifier, val('DisplayAs', $Category
             )));
->>>>>>> de7bb0b3
 
             // Add a backwards-compatibility shim for the old categories.
             $this->categoriesCompatibilityCallback = function () use ($CategoryIdentifier) {
