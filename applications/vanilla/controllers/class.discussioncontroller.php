--- conflicted
+++ resolved
@@ -55,10 +55,6 @@
       $Session = Gdn::Session();
       $this->AddJsFile('jquery.ui.packed.js');
       $this->AddJsFile('jquery.autogrow.js');
-<<<<<<< HEAD
-=======
-      //$this->AddJsFile('jquery.gardenmorepager.js');
->>>>>>> 5bb379ea
       $this->AddJsFile('options.js');
       $this->AddJsFile('bookmark.js');
       $this->AddJsFile('discussion.js');
