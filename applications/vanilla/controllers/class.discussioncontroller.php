<<<<<<< HEAD
<?php if (!defined('APPLICATION')) {
    exit();
      }

=======
<?php
>>>>>>> 0aed7e80
/**
 * Discussion controller
 *
 * @copyright 2009-2015 Vanilla Forums Inc.
 * @license http://www.opensource.org/licenses/gpl-2.0.php GNU GPL v2
 * @package Vanilla
 * @since 2.0
 */

/**
 * Handles accessing & displaying a single discussion via /discussion endpoint.
 */
class DiscussionController extends VanillaController {
<<<<<<< HEAD
   /**
    * Models to include.
    *
    * @since 2.0.0
    * @access public
    * @var array
    */
    public $Uses = array('DiscussionModel', 'CommentModel', 'Form');

   /**
    * Unique identifier.
    *
    * @since 2.0.0
    * @access public
    * @var array
    */
    public $CategoryID;

   /**
    * @var DiscussionModel
    */
    public $DiscussionModel;


    public function __get($Name) {
        switch ($Name) {
            case 'CommentData':
                Deprecated('DiscussionController->CommentData', "DiscussionController->Data('Comments')");
                return $this->Data('Comments');
            break;
=======

    /** @var array Models to include. */
    public $Uses = array('DiscussionModel', 'CommentModel', 'Form');

    /** @var array Unique identifier. */
    public $CategoryID;

    /** @var DiscussionModel */
    public $DiscussionModel;

    /**
     *
     *
     * @param $Name
     * @return mixed
     * @throws Exception
     */
    public function __get($Name) {
        switch ($Name) {
            case 'CommentData':
                Deprecated('DiscussionController->CommentData', "DiscussionController->data('Comments')");
                return $this->data('Comments');
                break;
>>>>>>> 0aed7e80
        }
        throw new Exception("DiscussionController->$Name not found.", 400);
    }

<<<<<<< HEAD
   /**
    * Default single discussion display.
    *
    * @since 2.0.0
    * @access public
    *
    * @param int $DiscussionID Unique discussion ID
    * @param string $DiscussionStub URL-safe title slug
    * @param int $Page The current page of comments
    */
    public function Index($DiscussionID = '', $DiscussionStub = '', $Page = '') {
       // Setup head
        $Session = Gdn::Session();
        $this->AddJsFile('jquery.autosize.min.js');
        $this->AddJsFile('autosave.js');
        $this->AddJsFile('discussion.js');
        Gdn_Theme::Section('Discussion');

       // Load the discussion record
        $DiscussionID = (is_numeric($DiscussionID) && $DiscussionID > 0) ? $DiscussionID : 0;
        if (!array_key_exists('Discussion', $this->Data)) {
            $this->SetData('Discussion', $this->DiscussionModel->GetID($DiscussionID), true);
        }

        if (!is_object($this->Discussion)) {
            throw new Exception(sprintf(T('%s Not Found'), T('Discussion')), 404);
        }

       // Define the query offset & limit.
        $Limit = C('Vanilla.Comments.PerPage', 30);

        $OffsetProvided = $Page != '';
        list($Offset, $Limit) = OffsetLimit($Page, $Limit);

       // Check permissions
        $this->Permission('Vanilla.Discussions.View', true, 'Category', $this->Discussion->PermissionCategoryID);
        $this->SetData('CategoryID', $this->CategoryID = $this->Discussion->CategoryID, true);

        if (strcasecmp(GetValue('Type', $this->Discussion), 'redirect') === 0) {
            $this->RedirectDiscussion($this->Discussion);
        }

        $Category = CategoryModel::Categories($this->Discussion->CategoryID);
        $this->SetData('Category', $Category);

        if ($CategoryCssClass = GetValue('CssClass', $Category)) {
            Gdn_Theme::Section($CategoryCssClass);
        }

        $this->SetData('Breadcrumbs', CategoryModel::GetAncestors($this->CategoryID));

       // Setup
        $this->Title($this->Discussion->Name);

       // Actual number of comments, excluding the discussion itself.
        $ActualResponses = $this->Discussion->CountComments;

        $this->Offset = $Offset;
        if (C('Vanilla.Comments.AutoOffset')) {
  //         if ($this->Discussion->CountCommentWatch > 1 && $OffsetProvided == '')
  //            $this->AddDefinition('ScrollTo', 'a[name=Item_'.$this->Discussion->CountCommentWatch.']');
            if (!is_numeric($this->Offset) || $this->Offset < 0 || !$OffsetProvided) {
               // Round down to the appropriate offset based on the user's read comments & comments per page
=======
    /**
     * Default single discussion display.
     *
     * @since 2.0.0
     * @access public
     *
     * @param int $DiscussionID Unique discussion ID
     * @param string $DiscussionStub URL-safe title slug
     * @param int $Page The current page of comments
     */
    public function index($DiscussionID = '', $DiscussionStub = '', $Page = '') {
        // Setup head
        $Session = Gdn::session();
        $this->addJsFile('jquery.autosize.min.js');
        $this->addJsFile('autosave.js');
        $this->addJsFile('discussion.js');
        Gdn_Theme::section('Discussion');

        // Load the discussion record
        $DiscussionID = (is_numeric($DiscussionID) && $DiscussionID > 0) ? $DiscussionID : 0;
        if (!array_key_exists('Discussion', $this->Data)) {
            $this->setData('Discussion', $this->DiscussionModel->getID($DiscussionID), true);
        }

        if (!is_object($this->Discussion)) {
            throw notFoundException('Discussion');
        }

        // Define the query offset & limit.
        $Limit = c('Vanilla.Comments.PerPage', 30);

        $OffsetProvided = $Page != '';
        list($Offset, $Limit) = offsetLimit($Page, $Limit);

        // Check permissions
        $this->permission('Vanilla.Discussions.View', true, 'Category', $this->Discussion->PermissionCategoryID);
        $this->setData('CategoryID', $this->CategoryID = $this->Discussion->CategoryID, true);

        if (strcasecmp(val('Type', $this->Discussion), 'redirect') === 0) {
            $this->redirectDiscussion($this->Discussion);
        }

        $Category = CategoryModel::categories($this->Discussion->CategoryID);
        $this->setData('Category', $Category);

        if ($CategoryCssClass = val('CssClass', $Category)) {
            Gdn_Theme::section($CategoryCssClass);
        }

        $this->setData('Breadcrumbs', CategoryModel::getAncestors($this->CategoryID));

        // Setup
        $this->title($this->Discussion->Name);

        // Actual number of comments, excluding the discussion itself.
        $ActualResponses = $this->Discussion->CountComments;

        $this->Offset = $Offset;
        if (c('Vanilla.Comments.AutoOffset')) {
//         if ($this->Discussion->CountCommentWatch > 1 && $OffsetProvided == '')
//            $this->addDefinition('ScrollTo', 'a[name=Item_'.$this->Discussion->CountCommentWatch.']');
            if (!is_numeric($this->Offset) || $this->Offset < 0 || !$OffsetProvided) {
                // Round down to the appropriate offset based on the user's read comments & comments per page
>>>>>>> 0aed7e80
                $CountCommentWatch = $this->Discussion->CountCommentWatch > 0 ? $this->Discussion->CountCommentWatch : 0;
                if ($CountCommentWatch > $ActualResponses) {
                    $CountCommentWatch = $ActualResponses;
                }

<<<<<<< HEAD
               // (((67 comments / 10 perpage) = 6.7) rounded down = 6) * 10 perpage = offset 60;
=======
                // (((67 comments / 10 perpage) = 6.7) rounded down = 6) * 10 perpage = offset 60;
>>>>>>> 0aed7e80
                $this->Offset = floor($CountCommentWatch / $Limit) * $Limit;
            }
            if ($ActualResponses <= $Limit) {
                $this->Offset = 0;
            }

            if ($this->Offset == $ActualResponses) {
                $this->Offset -= $Limit;
            }
        } else {
            if ($this->Offset == '') {
                $this->Offset = 0;
            }
        }

        if ($this->Offset < 0) {
            $this->Offset = 0;
        }


        $LatestItem = $this->Discussion->CountCommentWatch;
        if ($LatestItem === null) {
            $LatestItem = 0;
        } elseif ($LatestItem < $this->Discussion->CountComments) {
            $LatestItem += 1;
        }

<<<<<<< HEAD
        $this->SetData('_LatestItem', $LatestItem);

       // Set the canonical url to have the proper page title.
        $this->CanonicalUrl(DiscussionUrl($this->Discussion, PageNumber($this->Offset, $Limit, 0, false)));

 //      Url(ConcatSep('/', 'discussion/'.$this->Discussion->DiscussionID.'/'. Gdn_Format::Url($this->Discussion->Name), PageNumber($this->Offset, $Limit, TRUE, Gdn::Session()->UserID != 0)), TRUE), Gdn::Session()->UserID == 0);

       // Load the comments
        $this->SetData('Comments', $this->CommentModel->Get($DiscussionID, $Limit, $this->Offset));

        $PageNumber = PageNumber($this->Offset, $Limit);
        $this->SetData('Page', $PageNumber);
=======
        $this->setData('_LatestItem', $LatestItem);

        // Set the canonical url to have the proper page title.
        $this->canonicalUrl(discussionUrl($this->Discussion, pageNumber($this->Offset, $Limit, 0, false)));

//      url(ConcatSep('/', 'discussion/'.$this->Discussion->DiscussionID.'/'. Gdn_Format::url($this->Discussion->Name), PageNumber($this->Offset, $Limit, TRUE, Gdn::session()->UserID != 0)), true), Gdn::session()->UserID == 0);

        // Load the comments
        $this->setData('Comments', $this->CommentModel->get($DiscussionID, $Limit, $this->Offset));

        $PageNumber = PageNumber($this->Offset, $Limit);
        $this->setData('Page', $PageNumber);
>>>>>>> 0aed7e80
        $this->_SetOpenGraph();


        include_once(PATH_LIBRARY.'/vendors/simplehtmldom/simple_html_dom.php');
        if ($PageNumber == 1) {
<<<<<<< HEAD
            $this->Description(SliceParagraph(Gdn_Format::PlainText($this->Discussion->Body, $this->Discussion->Format), 160));
           // Add images to head for open graph
            $Dom = str_get_html(Gdn_Format::To($this->Discussion->Body, $this->Discussion->Format));
        } else {
            $this->Data['Title'] .= sprintf(T(' - Page %s'), PageNumber($this->Offset, $Limit));

            $FirstComment = $this->Data('Comments')->FirstRow();
            $FirstBody = GetValue('Body', $FirstComment);
            $FirstFormat = GetValue('Format', $FirstComment);
            $this->Description(SliceParagraph(Gdn_Format::PlainText($FirstBody, $FirstFormat), 160));
           // Add images to head for open graph
            $Dom = str_get_html(Gdn_Format::To($FirstBody, $FirstFormat));
=======
            $this->description(sliceParagraph(Gdn_Format::plainText($this->Discussion->Body, $this->Discussion->Format), 160));
            // Add images to head for open graph
            $Dom = str_get_html(Gdn_Format::to($this->Discussion->Body, $this->Discussion->Format));
        } else {
            $this->Data['Title'] .= sprintf(t(' - Page %s'), PageNumber($this->Offset, $Limit));

            $FirstComment = $this->data('Comments')->firstRow();
            $FirstBody = val('Body', $FirstComment);
            $FirstFormat = val('Format', $FirstComment);
            $this->description(sliceParagraph(Gdn_Format::plainText($FirstBody, $FirstFormat), 160));
            // Add images to head for open graph
            $Dom = str_get_html(Gdn_Format::to($FirstBody, $FirstFormat));
>>>>>>> 0aed7e80
        }

        if ($Dom) {
            foreach ($Dom->find('img') as $img) {
                if (isset($img->src)) {
<<<<<<< HEAD
                    $this->Image($img->src);
                }
            }
        }

       // Queue notification.
        if ($this->Request->Get('new') && C('Vanilla.QueueNotifications')) {
            $this->AddDefinition('NotifyNewDiscussion', 1);
        }

       // Make sure to set the user's discussion watch records
        $this->CommentModel->SetWatch($this->Discussion, $Limit, $this->Offset, $this->Discussion->CountComments);

       // Build a pager
        $PagerFactory = new Gdn_PagerFactory();
        $this->EventArguments['PagerType'] = 'Pager';
        $this->FireEvent('BeforeBuildPager');
        $this->Pager = $PagerFactory->GetPager($this->EventArguments['PagerType'], $this);
        $this->Pager->ClientID = 'Pager';

        $this->Pager->Configure(
=======
                    $this->image($img->src);
                }
            }
        }

        // Queue notification.
        if ($this->Request->get('new') && c('Vanilla.QueueNotifications')) {
            $this->addDefinition('NotifyNewDiscussion', 1);
        }

        // Make sure to set the user's discussion watch records
        $this->CommentModel->SetWatch($this->Discussion, $Limit, $this->Offset, $this->Discussion->CountComments);

        // Build a pager
        $PagerFactory = new Gdn_PagerFactory();
        $this->EventArguments['PagerType'] = 'Pager';
        $this->fireEvent('BeforeBuildPager');
        $this->Pager = $PagerFactory->getPager($this->EventArguments['PagerType'], $this);
        $this->Pager->ClientID = 'Pager';

        $this->Pager->configure(
>>>>>>> 0aed7e80
            $this->Offset,
            $Limit,
            $ActualResponses,
            array('DiscussionUrl')
        );
        $this->Pager->Record = $this->Discussion;
<<<<<<< HEAD
        PagerModule::Current($this->Pager);
        $this->FireEvent('AfterBuildPager');

       // Define the form for the comment input
        $this->Form = Gdn::Factory('Form', 'Comment');
        $this->Form->Action = Url('/post/comment/');
        $this->DiscussionID = $this->Discussion->DiscussionID;
        $this->Form->AddHidden('DiscussionID', $this->DiscussionID);
        $this->Form->AddHidden('CommentID', '');

       // Look in the session stash for a comment
        $StashComment = $Session->Stash('CommentForDiscussionID_'.$this->Discussion->DiscussionID, '', false);
        if ($StashComment) {
            $this->Form->SetFormValue('Body', $StashComment);
        }

       // Retrieve & apply the draft if there is one:
        if (Gdn::Session()->UserID) {
            $DraftModel = new DraftModel();
            $Draft = $DraftModel->Get($Session->UserID, 0, 1, $this->Discussion->DiscussionID)->FirstRow();
            $this->Form->AddHidden('DraftID', $Draft ? $Draft->DraftID : '');
            if ($Draft && !$this->Form->IsPostBack()) {
                $this->Form->SetValue('Body', $Draft->Body);
                $this->Form->SetValue('Format', $Draft->Format);
            }
        }

       // Deliver JSON data if necessary
        if ($this->_DeliveryType != DELIVERY_TYPE_ALL) {
            $this->SetJson('LessRow', $this->Pager->ToString('less'));
            $this->SetJson('MoreRow', $this->Pager->ToString('more'));
=======
        PagerModule::current($this->Pager);
        $this->fireEvent('AfterBuildPager');

        // Define the form for the comment input
        $this->Form = Gdn::Factory('Form', 'Comment');
        $this->Form->Action = url('/post/comment/');
        $this->DiscussionID = $this->Discussion->DiscussionID;
        $this->Form->addHidden('DiscussionID', $this->DiscussionID);
        $this->Form->addHidden('CommentID', '');

        // Look in the session stash for a comment
        $StashComment = $Session->Stash('CommentForDiscussionID_'.$this->Discussion->DiscussionID, '', false);
        if ($StashComment) {
            $this->Form->setFormValue('Body', $StashComment);
        }

        // Retrieve & apply the draft if there is one:
        if (Gdn::session()->UserID) {
            $DraftModel = new DraftModel();
            $Draft = $DraftModel->get($Session->UserID, 0, 1, $this->Discussion->DiscussionID)->firstRow();
            $this->Form->addHidden('DraftID', $Draft ? $Draft->DraftID : '');
            if ($Draft && !$this->Form->isPostBack()) {
                $this->Form->setValue('Body', $Draft->Body);
                $this->Form->setValue('Format', $Draft->Format);
            }
        }

        // Deliver JSON data if necessary
        if ($this->_DeliveryType != DELIVERY_TYPE_ALL) {
            $this->setJson('LessRow', $this->Pager->toString('less'));
            $this->setJson('MoreRow', $this->Pager->toString('more'));
>>>>>>> 0aed7e80
            $this->View = 'comments';
        }

        // Inform moderator of checked comments in this discussion
<<<<<<< HEAD
        $CheckedComments = $Session->GetAttribute('CheckedComments', array());
        if (count($CheckedComments) > 0) {
            ModerationController::InformCheckedComments($this);
        }

       // Add modules
        $this->AddModule('DiscussionFilterModule');
        $this->AddModule('NewDiscussionModule');
        $this->AddModule('CategoriesModule');
        $this->AddModule('BookmarkedModule');

        $this->CanEditComments = Gdn::Session()->CheckPermission('Vanilla.Comments.Edit', true, 'Category', 'any') && C('Vanilla.AdminCheckboxes.Use');

       // Report the discussion id so js can use it.
        $this->AddDefinition('DiscussionID', $DiscussionID);

        $this->FireEvent('BeforeDiscussionRender');

        $AttachmentModel = AttachmentModel::Instance();
        if (AttachmentModel::Enabled()) {
            $AttachmentModel->JoinAttachments($this->Data['Discussion'], $this->Data['Comments']);

            $this->FireEvent('FetchAttachmentViews');
            if ($this->DeliveryMethod() === DELIVERY_METHOD_XHTML) {
                require_once $this->FetchViewLocation('attachment', 'attachments', 'dashboard');
            }
        }

        $this->Render();
    }

   /**
    * Display comments in a discussion since a particular CommentID.
    *
    * @since 2.0.0
    * @access public
    *
    * @param int $DiscussionID Unique discussion ID
    * @param int $LastCommentID Only shows comments posted after this one
    */
    public function GetNew($DiscussionID, $LastCommentID = 0) {
        $this->SetData('Discussion', $this->DiscussionModel->GetID($DiscussionID), true);

       // Check permissions.
        $this->Permission('Vanilla.Discussions.View', true, 'Category', $this->Discussion->PermissionCategoryID);
        $this->SetData('CategoryID', $this->CategoryID = $this->Discussion->CategoryID, true);

       // Get the comments.
        $Comments = $this->CommentModel->GetNew($DiscussionID, $LastCommentID)->Result();
        $this->SetData('Comments', $Comments, true);

       // Set the data.
        if (count($Comments) > 0) {
            $LastComment = $Comments[count($Comments) - 1];
           // Mark the comment read.
            $this->SetData('Offset', $this->Discussion->CountComments, true);
            $this->CommentModel->SetWatch($this->Discussion, $this->Discussion->CountComments, $this->Discussion->CountComments, $this->Discussion->CountComments);

            $LastCommentID = $this->Json('LastCommentID');
            if (is_null($LastCommentID) || $LastComment->CommentID > $LastCommentID) {
                $this->Json('LastCommentID', $LastComment->CommentID);
            }
        } else {
            $this->SetData('Offset', $this->CommentModel->GetOffset($LastCommentID), true);
        }

        $this->View = 'comments';
        $this->Render();
    }

   /**
    * Highlight route & add common JS definitions.
    *
    * Always called by dispatcher before controller's requested method.
    *
    * @since 2.0.0
    * @access public
    */
    public function Initialize() {
        parent::Initialize();
        $this->AddDefinition('ImageResized', T('This image has been resized to fit in the page. Click to enlarge.'));
        $this->AddDefinition('ConfirmDeleteCommentHeading', T('ConfirmDeleteCommentHeading', 'Delete Comment'));
        $this->AddDefinition('ConfirmDeleteCommentText', T('ConfirmDeleteCommentText', 'Are you sure you want to delete this comment?'));
        $this->Menu->HighlightRoute('/discussions');
    }

   /**
    * Display discussion page starting with a particular comment.
    *
    * @since 2.0.0
    * @access public
    *
    * @param int $CommentID Unique comment ID
    */
    public function Comment($CommentID) {
       // Get the discussionID
        $Comment = $this->CommentModel->GetID($CommentID);
        if (!$Comment) {
            throw NotFoundException('Comment');
=======
        $CheckedComments = $Session->getAttribute('CheckedComments', array());
        if (count($CheckedComments) > 0) {
            ModerationController::informCheckedComments($this);
        }

        // Add modules
        $this->addModule('DiscussionFilterModule');
        $this->addModule('NewDiscussionModule');
        $this->addModule('CategoriesModule');
        $this->addModule('BookmarkedModule');

        $this->CanEditComments = Gdn::session()->checkPermission('Vanilla.Comments.Edit', true, 'Category', 'any') && c('Vanilla.AdminCheckboxes.Use');

        // Report the discussion id so js can use it.
        $this->addDefinition('DiscussionID', $DiscussionID);

        $this->fireEvent('BeforeDiscussionRender');

        $AttachmentModel = AttachmentModel::instance();
        if (AttachmentModel::enabled()) {
            $AttachmentModel->joinAttachments($this->Data['Discussion'], $this->Data['Comments']);

            $this->fireEvent('FetchAttachmentViews');
            if ($this->deliveryMethod() === DELIVERY_METHOD_XHTML) {
                require_once $this->fetchViewLocation('attachment', 'attachments', 'dashboard');
            }
        }

        $this->render();
    }

    /**
     * Display comments in a discussion since a particular CommentID.
     *
     * @since 2.0.0
     * @access public
     *
     * @param int $DiscussionID Unique discussion ID
     * @param int $LastCommentID Only shows comments posted after this one
     */
    public function getNew($DiscussionID, $LastCommentID = 0) {
        $this->setData('Discussion', $this->DiscussionModel->getID($DiscussionID), true);

        // Check permissions.
        $this->permission('Vanilla.Discussions.View', true, 'Category', $this->Discussion->PermissionCategoryID);
        $this->setData('CategoryID', $this->CategoryID = $this->Discussion->CategoryID, true);

        // Get the comments.
        $Comments = $this->CommentModel->getNew($DiscussionID, $LastCommentID)->result();
        $this->setData('Comments', $Comments, true);

        // Set the data.
        if (count($Comments) > 0) {
            $LastComment = $Comments[count($Comments) - 1];
            // Mark the comment read.
            $this->setData('Offset', $this->Discussion->CountComments, true);
            $this->CommentModel->setWatch($this->Discussion, $this->Discussion->CountComments, $this->Discussion->CountComments, $this->Discussion->CountComments);

            $LastCommentID = $this->json('LastCommentID');
            if (is_null($LastCommentID) || $LastComment->CommentID > $LastCommentID) {
                $this->json('LastCommentID', $LastComment->CommentID);
            }
        } else {
            $this->setData('Offset', $this->CommentModel->getOffset($LastCommentID), true);
        }

        $this->View = 'comments';
        $this->render();
    }

    /**
     * Highlight route & add common JS definitions.
     *
     * Always called by dispatcher before controller's requested method.
     *
     * @since 2.0.0
     * @access public
     */
    public function initialize() {
        parent::initialize();
        $this->addDefinition('ConfirmDeleteCommentHeading', t('ConfirmDeleteCommentHeading', 'Delete Comment'));
        $this->addDefinition('ConfirmDeleteCommentText', t('ConfirmDeleteCommentText', 'Are you sure you want to delete this comment?'));
        $this->Menu->highlightRoute('/discussions');
    }

    /**
     * Display discussion page starting with a particular comment.
     *
     * @since 2.0.0
     * @access public
     *
     * @param int $CommentID Unique comment ID
     */
    public function comment($CommentID) {
        // Get the discussionID
        $Comment = $this->CommentModel->getID($CommentID);
        if (!$Comment) {
            throw notFoundException('Comment');
>>>>>>> 0aed7e80
        }

        $DiscussionID = $Comment->DiscussionID;

<<<<<<< HEAD
       // Figure out how many comments are before this one
        $Offset = $this->CommentModel->GetOffset($Comment);
        $Limit = Gdn::Config('Vanilla.Comments.PerPage', 30);

        $PageNumber = PageNumber($Offset, $Limit, true);
        $this->SetData('Page', $PageNumber);

        $this->View = 'index';
        $this->Index($DiscussionID, 'x', $PageNumber);
    }

   /**
    * Allows user to remove announcement.
    *
    * Users may remove announcements from being displayed for themselves only.
    * Does not affect what announcements are shown for other users.
    *
    * @since 2.0.0
    * @access public
    *
    * @param int $DiscussionID Unique discussion ID.
    * @param string $TransientKey Single-use hash to prove intent.
    */
    public function DismissAnnouncement($DiscussionID = '') {
       // Confirm announcements may be dismissed
        if (!C('Vanilla.Discussions.Dismiss', 1)) {
            throw PermissionException('Vanilla.Discussions.Dismiss');
        }

       // Make sure we are posting back.
        if (!$this->Request->IsPostBack()) {
            throw PermissionException('Javascript');
        }

        $Session = Gdn::Session();
        if (is_numeric($DiscussionID)
         && $DiscussionID > 0
         && $Session->UserID > 0
        ) {
            $this->DiscussionModel->DismissAnnouncement($DiscussionID, $Session->UserID);
        }

       // Redirect back where the user came from if necessary
=======
        // Figure out how many comments are before this one
        $Offset = $this->CommentModel->getOffset($Comment);
        $Limit = Gdn::config('Vanilla.Comments.PerPage', 30);

        $PageNumber = pageNumber($Offset, $Limit, true);
        $this->setData('Page', $PageNumber);

        $this->View = 'index';
        $this->index($DiscussionID, 'x', $PageNumber);
    }

    /**
     * Allows user to remove announcement.
     *
     * Users may remove announcements from being displayed for themselves only.
     * Does not affect what announcements are shown for other users.
     *
     * @since 2.0.0
     * @access public
     *
     * @param int $DiscussionID Unique discussion ID.
     * @param string $TransientKey Single-use hash to prove intent.
     */
    public function dismissAnnouncement($DiscussionID = '') {
        // Confirm announcements may be dismissed
        if (!c('Vanilla.Discussions.Dismiss', 1)) {
            throw permissionException('Vanilla.Discussions.Dismiss');
        }

        // Make sure we are posting back.
        if (!$this->Request->isPostBack()) {
            throw permissionException('Javascript');
        }

        $Session = Gdn::session();
        if (is_numeric($DiscussionID)
            && $DiscussionID > 0
            && $Session->UserID > 0
        ) {
            $this->DiscussionModel->dismissAnnouncement($DiscussionID, $Session->UserID);
        }

        // Redirect back where the user came from if necessary
>>>>>>> 0aed7e80
        if ($this->_DeliveryType === DELIVERY_TYPE_ALL) {
            SafeRedirect('discussions');
        }

<<<<<<< HEAD
        $this->JsonTarget("#Discussion_$DiscussionID", null, 'SlideUp');

        $this->Render('Blank', 'Utility', 'Dashboard');
    }

   /**
    * Allows user to bookmark or unbookmark a discussion.
    *
    * If the discussion isn't bookmarked by the user, this bookmarks it.
    * If it is already bookmarked, this unbookmarks it.
    *
    * @since 2.0.0
    * @access public
    *
    * @param int $DiscussionID Unique discussion ID.
    */
    public function Bookmark($DiscussionID = null) {
       // Make sure we are posting back.
        if (!$this->Request->IsAuthenticatedPostBack()) {
            throw PermissionException('Javascript');
        }

        $Session = Gdn::Session();

        if (!$Session->UserID) {
            throw PermissionException('SignedIn');
        }

       // Check the form to see if the data was posted.
        $Form = new Gdn_Form();
        $DiscussionID = $Form->GetFormValue('DiscussionID', $DiscussionID);
        $Bookmark = $Form->GetFormValue('Bookmark', null);
        $UserID = $Form->GetFormValue('UserID', $Session->UserID);

       // Check the permission on the user.
        if ($UserID != $Session->UserID) {
            $this->Permission('Garden.Moderation.Manage');
        }

        $Discussion = $this->DiscussionModel->GetID($DiscussionID);
        if (!$Discussion) {
            throw NotFoundException('Discussion');
        }

        $Bookmark = $this->DiscussionModel->Bookmark($DiscussionID, $UserID, $Bookmark);

       // Set the new value for api calls and json targets.
        $this->SetData(array(
         'UserID' => $UserID,
         'DiscussionID' => $DiscussionID,
         'Bookmarked' => (bool)$Bookmark
         ));
        SetValue('Bookmarked', $Discussion, (int)$Bookmark);

       // Update the user's bookmark count
        $CountBookmarks = $this->DiscussionModel->SetUserBookmarkCount($UserID);
        $this->JsonTarget('.User-CountBookmarks', (string)$CountBookmarks);

       //  Short circuit if this is an api call.
        if ($this->DeliveryType() === DELIVERY_TYPE_DATA) {
            $this->Render('Blank', 'Utility', 'Dashboard');
            return;
        }

       // Return the appropriate bookmark.
        require_once $this->FetchViewLocation('helper_functions', 'Discussions');
        $Html = BookmarkButton($Discussion);
 //      $this->JsonTarget(".Section-DiscussionList #Discussion_$DiscussionID .Bookmark,.Section-Discussion .PageTitle .Bookmark", $Html, 'ReplaceWith');
        $this->JsonTarget("!element", $Html, 'ReplaceWith');

       // Add the bookmark to the bookmarks module.
        if ($Bookmark) {
           // Grab the individual bookmark and send it to the client.
            $Bookmarks = new BookmarkedModule($this);
            if ($CountBookmarks == 1) {
               // When there is only one bookmark we have to get the whole module.
                $Target = '#Panel';
                $Type = 'Append';
                $Bookmarks->GetData();
                $Data = $Bookmarks->ToString();
            } else {
                $Target = '#Bookmark_List';
                $Type = 'Prepend';
                $Loc = $Bookmarks->FetchViewLocation('discussion');
=======
        $this->jsonTarget("#Discussion_$DiscussionID", null, 'SlideUp');

        $this->render('Blank', 'Utility', 'Dashboard');
    }

    /**
     * Allows user to bookmark or unbookmark a discussion.
     *
     * If the discussion isn't bookmarked by the user, this bookmarks it.
     * If it is already bookmarked, this unbookmarks it.
     *
     * @since 2.0.0
     * @access public
     *
     * @param int $DiscussionID Unique discussion ID.
     */
    public function bookmark($DiscussionID = null) {
        // Make sure we are posting back.
        if (!$this->Request->isAuthenticatedPostBack()) {
            throw permissionException('Javascript');
        }

        $Session = Gdn::session();

        if (!$Session->UserID) {
            throw permissionException('SignedIn');
        }

        // Check the form to see if the data was posted.
        $Form = new Gdn_Form();
        $DiscussionID = $Form->getFormValue('DiscussionID', $DiscussionID);
        $Bookmark = $Form->getFormValue('Bookmark', null);
        $UserID = $Form->getFormValue('UserID', $Session->UserID);

        // Check the permission on the user.
        if ($UserID != $Session->UserID) {
            $this->permission('Garden.Moderation.Manage');
        }

        $Discussion = $this->DiscussionModel->getID($DiscussionID);
        if (!$Discussion) {
            throw notFoundException('Discussion');
        }

        $Bookmark = $this->DiscussionModel->bookmark($DiscussionID, $UserID, $Bookmark);

        // Set the new value for api calls and json targets.
        $this->setData(array(
            'UserID' => $UserID,
            'DiscussionID' => $DiscussionID,
            'Bookmarked' => (bool)$Bookmark
        ));
        setValue('Bookmarked', $Discussion, (int)$Bookmark);

        // Update the user's bookmark count
        $CountBookmarks = $this->DiscussionModel->setUserBookmarkCount($UserID);
        $this->jsonTarget('.User-CountBookmarks', (string)$CountBookmarks);

        //  Short circuit if this is an api call.
        if ($this->deliveryType() === DELIVERY_TYPE_DATA) {
            $this->render('Blank', 'Utility', 'Dashboard');
            return;
        }

        // Return the appropriate bookmark.
        require_once $this->fetchViewLocation('helper_functions', 'Discussions');
        $Html = bookmarkButton($Discussion);
//      $this->jsonTarget(".Section-DiscussionList #Discussion_$DiscussionID .Bookmark,.Section-Discussion .PageTitle .Bookmark", $Html, 'ReplaceWith');
        $this->jsonTarget("!element", $Html, 'ReplaceWith');

        // Add the bookmark to the bookmarks module.
        if ($Bookmark) {
            // Grab the individual bookmark and send it to the client.
            $Bookmarks = new BookmarkedModule($this);
            if ($CountBookmarks == 1) {
                // When there is only one bookmark we have to get the whole module.
                $Target = '#Panel';
                $Type = 'Append';
                $Bookmarks->getData();
                $Data = $Bookmarks->toString();
            } else {
                $Target = '#Bookmark_List';
                $Type = 'Prepend';
                $Loc = $Bookmarks->fetchViewLocation('discussion');
>>>>>>> 0aed7e80

                ob_start();
                include($Loc);
                $Data = ob_get_clean();
            }

<<<<<<< HEAD
            $this->JsonTarget($Target, $Data, $Type);
        } else {
           // Send command to remove bookmark html.
            if ($CountBookmarks == 0) {
                $this->JsonTarget('#Bookmarks', null, 'Remove');
            } else {
                $this->JsonTarget('#Bookmark_'.$DiscussionID, null, 'Remove');
            }
        }

        $this->Render('Blank', 'Utility', 'Dashboard');
    }

   /**
    * Allows user to announce or unannounce a discussion.
    *
    * If the discussion isn't announced, this announces it.
    * If it is already announced, this unannounces it.
    * Announced discussions stay at the top of the discussions
    * list regardless of how long ago the last comment was.
    *
    * @since 2.0.0
    * @access public
    *
    * @param int $DiscussionID Unique discussion ID.
    * @param string $TransientKey Single-use hash to prove intent.
    */
    public function Announce($DiscussionID = '', $Target = '') {
        $Discussion = $this->DiscussionModel->GetID($DiscussionID);
        if (!$Discussion) {
            throw NotFoundException('Discussion');
        }
        $this->Permission('Vanilla.Discussions.Announce', true, 'Category', $Discussion->PermissionCategoryID);

        if ($this->Form->AuthenticatedPostBack()) {
           // Save the property.
            $CacheKeys = array(
            $this->DiscussionModel->GetAnnouncementCacheKey(),
            $this->DiscussionModel->GetAnnouncementCacheKey(val('CategoryID', $Discussion))
            );
            $this->DiscussionModel->SQL->Cache($CacheKeys);
            $this->DiscussionModel->SetProperty($DiscussionID, 'Announce', (int)$this->Form->GetFormValue('Announce', 0));

            if ($Target) {
                $this->RedirectUrl = Url($Target);
=======
            $this->jsonTarget($Target, $Data, $Type);
        } else {
            // Send command to remove bookmark html.
            if ($CountBookmarks == 0) {
                $this->jsonTarget('#Bookmarks', null, 'Remove');
            } else {
                $this->jsonTarget('#Bookmark_'.$DiscussionID, null, 'Remove');
            }
        }

        $this->render('Blank', 'Utility', 'Dashboard');
    }

    /**
     * Allows user to announce or unannounce a discussion.
     *
     * If the discussion isn't announced, this announces it.
     * If it is already announced, this unannounces it.
     * Announced discussions stay at the top of the discussions
     * list regardless of how long ago the last comment was.
     *
     * @since 2.0.0
     * @access public
     *
     * @param int $DiscussionID Unique discussion ID.
     * @param string $TransientKey Single-use hash to prove intent.
     */
    public function announce($DiscussionID = '', $Target = '') {
        $Discussion = $this->DiscussionModel->getID($DiscussionID);
        if (!$Discussion) {
            throw notFoundException('Discussion');
        }
        $this->permission('Vanilla.Discussions.Announce', true, 'Category', $Discussion->PermissionCategoryID);

        if ($this->Form->authenticatedPostBack()) {
            // Save the property.
            $CacheKeys = array(
                $this->DiscussionModel->getAnnouncementCacheKey(),
                $this->DiscussionModel->getAnnouncementCacheKey(val('CategoryID', $Discussion))
            );
            $this->DiscussionModel->SQL->cache($CacheKeys);
            $this->DiscussionModel->SetProperty($DiscussionID, 'Announce', (int)$this->Form->getFormValue('Announce', 0));

            if ($Target) {
                $this->RedirectUrl = url($Target);
>>>>>>> 0aed7e80
            }
        } else {
            if (!$Discussion->Announce) {
                $Discussion->Announce = 2;
            }
<<<<<<< HEAD
            $this->Form->SetData($Discussion);
        }

        $Discussion = (array)$Discussion;
        $Category = CategoryModel::Categories($Discussion['CategoryID']);

        $this->SetData('Discussion', $Discussion);
        $this->SetData('Category', $Category);

        $this->Title(T('Announce'));
        $this->Render();
    }

    public function SendOptions($Discussion) {
        require_once $this->FetchViewLocation('helper_functions', 'Discussion');
        ob_start();
        WriteDiscussionOptions($Discussion);
        $Options = ob_get_clean();

        $this->JsonTarget("#Discussion_{$Discussion->DiscussionID} .OptionsMenu,.Section-Discussion .Discussion .OptionsMenu", $Options, 'ReplaceWith');
    }

   /**
    * Allows user to sink or unsink a discussion.
    *
    * If the discussion isn't sunk, this sinks it. If it is already sunk,
    * this unsinks it. Sunk discussions do not move to the top of the
    * discussion list when a new comment is added.
    *
    * @since 2.0.0
    * @access public
    *
    * @param int $DiscussionID Unique discussion ID.
    * @param bool $Sink Whether or not to unsink the discussion.
    */
    public function Sink($DiscussionID = '', $Sink = true, $From = 'list') {
       // Make sure we are posting back.
        if (!$this->Request->IsAuthenticatedPostBack()) {
            throw PermissionException('Javascript');
        }

        $Discussion = $this->DiscussionModel->GetID($DiscussionID);

        if (!$Discussion) {
            throw NotFoundException('Discussion');
        }

        $this->Permission('Vanilla.Discussions.Sink', true, 'Category', $Discussion->PermissionCategoryID);

       // Sink the discussion.
        $this->DiscussionModel->SetField($DiscussionID, 'Sink', $Sink);
        $Discussion->Sink = $Sink;

       // Redirect to the front page
        if ($this->_DeliveryType === DELIVERY_TYPE_ALL) {
            $Target = GetIncomingValue('Target', 'discussions');
            SafeRedirect($Target);
        }

        $this->SendOptions($Discussion);

        $this->JsonTarget("#Discussion_$DiscussionID", null, 'Highlight');
        $this->JsonTarget(".Discussion #Item_0", null, 'Highlight');

        $this->Render('Blank', 'Utility', 'Dashboard');
    }

   /**
    * Allows user to close or re-open a discussion.
    *
    * If the discussion isn't closed, this closes it. If it is already
    * closed, this re-opens it. Closed discussions may not have new
    * comments added to them.
    *
    * @since 2.0.0
    * @access public
    *
    * @param int $DiscussionID Unique discussion ID.
    * @param bool $Close Whether or not to close the discussion.
    */
    public function Close($DiscussionID = '', $Close = true, $From = 'list') {
       // Make sure we are posting back.
        if (!$this->Request->IsAuthenticatedPostBack()) {
            throw PermissionException('Javascript');
        }

        $Discussion = $this->DiscussionModel->GetID($DiscussionID);

        if (!$Discussion) {
            throw NotFoundException('Discussion');
        }

        $this->Permission('Vanilla.Discussions.Close', true, 'Category', $Discussion->PermissionCategoryID);

       // Close the discussion.
        $this->DiscussionModel->SetField($DiscussionID, 'Closed', $Close);
        $Discussion->Closed = $Close;

       // Redirect to the front page
        if ($this->_DeliveryType === DELIVERY_TYPE_ALL) {
            $Target = GetIncomingValue('Target', 'discussions');
            SafeRedirect($Target);
=======
            $this->Form->setData($Discussion);
        }

        $Discussion = (array)$Discussion;
        $Category = CategoryModel::categories($Discussion['CategoryID']);

        $this->setData('Discussion', $Discussion);
        $this->setData('Category', $Category);

        $this->title(t('Announce'));
        $this->render();
    }

    /**
     *
     *
     * @param $Discussion
     * @throws Exception
     */
    public function sendOptions($Discussion) {
        require_once $this->fetchViewLocation('helper_functions', 'Discussion');
        ob_start();
        writeDiscussionOptions($Discussion);
        $Options = ob_get_clean();

        $this->jsonTarget("#Discussion_{$Discussion->DiscussionID} .OptionsMenu,.Section-Discussion .Discussion .OptionsMenu", $Options, 'ReplaceWith');
    }

    /**
     * Allows user to sink or unsink a discussion.
     *
     * If the discussion isn't sunk, this sinks it. If it is already sunk,
     * this unsinks it. Sunk discussions do not move to the top of the
     * discussion list when a new comment is added.
     *
     * @since 2.0.0
     * @access public
     *
     * @param int $DiscussionID Unique discussion ID.
     * @param bool $Sink Whether or not to unsink the discussion.
     */
    public function sink($DiscussionID = '', $Sink = true, $From = 'list') {
        // Make sure we are posting back.
        if (!$this->Request->isAuthenticatedPostBack()) {
            throw permissionException('Javascript');
        }

        $Discussion = $this->DiscussionModel->getID($DiscussionID);

        if (!$Discussion) {
            throw notFoundException('Discussion');
        }

        $this->permission('Vanilla.Discussions.Sink', true, 'Category', $Discussion->PermissionCategoryID);

        // Sink the discussion.
        $this->DiscussionModel->setField($DiscussionID, 'Sink', $Sink);
        $Discussion->Sink = $Sink;

        // Redirect to the front page
        if ($this->_DeliveryType === DELIVERY_TYPE_ALL) {
            $Target = getIncomingValue('Target', 'discussions');
            safeRedirect($Target);
        }

        $this->sendOptions($Discussion);

        $this->jsonTarget("#Discussion_$DiscussionID", null, 'Highlight');
        $this->jsonTarget(".Discussion #Item_0", null, 'Highlight');

        $this->render('Blank', 'Utility', 'Dashboard');
    }

    /**
     * Allows user to close or re-open a discussion.
     *
     * If the discussion isn't closed, this closes it. If it is already
     * closed, this re-opens it. Closed discussions may not have new
     * comments added to them.
     *
     * @since 2.0.0
     * @access public
     *
     * @param int $DiscussionID Unique discussion ID.
     * @param bool $Close Whether or not to close the discussion.
     */
    public function close($DiscussionID = '', $Close = true, $From = 'list') {
        // Make sure we are posting back.
        if (!$this->Request->isAuthenticatedPostBack()) {
            throw permissionException('Javascript');
        }

        $Discussion = $this->DiscussionModel->getID($DiscussionID);

        if (!$Discussion) {
            throw notFoundException('Discussion');
        }

        $this->permission('Vanilla.Discussions.Close', true, 'Category', $Discussion->PermissionCategoryID);

        // Close the discussion.
        $this->DiscussionModel->setField($DiscussionID, 'Closed', $Close);
        $Discussion->Closed = $Close;

        // Redirect to the front page
        if ($this->_DeliveryType === DELIVERY_TYPE_ALL) {
            $Target = getIncomingValue('Target', 'discussions');
            safeRedirect($Target);
>>>>>>> 0aed7e80
        }

        $this->SendOptions($Discussion);

        if ($Close) {
<<<<<<< HEAD
            require_once $this->FetchViewLocation('helper_functions', 'Discussions');
            $this->JsonTarget(".Section-DiscussionList #Discussion_$DiscussionID .Meta-Discussion", Tag($Discussion, 'Closed', 'Closed'), 'Prepend');
            $this->JsonTarget(".Section-DiscussionList #Discussion_$DiscussionID", 'Closed', 'AddClass');
        } else {
            $this->JsonTarget(".Section-DiscussionList #Discussion_$DiscussionID .Tag-Closed", null, 'Remove');
            $this->JsonTarget(".Section-DiscussionList #Discussion_$DiscussionID", 'Closed', 'RemoveClass');
        }

        $this->JsonTarget("#Discussion_$DiscussionID", null, 'Highlight');
        $this->JsonTarget(".Discussion #Item_0", null, 'Highlight');

        $this->Render('Blank', 'Utility', 'Dashboard');
    }

   /**
    * Allows user to delete a discussion.
    *
    * This is a "hard" delete - it is removed from the database.
    *
    * @since 2.0.0
    * @access public
    *
    * @param int $DiscussionID Unique discussion ID.
    */
    public function Delete($DiscussionID, $Target = '') {
        $Discussion = $this->DiscussionModel->GetID($DiscussionID);

        if (!$Discussion) {
            throw NotFoundException('Discussion');
        }

        $this->Permission('Vanilla.Discussions.Delete', true, 'Category', $Discussion->PermissionCategoryID);

        if ($this->Form->AuthenticatedPostBack()) {
            if (!$this->DiscussionModel->Delete($DiscussionID)) {
                $this->Form->AddError('Failed to delete discussion');
            }

            if ($this->Form->ErrorCount() == 0) {
                if ($this->_DeliveryType === DELIVERY_TYPE_ALL) {
                    SafeRedirect($Target);
                }

                if ($Target) {
                    $this->RedirectUrl = Url($Target);
                }

                $this->JsonTarget(".Section-DiscussionList #Discussion_$DiscussionID", null, 'SlideUp');
            }
        }

        $this->SetData('Title', T('Delete Discussion'));
        $this->Render();
    }

   /**
    * Allows user to delete a comment.
    *
    * If the comment is the only one in the discussion, the discussion will
    * be deleted as well. Users without administrative delete abilities
    * should not be able to delete a comment unless it is a draft. This is
    * a "hard" delete - it is removed from the database.
    *
    * @since 2.0.0
    * @access public
    *
    * @param int $CommentID Unique comment ID.
    * @param string $TransientKey Single-use hash to prove intent.
    */
    public function DeleteComment($CommentID = '', $TransientKey = '') {
        $Session = Gdn::Session();
        $DefaultTarget = '/discussions/';
        $ValidCommentID = is_numeric($CommentID) && $CommentID > 0;
        $ValidUser = $Session->UserID > 0 && $Session->ValidateTransientKey($TransientKey);

        if ($ValidCommentID && $ValidUser) {
           // Get comment and discussion data
            $Comment = $this->CommentModel->GetID($CommentID);
            $DiscussionID = GetValue('DiscussionID', $Comment);
            $Discussion = $this->DiscussionModel->GetID($DiscussionID);

            if ($Comment && $Discussion) {
                $DefaultTarget = DiscussionUrl($Discussion);

               // Make sure comment is this user's or they have Delete permission
                if ($Comment->InsertUserID != $Session->UserID || !C('Vanilla.Comments.AllowSelfDelete')) {
                    $this->Permission('Vanilla.Comments.Delete', true, 'Category', $Discussion->PermissionCategoryID);
                }

               // Make sure that content can (still) be edited
                $EditContentTimeout = C('Garden.EditContentTimeout', -1);
                $CanEdit = $EditContentTimeout == -1 || strtotime($Comment->DateInserted) + $EditContentTimeout > time();
                if (!$CanEdit) {
                    $this->Permission('Vanilla.Comments.Delete', true, 'Category', $Discussion->PermissionCategoryID);
                }

               // Delete the comment
                if (!$this->CommentModel->Delete($CommentID)) {
                    $this->Form->AddError('Failed to delete comment');
                }
            } else {
                $this->Form->AddError('Invalid comment');
            }
        } else {
            $this->Form->AddError('ErrPermission');
        }

       // Redirect
=======
            require_once $this->fetchViewLocation('helper_functions', 'Discussions');
            $this->jsonTarget(".Section-DiscussionList #Discussion_$DiscussionID .Meta-Discussion", tag($Discussion, 'Closed', 'Closed'), 'Prepend');
            $this->jsonTarget(".Section-DiscussionList #Discussion_$DiscussionID", 'Closed', 'AddClass');
        } else {
            $this->jsonTarget(".Section-DiscussionList #Discussion_$DiscussionID .Tag-Closed", null, 'Remove');
            $this->jsonTarget(".Section-DiscussionList #Discussion_$DiscussionID", 'Closed', 'RemoveClass');
        }

        $this->jsonTarget("#Discussion_$DiscussionID", null, 'Highlight');
        $this->jsonTarget(".Discussion #Item_0", null, 'Highlight');

        $this->render('Blank', 'Utility', 'Dashboard');
    }

    /**
     * Allows user to delete a discussion.
     *
     * This is a "hard" delete - it is removed from the database.
     *
     * @since 2.0.0
     * @access public
     *
     * @param int $DiscussionID Unique discussion ID.
     */
    public function delete($DiscussionID, $Target = '') {
        $Discussion = $this->DiscussionModel->getID($DiscussionID);

        if (!$Discussion) {
            throw notFoundException('Discussion');
        }

        $this->permission('Vanilla.Discussions.Delete', true, 'Category', $Discussion->PermissionCategoryID);

        if ($this->Form->authenticatedPostBack()) {
            if (!$this->DiscussionModel->delete($DiscussionID)) {
                $this->Form->addError('Failed to delete discussion');
            }

            if ($this->Form->errorCount() == 0) {
                if ($this->_DeliveryType === DELIVERY_TYPE_ALL) {
                    safeRedirect($Target);
                }

                if ($Target) {
                    $this->RedirectUrl = url($Target);
                }

                $this->jsonTarget(".Section-DiscussionList #Discussion_$DiscussionID", null, 'SlideUp');
            }
        }

        $this->setData('Title', t('Delete Discussion'));
        $this->render();
    }

    /**
     * Allows user to delete a comment.
     *
     * If the comment is the only one in the discussion, the discussion will
     * be deleted as well. Users without administrative delete abilities
     * should not be able to delete a comment unless it is a draft. This is
     * a "hard" delete - it is removed from the database.
     *
     * @since 2.0.0
     * @access public
     *
     * @param int $CommentID Unique comment ID.
     * @param string $TransientKey Single-use hash to prove intent.
     */
    public function deleteComment($CommentID = '', $TransientKey = '') {
        $Session = Gdn::session();
        $DefaultTarget = '/discussions/';
        $ValidCommentID = is_numeric($CommentID) && $CommentID > 0;
        $ValidUser = $Session->UserID > 0 && $Session->validateTransientKey($TransientKey);

        if ($ValidCommentID && $ValidUser) {
            // Get comment and discussion data
            $Comment = $this->CommentModel->getID($CommentID);
            $DiscussionID = val('DiscussionID', $Comment);
            $Discussion = $this->DiscussionModel->getID($DiscussionID);

            if ($Comment && $Discussion) {
                $DefaultTarget = discussionUrl($Discussion);

                // Make sure comment is this user's or they have Delete permission
                if ($Comment->InsertUserID != $Session->UserID || !c('Vanilla.Comments.AllowSelfDelete')) {
                    $this->permission('Vanilla.Comments.Delete', true, 'Category', $Discussion->PermissionCategoryID);
                }

                // Make sure that content can (still) be edited
                $EditContentTimeout = c('Garden.EditContentTimeout', -1);
                $CanEdit = $EditContentTimeout == -1 || strtotime($Comment->DateInserted) + $EditContentTimeout > time();
                if (!$CanEdit) {
                    $this->permission('Vanilla.Comments.Delete', true, 'Category', $Discussion->PermissionCategoryID);
                }

                // Delete the comment
                if (!$this->CommentModel->delete($CommentID)) {
                    $this->Form->addError('Failed to delete comment');
                }
            } else {
                $this->Form->addError('Invalid comment');
            }
        } else {
            $this->Form->addError('ErrPermission');
        }

        // Redirect
>>>>>>> 0aed7e80
        if ($this->_DeliveryType == DELIVERY_TYPE_ALL) {
            $Target = GetIncomingValue('Target', $DefaultTarget);
            SafeRedirect($Target);
        }

<<<<<<< HEAD
        if ($this->Form->ErrorCount() > 0) {
            $this->SetJson('ErrorMessage', $this->Form->Errors());
        } else {
            $this->JsonTarget("#Comment_$CommentID", '', 'SlideUp');
        }

        $this->Render();
    }

   /**
    * Alternate version of Index that uses the embed master view.
    *
    * @param int $DiscussionID Unique identifier, if discussion has been created.
    * @param string $DiscussionStub Deprecated.
    * @param int $Offset
    * @param int $Limit
    */
    public function Embed($DiscussionID = '', $DiscussionStub = '', $Offset = '', $Limit = '') {
        $this->Title(T('Comments'));

       // Add theme data
        $this->Theme = C('Garden.CommentsTheme', $this->Theme);
        Gdn_Theme::Section('Comments');

       // Force view options
        $this->MasterView = 'empty';
        $this->CanEditComments = false; // Don't show the comment checkboxes on the embed comments page

       // Add some css to help with the transparent bg on embedded comments
        if ($this->Head) {
            $this->Head->AddString('<style type="text/css">
=======
        if ($this->Form->errorCount() > 0) {
            $this->setJson('ErrorMessage', $this->Form->errors());
        } else {
            $this->jsonTarget("#Comment_$CommentID", '', 'SlideUp');
        }

        $this->render();
    }

    /**
     * Alternate version of Index that uses the embed master view.
     *
     * @param int $DiscussionID Unique identifier, if discussion has been created.
     * @param string $DiscussionStub Deprecated.
     * @param int $Offset
     * @param int $Limit
     */
    public function embed($DiscussionID = '', $DiscussionStub = '', $Offset = '', $Limit = '') {
        $this->title(t('Comments'));

        // Add theme data
        $this->Theme = c('Garden.CommentsTheme', $this->Theme);
        Gdn_Theme::section('Comments');

        // Force view options
        $this->MasterView = 'empty';
        $this->CanEditComments = false; // Don't show the comment checkboxes on the embed comments page

        // Add some css to help with the transparent bg on embedded comments
        if ($this->Head) {
            $this->Head->addString('<style type="text/css">
>>>>>>> 0aed7e80
body { background: transparent !important; }
</style>');
        }

<<<<<<< HEAD
       // Javascript files & options
        $this->AddJsFile('jquery.gardenmorepager.js');
        $this->AddJsFile('jquery.autosize.min.js');
        $this->AddJsFile('discussion.js');
        $this->RemoveJsFile('autosave.js');
        $this->AddDefinition('DoInform', '0'); // Suppress inform messages on embedded page.
        $this->AddDefinition('SelfUrl', Gdn::Request()->PathAndQuery());
        $this->AddDefinition('Embedded', true);

       // Define incoming variables (prefer querystring parameters over method parameters)
        $DiscussionID = (is_numeric($DiscussionID) && $DiscussionID > 0) ? $DiscussionID : 0;
        $DiscussionID = GetIncomingValue('vanilla_discussion_id', $DiscussionID);
        $Offset = GetIncomingValue('Offset', $Offset);
        $Limit = GetIncomingValue('Limit', $Limit);
        $vanilla_identifier = GetIncomingValue('vanilla_identifier', '');

       // Only allow vanilla identifiers of 32 chars or less - md5 if larger
        if (strlen($vanilla_identifier) > 32) {
            $vanilla_identifier = md5($vanilla_identifier);
        }
        $vanilla_type = GetIncomingValue('vanilla_type', 'page');
        $vanilla_url = GetIncomingValue('vanilla_url', '');
        $vanilla_category_id = GetIncomingValue('vanilla_category_id', '');
        $ForeignSource = array(
         'vanilla_identifier' => $vanilla_identifier,
         'vanilla_type' => $vanilla_type,
         'vanilla_url' => $vanilla_url,
         'vanilla_category_id' => $vanilla_category_id
        );
        $this->SetData('ForeignSource', $ForeignSource);

       // Set comment sorting
        $SortComments = C('Garden.Embed.SortComments') == 'desc' ? 'desc' : 'asc';
        $this->SetData('SortComments', $SortComments);

       // Retrieve the discussion record
        $Discussion = false;
        if ($DiscussionID > 0) {
            $Discussion = $this->DiscussionModel->GetID($DiscussionID);
=======
        // Javascript files & options
        $this->addJsFile('jquery.gardenmorepager.js');
        $this->addJsFile('jquery.autosize.min.js');
        $this->addJsFile('discussion.js');
        $this->removeJsFile('autosave.js');
        $this->addDefinition('DoInform', '0'); // Suppress inform messages on embedded page.
        $this->addDefinition('SelfUrl', Gdn::request()->PathAndQuery());
        $this->addDefinition('Embedded', true);

        // Define incoming variables (prefer querystring parameters over method parameters)
        $DiscussionID = (is_numeric($DiscussionID) && $DiscussionID > 0) ? $DiscussionID : 0;
        $DiscussionID = getIncomingValue('vanilla_discussion_id', $DiscussionID);
        $Offset = getIncomingValue('Offset', $Offset);
        $Limit = getIncomingValue('Limit', $Limit);
        $vanilla_identifier = getIncomingValue('vanilla_identifier', '');

        // Only allow vanilla identifiers of 32 chars or less - md5 if larger
        if (strlen($vanilla_identifier) > 32) {
            $vanilla_identifier = md5($vanilla_identifier);
        }
        $vanilla_type = getIncomingValue('vanilla_type', 'page');
        $vanilla_url = getIncomingValue('vanilla_url', '');
        $vanilla_category_id = getIncomingValue('vanilla_category_id', '');
        $ForeignSource = array(
            'vanilla_identifier' => $vanilla_identifier,
            'vanilla_type' => $vanilla_type,
            'vanilla_url' => $vanilla_url,
            'vanilla_category_id' => $vanilla_category_id
        );
        $this->setData('ForeignSource', $ForeignSource);

        // Set comment sorting
        $SortComments = c('Garden.Embed.SortComments') == 'desc' ? 'desc' : 'asc';
        $this->setData('SortComments', $SortComments);

        // Retrieve the discussion record
        $Discussion = false;
        if ($DiscussionID > 0) {
            $Discussion = $this->DiscussionModel->getID($DiscussionID);
>>>>>>> 0aed7e80
        } elseif ($vanilla_identifier != '' && $vanilla_type != '') {
            $Discussion = $this->DiscussionModel->GetForeignID($vanilla_identifier, $vanilla_type);
        }

<<<<<<< HEAD
       // Set discussion data if we have one for this page
        if ($Discussion) {
           // Allow Vanilla.Comments.View to be defined to limit access to embedded comments only.
           // Otherwise, go with normal discussion view permissions. Either will do.
            $this->Permission(array('Vanilla.Discussions.View', 'Vanilla.Comments.View'), false, 'Category', $Discussion->PermissionCategoryID);

            $this->SetData('Discussion', $Discussion, true);
            $this->SetData('DiscussionID', $Discussion->DiscussionID, true);
            $this->Title($Discussion->Name);

           // Actual number of comments, excluding the discussion itself
            $ActualResponses = $Discussion->CountComments;

           // Define the query offset & limit
            if (!is_numeric($Limit) || $Limit < 0) {
                $Limit = C('Garden.Embed.CommentsPerPage', 30);
            }

            $OffsetProvided = $Offset != '';
            list($Offset, $Limit) = OffsetLimit($Offset, $Limit);
            $this->Offset = $Offset;
            if (C('Vanilla.Comments.AutoOffset')) {
=======
        // Set discussion data if we have one for this page
        if ($Discussion) {
            // Allow Vanilla.Comments.View to be defined to limit access to embedded comments only.
            // Otherwise, go with normal discussion view permissions. Either will do.
            $this->permission(array('Vanilla.Discussions.View', 'Vanilla.Comments.View'), false, 'Category', $Discussion->PermissionCategoryID);

            $this->setData('Discussion', $Discussion, true);
            $this->setData('DiscussionID', $Discussion->DiscussionID, true);
            $this->title($Discussion->Name);

            // Actual number of comments, excluding the discussion itself
            $ActualResponses = $Discussion->CountComments;

            // Define the query offset & limit
            if (!is_numeric($Limit) || $Limit < 0) {
                $Limit = c('Garden.Embed.CommentsPerPage', 30);
            }

            $OffsetProvided = $Offset != '';
            list($Offset, $Limit) = offsetLimit($Offset, $Limit);
            $this->Offset = $Offset;
            if (c('Vanilla.Comments.AutoOffset')) {
>>>>>>> 0aed7e80
                if ($ActualResponses <= $Limit) {
                    $this->Offset = 0;
                }

                if ($this->Offset == $ActualResponses) {
                    $this->Offset -= $Limit;
                }
            } elseif ($this->Offset == '') {
                $this->Offset = 0;
            }

            if ($this->Offset < 0) {
                $this->Offset = 0;
            }

<<<<<<< HEAD
           // Set the canonical url to have the proper page title.
            $this->CanonicalUrl(DiscussionUrl($Discussion, PageNumber($this->Offset, $Limit)));

           // Load the comments.
            $CurrentOrderBy = $this->CommentModel->OrderBy();
            if (StringBeginsWith(GetValueR('0.0', $CurrentOrderBy), 'c.DateInserted')) {
                $this->CommentModel->OrderBy('c.DateInserted '.$SortComments); // allow custom sort
            }
            $this->SetData('Comments', $this->CommentModel->Get($Discussion->DiscussionID, $Limit, $this->Offset), true);

            if (count($this->CommentModel->Where()) > 0) {
                $ActualResponses = false;
            }

            $this->SetData('_Count', $ActualResponses);

           // Build a pager
            $PagerFactory = new Gdn_PagerFactory();
            $this->EventArguments['PagerType'] = 'MorePager';
            $this->FireEvent('BeforeBuildPager');
            $this->Pager = $PagerFactory->GetPager($this->EventArguments['PagerType'], $this);
            $this->Pager->ClientID = 'Pager';
            $this->Pager->MoreCode = 'More Comments';
            $this->Pager->Configure(
                $this->Offset,
                $Limit,
                $ActualResponses,
                'discussion/embed/'.$Discussion->DiscussionID.'/'.Gdn_Format::Url($Discussion->Name).'/%1$s'
            );
            $this->Pager->CurrentRecords = $this->Comments->NumRows();
            $this->FireEvent('AfterBuildPager');
        }

       // Define the form for the comment input
        $this->Form = Gdn::Factory('Form', 'Comment');
        $this->Form->Action = Url('/post/comment/');
        $this->Form->AddHidden('CommentID', '');
        $this->Form->AddHidden('Embedded', 'true'); // Tell the post controller that this is an embedded page (in case there are custom views it needs to pick up from a theme).
        $this->Form->AddHidden('DisplayNewCommentOnly', 'true'); // Only load/display the new comment after posting (don't load all new comments since the page last loaded).

       // Grab the page title
        if ($this->Request->Get('title')) {
            $this->Form->SetValue('Name', $this->Request->Get('title'));
        }

       // Set existing DiscussionID for comment form
        if ($Discussion) {
            $this->Form->AddHidden('DiscussionID', $Discussion->DiscussionID);
        }

        foreach ($ForeignSource as $Key => $Val) {
           // Drop the foreign source information into the form so it can be used if creating a discussion
            $this->Form->AddHidden($Key, $Val);

           // Also drop it into the definitions so it can be picked up for stashing comments
            $this->AddDefinition($Key, $Val);
        }

       // Retrieve & apply the draft if there is one:
        $Draft = false;
        if (Gdn::Session()->UserID && $Discussion) {
            $DraftModel = new DraftModel();
            $Draft = $DraftModel->Get(Gdn::Session()->UserID, 0, 1, $Discussion->DiscussionID)->FirstRow();
            $this->Form->AddHidden('DraftID', $Draft ? $Draft->DraftID : '');
        }

        if ($Draft) {
            $this->Form->SetFormValue('Body', $Draft->Body);
        } else {
           // Look in the session stash for a comment
            $StashComment = Gdn::Session()->Stash('CommentForForeignID_'.$ForeignSource['vanilla_identifier'], '', false);
            if ($StashComment) {
                $this->Form->SetValue('Body', $StashComment);
                $this->Form->SetFormValue('Body', $StashComment);
            }
        }

       // Deliver JSON data if necessary
        if ($this->_DeliveryType != DELIVERY_TYPE_ALL) {
            if ($this->Discussion) {
                $this->SetJson('LessRow', $this->Pager->ToString('less'));
                $this->SetJson('MoreRow', $this->Pager->ToString('more'));
=======
            // Set the canonical url to have the proper page title.
            $this->canonicalUrl(discussionUrl($Discussion, pageNumber($this->Offset, $Limit)));

            // Load the comments.
            $CurrentOrderBy = $this->CommentModel->orderBy();
            if (stringBeginsWith(GetValueR('0.0', $CurrentOrderBy), 'c.DateInserted')) {
                $this->CommentModel->orderBy('c.DateInserted '.$SortComments); // allow custom sort
            }
            $this->setData('Comments', $this->CommentModel->get($Discussion->DiscussionID, $Limit, $this->Offset), true);

            if (count($this->CommentModel->where()) > 0) {
                $ActualResponses = false;
            }

            $this->setData('_Count', $ActualResponses);

            // Build a pager
            $PagerFactory = new Gdn_PagerFactory();
            $this->EventArguments['PagerType'] = 'MorePager';
            $this->fireEvent('BeforeBuildPager');
            $this->Pager = $PagerFactory->getPager($this->EventArguments['PagerType'], $this);
            $this->Pager->ClientID = 'Pager';
            $this->Pager->MoreCode = 'More Comments';
            $this->Pager->configure(
                $this->Offset,
                $Limit,
                $ActualResponses,
                'discussion/embed/'.$Discussion->DiscussionID.'/'.Gdn_Format::url($Discussion->Name).'/%1$s'
            );
            $this->Pager->CurrentRecords = $this->Comments->numRows();
            $this->fireEvent('AfterBuildPager');
        }

        // Define the form for the comment input
        $this->Form = Gdn::Factory('Form', 'Comment');
        $this->Form->Action = url('/post/comment/');
        $this->Form->addHidden('CommentID', '');
        $this->Form->addHidden('Embedded', 'true'); // Tell the post controller that this is an embedded page (in case there are custom views it needs to pick up from a theme).
        $this->Form->addHidden('DisplayNewCommentOnly', 'true'); // Only load/display the new comment after posting (don't load all new comments since the page last loaded).

        // Grab the page title
        if ($this->Request->get('title')) {
            $this->Form->setValue('Name', $this->Request->get('title'));
        }

        // Set existing DiscussionID for comment form
        if ($Discussion) {
            $this->Form->addHidden('DiscussionID', $Discussion->DiscussionID);
        }

        foreach ($ForeignSource as $Key => $Val) {
            // Drop the foreign source information into the form so it can be used if creating a discussion
            $this->Form->addHidden($Key, $Val);

            // Also drop it into the definitions so it can be picked up for stashing comments
            $this->addDefinition($Key, $Val);
        }

        // Retrieve & apply the draft if there is one:
        $Draft = false;
        if (Gdn::session()->UserID && $Discussion) {
            $DraftModel = new DraftModel();
            $Draft = $DraftModel->get(Gdn::session()->UserID, 0, 1, $Discussion->DiscussionID)->firstRow();
            $this->Form->addHidden('DraftID', $Draft ? $Draft->DraftID : '');
        }

        if ($Draft) {
            $this->Form->setFormValue('Body', $Draft->Body);
        } else {
            // Look in the session stash for a comment
            $StashComment = Gdn::session()->Stash('CommentForForeignID_'.$ForeignSource['vanilla_identifier'], '', false);
            if ($StashComment) {
                $this->Form->setValue('Body', $StashComment);
                $this->Form->setFormValue('Body', $StashComment);
            }
        }

        // Deliver JSON data if necessary
        if ($this->_DeliveryType != DELIVERY_TYPE_ALL) {
            if ($this->Discussion) {
                $this->setJson('LessRow', $this->Pager->toString('less'));
                $this->setJson('MoreRow', $this->Pager->toString('more'));
>>>>>>> 0aed7e80
            }
            $this->View = 'comments';
        }

<<<<<<< HEAD
       // Ordering note for JS
        if ($SortComments == 'desc') {
            $this->AddDefinition('PrependNewComments', '1');
        }

       // Report the discussion id so js can use it.
        if ($Discussion) {
            $this->AddDefinition('DiscussionID', $Discussion->DiscussionID);
        }

        $this->FireEvent('BeforeDiscussionRender');
        $this->Render();
    }

   /**
    * Redirect to the url specified by the discussion.
    * @param array|object $Discussion
    */
    protected function RedirectDiscussion($Discussion) {
        $Body = Gdn_Format::To(GetValue('Body', $Discussion), GetValue('Format', $Discussion));
        if (preg_match('`href="([^"]+)"`i', $Body, $Matches)) {
            $Url = $Matches[1];
            SafeRedirect($Url, 301);
        }
    }

   /**
    * Re-fetch a discussion's content based on its foreign url.
    * @param type $DiscussionID
    */
    public function RefetchPageInfo($DiscussionID) {
       // Make sure we are posting back.
        if (!$this->Request->IsPostBack()) {
            throw PermissionException('Javascript');
        }

       // Grab the discussion.
        $Discussion = $this->DiscussionModel->GetID($DiscussionID);

        if (!$Discussion) {
            throw NotFoundException('Discussion');
        }

       // Make sure the user has permission to edit this discussion.
        $this->Permission('Vanilla.Discussions.Edit', true, 'Category', $Discussion->PermissionCategoryID);

        $ForeignUrl = GetValueR('Attributes.ForeignUrl', $Discussion);
        if (!$ForeignUrl) {
            throw new Gdn_UserException(T("This discussion isn't associated with a url."));
        }

        $Stub = $this->DiscussionModel->FetchPageInfo($ForeignUrl, true);

       // Save the stub.
        $this->DiscussionModel->SetField($DiscussionID, (array)$Stub);

       // Send some of the stuff back.
        if (isset($Stub['Name'])) {
            $this->JsonTarget('.PageTitle h1', Gdn_Format::Text($Stub['Name']));
        }
        if (isset($Stub['Body'])) {
            $this->JsonTarget("#Discussion_$DiscussionID .Message", Gdn_Format::To($Stub['Body'], $Stub['Format']));
        }

        $this->InformMessage('The page was successfully fetched.');

        $this->Render('Blank', 'Utility', 'Dashboard');
    }

    protected function _SetOpenGraph() {
        if (!$this->Head) {
            return;
        }
        $this->Head->AddTag('meta', array('property' => 'og:type', 'content' => 'article'));
=======
        // Ordering note for JS
        if ($SortComments == 'desc') {
            $this->addDefinition('PrependNewComments', '1');
        }

        // Report the discussion id so js can use it.
        if ($Discussion) {
            $this->addDefinition('DiscussionID', $Discussion->DiscussionID);
        }

        $this->fireEvent('BeforeDiscussionRender');
        $this->render();
    }

    /**
     * Redirect to the url specified by the discussion.
     * @param array|object $Discussion
     */
    protected function redirectDiscussion($Discussion) {
        $Body = Gdn_Format::to(val('Body', $Discussion), val('Format', $Discussion));
        if (preg_match('`href="([^"]+)"`i', $Body, $Matches)) {
            $Url = $Matches[1];
            safeRedirect($Url, 301);
        }
    }

    /**
     * Re-fetch a discussion's content based on its foreign url.
     * @param type $DiscussionID
     */
    public function refetchPageInfo($DiscussionID) {
        // Make sure we are posting back.
        if (!$this->Request->isPostBack()) {
            throw permissionException('Javascript');
        }

        // Grab the discussion.
        $Discussion = $this->DiscussionModel->getID($DiscussionID);

        if (!$Discussion) {
            throw notFoundException('Discussion');
        }

        // Make sure the user has permission to edit this discussion.
        $this->permission('Vanilla.Discussions.Edit', true, 'Category', $Discussion->PermissionCategoryID);

        $ForeignUrl = valr('Attributes.ForeignUrl', $Discussion);
        if (!$ForeignUrl) {
            throw new Gdn_UserException(t("This discussion isn't associated with a url."));
        }

        $Stub = $this->DiscussionModel->fetchPageInfo($ForeignUrl, true);

        // Save the stub.
        $this->DiscussionModel->setField($DiscussionID, (array)$Stub);

        // Send some of the stuff back.
        if (isset($Stub['Name'])) {
            $this->jsonTarget('.PageTitle h1', Gdn_Format::text($Stub['Name']));
        }
        if (isset($Stub['Body'])) {
            $this->jsonTarget("#Discussion_$DiscussionID .Message", Gdn_Format::to($Stub['Body'], $Stub['Format']));
        }

        $this->informMessage('The page was successfully fetched.');

        $this->render('Blank', 'Utility', 'Dashboard');
    }

    protected function _setOpenGraph() {
        if (!$this->Head) {
            return;
        }
        $this->Head->addTag('meta', array('property' => 'og:type', 'content' => 'article'));
>>>>>>> 0aed7e80
    }
}<|MERGE_RESOLUTION|>--- conflicted
+++ resolved
@@ -1,11 +1,4 @@
-<<<<<<< HEAD
-<?php if (!defined('APPLICATION')) {
-    exit();
-      }
-
-=======
 <?php
->>>>>>> 0aed7e80
 /**
  * Discussion controller
  *
@@ -15,71 +8,37 @@
  * @since 2.0
  */
 
-/**
+   /**
  * Handles accessing & displaying a single discussion via /discussion endpoint.
- */
+    */
 class DiscussionController extends VanillaController {
-<<<<<<< HEAD
-   /**
-    * Models to include.
-    *
-    * @since 2.0.0
-    * @access public
-    * @var array
-    */
-    public $Uses = array('DiscussionModel', 'CommentModel', 'Form');
-
-   /**
-    * Unique identifier.
-    *
-    * @since 2.0.0
-    * @access public
-    * @var array
-    */
-    public $CategoryID;
-
-   /**
-    * @var DiscussionModel
-    */
-    public $DiscussionModel;
-
-
-    public function __get($Name) {
-        switch ($Name) {
-            case 'CommentData':
-                Deprecated('DiscussionController->CommentData', "DiscussionController->Data('Comments')");
-                return $this->Data('Comments');
-            break;
-=======
 
     /** @var array Models to include. */
     public $Uses = array('DiscussionModel', 'CommentModel', 'Form');
 
     /** @var array Unique identifier. */
     public $CategoryID;
-
     /** @var DiscussionModel */
+
     public $DiscussionModel;
 
-    /**
+   /**
      *
      *
      * @param $Name
      * @return mixed
      * @throws Exception
-     */
+    */
     public function __get($Name) {
         switch ($Name) {
             case 'CommentData':
                 Deprecated('DiscussionController->CommentData', "DiscussionController->data('Comments')");
                 return $this->data('Comments');
-                break;
->>>>>>> 0aed7e80
+            break;
         }
         throw new Exception("DiscussionController->$Name not found.", 400);
     }
 
-<<<<<<< HEAD
    /**
     * Default single discussion display.
     *
@@ -90,79 +49,15 @@
     * @param string $DiscussionStub URL-safe title slug
     * @param int $Page The current page of comments
     */
-    public function Index($DiscussionID = '', $DiscussionStub = '', $Page = '') {
+    public function index($DiscussionID = '', $DiscussionStub = '', $Page = '') {
        // Setup head
-        $Session = Gdn::Session();
-        $this->AddJsFile('jquery.autosize.min.js');
-        $this->AddJsFile('autosave.js');
-        $this->AddJsFile('discussion.js');
-        Gdn_Theme::Section('Discussion');
-
-       // Load the discussion record
-        $DiscussionID = (is_numeric($DiscussionID) && $DiscussionID > 0) ? $DiscussionID : 0;
-        if (!array_key_exists('Discussion', $this->Data)) {
-            $this->SetData('Discussion', $this->DiscussionModel->GetID($DiscussionID), true);
-        }
-
-        if (!is_object($this->Discussion)) {
-            throw new Exception(sprintf(T('%s Not Found'), T('Discussion')), 404);
-        }
-
-       // Define the query offset & limit.
-        $Limit = C('Vanilla.Comments.PerPage', 30);
-
-        $OffsetProvided = $Page != '';
-        list($Offset, $Limit) = OffsetLimit($Page, $Limit);
-
-       // Check permissions
-        $this->Permission('Vanilla.Discussions.View', true, 'Category', $this->Discussion->PermissionCategoryID);
-        $this->SetData('CategoryID', $this->CategoryID = $this->Discussion->CategoryID, true);
-
-        if (strcasecmp(GetValue('Type', $this->Discussion), 'redirect') === 0) {
-            $this->RedirectDiscussion($this->Discussion);
-        }
-
-        $Category = CategoryModel::Categories($this->Discussion->CategoryID);
-        $this->SetData('Category', $Category);
-
-        if ($CategoryCssClass = GetValue('CssClass', $Category)) {
-            Gdn_Theme::Section($CategoryCssClass);
-        }
-
-        $this->SetData('Breadcrumbs', CategoryModel::GetAncestors($this->CategoryID));
-
-       // Setup
-        $this->Title($this->Discussion->Name);
-
-       // Actual number of comments, excluding the discussion itself.
-        $ActualResponses = $this->Discussion->CountComments;
-
-        $this->Offset = $Offset;
-        if (C('Vanilla.Comments.AutoOffset')) {
-  //         if ($this->Discussion->CountCommentWatch > 1 && $OffsetProvided == '')
-  //            $this->AddDefinition('ScrollTo', 'a[name=Item_'.$this->Discussion->CountCommentWatch.']');
-            if (!is_numeric($this->Offset) || $this->Offset < 0 || !$OffsetProvided) {
-               // Round down to the appropriate offset based on the user's read comments & comments per page
-=======
-    /**
-     * Default single discussion display.
-     *
-     * @since 2.0.0
-     * @access public
-     *
-     * @param int $DiscussionID Unique discussion ID
-     * @param string $DiscussionStub URL-safe title slug
-     * @param int $Page The current page of comments
-     */
-    public function index($DiscussionID = '', $DiscussionStub = '', $Page = '') {
-        // Setup head
         $Session = Gdn::session();
         $this->addJsFile('jquery.autosize.min.js');
         $this->addJsFile('autosave.js');
         $this->addJsFile('discussion.js');
         Gdn_Theme::section('Discussion');
 
-        // Load the discussion record
+       // Load the discussion record
         $DiscussionID = (is_numeric($DiscussionID) && $DiscussionID > 0) ? $DiscussionID : 0;
         if (!array_key_exists('Discussion', $this->Data)) {
             $this->setData('Discussion', $this->DiscussionModel->getID($DiscussionID), true);
@@ -172,13 +67,13 @@
             throw notFoundException('Discussion');
         }
 
-        // Define the query offset & limit.
+       // Define the query offset & limit.
         $Limit = c('Vanilla.Comments.PerPage', 30);
 
         $OffsetProvided = $Page != '';
         list($Offset, $Limit) = offsetLimit($Page, $Limit);
 
-        // Check permissions
+       // Check permissions
         $this->permission('Vanilla.Discussions.View', true, 'Category', $this->Discussion->PermissionCategoryID);
         $this->setData('CategoryID', $this->CategoryID = $this->Discussion->CategoryID, true);
 
@@ -195,29 +90,24 @@
 
         $this->setData('Breadcrumbs', CategoryModel::getAncestors($this->CategoryID));
 
-        // Setup
+       // Setup
         $this->title($this->Discussion->Name);
 
-        // Actual number of comments, excluding the discussion itself.
+       // Actual number of comments, excluding the discussion itself.
         $ActualResponses = $this->Discussion->CountComments;
 
         $this->Offset = $Offset;
         if (c('Vanilla.Comments.AutoOffset')) {
-//         if ($this->Discussion->CountCommentWatch > 1 && $OffsetProvided == '')
+  //         if ($this->Discussion->CountCommentWatch > 1 && $OffsetProvided == '')
 //            $this->addDefinition('ScrollTo', 'a[name=Item_'.$this->Discussion->CountCommentWatch.']');
             if (!is_numeric($this->Offset) || $this->Offset < 0 || !$OffsetProvided) {
-                // Round down to the appropriate offset based on the user's read comments & comments per page
->>>>>>> 0aed7e80
+               // Round down to the appropriate offset based on the user's read comments & comments per page
                 $CountCommentWatch = $this->Discussion->CountCommentWatch > 0 ? $this->Discussion->CountCommentWatch : 0;
                 if ($CountCommentWatch > $ActualResponses) {
                     $CountCommentWatch = $ActualResponses;
                 }
 
-<<<<<<< HEAD
                // (((67 comments / 10 perpage) = 6.7) rounded down = 6) * 10 perpage = offset 60;
-=======
-                // (((67 comments / 10 perpage) = 6.7) rounded down = 6) * 10 perpage = offset 60;
->>>>>>> 0aed7e80
                 $this->Offset = floor($CountCommentWatch / $Limit) * $Limit;
             }
             if ($ActualResponses <= $Limit) {
@@ -245,54 +135,25 @@
             $LatestItem += 1;
         }
 
-<<<<<<< HEAD
-        $this->SetData('_LatestItem', $LatestItem);
+        $this->setData('_LatestItem', $LatestItem);
 
        // Set the canonical url to have the proper page title.
-        $this->CanonicalUrl(DiscussionUrl($this->Discussion, PageNumber($this->Offset, $Limit, 0, false)));
-
- //      Url(ConcatSep('/', 'discussion/'.$this->Discussion->DiscussionID.'/'. Gdn_Format::Url($this->Discussion->Name), PageNumber($this->Offset, $Limit, TRUE, Gdn::Session()->UserID != 0)), TRUE), Gdn::Session()->UserID == 0);
+        $this->canonicalUrl(discussionUrl($this->Discussion, pageNumber($this->Offset, $Limit, 0, false)));
+
+//      url(ConcatSep('/', 'discussion/'.$this->Discussion->DiscussionID.'/'. Gdn_Format::url($this->Discussion->Name), PageNumber($this->Offset, $Limit, TRUE, Gdn::session()->UserID != 0)), true), Gdn::session()->UserID == 0);
 
        // Load the comments
-        $this->SetData('Comments', $this->CommentModel->Get($DiscussionID, $Limit, $this->Offset));
-
-        $PageNumber = PageNumber($this->Offset, $Limit);
-        $this->SetData('Page', $PageNumber);
-=======
-        $this->setData('_LatestItem', $LatestItem);
-
-        // Set the canonical url to have the proper page title.
-        $this->canonicalUrl(discussionUrl($this->Discussion, pageNumber($this->Offset, $Limit, 0, false)));
-
-//      url(ConcatSep('/', 'discussion/'.$this->Discussion->DiscussionID.'/'. Gdn_Format::url($this->Discussion->Name), PageNumber($this->Offset, $Limit, TRUE, Gdn::session()->UserID != 0)), true), Gdn::session()->UserID == 0);
-
-        // Load the comments
         $this->setData('Comments', $this->CommentModel->get($DiscussionID, $Limit, $this->Offset));
 
         $PageNumber = PageNumber($this->Offset, $Limit);
         $this->setData('Page', $PageNumber);
->>>>>>> 0aed7e80
         $this->_SetOpenGraph();
 
 
         include_once(PATH_LIBRARY.'/vendors/simplehtmldom/simple_html_dom.php');
         if ($PageNumber == 1) {
-<<<<<<< HEAD
-            $this->Description(SliceParagraph(Gdn_Format::PlainText($this->Discussion->Body, $this->Discussion->Format), 160));
+            $this->description(sliceParagraph(Gdn_Format::plainText($this->Discussion->Body, $this->Discussion->Format), 160));
            // Add images to head for open graph
-            $Dom = str_get_html(Gdn_Format::To($this->Discussion->Body, $this->Discussion->Format));
-        } else {
-            $this->Data['Title'] .= sprintf(T(' - Page %s'), PageNumber($this->Offset, $Limit));
-
-            $FirstComment = $this->Data('Comments')->FirstRow();
-            $FirstBody = GetValue('Body', $FirstComment);
-            $FirstFormat = GetValue('Format', $FirstComment);
-            $this->Description(SliceParagraph(Gdn_Format::PlainText($FirstBody, $FirstFormat), 160));
-           // Add images to head for open graph
-            $Dom = str_get_html(Gdn_Format::To($FirstBody, $FirstFormat));
-=======
-            $this->description(sliceParagraph(Gdn_Format::plainText($this->Discussion->Body, $this->Discussion->Format), 160));
-            // Add images to head for open graph
             $Dom = str_get_html(Gdn_Format::to($this->Discussion->Body, $this->Discussion->Format));
         } else {
             $this->Data['Title'] .= sprintf(t(' - Page %s'), PageNumber($this->Offset, $Limit));
@@ -301,51 +162,27 @@
             $FirstBody = val('Body', $FirstComment);
             $FirstFormat = val('Format', $FirstComment);
             $this->description(sliceParagraph(Gdn_Format::plainText($FirstBody, $FirstFormat), 160));
-            // Add images to head for open graph
+           // Add images to head for open graph
             $Dom = str_get_html(Gdn_Format::to($FirstBody, $FirstFormat));
->>>>>>> 0aed7e80
         }
 
         if ($Dom) {
             foreach ($Dom->find('img') as $img) {
                 if (isset($img->src)) {
-<<<<<<< HEAD
-                    $this->Image($img->src);
+                    $this->image($img->src);
                 }
             }
         }
 
        // Queue notification.
-        if ($this->Request->Get('new') && C('Vanilla.QueueNotifications')) {
-            $this->AddDefinition('NotifyNewDiscussion', 1);
+        if ($this->Request->get('new') && c('Vanilla.QueueNotifications')) {
+            $this->addDefinition('NotifyNewDiscussion', 1);
         }
 
        // Make sure to set the user's discussion watch records
         $this->CommentModel->SetWatch($this->Discussion, $Limit, $this->Offset, $this->Discussion->CountComments);
 
        // Build a pager
-        $PagerFactory = new Gdn_PagerFactory();
-        $this->EventArguments['PagerType'] = 'Pager';
-        $this->FireEvent('BeforeBuildPager');
-        $this->Pager = $PagerFactory->GetPager($this->EventArguments['PagerType'], $this);
-        $this->Pager->ClientID = 'Pager';
-
-        $this->Pager->Configure(
-=======
-                    $this->image($img->src);
-                }
-            }
-        }
-
-        // Queue notification.
-        if ($this->Request->get('new') && c('Vanilla.QueueNotifications')) {
-            $this->addDefinition('NotifyNewDiscussion', 1);
-        }
-
-        // Make sure to set the user's discussion watch records
-        $this->CommentModel->SetWatch($this->Discussion, $Limit, $this->Offset, $this->Discussion->CountComments);
-
-        // Build a pager
         $PagerFactory = new Gdn_PagerFactory();
         $this->EventArguments['PagerType'] = 'Pager';
         $this->fireEvent('BeforeBuildPager');
@@ -353,63 +190,29 @@
         $this->Pager->ClientID = 'Pager';
 
         $this->Pager->configure(
->>>>>>> 0aed7e80
             $this->Offset,
             $Limit,
             $ActualResponses,
             array('DiscussionUrl')
         );
         $this->Pager->Record = $this->Discussion;
-<<<<<<< HEAD
-        PagerModule::Current($this->Pager);
-        $this->FireEvent('AfterBuildPager');
-
-       // Define the form for the comment input
-        $this->Form = Gdn::Factory('Form', 'Comment');
-        $this->Form->Action = Url('/post/comment/');
-        $this->DiscussionID = $this->Discussion->DiscussionID;
-        $this->Form->AddHidden('DiscussionID', $this->DiscussionID);
-        $this->Form->AddHidden('CommentID', '');
-
-       // Look in the session stash for a comment
-        $StashComment = $Session->Stash('CommentForDiscussionID_'.$this->Discussion->DiscussionID, '', false);
-        if ($StashComment) {
-            $this->Form->SetFormValue('Body', $StashComment);
-        }
-
-       // Retrieve & apply the draft if there is one:
-        if (Gdn::Session()->UserID) {
-            $DraftModel = new DraftModel();
-            $Draft = $DraftModel->Get($Session->UserID, 0, 1, $this->Discussion->DiscussionID)->FirstRow();
-            $this->Form->AddHidden('DraftID', $Draft ? $Draft->DraftID : '');
-            if ($Draft && !$this->Form->IsPostBack()) {
-                $this->Form->SetValue('Body', $Draft->Body);
-                $this->Form->SetValue('Format', $Draft->Format);
-            }
-        }
-
-       // Deliver JSON data if necessary
-        if ($this->_DeliveryType != DELIVERY_TYPE_ALL) {
-            $this->SetJson('LessRow', $this->Pager->ToString('less'));
-            $this->SetJson('MoreRow', $this->Pager->ToString('more'));
-=======
         PagerModule::current($this->Pager);
         $this->fireEvent('AfterBuildPager');
 
-        // Define the form for the comment input
+       // Define the form for the comment input
         $this->Form = Gdn::Factory('Form', 'Comment');
         $this->Form->Action = url('/post/comment/');
         $this->DiscussionID = $this->Discussion->DiscussionID;
         $this->Form->addHidden('DiscussionID', $this->DiscussionID);
         $this->Form->addHidden('CommentID', '');
 
-        // Look in the session stash for a comment
+       // Look in the session stash for a comment
         $StashComment = $Session->Stash('CommentForDiscussionID_'.$this->Discussion->DiscussionID, '', false);
         if ($StashComment) {
             $this->Form->setFormValue('Body', $StashComment);
         }
 
-        // Retrieve & apply the draft if there is one:
+       // Retrieve & apply the draft if there is one:
         if (Gdn::session()->UserID) {
             $DraftModel = new DraftModel();
             $Draft = $DraftModel->get($Session->UserID, 0, 1, $this->Discussion->DiscussionID)->firstRow();
@@ -420,45 +223,43 @@
             }
         }
 
-        // Deliver JSON data if necessary
+       // Deliver JSON data if necessary
         if ($this->_DeliveryType != DELIVERY_TYPE_ALL) {
             $this->setJson('LessRow', $this->Pager->toString('less'));
             $this->setJson('MoreRow', $this->Pager->toString('more'));
->>>>>>> 0aed7e80
             $this->View = 'comments';
         }
 
         // Inform moderator of checked comments in this discussion
-<<<<<<< HEAD
-        $CheckedComments = $Session->GetAttribute('CheckedComments', array());
+        $CheckedComments = $Session->getAttribute('CheckedComments', array());
         if (count($CheckedComments) > 0) {
-            ModerationController::InformCheckedComments($this);
+            ModerationController::informCheckedComments($this);
         }
 
        // Add modules
-        $this->AddModule('DiscussionFilterModule');
-        $this->AddModule('NewDiscussionModule');
-        $this->AddModule('CategoriesModule');
-        $this->AddModule('BookmarkedModule');
-
-        $this->CanEditComments = Gdn::Session()->CheckPermission('Vanilla.Comments.Edit', true, 'Category', 'any') && C('Vanilla.AdminCheckboxes.Use');
+        $this->addModule('DiscussionFilterModule');
+        $this->addModule('NewDiscussionModule');
+        $this->addModule('CategoriesModule');
+        $this->addModule('BookmarkedModule');
+
+        $this->CanEditComments = Gdn::session()->checkPermission('Vanilla.Comments.Edit', true, 'Category', 'any') && c('Vanilla.AdminCheckboxes.Use');
 
        // Report the discussion id so js can use it.
-        $this->AddDefinition('DiscussionID', $DiscussionID);
-
-        $this->FireEvent('BeforeDiscussionRender');
-
-        $AttachmentModel = AttachmentModel::Instance();
-        if (AttachmentModel::Enabled()) {
-            $AttachmentModel->JoinAttachments($this->Data['Discussion'], $this->Data['Comments']);
-
-            $this->FireEvent('FetchAttachmentViews');
-            if ($this->DeliveryMethod() === DELIVERY_METHOD_XHTML) {
-                require_once $this->FetchViewLocation('attachment', 'attachments', 'dashboard');
-            }
-        }
-
-        $this->Render();
+        $this->addDefinition('DiscussionID', $DiscussionID);
+
+        $this->fireEvent('BeforeDiscussionRender');
+
+        $AttachmentModel = AttachmentModel::instance();
+        if (AttachmentModel::enabled()) {
+            $AttachmentModel->joinAttachments($this->Data['Discussion'], $this->Data['Comments']);
+
+            $this->fireEvent('FetchAttachmentViews');
+            if ($this->deliveryMethod() === DELIVERY_METHOD_XHTML) {
+                require_once $this->fetchViewLocation('attachment', 'attachments', 'dashboard');
+            }
+        }
+
+        $this->render();
     }
 
    /**
@@ -470,121 +271,21 @@
     * @param int $DiscussionID Unique discussion ID
     * @param int $LastCommentID Only shows comments posted after this one
     */
-    public function GetNew($DiscussionID, $LastCommentID = 0) {
-        $this->SetData('Discussion', $this->DiscussionModel->GetID($DiscussionID), true);
+    public function getNew($DiscussionID, $LastCommentID = 0) {
+        $this->setData('Discussion', $this->DiscussionModel->getID($DiscussionID), true);
 
        // Check permissions.
-        $this->Permission('Vanilla.Discussions.View', true, 'Category', $this->Discussion->PermissionCategoryID);
-        $this->SetData('CategoryID', $this->CategoryID = $this->Discussion->CategoryID, true);
+        $this->permission('Vanilla.Discussions.View', true, 'Category', $this->Discussion->PermissionCategoryID);
+        $this->setData('CategoryID', $this->CategoryID = $this->Discussion->CategoryID, true);
 
        // Get the comments.
-        $Comments = $this->CommentModel->GetNew($DiscussionID, $LastCommentID)->Result();
-        $this->SetData('Comments', $Comments, true);
+        $Comments = $this->CommentModel->getNew($DiscussionID, $LastCommentID)->result();
+        $this->setData('Comments', $Comments, true);
 
        // Set the data.
         if (count($Comments) > 0) {
             $LastComment = $Comments[count($Comments) - 1];
            // Mark the comment read.
-            $this->SetData('Offset', $this->Discussion->CountComments, true);
-            $this->CommentModel->SetWatch($this->Discussion, $this->Discussion->CountComments, $this->Discussion->CountComments, $this->Discussion->CountComments);
-
-            $LastCommentID = $this->Json('LastCommentID');
-            if (is_null($LastCommentID) || $LastComment->CommentID > $LastCommentID) {
-                $this->Json('LastCommentID', $LastComment->CommentID);
-            }
-        } else {
-            $this->SetData('Offset', $this->CommentModel->GetOffset($LastCommentID), true);
-        }
-
-        $this->View = 'comments';
-        $this->Render();
-    }
-
-   /**
-    * Highlight route & add common JS definitions.
-    *
-    * Always called by dispatcher before controller's requested method.
-    *
-    * @since 2.0.0
-    * @access public
-    */
-    public function Initialize() {
-        parent::Initialize();
-        $this->AddDefinition('ImageResized', T('This image has been resized to fit in the page. Click to enlarge.'));
-        $this->AddDefinition('ConfirmDeleteCommentHeading', T('ConfirmDeleteCommentHeading', 'Delete Comment'));
-        $this->AddDefinition('ConfirmDeleteCommentText', T('ConfirmDeleteCommentText', 'Are you sure you want to delete this comment?'));
-        $this->Menu->HighlightRoute('/discussions');
-    }
-
-   /**
-    * Display discussion page starting with a particular comment.
-    *
-    * @since 2.0.0
-    * @access public
-    *
-    * @param int $CommentID Unique comment ID
-    */
-    public function Comment($CommentID) {
-       // Get the discussionID
-        $Comment = $this->CommentModel->GetID($CommentID);
-        if (!$Comment) {
-            throw NotFoundException('Comment');
-=======
-        $CheckedComments = $Session->getAttribute('CheckedComments', array());
-        if (count($CheckedComments) > 0) {
-            ModerationController::informCheckedComments($this);
-        }
-
-        // Add modules
-        $this->addModule('DiscussionFilterModule');
-        $this->addModule('NewDiscussionModule');
-        $this->addModule('CategoriesModule');
-        $this->addModule('BookmarkedModule');
-
-        $this->CanEditComments = Gdn::session()->checkPermission('Vanilla.Comments.Edit', true, 'Category', 'any') && c('Vanilla.AdminCheckboxes.Use');
-
-        // Report the discussion id so js can use it.
-        $this->addDefinition('DiscussionID', $DiscussionID);
-
-        $this->fireEvent('BeforeDiscussionRender');
-
-        $AttachmentModel = AttachmentModel::instance();
-        if (AttachmentModel::enabled()) {
-            $AttachmentModel->joinAttachments($this->Data['Discussion'], $this->Data['Comments']);
-
-            $this->fireEvent('FetchAttachmentViews');
-            if ($this->deliveryMethod() === DELIVERY_METHOD_XHTML) {
-                require_once $this->fetchViewLocation('attachment', 'attachments', 'dashboard');
-            }
-        }
-
-        $this->render();
-    }
-
-    /**
-     * Display comments in a discussion since a particular CommentID.
-     *
-     * @since 2.0.0
-     * @access public
-     *
-     * @param int $DiscussionID Unique discussion ID
-     * @param int $LastCommentID Only shows comments posted after this one
-     */
-    public function getNew($DiscussionID, $LastCommentID = 0) {
-        $this->setData('Discussion', $this->DiscussionModel->getID($DiscussionID), true);
-
-        // Check permissions.
-        $this->permission('Vanilla.Discussions.View', true, 'Category', $this->Discussion->PermissionCategoryID);
-        $this->setData('CategoryID', $this->CategoryID = $this->Discussion->CategoryID, true);
-
-        // Get the comments.
-        $Comments = $this->CommentModel->getNew($DiscussionID, $LastCommentID)->result();
-        $this->setData('Comments', $Comments, true);
-
-        // Set the data.
-        if (count($Comments) > 0) {
-            $LastComment = $Comments[count($Comments) - 1];
-            // Mark the comment read.
             $this->setData('Offset', $this->Discussion->CountComments, true);
             $this->CommentModel->setWatch($this->Discussion, $this->Discussion->CountComments, $this->Discussion->CountComments, $this->Discussion->CountComments);
 
@@ -600,14 +301,14 @@
         $this->render();
     }
 
-    /**
-     * Highlight route & add common JS definitions.
-     *
-     * Always called by dispatcher before controller's requested method.
-     *
-     * @since 2.0.0
-     * @access public
-     */
+   /**
+    * Highlight route & add common JS definitions.
+    *
+    * Always called by dispatcher before controller's requested method.
+    *
+    * @since 2.0.0
+    * @access public
+    */
     public function initialize() {
         parent::initialize();
         $this->addDefinition('ConfirmDeleteCommentHeading', t('ConfirmDeleteCommentHeading', 'Delete Comment'));
@@ -615,34 +316,32 @@
         $this->Menu->highlightRoute('/discussions');
     }
 
-    /**
-     * Display discussion page starting with a particular comment.
-     *
-     * @since 2.0.0
-     * @access public
-     *
-     * @param int $CommentID Unique comment ID
-     */
+   /**
+    * Display discussion page starting with a particular comment.
+    *
+    * @since 2.0.0
+    * @access public
+    *
+    * @param int $CommentID Unique comment ID
+    */
     public function comment($CommentID) {
-        // Get the discussionID
+       // Get the discussionID
         $Comment = $this->CommentModel->getID($CommentID);
         if (!$Comment) {
             throw notFoundException('Comment');
->>>>>>> 0aed7e80
         }
 
         $DiscussionID = $Comment->DiscussionID;
 
-<<<<<<< HEAD
        // Figure out how many comments are before this one
-        $Offset = $this->CommentModel->GetOffset($Comment);
-        $Limit = Gdn::Config('Vanilla.Comments.PerPage', 30);
-
-        $PageNumber = PageNumber($Offset, $Limit, true);
-        $this->SetData('Page', $PageNumber);
+        $Offset = $this->CommentModel->getOffset($Comment);
+        $Limit = Gdn::config('Vanilla.Comments.PerPage', 30);
+
+        $PageNumber = pageNumber($Offset, $Limit, true);
+        $this->setData('Page', $PageNumber);
 
         $this->View = 'index';
-        $this->Index($DiscussionID, 'x', $PageNumber);
+        $this->index($DiscussionID, 'x', $PageNumber);
     }
 
    /**
@@ -657,79 +356,33 @@
     * @param int $DiscussionID Unique discussion ID.
     * @param string $TransientKey Single-use hash to prove intent.
     */
-    public function DismissAnnouncement($DiscussionID = '') {
+    public function dismissAnnouncement($DiscussionID = '') {
        // Confirm announcements may be dismissed
-        if (!C('Vanilla.Discussions.Dismiss', 1)) {
-            throw PermissionException('Vanilla.Discussions.Dismiss');
+        if (!c('Vanilla.Discussions.Dismiss', 1)) {
+            throw permissionException('Vanilla.Discussions.Dismiss');
         }
 
        // Make sure we are posting back.
-        if (!$this->Request->IsPostBack()) {
-            throw PermissionException('Javascript');
-        }
-
-        $Session = Gdn::Session();
+        if (!$this->Request->isPostBack()) {
+            throw permissionException('Javascript');
+        }
+
+        $Session = Gdn::session();
         if (is_numeric($DiscussionID)
          && $DiscussionID > 0
          && $Session->UserID > 0
         ) {
-            $this->DiscussionModel->DismissAnnouncement($DiscussionID, $Session->UserID);
+            $this->DiscussionModel->dismissAnnouncement($DiscussionID, $Session->UserID);
         }
 
        // Redirect back where the user came from if necessary
-=======
-        // Figure out how many comments are before this one
-        $Offset = $this->CommentModel->getOffset($Comment);
-        $Limit = Gdn::config('Vanilla.Comments.PerPage', 30);
-
-        $PageNumber = pageNumber($Offset, $Limit, true);
-        $this->setData('Page', $PageNumber);
-
-        $this->View = 'index';
-        $this->index($DiscussionID, 'x', $PageNumber);
-    }
-
-    /**
-     * Allows user to remove announcement.
-     *
-     * Users may remove announcements from being displayed for themselves only.
-     * Does not affect what announcements are shown for other users.
-     *
-     * @since 2.0.0
-     * @access public
-     *
-     * @param int $DiscussionID Unique discussion ID.
-     * @param string $TransientKey Single-use hash to prove intent.
-     */
-    public function dismissAnnouncement($DiscussionID = '') {
-        // Confirm announcements may be dismissed
-        if (!c('Vanilla.Discussions.Dismiss', 1)) {
-            throw permissionException('Vanilla.Discussions.Dismiss');
-        }
-
-        // Make sure we are posting back.
-        if (!$this->Request->isPostBack()) {
-            throw permissionException('Javascript');
-        }
-
-        $Session = Gdn::session();
-        if (is_numeric($DiscussionID)
-            && $DiscussionID > 0
-            && $Session->UserID > 0
-        ) {
-            $this->DiscussionModel->dismissAnnouncement($DiscussionID, $Session->UserID);
-        }
-
-        // Redirect back where the user came from if necessary
->>>>>>> 0aed7e80
         if ($this->_DeliveryType === DELIVERY_TYPE_ALL) {
             SafeRedirect('discussions');
         }
 
-<<<<<<< HEAD
-        $this->JsonTarget("#Discussion_$DiscussionID", null, 'SlideUp');
-
-        $this->Render('Blank', 'Utility', 'Dashboard');
+        $this->jsonTarget("#Discussion_$DiscussionID", null, 'SlideUp');
+
+        $this->render('Blank', 'Utility', 'Dashboard');
     }
 
    /**
@@ -743,59 +396,59 @@
     *
     * @param int $DiscussionID Unique discussion ID.
     */
-    public function Bookmark($DiscussionID = null) {
+    public function bookmark($DiscussionID = null) {
        // Make sure we are posting back.
-        if (!$this->Request->IsAuthenticatedPostBack()) {
-            throw PermissionException('Javascript');
-        }
-
-        $Session = Gdn::Session();
+        if (!$this->Request->isAuthenticatedPostBack()) {
+            throw permissionException('Javascript');
+        }
+
+        $Session = Gdn::session();
 
         if (!$Session->UserID) {
-            throw PermissionException('SignedIn');
+            throw permissionException('SignedIn');
         }
 
        // Check the form to see if the data was posted.
         $Form = new Gdn_Form();
-        $DiscussionID = $Form->GetFormValue('DiscussionID', $DiscussionID);
-        $Bookmark = $Form->GetFormValue('Bookmark', null);
-        $UserID = $Form->GetFormValue('UserID', $Session->UserID);
+        $DiscussionID = $Form->getFormValue('DiscussionID', $DiscussionID);
+        $Bookmark = $Form->getFormValue('Bookmark', null);
+        $UserID = $Form->getFormValue('UserID', $Session->UserID);
 
        // Check the permission on the user.
         if ($UserID != $Session->UserID) {
-            $this->Permission('Garden.Moderation.Manage');
-        }
-
-        $Discussion = $this->DiscussionModel->GetID($DiscussionID);
+            $this->permission('Garden.Moderation.Manage');
+        }
+
+        $Discussion = $this->DiscussionModel->getID($DiscussionID);
         if (!$Discussion) {
-            throw NotFoundException('Discussion');
-        }
-
-        $Bookmark = $this->DiscussionModel->Bookmark($DiscussionID, $UserID, $Bookmark);
+            throw notFoundException('Discussion');
+        }
+
+        $Bookmark = $this->DiscussionModel->bookmark($DiscussionID, $UserID, $Bookmark);
 
        // Set the new value for api calls and json targets.
-        $this->SetData(array(
+        $this->setData(array(
          'UserID' => $UserID,
          'DiscussionID' => $DiscussionID,
          'Bookmarked' => (bool)$Bookmark
          ));
-        SetValue('Bookmarked', $Discussion, (int)$Bookmark);
+        setValue('Bookmarked', $Discussion, (int)$Bookmark);
 
        // Update the user's bookmark count
-        $CountBookmarks = $this->DiscussionModel->SetUserBookmarkCount($UserID);
-        $this->JsonTarget('.User-CountBookmarks', (string)$CountBookmarks);
+        $CountBookmarks = $this->DiscussionModel->setUserBookmarkCount($UserID);
+        $this->jsonTarget('.User-CountBookmarks', (string)$CountBookmarks);
 
        //  Short circuit if this is an api call.
-        if ($this->DeliveryType() === DELIVERY_TYPE_DATA) {
-            $this->Render('Blank', 'Utility', 'Dashboard');
+        if ($this->deliveryType() === DELIVERY_TYPE_DATA) {
+            $this->render('Blank', 'Utility', 'Dashboard');
             return;
         }
 
        // Return the appropriate bookmark.
-        require_once $this->FetchViewLocation('helper_functions', 'Discussions');
-        $Html = BookmarkButton($Discussion);
- //      $this->JsonTarget(".Section-DiscussionList #Discussion_$DiscussionID .Bookmark,.Section-Discussion .PageTitle .Bookmark", $Html, 'ReplaceWith');
-        $this->JsonTarget("!element", $Html, 'ReplaceWith');
+        require_once $this->fetchViewLocation('helper_functions', 'Discussions');
+        $Html = bookmarkButton($Discussion);
+//      $this->jsonTarget(".Section-DiscussionList #Discussion_$DiscussionID .Bookmark,.Section-Discussion .PageTitle .Bookmark", $Html, 'ReplaceWith');
+        $this->jsonTarget("!element", $Html, 'ReplaceWith');
 
        // Add the bookmark to the bookmarks module.
         if ($Bookmark) {
@@ -805,116 +458,29 @@
                // When there is only one bookmark we have to get the whole module.
                 $Target = '#Panel';
                 $Type = 'Append';
-                $Bookmarks->GetData();
-                $Data = $Bookmarks->ToString();
-            } else {
-                $Target = '#Bookmark_List';
-                $Type = 'Prepend';
-                $Loc = $Bookmarks->FetchViewLocation('discussion');
-=======
-        $this->jsonTarget("#Discussion_$DiscussionID", null, 'SlideUp');
-
-        $this->render('Blank', 'Utility', 'Dashboard');
-    }
-
-    /**
-     * Allows user to bookmark or unbookmark a discussion.
-     *
-     * If the discussion isn't bookmarked by the user, this bookmarks it.
-     * If it is already bookmarked, this unbookmarks it.
-     *
-     * @since 2.0.0
-     * @access public
-     *
-     * @param int $DiscussionID Unique discussion ID.
-     */
-    public function bookmark($DiscussionID = null) {
-        // Make sure we are posting back.
-        if (!$this->Request->isAuthenticatedPostBack()) {
-            throw permissionException('Javascript');
-        }
-
-        $Session = Gdn::session();
-
-        if (!$Session->UserID) {
-            throw permissionException('SignedIn');
-        }
-
-        // Check the form to see if the data was posted.
-        $Form = new Gdn_Form();
-        $DiscussionID = $Form->getFormValue('DiscussionID', $DiscussionID);
-        $Bookmark = $Form->getFormValue('Bookmark', null);
-        $UserID = $Form->getFormValue('UserID', $Session->UserID);
-
-        // Check the permission on the user.
-        if ($UserID != $Session->UserID) {
-            $this->permission('Garden.Moderation.Manage');
-        }
-
-        $Discussion = $this->DiscussionModel->getID($DiscussionID);
-        if (!$Discussion) {
-            throw notFoundException('Discussion');
-        }
-
-        $Bookmark = $this->DiscussionModel->bookmark($DiscussionID, $UserID, $Bookmark);
-
-        // Set the new value for api calls and json targets.
-        $this->setData(array(
-            'UserID' => $UserID,
-            'DiscussionID' => $DiscussionID,
-            'Bookmarked' => (bool)$Bookmark
-        ));
-        setValue('Bookmarked', $Discussion, (int)$Bookmark);
-
-        // Update the user's bookmark count
-        $CountBookmarks = $this->DiscussionModel->setUserBookmarkCount($UserID);
-        $this->jsonTarget('.User-CountBookmarks', (string)$CountBookmarks);
-
-        //  Short circuit if this is an api call.
-        if ($this->deliveryType() === DELIVERY_TYPE_DATA) {
-            $this->render('Blank', 'Utility', 'Dashboard');
-            return;
-        }
-
-        // Return the appropriate bookmark.
-        require_once $this->fetchViewLocation('helper_functions', 'Discussions');
-        $Html = bookmarkButton($Discussion);
-//      $this->jsonTarget(".Section-DiscussionList #Discussion_$DiscussionID .Bookmark,.Section-Discussion .PageTitle .Bookmark", $Html, 'ReplaceWith');
-        $this->jsonTarget("!element", $Html, 'ReplaceWith');
-
-        // Add the bookmark to the bookmarks module.
-        if ($Bookmark) {
-            // Grab the individual bookmark and send it to the client.
-            $Bookmarks = new BookmarkedModule($this);
-            if ($CountBookmarks == 1) {
-                // When there is only one bookmark we have to get the whole module.
-                $Target = '#Panel';
-                $Type = 'Append';
                 $Bookmarks->getData();
                 $Data = $Bookmarks->toString();
             } else {
                 $Target = '#Bookmark_List';
                 $Type = 'Prepend';
                 $Loc = $Bookmarks->fetchViewLocation('discussion');
->>>>>>> 0aed7e80
 
                 ob_start();
                 include($Loc);
                 $Data = ob_get_clean();
             }
 
-<<<<<<< HEAD
-            $this->JsonTarget($Target, $Data, $Type);
+            $this->jsonTarget($Target, $Data, $Type);
         } else {
            // Send command to remove bookmark html.
             if ($CountBookmarks == 0) {
-                $this->JsonTarget('#Bookmarks', null, 'Remove');
+                $this->jsonTarget('#Bookmarks', null, 'Remove');
             } else {
-                $this->JsonTarget('#Bookmark_'.$DiscussionID, null, 'Remove');
-            }
-        }
-
-        $this->Render('Blank', 'Utility', 'Dashboard');
+                $this->jsonTarget('#Bookmark_'.$DiscussionID, null, 'Remove');
+            }
+        }
+
+        $this->render('Blank', 'Utility', 'Dashboard');
     }
 
    /**
@@ -931,52 +497,6 @@
     * @param int $DiscussionID Unique discussion ID.
     * @param string $TransientKey Single-use hash to prove intent.
     */
-    public function Announce($DiscussionID = '', $Target = '') {
-        $Discussion = $this->DiscussionModel->GetID($DiscussionID);
-        if (!$Discussion) {
-            throw NotFoundException('Discussion');
-        }
-        $this->Permission('Vanilla.Discussions.Announce', true, 'Category', $Discussion->PermissionCategoryID);
-
-        if ($this->Form->AuthenticatedPostBack()) {
-           // Save the property.
-            $CacheKeys = array(
-            $this->DiscussionModel->GetAnnouncementCacheKey(),
-            $this->DiscussionModel->GetAnnouncementCacheKey(val('CategoryID', $Discussion))
-            );
-            $this->DiscussionModel->SQL->Cache($CacheKeys);
-            $this->DiscussionModel->SetProperty($DiscussionID, 'Announce', (int)$this->Form->GetFormValue('Announce', 0));
-
-            if ($Target) {
-                $this->RedirectUrl = Url($Target);
-=======
-            $this->jsonTarget($Target, $Data, $Type);
-        } else {
-            // Send command to remove bookmark html.
-            if ($CountBookmarks == 0) {
-                $this->jsonTarget('#Bookmarks', null, 'Remove');
-            } else {
-                $this->jsonTarget('#Bookmark_'.$DiscussionID, null, 'Remove');
-            }
-        }
-
-        $this->render('Blank', 'Utility', 'Dashboard');
-    }
-
-    /**
-     * Allows user to announce or unannounce a discussion.
-     *
-     * If the discussion isn't announced, this announces it.
-     * If it is already announced, this unannounces it.
-     * Announced discussions stay at the top of the discussions
-     * list regardless of how long ago the last comment was.
-     *
-     * @since 2.0.0
-     * @access public
-     *
-     * @param int $DiscussionID Unique discussion ID.
-     * @param string $TransientKey Single-use hash to prove intent.
-     */
     public function announce($DiscussionID = '', $Target = '') {
         $Discussion = $this->DiscussionModel->getID($DiscussionID);
         if (!$Discussion) {
@@ -985,7 +505,7 @@
         $this->permission('Vanilla.Discussions.Announce', true, 'Category', $Discussion->PermissionCategoryID);
 
         if ($this->Form->authenticatedPostBack()) {
-            // Save the property.
+           // Save the property.
             $CacheKeys = array(
                 $this->DiscussionModel->getAnnouncementCacheKey(),
                 $this->DiscussionModel->getAnnouncementCacheKey(val('CategoryID', $Discussion))
@@ -995,116 +515,11 @@
 
             if ($Target) {
                 $this->RedirectUrl = url($Target);
->>>>>>> 0aed7e80
             }
         } else {
             if (!$Discussion->Announce) {
                 $Discussion->Announce = 2;
             }
-<<<<<<< HEAD
-            $this->Form->SetData($Discussion);
-        }
-
-        $Discussion = (array)$Discussion;
-        $Category = CategoryModel::Categories($Discussion['CategoryID']);
-
-        $this->SetData('Discussion', $Discussion);
-        $this->SetData('Category', $Category);
-
-        $this->Title(T('Announce'));
-        $this->Render();
-    }
-
-    public function SendOptions($Discussion) {
-        require_once $this->FetchViewLocation('helper_functions', 'Discussion');
-        ob_start();
-        WriteDiscussionOptions($Discussion);
-        $Options = ob_get_clean();
-
-        $this->JsonTarget("#Discussion_{$Discussion->DiscussionID} .OptionsMenu,.Section-Discussion .Discussion .OptionsMenu", $Options, 'ReplaceWith');
-    }
-
-   /**
-    * Allows user to sink or unsink a discussion.
-    *
-    * If the discussion isn't sunk, this sinks it. If it is already sunk,
-    * this unsinks it. Sunk discussions do not move to the top of the
-    * discussion list when a new comment is added.
-    *
-    * @since 2.0.0
-    * @access public
-    *
-    * @param int $DiscussionID Unique discussion ID.
-    * @param bool $Sink Whether or not to unsink the discussion.
-    */
-    public function Sink($DiscussionID = '', $Sink = true, $From = 'list') {
-       // Make sure we are posting back.
-        if (!$this->Request->IsAuthenticatedPostBack()) {
-            throw PermissionException('Javascript');
-        }
-
-        $Discussion = $this->DiscussionModel->GetID($DiscussionID);
-
-        if (!$Discussion) {
-            throw NotFoundException('Discussion');
-        }
-
-        $this->Permission('Vanilla.Discussions.Sink', true, 'Category', $Discussion->PermissionCategoryID);
-
-       // Sink the discussion.
-        $this->DiscussionModel->SetField($DiscussionID, 'Sink', $Sink);
-        $Discussion->Sink = $Sink;
-
-       // Redirect to the front page
-        if ($this->_DeliveryType === DELIVERY_TYPE_ALL) {
-            $Target = GetIncomingValue('Target', 'discussions');
-            SafeRedirect($Target);
-        }
-
-        $this->SendOptions($Discussion);
-
-        $this->JsonTarget("#Discussion_$DiscussionID", null, 'Highlight');
-        $this->JsonTarget(".Discussion #Item_0", null, 'Highlight');
-
-        $this->Render('Blank', 'Utility', 'Dashboard');
-    }
-
-   /**
-    * Allows user to close or re-open a discussion.
-    *
-    * If the discussion isn't closed, this closes it. If it is already
-    * closed, this re-opens it. Closed discussions may not have new
-    * comments added to them.
-    *
-    * @since 2.0.0
-    * @access public
-    *
-    * @param int $DiscussionID Unique discussion ID.
-    * @param bool $Close Whether or not to close the discussion.
-    */
-    public function Close($DiscussionID = '', $Close = true, $From = 'list') {
-       // Make sure we are posting back.
-        if (!$this->Request->IsAuthenticatedPostBack()) {
-            throw PermissionException('Javascript');
-        }
-
-        $Discussion = $this->DiscussionModel->GetID($DiscussionID);
-
-        if (!$Discussion) {
-            throw NotFoundException('Discussion');
-        }
-
-        $this->Permission('Vanilla.Discussions.Close', true, 'Category', $Discussion->PermissionCategoryID);
-
-       // Close the discussion.
-        $this->DiscussionModel->SetField($DiscussionID, 'Closed', $Close);
-        $Discussion->Closed = $Close;
-
-       // Redirect to the front page
-        if ($this->_DeliveryType === DELIVERY_TYPE_ALL) {
-            $Target = GetIncomingValue('Target', 'discussions');
-            SafeRedirect($Target);
-=======
             $this->Form->setData($Discussion);
         }
 
@@ -1133,21 +548,21 @@
         $this->jsonTarget("#Discussion_{$Discussion->DiscussionID} .OptionsMenu,.Section-Discussion .Discussion .OptionsMenu", $Options, 'ReplaceWith');
     }
 
-    /**
-     * Allows user to sink or unsink a discussion.
-     *
-     * If the discussion isn't sunk, this sinks it. If it is already sunk,
-     * this unsinks it. Sunk discussions do not move to the top of the
-     * discussion list when a new comment is added.
-     *
-     * @since 2.0.0
-     * @access public
-     *
-     * @param int $DiscussionID Unique discussion ID.
-     * @param bool $Sink Whether or not to unsink the discussion.
-     */
+   /**
+    * Allows user to sink or unsink a discussion.
+    *
+    * If the discussion isn't sunk, this sinks it. If it is already sunk,
+    * this unsinks it. Sunk discussions do not move to the top of the
+    * discussion list when a new comment is added.
+    *
+    * @since 2.0.0
+    * @access public
+    *
+    * @param int $DiscussionID Unique discussion ID.
+    * @param bool $Sink Whether or not to unsink the discussion.
+    */
     public function sink($DiscussionID = '', $Sink = true, $From = 'list') {
-        // Make sure we are posting back.
+       // Make sure we are posting back.
         if (!$this->Request->isAuthenticatedPostBack()) {
             throw permissionException('Javascript');
         }
@@ -1160,11 +575,11 @@
 
         $this->permission('Vanilla.Discussions.Sink', true, 'Category', $Discussion->PermissionCategoryID);
 
-        // Sink the discussion.
+       // Sink the discussion.
         $this->DiscussionModel->setField($DiscussionID, 'Sink', $Sink);
         $Discussion->Sink = $Sink;
 
-        // Redirect to the front page
+       // Redirect to the front page
         if ($this->_DeliveryType === DELIVERY_TYPE_ALL) {
             $Target = getIncomingValue('Target', 'discussions');
             safeRedirect($Target);
@@ -1178,21 +593,21 @@
         $this->render('Blank', 'Utility', 'Dashboard');
     }
 
-    /**
-     * Allows user to close or re-open a discussion.
-     *
-     * If the discussion isn't closed, this closes it. If it is already
-     * closed, this re-opens it. Closed discussions may not have new
-     * comments added to them.
-     *
-     * @since 2.0.0
-     * @access public
-     *
-     * @param int $DiscussionID Unique discussion ID.
-     * @param bool $Close Whether or not to close the discussion.
-     */
+   /**
+    * Allows user to close or re-open a discussion.
+    *
+    * If the discussion isn't closed, this closes it. If it is already
+    * closed, this re-opens it. Closed discussions may not have new
+    * comments added to them.
+    *
+    * @since 2.0.0
+    * @access public
+    *
+    * @param int $DiscussionID Unique discussion ID.
+    * @param bool $Close Whether or not to close the discussion.
+    */
     public function close($DiscussionID = '', $Close = true, $From = 'list') {
-        // Make sure we are posting back.
+       // Make sure we are posting back.
         if (!$this->Request->isAuthenticatedPostBack()) {
             throw permissionException('Javascript');
         }
@@ -1205,130 +620,19 @@
 
         $this->permission('Vanilla.Discussions.Close', true, 'Category', $Discussion->PermissionCategoryID);
 
-        // Close the discussion.
+       // Close the discussion.
         $this->DiscussionModel->setField($DiscussionID, 'Closed', $Close);
         $Discussion->Closed = $Close;
 
-        // Redirect to the front page
+       // Redirect to the front page
         if ($this->_DeliveryType === DELIVERY_TYPE_ALL) {
             $Target = getIncomingValue('Target', 'discussions');
             safeRedirect($Target);
->>>>>>> 0aed7e80
         }
 
         $this->SendOptions($Discussion);
 
         if ($Close) {
-<<<<<<< HEAD
-            require_once $this->FetchViewLocation('helper_functions', 'Discussions');
-            $this->JsonTarget(".Section-DiscussionList #Discussion_$DiscussionID .Meta-Discussion", Tag($Discussion, 'Closed', 'Closed'), 'Prepend');
-            $this->JsonTarget(".Section-DiscussionList #Discussion_$DiscussionID", 'Closed', 'AddClass');
-        } else {
-            $this->JsonTarget(".Section-DiscussionList #Discussion_$DiscussionID .Tag-Closed", null, 'Remove');
-            $this->JsonTarget(".Section-DiscussionList #Discussion_$DiscussionID", 'Closed', 'RemoveClass');
-        }
-
-        $this->JsonTarget("#Discussion_$DiscussionID", null, 'Highlight');
-        $this->JsonTarget(".Discussion #Item_0", null, 'Highlight');
-
-        $this->Render('Blank', 'Utility', 'Dashboard');
-    }
-
-   /**
-    * Allows user to delete a discussion.
-    *
-    * This is a "hard" delete - it is removed from the database.
-    *
-    * @since 2.0.0
-    * @access public
-    *
-    * @param int $DiscussionID Unique discussion ID.
-    */
-    public function Delete($DiscussionID, $Target = '') {
-        $Discussion = $this->DiscussionModel->GetID($DiscussionID);
-
-        if (!$Discussion) {
-            throw NotFoundException('Discussion');
-        }
-
-        $this->Permission('Vanilla.Discussions.Delete', true, 'Category', $Discussion->PermissionCategoryID);
-
-        if ($this->Form->AuthenticatedPostBack()) {
-            if (!$this->DiscussionModel->Delete($DiscussionID)) {
-                $this->Form->AddError('Failed to delete discussion');
-            }
-
-            if ($this->Form->ErrorCount() == 0) {
-                if ($this->_DeliveryType === DELIVERY_TYPE_ALL) {
-                    SafeRedirect($Target);
-                }
-
-                if ($Target) {
-                    $this->RedirectUrl = Url($Target);
-                }
-
-                $this->JsonTarget(".Section-DiscussionList #Discussion_$DiscussionID", null, 'SlideUp');
-            }
-        }
-
-        $this->SetData('Title', T('Delete Discussion'));
-        $this->Render();
-    }
-
-   /**
-    * Allows user to delete a comment.
-    *
-    * If the comment is the only one in the discussion, the discussion will
-    * be deleted as well. Users without administrative delete abilities
-    * should not be able to delete a comment unless it is a draft. This is
-    * a "hard" delete - it is removed from the database.
-    *
-    * @since 2.0.0
-    * @access public
-    *
-    * @param int $CommentID Unique comment ID.
-    * @param string $TransientKey Single-use hash to prove intent.
-    */
-    public function DeleteComment($CommentID = '', $TransientKey = '') {
-        $Session = Gdn::Session();
-        $DefaultTarget = '/discussions/';
-        $ValidCommentID = is_numeric($CommentID) && $CommentID > 0;
-        $ValidUser = $Session->UserID > 0 && $Session->ValidateTransientKey($TransientKey);
-
-        if ($ValidCommentID && $ValidUser) {
-           // Get comment and discussion data
-            $Comment = $this->CommentModel->GetID($CommentID);
-            $DiscussionID = GetValue('DiscussionID', $Comment);
-            $Discussion = $this->DiscussionModel->GetID($DiscussionID);
-
-            if ($Comment && $Discussion) {
-                $DefaultTarget = DiscussionUrl($Discussion);
-
-               // Make sure comment is this user's or they have Delete permission
-                if ($Comment->InsertUserID != $Session->UserID || !C('Vanilla.Comments.AllowSelfDelete')) {
-                    $this->Permission('Vanilla.Comments.Delete', true, 'Category', $Discussion->PermissionCategoryID);
-                }
-
-               // Make sure that content can (still) be edited
-                $EditContentTimeout = C('Garden.EditContentTimeout', -1);
-                $CanEdit = $EditContentTimeout == -1 || strtotime($Comment->DateInserted) + $EditContentTimeout > time();
-                if (!$CanEdit) {
-                    $this->Permission('Vanilla.Comments.Delete', true, 'Category', $Discussion->PermissionCategoryID);
-                }
-
-               // Delete the comment
-                if (!$this->CommentModel->Delete($CommentID)) {
-                    $this->Form->AddError('Failed to delete comment');
-                }
-            } else {
-                $this->Form->AddError('Invalid comment');
-            }
-        } else {
-            $this->Form->AddError('ErrPermission');
-        }
-
-       // Redirect
-=======
             require_once $this->fetchViewLocation('helper_functions', 'Discussions');
             $this->jsonTarget(".Section-DiscussionList #Discussion_$DiscussionID .Meta-Discussion", tag($Discussion, 'Closed', 'Closed'), 'Prepend');
             $this->jsonTarget(".Section-DiscussionList #Discussion_$DiscussionID", 'Closed', 'AddClass');
@@ -1343,16 +647,16 @@
         $this->render('Blank', 'Utility', 'Dashboard');
     }
 
-    /**
-     * Allows user to delete a discussion.
-     *
-     * This is a "hard" delete - it is removed from the database.
-     *
-     * @since 2.0.0
-     * @access public
-     *
-     * @param int $DiscussionID Unique discussion ID.
-     */
+   /**
+    * Allows user to delete a discussion.
+    *
+    * This is a "hard" delete - it is removed from the database.
+    *
+    * @since 2.0.0
+    * @access public
+    *
+    * @param int $DiscussionID Unique discussion ID.
+    */
     public function delete($DiscussionID, $Target = '') {
         $Discussion = $this->DiscussionModel->getID($DiscussionID);
 
@@ -1384,20 +688,20 @@
         $this->render();
     }
 
-    /**
-     * Allows user to delete a comment.
-     *
-     * If the comment is the only one in the discussion, the discussion will
-     * be deleted as well. Users without administrative delete abilities
-     * should not be able to delete a comment unless it is a draft. This is
-     * a "hard" delete - it is removed from the database.
-     *
-     * @since 2.0.0
-     * @access public
-     *
-     * @param int $CommentID Unique comment ID.
-     * @param string $TransientKey Single-use hash to prove intent.
-     */
+   /**
+    * Allows user to delete a comment.
+    *
+    * If the comment is the only one in the discussion, the discussion will
+    * be deleted as well. Users without administrative delete abilities
+    * should not be able to delete a comment unless it is a draft. This is
+    * a "hard" delete - it is removed from the database.
+    *
+    * @since 2.0.0
+    * @access public
+    *
+    * @param int $CommentID Unique comment ID.
+    * @param string $TransientKey Single-use hash to prove intent.
+    */
     public function deleteComment($CommentID = '', $TransientKey = '') {
         $Session = Gdn::session();
         $DefaultTarget = '/discussions/';
@@ -1405,7 +709,7 @@
         $ValidUser = $Session->UserID > 0 && $Session->validateTransientKey($TransientKey);
 
         if ($ValidCommentID && $ValidUser) {
-            // Get comment and discussion data
+           // Get comment and discussion data
             $Comment = $this->CommentModel->getID($CommentID);
             $DiscussionID = val('DiscussionID', $Comment);
             $Discussion = $this->DiscussionModel->getID($DiscussionID);
@@ -1413,19 +717,19 @@
             if ($Comment && $Discussion) {
                 $DefaultTarget = discussionUrl($Discussion);
 
-                // Make sure comment is this user's or they have Delete permission
+               // Make sure comment is this user's or they have Delete permission
                 if ($Comment->InsertUserID != $Session->UserID || !c('Vanilla.Comments.AllowSelfDelete')) {
                     $this->permission('Vanilla.Comments.Delete', true, 'Category', $Discussion->PermissionCategoryID);
                 }
 
-                // Make sure that content can (still) be edited
+               // Make sure that content can (still) be edited
                 $EditContentTimeout = c('Garden.EditContentTimeout', -1);
                 $CanEdit = $EditContentTimeout == -1 || strtotime($Comment->DateInserted) + $EditContentTimeout > time();
                 if (!$CanEdit) {
                     $this->permission('Vanilla.Comments.Delete', true, 'Category', $Discussion->PermissionCategoryID);
                 }
 
-                // Delete the comment
+               // Delete the comment
                 if (!$this->CommentModel->delete($CommentID)) {
                     $this->Form->addError('Failed to delete comment');
                 }
@@ -1436,21 +740,19 @@
             $this->Form->addError('ErrPermission');
         }
 
-        // Redirect
->>>>>>> 0aed7e80
+       // Redirect
         if ($this->_DeliveryType == DELIVERY_TYPE_ALL) {
             $Target = GetIncomingValue('Target', $DefaultTarget);
             SafeRedirect($Target);
         }
 
-<<<<<<< HEAD
-        if ($this->Form->ErrorCount() > 0) {
-            $this->SetJson('ErrorMessage', $this->Form->Errors());
+        if ($this->Form->errorCount() > 0) {
+            $this->setJson('ErrorMessage', $this->Form->errors());
         } else {
-            $this->JsonTarget("#Comment_$CommentID", '', 'SlideUp');
-        }
-
-        $this->Render();
+            $this->jsonTarget("#Comment_$CommentID", '', 'SlideUp');
+        }
+
+        $this->render();
     }
 
    /**
@@ -1461,12 +763,12 @@
     * @param int $Offset
     * @param int $Limit
     */
-    public function Embed($DiscussionID = '', $DiscussionStub = '', $Offset = '', $Limit = '') {
-        $this->Title(T('Comments'));
+    public function embed($DiscussionID = '', $DiscussionStub = '', $Offset = '', $Limit = '') {
+        $this->title(t('Comments'));
 
        // Add theme data
-        $this->Theme = C('Garden.CommentsTheme', $this->Theme);
-        Gdn_Theme::Section('Comments');
+        $this->Theme = c('Garden.CommentsTheme', $this->Theme);
+        Gdn_Theme::section('Comments');
 
        // Force view options
         $this->MasterView = 'empty';
@@ -1474,86 +776,12 @@
 
        // Add some css to help with the transparent bg on embedded comments
         if ($this->Head) {
-            $this->Head->AddString('<style type="text/css">
-=======
-        if ($this->Form->errorCount() > 0) {
-            $this->setJson('ErrorMessage', $this->Form->errors());
-        } else {
-            $this->jsonTarget("#Comment_$CommentID", '', 'SlideUp');
-        }
-
-        $this->render();
-    }
-
-    /**
-     * Alternate version of Index that uses the embed master view.
-     *
-     * @param int $DiscussionID Unique identifier, if discussion has been created.
-     * @param string $DiscussionStub Deprecated.
-     * @param int $Offset
-     * @param int $Limit
-     */
-    public function embed($DiscussionID = '', $DiscussionStub = '', $Offset = '', $Limit = '') {
-        $this->title(t('Comments'));
-
-        // Add theme data
-        $this->Theme = c('Garden.CommentsTheme', $this->Theme);
-        Gdn_Theme::section('Comments');
-
-        // Force view options
-        $this->MasterView = 'empty';
-        $this->CanEditComments = false; // Don't show the comment checkboxes on the embed comments page
-
-        // Add some css to help with the transparent bg on embedded comments
-        if ($this->Head) {
             $this->Head->addString('<style type="text/css">
->>>>>>> 0aed7e80
 body { background: transparent !important; }
 </style>');
         }
 
-<<<<<<< HEAD
        // Javascript files & options
-        $this->AddJsFile('jquery.gardenmorepager.js');
-        $this->AddJsFile('jquery.autosize.min.js');
-        $this->AddJsFile('discussion.js');
-        $this->RemoveJsFile('autosave.js');
-        $this->AddDefinition('DoInform', '0'); // Suppress inform messages on embedded page.
-        $this->AddDefinition('SelfUrl', Gdn::Request()->PathAndQuery());
-        $this->AddDefinition('Embedded', true);
-
-       // Define incoming variables (prefer querystring parameters over method parameters)
-        $DiscussionID = (is_numeric($DiscussionID) && $DiscussionID > 0) ? $DiscussionID : 0;
-        $DiscussionID = GetIncomingValue('vanilla_discussion_id', $DiscussionID);
-        $Offset = GetIncomingValue('Offset', $Offset);
-        $Limit = GetIncomingValue('Limit', $Limit);
-        $vanilla_identifier = GetIncomingValue('vanilla_identifier', '');
-
-       // Only allow vanilla identifiers of 32 chars or less - md5 if larger
-        if (strlen($vanilla_identifier) > 32) {
-            $vanilla_identifier = md5($vanilla_identifier);
-        }
-        $vanilla_type = GetIncomingValue('vanilla_type', 'page');
-        $vanilla_url = GetIncomingValue('vanilla_url', '');
-        $vanilla_category_id = GetIncomingValue('vanilla_category_id', '');
-        $ForeignSource = array(
-         'vanilla_identifier' => $vanilla_identifier,
-         'vanilla_type' => $vanilla_type,
-         'vanilla_url' => $vanilla_url,
-         'vanilla_category_id' => $vanilla_category_id
-        );
-        $this->SetData('ForeignSource', $ForeignSource);
-
-       // Set comment sorting
-        $SortComments = C('Garden.Embed.SortComments') == 'desc' ? 'desc' : 'asc';
-        $this->SetData('SortComments', $SortComments);
-
-       // Retrieve the discussion record
-        $Discussion = false;
-        if ($DiscussionID > 0) {
-            $Discussion = $this->DiscussionModel->GetID($DiscussionID);
-=======
-        // Javascript files & options
         $this->addJsFile('jquery.gardenmorepager.js');
         $this->addJsFile('jquery.autosize.min.js');
         $this->addJsFile('discussion.js');
@@ -1562,14 +790,14 @@
         $this->addDefinition('SelfUrl', Gdn::request()->PathAndQuery());
         $this->addDefinition('Embedded', true);
 
-        // Define incoming variables (prefer querystring parameters over method parameters)
+       // Define incoming variables (prefer querystring parameters over method parameters)
         $DiscussionID = (is_numeric($DiscussionID) && $DiscussionID > 0) ? $DiscussionID : 0;
         $DiscussionID = getIncomingValue('vanilla_discussion_id', $DiscussionID);
         $Offset = getIncomingValue('Offset', $Offset);
         $Limit = getIncomingValue('Limit', $Limit);
         $vanilla_identifier = getIncomingValue('vanilla_identifier', '');
 
-        // Only allow vanilla identifiers of 32 chars or less - md5 if larger
+       // Only allow vanilla identifiers of 32 chars or less - md5 if larger
         if (strlen($vanilla_identifier) > 32) {
             $vanilla_identifier = md5($vanilla_identifier);
         }
@@ -1577,64 +805,39 @@
         $vanilla_url = getIncomingValue('vanilla_url', '');
         $vanilla_category_id = getIncomingValue('vanilla_category_id', '');
         $ForeignSource = array(
-            'vanilla_identifier' => $vanilla_identifier,
-            'vanilla_type' => $vanilla_type,
-            'vanilla_url' => $vanilla_url,
-            'vanilla_category_id' => $vanilla_category_id
+         'vanilla_identifier' => $vanilla_identifier,
+         'vanilla_type' => $vanilla_type,
+         'vanilla_url' => $vanilla_url,
+         'vanilla_category_id' => $vanilla_category_id
         );
         $this->setData('ForeignSource', $ForeignSource);
 
-        // Set comment sorting
+       // Set comment sorting
         $SortComments = c('Garden.Embed.SortComments') == 'desc' ? 'desc' : 'asc';
         $this->setData('SortComments', $SortComments);
 
-        // Retrieve the discussion record
+       // Retrieve the discussion record
         $Discussion = false;
         if ($DiscussionID > 0) {
             $Discussion = $this->DiscussionModel->getID($DiscussionID);
->>>>>>> 0aed7e80
         } elseif ($vanilla_identifier != '' && $vanilla_type != '') {
             $Discussion = $this->DiscussionModel->GetForeignID($vanilla_identifier, $vanilla_type);
         }
 
-<<<<<<< HEAD
        // Set discussion data if we have one for this page
         if ($Discussion) {
            // Allow Vanilla.Comments.View to be defined to limit access to embedded comments only.
            // Otherwise, go with normal discussion view permissions. Either will do.
-            $this->Permission(array('Vanilla.Discussions.View', 'Vanilla.Comments.View'), false, 'Category', $Discussion->PermissionCategoryID);
-
-            $this->SetData('Discussion', $Discussion, true);
-            $this->SetData('DiscussionID', $Discussion->DiscussionID, true);
-            $this->Title($Discussion->Name);
-
-           // Actual number of comments, excluding the discussion itself
-            $ActualResponses = $Discussion->CountComments;
-
-           // Define the query offset & limit
-            if (!is_numeric($Limit) || $Limit < 0) {
-                $Limit = C('Garden.Embed.CommentsPerPage', 30);
-            }
-
-            $OffsetProvided = $Offset != '';
-            list($Offset, $Limit) = OffsetLimit($Offset, $Limit);
-            $this->Offset = $Offset;
-            if (C('Vanilla.Comments.AutoOffset')) {
-=======
-        // Set discussion data if we have one for this page
-        if ($Discussion) {
-            // Allow Vanilla.Comments.View to be defined to limit access to embedded comments only.
-            // Otherwise, go with normal discussion view permissions. Either will do.
             $this->permission(array('Vanilla.Discussions.View', 'Vanilla.Comments.View'), false, 'Category', $Discussion->PermissionCategoryID);
 
             $this->setData('Discussion', $Discussion, true);
             $this->setData('DiscussionID', $Discussion->DiscussionID, true);
             $this->title($Discussion->Name);
 
-            // Actual number of comments, excluding the discussion itself
+           // Actual number of comments, excluding the discussion itself
             $ActualResponses = $Discussion->CountComments;
 
-            // Define the query offset & limit
+           // Define the query offset & limit
             if (!is_numeric($Limit) || $Limit < 0) {
                 $Limit = c('Garden.Embed.CommentsPerPage', 30);
             }
@@ -1643,7 +846,6 @@
             list($Offset, $Limit) = offsetLimit($Offset, $Limit);
             $this->Offset = $Offset;
             if (c('Vanilla.Comments.AutoOffset')) {
->>>>>>> 0aed7e80
                 if ($ActualResponses <= $Limit) {
                     $this->Offset = 0;
                 }
@@ -1659,94 +861,10 @@
                 $this->Offset = 0;
             }
 
-<<<<<<< HEAD
            // Set the canonical url to have the proper page title.
-            $this->CanonicalUrl(DiscussionUrl($Discussion, PageNumber($this->Offset, $Limit)));
+            $this->canonicalUrl(discussionUrl($Discussion, pageNumber($this->Offset, $Limit)));
 
            // Load the comments.
-            $CurrentOrderBy = $this->CommentModel->OrderBy();
-            if (StringBeginsWith(GetValueR('0.0', $CurrentOrderBy), 'c.DateInserted')) {
-                $this->CommentModel->OrderBy('c.DateInserted '.$SortComments); // allow custom sort
-            }
-            $this->SetData('Comments', $this->CommentModel->Get($Discussion->DiscussionID, $Limit, $this->Offset), true);
-
-            if (count($this->CommentModel->Where()) > 0) {
-                $ActualResponses = false;
-            }
-
-            $this->SetData('_Count', $ActualResponses);
-
-           // Build a pager
-            $PagerFactory = new Gdn_PagerFactory();
-            $this->EventArguments['PagerType'] = 'MorePager';
-            $this->FireEvent('BeforeBuildPager');
-            $this->Pager = $PagerFactory->GetPager($this->EventArguments['PagerType'], $this);
-            $this->Pager->ClientID = 'Pager';
-            $this->Pager->MoreCode = 'More Comments';
-            $this->Pager->Configure(
-                $this->Offset,
-                $Limit,
-                $ActualResponses,
-                'discussion/embed/'.$Discussion->DiscussionID.'/'.Gdn_Format::Url($Discussion->Name).'/%1$s'
-            );
-            $this->Pager->CurrentRecords = $this->Comments->NumRows();
-            $this->FireEvent('AfterBuildPager');
-        }
-
-       // Define the form for the comment input
-        $this->Form = Gdn::Factory('Form', 'Comment');
-        $this->Form->Action = Url('/post/comment/');
-        $this->Form->AddHidden('CommentID', '');
-        $this->Form->AddHidden('Embedded', 'true'); // Tell the post controller that this is an embedded page (in case there are custom views it needs to pick up from a theme).
-        $this->Form->AddHidden('DisplayNewCommentOnly', 'true'); // Only load/display the new comment after posting (don't load all new comments since the page last loaded).
-
-       // Grab the page title
-        if ($this->Request->Get('title')) {
-            $this->Form->SetValue('Name', $this->Request->Get('title'));
-        }
-
-       // Set existing DiscussionID for comment form
-        if ($Discussion) {
-            $this->Form->AddHidden('DiscussionID', $Discussion->DiscussionID);
-        }
-
-        foreach ($ForeignSource as $Key => $Val) {
-           // Drop the foreign source information into the form so it can be used if creating a discussion
-            $this->Form->AddHidden($Key, $Val);
-
-           // Also drop it into the definitions so it can be picked up for stashing comments
-            $this->AddDefinition($Key, $Val);
-        }
-
-       // Retrieve & apply the draft if there is one:
-        $Draft = false;
-        if (Gdn::Session()->UserID && $Discussion) {
-            $DraftModel = new DraftModel();
-            $Draft = $DraftModel->Get(Gdn::Session()->UserID, 0, 1, $Discussion->DiscussionID)->FirstRow();
-            $this->Form->AddHidden('DraftID', $Draft ? $Draft->DraftID : '');
-        }
-
-        if ($Draft) {
-            $this->Form->SetFormValue('Body', $Draft->Body);
-        } else {
-           // Look in the session stash for a comment
-            $StashComment = Gdn::Session()->Stash('CommentForForeignID_'.$ForeignSource['vanilla_identifier'], '', false);
-            if ($StashComment) {
-                $this->Form->SetValue('Body', $StashComment);
-                $this->Form->SetFormValue('Body', $StashComment);
-            }
-        }
-
-       // Deliver JSON data if necessary
-        if ($this->_DeliveryType != DELIVERY_TYPE_ALL) {
-            if ($this->Discussion) {
-                $this->SetJson('LessRow', $this->Pager->ToString('less'));
-                $this->SetJson('MoreRow', $this->Pager->ToString('more'));
-=======
-            // Set the canonical url to have the proper page title.
-            $this->canonicalUrl(discussionUrl($Discussion, pageNumber($this->Offset, $Limit)));
-
-            // Load the comments.
             $CurrentOrderBy = $this->CommentModel->orderBy();
             if (stringBeginsWith(GetValueR('0.0', $CurrentOrderBy), 'c.DateInserted')) {
                 $this->CommentModel->orderBy('c.DateInserted '.$SortComments); // allow custom sort
@@ -1759,7 +877,7 @@
 
             $this->setData('_Count', $ActualResponses);
 
-            // Build a pager
+           // Build a pager
             $PagerFactory = new Gdn_PagerFactory();
             $this->EventArguments['PagerType'] = 'MorePager';
             $this->fireEvent('BeforeBuildPager');
@@ -1776,32 +894,32 @@
             $this->fireEvent('AfterBuildPager');
         }
 
-        // Define the form for the comment input
+       // Define the form for the comment input
         $this->Form = Gdn::Factory('Form', 'Comment');
         $this->Form->Action = url('/post/comment/');
         $this->Form->addHidden('CommentID', '');
         $this->Form->addHidden('Embedded', 'true'); // Tell the post controller that this is an embedded page (in case there are custom views it needs to pick up from a theme).
         $this->Form->addHidden('DisplayNewCommentOnly', 'true'); // Only load/display the new comment after posting (don't load all new comments since the page last loaded).
 
-        // Grab the page title
+       // Grab the page title
         if ($this->Request->get('title')) {
             $this->Form->setValue('Name', $this->Request->get('title'));
         }
 
-        // Set existing DiscussionID for comment form
+       // Set existing DiscussionID for comment form
         if ($Discussion) {
             $this->Form->addHidden('DiscussionID', $Discussion->DiscussionID);
         }
 
         foreach ($ForeignSource as $Key => $Val) {
-            // Drop the foreign source information into the form so it can be used if creating a discussion
+           // Drop the foreign source information into the form so it can be used if creating a discussion
             $this->Form->addHidden($Key, $Val);
 
-            // Also drop it into the definitions so it can be picked up for stashing comments
+           // Also drop it into the definitions so it can be picked up for stashing comments
             $this->addDefinition($Key, $Val);
         }
 
-        // Retrieve & apply the draft if there is one:
+       // Retrieve & apply the draft if there is one:
         $Draft = false;
         if (Gdn::session()->UserID && $Discussion) {
             $DraftModel = new DraftModel();
@@ -1812,7 +930,7 @@
         if ($Draft) {
             $this->Form->setFormValue('Body', $Draft->Body);
         } else {
-            // Look in the session stash for a comment
+           // Look in the session stash for a comment
             $StashComment = Gdn::session()->Stash('CommentForForeignID_'.$ForeignSource['vanilla_identifier'], '', false);
             if ($StashComment) {
                 $this->Form->setValue('Body', $StashComment);
@@ -1820,110 +938,33 @@
             }
         }
 
-        // Deliver JSON data if necessary
+       // Deliver JSON data if necessary
         if ($this->_DeliveryType != DELIVERY_TYPE_ALL) {
             if ($this->Discussion) {
                 $this->setJson('LessRow', $this->Pager->toString('less'));
                 $this->setJson('MoreRow', $this->Pager->toString('more'));
->>>>>>> 0aed7e80
             }
             $this->View = 'comments';
         }
 
-<<<<<<< HEAD
        // Ordering note for JS
         if ($SortComments == 'desc') {
-            $this->AddDefinition('PrependNewComments', '1');
+            $this->addDefinition('PrependNewComments', '1');
         }
 
        // Report the discussion id so js can use it.
         if ($Discussion) {
-            $this->AddDefinition('DiscussionID', $Discussion->DiscussionID);
-        }
-
-        $this->FireEvent('BeforeDiscussionRender');
-        $this->Render();
+            $this->addDefinition('DiscussionID', $Discussion->DiscussionID);
+        }
+
+        $this->fireEvent('BeforeDiscussionRender');
+        $this->render();
     }
 
    /**
     * Redirect to the url specified by the discussion.
     * @param array|object $Discussion
     */
-    protected function RedirectDiscussion($Discussion) {
-        $Body = Gdn_Format::To(GetValue('Body', $Discussion), GetValue('Format', $Discussion));
-        if (preg_match('`href="([^"]+)"`i', $Body, $Matches)) {
-            $Url = $Matches[1];
-            SafeRedirect($Url, 301);
-        }
-    }
-
-   /**
-    * Re-fetch a discussion's content based on its foreign url.
-    * @param type $DiscussionID
-    */
-    public function RefetchPageInfo($DiscussionID) {
-       // Make sure we are posting back.
-        if (!$this->Request->IsPostBack()) {
-            throw PermissionException('Javascript');
-        }
-
-       // Grab the discussion.
-        $Discussion = $this->DiscussionModel->GetID($DiscussionID);
-
-        if (!$Discussion) {
-            throw NotFoundException('Discussion');
-        }
-
-       // Make sure the user has permission to edit this discussion.
-        $this->Permission('Vanilla.Discussions.Edit', true, 'Category', $Discussion->PermissionCategoryID);
-
-        $ForeignUrl = GetValueR('Attributes.ForeignUrl', $Discussion);
-        if (!$ForeignUrl) {
-            throw new Gdn_UserException(T("This discussion isn't associated with a url."));
-        }
-
-        $Stub = $this->DiscussionModel->FetchPageInfo($ForeignUrl, true);
-
-       // Save the stub.
-        $this->DiscussionModel->SetField($DiscussionID, (array)$Stub);
-
-       // Send some of the stuff back.
-        if (isset($Stub['Name'])) {
-            $this->JsonTarget('.PageTitle h1', Gdn_Format::Text($Stub['Name']));
-        }
-        if (isset($Stub['Body'])) {
-            $this->JsonTarget("#Discussion_$DiscussionID .Message", Gdn_Format::To($Stub['Body'], $Stub['Format']));
-        }
-
-        $this->InformMessage('The page was successfully fetched.');
-
-        $this->Render('Blank', 'Utility', 'Dashboard');
-    }
-
-    protected function _SetOpenGraph() {
-        if (!$this->Head) {
-            return;
-        }
-        $this->Head->AddTag('meta', array('property' => 'og:type', 'content' => 'article'));
-=======
-        // Ordering note for JS
-        if ($SortComments == 'desc') {
-            $this->addDefinition('PrependNewComments', '1');
-        }
-
-        // Report the discussion id so js can use it.
-        if ($Discussion) {
-            $this->addDefinition('DiscussionID', $Discussion->DiscussionID);
-        }
-
-        $this->fireEvent('BeforeDiscussionRender');
-        $this->render();
-    }
-
-    /**
-     * Redirect to the url specified by the discussion.
-     * @param array|object $Discussion
-     */
     protected function redirectDiscussion($Discussion) {
         $Body = Gdn_Format::to(val('Body', $Discussion), val('Format', $Discussion));
         if (preg_match('`href="([^"]+)"`i', $Body, $Matches)) {
@@ -1932,24 +973,24 @@
         }
     }
 
-    /**
-     * Re-fetch a discussion's content based on its foreign url.
-     * @param type $DiscussionID
-     */
+   /**
+    * Re-fetch a discussion's content based on its foreign url.
+    * @param type $DiscussionID
+    */
     public function refetchPageInfo($DiscussionID) {
-        // Make sure we are posting back.
+       // Make sure we are posting back.
         if (!$this->Request->isPostBack()) {
             throw permissionException('Javascript');
         }
 
-        // Grab the discussion.
+       // Grab the discussion.
         $Discussion = $this->DiscussionModel->getID($DiscussionID);
 
         if (!$Discussion) {
             throw notFoundException('Discussion');
         }
 
-        // Make sure the user has permission to edit this discussion.
+       // Make sure the user has permission to edit this discussion.
         $this->permission('Vanilla.Discussions.Edit', true, 'Category', $Discussion->PermissionCategoryID);
 
         $ForeignUrl = valr('Attributes.ForeignUrl', $Discussion);
@@ -1959,10 +1000,10 @@
 
         $Stub = $this->DiscussionModel->fetchPageInfo($ForeignUrl, true);
 
-        // Save the stub.
+       // Save the stub.
         $this->DiscussionModel->setField($DiscussionID, (array)$Stub);
 
-        // Send some of the stuff back.
+       // Send some of the stuff back.
         if (isset($Stub['Name'])) {
             $this->jsonTarget('.PageTitle h1', Gdn_Format::text($Stub['Name']));
         }
@@ -1980,6 +1021,5 @@
             return;
         }
         $this->Head->addTag('meta', array('property' => 'og:type', 'content' => 'article'));
->>>>>>> 0aed7e80
     }
 }