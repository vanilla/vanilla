--- conflicted
+++ resolved
@@ -80,20 +80,15 @@
         list($Offset, $Limit) = offsetLimit($Page, $Limit);
 
         // Check permissions.
-<<<<<<< HEAD
-        $this->categoryPermission('Vanilla.Discussions.View', $this->Discussion->CategoryID);
-        $this->setData('CategoryID', $this->CategoryID = $this->Discussion->CategoryID, true);
-=======
         $Category = CategoryModel::categories($this->Discussion->CategoryID);
-        $this->permission('Vanilla.Discussions.View', true, 'Category', val('PermissionCategoryID', $Category, -1));
+        $this->categoryPermission('Vanilla.Discussions.View', $Category);
+
         if (c('Vanilla.Categories.Use', true)) {
             $this->CategoryID = $this->Discussion->CategoryID;
         } else {
             $this->CategoryID = null;
         }
         $this->setData('CategoryID', $this->CategoryID);
-
->>>>>>> e7cf9dab
 
         if (strcasecmp(val('Type', $this->Discussion), 'redirect') === 0) {
             $this->redirectDiscussion($this->Discussion);
