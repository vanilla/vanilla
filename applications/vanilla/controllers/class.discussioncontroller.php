<?php if (!defined('APPLICATION')) exit();

/**
 * Handles accessing & displaying a single discussion.
 *
 * @copyright Copyright 2008, 2009 Vanilla Forums Inc.
 * @license http://www.opensource.org/licenses/gpl-2.0.php GPLv2
 * @since 2.0.0
 * @package Vanilla
 */

class DiscussionController extends VanillaController {
   /**
    * Models to include.
    *
    * @since 2.0.0
    * @access public
    * @var array
    */
   public $Uses = array('DiscussionModel', 'CommentModel', 'Form');

   /**
    * Unique identifier.
    *
    * @since 2.0.0
    * @access public
    * @var array
    */
   public $CategoryID;

   /**
    * @var DiscussionModel
    */
   public $DiscussionModel;


   public function __get($Name) {
      switch ($Name) {
         case 'CommentData':
            Deprecated('DiscussionController->CommentData', "DiscussionController->Data('Comments')");
            return $this->Data('Comments');
            break;
      }
      throw new Exception("DiscussionController->$Name not found.", 400);
   }

   /**
    * Default single discussion display.
    *
    * @since 2.0.0
    * @access public
    *
    * @param int $DiscussionID Unique discussion ID
    * @param string $DiscussionStub URL-safe title slug
    * @param int $Page The current page of comments
    */
   public function Index($DiscussionID = '', $DiscussionStub = '', $Page = '') {
      // Setup head
      $Session = Gdn::Session();
<<<<<<< HEAD
      $this->AddJsFile('jquery.autogrow.js');
=======
      $this->AddJsFile('jquery.autosize.min.js');
      $this->AddJsFile('discussion.js');
>>>>>>> 5dc0cf5d
      $this->AddJsFile('autosave.js');
      $this->AddJsFile('discussion.js');
      Gdn_Theme::Section('Discussion');

      // Load the discussion record
      $DiscussionID = (is_numeric($DiscussionID) && $DiscussionID > 0) ? $DiscussionID : 0;
      if (!array_key_exists('Discussion', $this->Data))
         $this->SetData('Discussion', $this->DiscussionModel->GetID($DiscussionID), TRUE);

      if(!is_object($this->Discussion)) {
         throw new Exception(sprintf(T('%s Not Found'), T('Discussion')), 404);
      }

      // Define the query offset & limit.
      $Limit = C('Vanilla.Comments.PerPage', 30);

      $OffsetProvided = $Page != '';
      list($Offset, $Limit) = OffsetLimit($Page, $Limit);

      // Check permissions
      $this->Permission('Vanilla.Discussions.View', TRUE, 'Category', $this->Discussion->PermissionCategoryID);
      $this->SetData('CategoryID', $this->CategoryID = $this->Discussion->CategoryID, TRUE);

      if (strcasecmp(GetValue('Type', $this->Discussion), 'redirect') === 0) {
         $this->RedirectDiscussion($this->Discussion);
      }

      $Category = CategoryModel::Categories($this->Discussion->CategoryID);
      $this->SetData('Category', $Category);

      if ($CategoryCssClass = GetValue('CssClass', $Category))
         Gdn_Theme::Section($CategoryCssClass);

      $this->SetData('Breadcrumbs', CategoryModel::GetAncestors($this->CategoryID));

      // Setup
      $this->Title($this->Discussion->Name);

      // Actual number of comments, excluding the discussion itself.
      $ActualResponses = $this->Discussion->CountComments;

      $this->Offset = $Offset;
      if (C('Vanilla.Comments.AutoOffset')) {
//         if ($this->Discussion->CountCommentWatch > 1 && $OffsetProvided == '')
//            $this->AddDefinition('ScrollTo', 'a[name=Item_'.$this->Discussion->CountCommentWatch.']');
         if (!is_numeric($this->Offset) || $this->Offset < 0 || !$OffsetProvided) {
            // Round down to the appropriate offset based on the user's read comments & comments per page
            $CountCommentWatch = $this->Discussion->CountCommentWatch > 0 ? $this->Discussion->CountCommentWatch : 0;
            if ($CountCommentWatch > $ActualResponses)
               $CountCommentWatch = $ActualResponses;

            // (((67 comments / 10 perpage) = 6.7) rounded down = 6) * 10 perpage = offset 60;
            $this->Offset = floor($CountCommentWatch / $Limit) * $Limit;
         }
         if ($ActualResponses <= $Limit)
            $this->Offset = 0;

         if ($this->Offset == $ActualResponses)
            $this->Offset -= $Limit;
      } else {
         if ($this->Offset == '')
            $this->Offset = 0;
      }

      if ($this->Offset < 0)
         $this->Offset = 0;


      $LatestItem = $this->Discussion->CountCommentWatch;
      if ($LatestItem === NULL) {
         $LatestItem = 0;
      } elseif ($LatestItem < $this->Discussion->CountComments) {
         $LatestItem += 1;
      }

      $this->SetData('_LatestItem', $LatestItem);

      // Set the canonical url to have the proper page title.
      $this->CanonicalUrl(DiscussionUrl($this->Discussion, PageNumber($this->Offset, $Limit, 0, FALSE)));

//      Url(ConcatSep('/', 'discussion/'.$this->Discussion->DiscussionID.'/'. Gdn_Format::Url($this->Discussion->Name), PageNumber($this->Offset, $Limit, TRUE, Gdn::Session()->UserID != 0)), TRUE), Gdn::Session()->UserID == 0);

      // Load the comments
      $this->SetData('Comments', $this->CommentModel->Get($DiscussionID, $Limit, $this->Offset));

      $PageNumber = PageNumber($this->Offset, $Limit);
      $this->SetData('Page', $PageNumber);
      $this->_SetOpenGraph();


      include_once(PATH_LIBRARY.'/vendors/simplehtmldom/simple_html_dom.php');
      if ($PageNumber == 1) {
         $this->Description(SliceParagraph(Gdn_Format::PlainText($this->Discussion->Body, $this->Discussion->Format), 160));
         // Add images to head for open graph
         $Dom = str_get_html(Gdn_Format::To($this->Discussion->Body, $this->Discussion->Format));
      } else {
         $this->Data['Title'] .= sprintf(T(' - Page %s'), PageNumber($this->Offset, $Limit));

         $FirstComment = $this->Data('Comments')->FirstRow();
         $FirstBody = GetValue('Body', $FirstComment);
         $FirstFormat = GetValue('Format', $FirstComment);
         $this->Description(SliceParagraph(Gdn_Format::PlainText($FirstBody, $FirstFormat), 160));
         // Add images to head for open graph
         $Dom = str_get_html(Gdn_Format::To($FirstBody, $FirstFormat));
      }

      if ($Dom) {
         foreach($Dom->find('img') as $img) {
            if (isset($img->src))
               $this->Image($img->src);
         }
      }

      // Queue notification.
      if ($this->Request->Get('new') && C('Vanilla.QueueNotifications')) {
         $this->AddDefinition('NotifyNewDiscussion', 1);
      }

      // Make sure to set the user's discussion watch records
      $this->CommentModel->SetWatch($this->Discussion, $Limit, $this->Offset, $this->Discussion->CountComments);

      // Build a pager
      $PagerFactory = new Gdn_PagerFactory();
		$this->EventArguments['PagerType'] = 'Pager';
		$this->FireEvent('BeforeBuildPager');
      $this->Pager = $PagerFactory->GetPager($this->EventArguments['PagerType'], $this);
      $this->Pager->ClientID = 'Pager';

      $this->Pager->Configure(
         $this->Offset,
         $Limit,
         $ActualResponses,
         array('DiscussionUrl')
      );
      $this->Pager->Record = $this->Discussion;
      PagerModule::Current($this->Pager);
      $this->FireEvent('AfterBuildPager');

      // Define the form for the comment input
      $this->Form = Gdn::Factory('Form', 'Comment');
      $this->Form->Action = Url('/vanilla/post/comment/');
      $this->DiscussionID = $this->Discussion->DiscussionID;
      $this->Form->AddHidden('DiscussionID', $this->DiscussionID);
      $this->Form->AddHidden('CommentID', '');

      // Look in the session stash for a comment
      $StashComment = $Session->Stash('CommentForDiscussionID_'.$this->Discussion->DiscussionID, '', FALSE);
      if ($StashComment)
         $this->Form->SetFormValue('Body', $StashComment);

      // Retrieve & apply the draft if there is one:
      if (Gdn::Session()->UserID) {
         $DraftModel = new DraftModel();
         $Draft = $DraftModel->Get($Session->UserID, 0, 1, $this->Discussion->DiscussionID)->FirstRow();
         $this->Form->AddHidden('DraftID', $Draft ? $Draft->DraftID : '');
         if ($Draft && !$this->Form->IsPostBack()) {
            $this->Form->SetValue('Body', $Draft->Body);
            $this->Form->SetValue('Format', $Draft->Format);
         }
      }

      // Deliver JSON data if necessary
      if ($this->_DeliveryType != DELIVERY_TYPE_ALL) {
         $this->SetJson('LessRow', $this->Pager->ToString('less'));
         $this->SetJson('MoreRow', $this->Pager->ToString('more'));
         $this->View = 'comments';
      }

		// Inform moderator of checked comments in this discussion
		$CheckedComments = $Session->GetAttribute('CheckedComments', array());
		if (count($CheckedComments) > 0)
			ModerationController::InformCheckedComments($this);

      // Add modules
      $this->AddModule('DiscussionFilterModule');
      $this->AddModule('NewDiscussionModule');
      $this->AddModule('CategoriesModule');
      $this->AddModule('BookmarkedModule');

		$this->CanEditComments = Gdn::Session()->CheckPermission('Vanilla.Comments.Edit', TRUE, 'Category', 'any') && C('Vanilla.AdminCheckboxes.Use');

      // Report the discussion id so js can use it.
      $this->AddDefinition('DiscussionID', $DiscussionID);

      $this->FireEvent('BeforeDiscussionRender');
      $this->Render();
   }

   /**
    * Display comments in a discussion since a particular CommentID.
    *
    * @since 2.0.0
    * @access public
    *
    * @param int $DiscussionID Unique discussion ID
    * @param int $LastCommentID Only shows comments posted after this one
    */
   public function GetNew($DiscussionID, $LastCommentID = 0) {
      $this->SetData('Discussion', $this->DiscussionModel->GetID($DiscussionID), TRUE);

      // Check permissions.
      $this->Permission('Vanilla.Discussions.View', TRUE, 'Category', $this->Discussion->PermissionCategoryID);
      $this->SetData('CategoryID', $this->CategoryID = $this->Discussion->CategoryID, TRUE);

      // Get the comments.
      $Comments = $this->CommentModel->GetNew($DiscussionID, $LastCommentID)->Result();
      $this->SetData('Comments', $Comments, TRUE);

      // Set the data.
      if(count($Comments) > 0) {
         $LastComment = $Comments[count($Comments) - 1];
         // Mark the comment read.
         $this->SetData('Offset', $this->Discussion->CountComments, TRUE);
         $this->CommentModel->SetWatch($this->Discussion, $this->Discussion->CountComments, $this->Discussion->CountComments, $this->Discussion->CountComments);

         $LastCommentID = $this->Json('LastCommentID');
         if(is_null($LastCommentID) || $LastComment->CommentID > $LastCommentID) {
            $this->Json('LastCommentID', $LastComment->CommentID);
         }
      } else {
         $this->SetData('Offset', $this->CommentModel->GetOffset($LastCommentID), TRUE);
      }

      $this->View = 'comments';
      $this->Render();
   }

   /**
    * Highlight route & add common JS definitions.
    *
    * Always called by dispatcher before controller's requested method.
    *
    * @since 2.0.0
    * @access public
    */
   public function Initialize() {
      parent::Initialize();
      $this->AddDefinition('ImageResized', T('This image has been resized to fit in the page. Click to enlarge.'));
      $this->AddDefinition('ConfirmDeleteCommentHeading', T('ConfirmDeleteCommentHeading', 'Delete Comment'));
      $this->AddDefinition('ConfirmDeleteCommentText', T('ConfirmDeleteCommentText', 'Are you sure you want to delete this comment?'));
      $this->Menu->HighlightRoute('/discussions');
   }

   /**
    * Display discussion page starting with a particular comment.
    *
    * @since 2.0.0
    * @access public
    *
    * @param int $CommentID Unique comment ID
    */
   public function Comment($CommentID) {
      // Get the discussionID
      $Comment = $this->CommentModel->GetID($CommentID);
      if (!$Comment)
         throw NotFoundException('Comment');

      $DiscussionID = $Comment->DiscussionID;

      // Figure out how many comments are before this one
      $Offset = $this->CommentModel->GetOffset($Comment);
      $Limit = Gdn::Config('Vanilla.Comments.PerPage', 30);

      $PageNumber = PageNumber($Offset, $Limit, TRUE);
      $this->SetData('Page', $PageNumber);

      $this->View = 'index';
      $this->Index($DiscussionID, 'x', $PageNumber);
   }

   /**
    * Allows user to remove announcement.
    *
    * Users may remove announcements from being displayed for themselves only.
    * Does not affect what announcements are shown for other users.
    *
    * @since 2.0.0
    * @access public
    *
    * @param int $DiscussionID Unique discussion ID.
    * @param string $TransientKey Single-use hash to prove intent.
    */
   public function DismissAnnouncement($DiscussionID = '') {
      // Confirm announcements may be dismissed
      if (!C('Vanilla.Discussions.Dismiss', 1)) {
         throw PermissionException('Vanilla.Discussions.Dismiss');
      }

      // Make sure we are posting back.
      if (!$this->Request->IsPostBack())
         throw PermissionException('Javascript');

      $Session = Gdn::Session();
      if (
         is_numeric($DiscussionID)
         && $DiscussionID > 0
         && $Session->UserID > 0
      ) $this->DiscussionModel->DismissAnnouncement($DiscussionID, $Session->UserID);

      // Redirect back where the user came from if necessary
      if ($this->_DeliveryType === DELIVERY_TYPE_ALL)
         SafeRedirect('discussions');

      $this->JsonTarget("#Discussion_$DiscussionID", NULL, 'SlideUp');

      $this->Render('Blank', 'Utility', 'Dashboard');
   }

   /**
    * Allows user to bookmark or unbookmark a discussion.
    *
    * If the discussion isn't bookmarked by the user, this bookmarks it.
    * If it is already bookmarked, this unbookmarks it.
    *
    * @since 2.0.0
    * @access public
    *
    * @param int $DiscussionID Unique discussion ID.
    */
   public function Bookmark($DiscussionID = NULL) {
      // Make sure we are posting back.
      if (!$this->Request->IsPostBack())
         throw PermissionException('Javascript');

      $Session = Gdn::Session();

      if (!$Session->UserID)
         throw PermissionException('SignedIn');

      // Check the form to see if the data was posted.
      $Form = new Gdn_Form();
      $DiscussionID = $Form->GetFormValue('DiscussionID', $DiscussionID);
      $Bookmark = $Form->GetFormValue('Bookmark', NULL);
      $UserID = $Form->GetFormValue('UserID', $Session->UserID);

      // Check the permission on the user.
      if ($UserID != $Session->UserID) {
         $this->Permission('Garden.Moderation.Manage');
      }

      $Discussion = $this->DiscussionModel->GetID($DiscussionID);
      if (!$Discussion)
         throw NotFoundException('Discussion');

      $Bookmark = $this->DiscussionModel->Bookmark($DiscussionID, $UserID, $Bookmark);

      // Set the new value for api calls and json targets.
      $this->SetData(array(
         'UserID' => $UserID,
         'DiscussionID' => $DiscussionID,
         'Bookmarked' => (bool)$Bookmark
         ));
      SetValue('Bookmarked', $Discussion, (int)$Bookmark);

      // Update the user's bookmark count
      $CountBookmarks = $this->DiscussionModel->SetUserBookmarkCount($UserID);
      $this->JsonTarget('.User-CountBookmarks', (string)$CountBookmarks);

      //  Short circuit if this is an api call.
      if ($this->DeliveryType() === DELIVERY_TYPE_DATA) {
         $this->Render('Blank', 'Utility', 'Dashboard');
         return;
      }

      // Return the appropriate bookmark.
      require_once $this->FetchViewLocation('helper_functions', 'Discussions');
      $Html = BookmarkButton($Discussion);
//      $this->JsonTarget(".Section-DiscussionList #Discussion_$DiscussionID .Bookmark,.Section-Discussion .PageTitle .Bookmark", $Html, 'ReplaceWith');
      $this->JsonTarget("!element", $Html, 'ReplaceWith');

      // Add the bookmark to the bookmarks module.
      if($Bookmark) {
         // Grab the individual bookmark and send it to the client.
         $Bookmarks = new BookmarkedModule($this);
         if($CountBookmarks == 1) {
            // When there is only one bookmark we have to get the whole module.
            $Target = '#Panel';
            $Type = 'Append';
            $Bookmarks->GetData();
            $Data = $Bookmarks->ToString();
         } else {
            $Target = '#Bookmark_List';
            $Type = 'Prepend';
            $Loc = $Bookmarks->FetchViewLocation('discussion');

            ob_start();
            include($Loc);
            $Data = ob_get_clean();
         }

         $this->JsonTarget($Target, $Data, $Type);
      } else {
         // Send command to remove bookmark html.
         if($CountBookmarks == 0) {
            $this->JsonTarget('#Bookmarks', NULL, 'Remove');
         } else {
            $this->JsonTarget('#Bookmark_'.$DiscussionID, NULL, 'Remove');
         }
      }

      $this->Render('Blank', 'Utility', 'Dashboard');
   }

   /**
    * Allows user to announce or unannounce a discussion.
    *
    * If the discussion isn't announced, this announces it.
    * If it is already announced, this unannounces it.
    * Announced discussions stay at the top of the discussions
    * list regardless of how long ago the last comment was.
    *
    * @since 2.0.0
    * @access public
    *
    * @param int $DiscussionID Unique discussion ID.
    * @param string $TransientKey Single-use hash to prove intent.
    */
   public function Announce($DiscussionID = '', $Target = '') {
      $Discussion = $this->DiscussionModel->GetID($DiscussionID);
      if (!$Discussion)
         throw NotFoundException('Discussion');
      $this->Permission('Vanilla.Discussions.Announce', TRUE, 'Category', $Discussion->PermissionCategoryID);

      if ($this->Form->IsPostBack()) {
         // Save the property.
         $CacheKeys = array('Announcements', 'Announcements_'.GetValue('CategoryID', $Discussion));
         $this->DiscussionModel->SQL->Cache($CacheKeys);
         $this->DiscussionModel->SetProperty($DiscussionID, 'Announce', (int)$this->Form->GetFormValue('Announce', 0));

         if ($Target)
            $this->RedirectUrl = Url($Target);
      } else {
         if (!$Discussion->Announce)
            $Discussion->Announce = 2;
         $this->Form->SetData($Discussion);
      }

      $Discussion = (array)$Discussion;
      $Category = CategoryModel::Categories($Discussion['CategoryID']);

      $this->SetData('Discussion', $Discussion);
      $this->SetData('Category', $Category);

      $this->Title(T('Announce'));
      $this->Render();
   }

   public function SendOptions($Discussion) {
      require_once $this->FetchViewLocation('helper_functions', 'Discussion');
      ob_start();
      WriteDiscussionOptions($Discussion);
      $Options = ob_get_clean();

      $this->JsonTarget("#Discussion_{$Discussion->DiscussionID} .OptionsMenu,.Section-Discussion .Discussion .OptionsMenu", $Options, 'ReplaceWith');
   }

   /**
    * Allows user to sink or unsink a discussion.
    *
    * If the discussion isn't sunk, this sinks it. If it is already sunk,
    * this unsinks it. Sunk discussions do not move to the top of the
    * discussion list when a new comment is added.
    *
    * @since 2.0.0
    * @access public
    *
    * @param int $DiscussionID Unique discussion ID.
    * @param bool $Sink Whether or not to unsink the discussion.
    */
   public function Sink($DiscussionID = '', $Sink = TRUE, $From = 'list') {
      // Make sure we are posting back.
      if (!$this->Request->IsPostBack())
         throw PermissionException('Javascript');

      $Discussion = $this->DiscussionModel->GetID($DiscussionID);

      if (!$Discussion)
         throw NotFoundException('Discussion');

      $this->Permission('Vanilla.Discussions.Sink', TRUE, 'Category', $Discussion->PermissionCategoryID);

      // Sink the discussion.
      $this->DiscussionModel->SetField($DiscussionID, 'Sink', $Sink);
      $Discussion->Sink = $Sink;

      // Redirect to the front page
      if ($this->_DeliveryType === DELIVERY_TYPE_ALL) {
         $Target = GetIncomingValue('Target', 'discussions');
         SafeRedirect($Target);
      }

      $this->SendOptions($Discussion);

      $this->JsonTarget("#Discussion_$DiscussionID", NULL, 'Highlight');
      $this->JsonTarget(".Discussion #Item_0", NULL, 'Highlight');

      $this->Render('Blank', 'Utility', 'Dashboard');
   }

   /**
    * Allows user to close or re-open a discussion.
    *
    * If the discussion isn't closed, this closes it. If it is already
    * closed, this re-opens it. Closed discussions may not have new
    * comments added to them.
    *
    * @since 2.0.0
    * @access public
    *
    * @param int $DiscussionID Unique discussion ID.
    * @param bool $Close Whether or not to close the discussion.
    */
   public function Close($DiscussionID = '', $Close = TRUE, $From = 'list') {
      // Make sure we are posting back.
      if (!$this->Request->IsPostBack())
         throw PermissionException('Javascript');

      $Discussion = $this->DiscussionModel->GetID($DiscussionID);

      if (!$Discussion)
         throw NotFoundException('Discussion');

      $this->Permission('Vanilla.Discussions.Close', TRUE, 'Category', $Discussion->PermissionCategoryID);

      // Close the discussion.
      $this->DiscussionModel->SetField($DiscussionID, 'Closed', $Close);
      $Discussion->Closed = $Close;

      // Redirect to the front page
      if ($this->_DeliveryType === DELIVERY_TYPE_ALL) {
         $Target = GetIncomingValue('Target', 'discussions');
         SafeRedirect($Target);
      }

      $this->SendOptions($Discussion);

      if ($Close) {
         require_once $this->FetchViewLocation('helper_functions', 'Discussions');
         $this->JsonTarget(".Section-DiscussionList #Discussion_$DiscussionID .Meta-Discussion", Tag($Discussion, 'Closed', 'Closed'), 'Prepend');
         $this->JsonTarget(".Section-DiscussionList #Discussion_$DiscussionID", 'Closed', 'AddClass');
      } else {
         $this->JsonTarget(".Section-DiscussionList #Discussion_$DiscussionID .Tag-Closed", NULL, 'Remove');
         $this->JsonTarget(".Section-DiscussionList #Discussion_$DiscussionID", 'Closed', 'RemoveClass');
      }

      $this->JsonTarget("#Discussion_$DiscussionID", NULL, 'Highlight');
      $this->JsonTarget(".Discussion #Item_0", NULL, 'Highlight');

      $this->Render('Blank', 'Utility', 'Dashboard');
   }

   /**
    * Allows user to delete a discussion.
    *
    * This is a "hard" delete - it is removed from the database.
    *
    * @since 2.0.0
    * @access public
    *
    * @param int $DiscussionID Unique discussion ID.
    */
   public function Delete($DiscussionID, $Target = '') {
      $Discussion = $this->DiscussionModel->GetID($DiscussionID);

      if (!$Discussion)
         throw NotFoundException('Discussion');

      $this->Permission('Vanilla.Discussions.Delete', TRUE, 'Category', $Discussion->PermissionCategoryID);

      if ($this->Form->IsPostBack()) {
         if (!$this->DiscussionModel->Delete($DiscussionID))
            $this->Form->AddError('Failed to delete discussion');

         if ($this->Form->ErrorCount() == 0) {
            if ($this->_DeliveryType === DELIVERY_TYPE_ALL)
               SafeRedirect($Target);

            if ($Target)
               $this->RedirectUrl = Url($Target);

            $this->JsonTarget(".Section-DiscussionList #Discussion_$DiscussionID", NULL, 'SlideUp');
         }
      }

      $this->SetData('Title', T('Delete Discussion'));
      $this->Render();
   }

   /**
    * Allows user to delete a comment.
    *
    * If the comment is the only one in the discussion, the discussion will
    * be deleted as well. Users without administrative delete abilities
    * should not be able to delete a comment unless it is a draft. This is
    * a "hard" delete - it is removed from the database.
    *
    * @since 2.0.0
    * @access public
    *
    * @param int $CommentID Unique comment ID.
    * @param string $TransientKey Single-use hash to prove intent.
    */
   public function DeleteComment($CommentID = '', $TransientKey = '') {
      $Session = Gdn::Session();
      $DefaultTarget = '/discussions/';
      $ValidCommentID = is_numeric($CommentID) && $CommentID > 0;
      $ValidUser = $Session->UserID > 0 && $Session->ValidateTransientKey($TransientKey);

      if ($ValidCommentID && $ValidUser) {
         // Get comment and discussion data
         $Comment = $this->CommentModel->GetID($CommentID);
         $DiscussionID = GetValue('DiscussionID', $Comment);
         $Discussion = $this->DiscussionModel->GetID($DiscussionID);

         if ($Comment && $Discussion) {
            $DefaultTarget = DiscussionUrl($Discussion);

            // Make sure comment is this user's or they have Delete permission
            if ($Comment->InsertUserID != $Session->UserID || !C('Vanilla.Comments.AllowSelfDelete'))
               $this->Permission('Vanilla.Comments.Delete', TRUE, 'Category', $Discussion->PermissionCategoryID);

            // Make sure that content can (still) be edited
            $EditContentTimeout = C('Garden.EditContentTimeout', -1);
            $CanEdit = $EditContentTimeout == -1 || strtotime($Comment->DateInserted) + $EditContentTimeout > time();
            if (!$CanEdit)
               $this->Permission('Vanilla.Comments.Delete', TRUE, 'Category', $Discussion->PermissionCategoryID);

            // Delete the comment
            if (!$this->CommentModel->Delete($CommentID))
               $this->Form->AddError('Failed to delete comment');
         }
         else {
            $this->Form->AddError('Invalid comment');
         }
      } else {
         $this->Form->AddError('ErrPermission');
      }

      // Redirect
      if ($this->_DeliveryType == DELIVERY_TYPE_ALL) {
         $Target = GetIncomingValue('Target', $DefaultTarget);
         SafeRedirect($Target);
      }

      if ($this->Form->ErrorCount() > 0) {
         $this->SetJson('ErrorMessage', $this->Form->Errors());
      } else {
         $this->JsonTarget("#Comment_$CommentID", '', 'SlideUp');
      }

      $this->Render();
   }

   /**
    * Alternate version of Index that uses the embed master view.
    *
    * @param int $DiscussionID Unique identifier, if discussion has been created.
    * @param string $DiscussionStub Deprecated.
    * @param int $Offset
    * @param int $Limit
    */
   public function Embed($DiscussionID = '', $DiscussionStub = '', $Offset = '', $Limit = '') {
      $this->Title(T('Comments'));

      // Add theme data
      $this->Theme = C('Garden.CommentsTheme', $this->Theme);
      Gdn_Theme::Section('Comments');

      // Force view options
      $this->MasterView = 'empty';
      $this->CanEditComments = FALSE; // Don't show the comment checkboxes on the embed comments page

      // Add some css to help with the transparent bg on embedded comments
      if ($this->Head)
         $this->Head->AddString('<style type="text/css">
body { background: transparent !important; }
</style>');

      // Javascript files & options
      $this->AddJsFile('jquery.gardenmorepager.js');
      $this->AddJsFile('jquery.autosize.min.js');
      $this->AddJsFile('discussion.js');
      $this->RemoveJsFile('autosave.js');
      $this->AddDefinition('DoInform', '0'); // Suppress inform messages on embedded page.
      $this->AddDefinition('SelfUrl', Gdn::Request()->PathAndQuery());
      $this->AddDefinition('Embedded', TRUE);

      // Define incoming variables (prefer querystring parameters over method parameters)
      $DiscussionID = (is_numeric($DiscussionID) && $DiscussionID > 0) ? $DiscussionID : 0;
      $DiscussionID = GetIncomingValue('vanilla_discussion_id', $DiscussionID);
      $Offset = GetIncomingValue('Offset', $Offset);
      $Limit = GetIncomingValue('Limit', $Limit);
      $vanilla_identifier = GetIncomingValue('vanilla_identifier', '');

      // Only allow vanilla identifiers of 32 chars or less - md5 if larger
      if (strlen($vanilla_identifier) > 32) {
         $vanilla_identifier = md5($vanilla_identifier);
      }
      $vanilla_type = GetIncomingValue('vanilla_type', 'page');
      $vanilla_url = GetIncomingValue('vanilla_url', '');
      $vanilla_category_id = GetIncomingValue('vanilla_category_id', '');
      $ForeignSource = array(
         'vanilla_identifier' => $vanilla_identifier,
         'vanilla_type' => $vanilla_type,
         'vanilla_url' => $vanilla_url,
         'vanilla_category_id' => $vanilla_category_id
      );
      $this->SetData('ForeignSource', $ForeignSource);

      // Set comment sorting
      $SortComments = C('Garden.Embed.SortComments') == 'desc' ? 'desc' : 'asc';
      $this->SetData('SortComments', $SortComments);

      // Retrieve the discussion record
      $Discussion = FALSE;
      if ($DiscussionID > 0) {
         $Discussion = $this->DiscussionModel->GetID($DiscussionID);
      } else if ($vanilla_identifier != '' && $vanilla_type != '') {
         $Discussion = $this->DiscussionModel->GetForeignID($vanilla_identifier, $vanilla_type);
      }

      // Set discussion data if we have one for this page
      if ($Discussion) {
         $this->Permission('Vanilla.Discussions.View', TRUE, 'Category', $Discussion->PermissionCategoryID);
         $this->SetData('Discussion', $Discussion, TRUE);
         $this->SetData('DiscussionID', $Discussion->DiscussionID, TRUE);
         $this->Title($Discussion->Name);

         // Actual number of comments, excluding the discussion itself
         $ActualResponses = $Discussion->CountComments;

         // Define the query offset & limit
         if (!is_numeric($Limit) || $Limit < 0)
            $Limit = C('Garden.Embed.CommentsPerPage', 30);

         $OffsetProvided = $Offset != '';
         list($Offset, $Limit) = OffsetLimit($Offset, $Limit);
         $this->Offset = $Offset;
         if (C('Vanilla.Comments.AutoOffset')) {
            if ($ActualResponses <= $Limit)
               $this->Offset = 0;

            if ($this->Offset == $ActualResponses)
               $this->Offset -= $Limit;
         } else if ($this->Offset == '')
            $this->Offset = 0;

         if ($this->Offset < 0)
            $this->Offset = 0;

         // Set the canonical url to have the proper page title.
         $this->CanonicalUrl(DiscussionUrl($Discussion, PageNumber($this->Offset, $Limit)));

         // Load the comments.
         $CurrentOrderBy = $this->CommentModel->OrderBy();
         if (StringBeginsWith(GetValueR('0.0', $CurrentOrderBy), 'c.DateInserted'))
            $this->CommentModel->OrderBy('c.DateInserted '.$SortComments); // allow custom sort

         $this->SetData('Comments', $this->CommentModel->Get($Discussion->DiscussionID, $Limit, $this->Offset), TRUE);

         if (count($this->CommentModel->Where()) > 0)
            $ActualResponses = FALSE;

         $this->SetData('_Count', $ActualResponses);

         // Build a pager
         $PagerFactory = new Gdn_PagerFactory();
         $this->EventArguments['PagerType'] = 'MorePager';
         $this->FireEvent('BeforeBuildPager');
         $this->Pager = $PagerFactory->GetPager($this->EventArguments['PagerType'], $this);
         $this->Pager->ClientID = 'Pager';
         $this->Pager->MoreCode = 'More Comments';
         $this->Pager->Configure(
            $this->Offset,
            $Limit,
            $ActualResponses,
            'discussion/embed/'.$Discussion->DiscussionID.'/'.Gdn_Format::Url($Discussion->Name).'/%1$s'
         );
         $this->Pager->CurrentRecords = $this->Comments->NumRows();
         $this->FireEvent('AfterBuildPager');
      }

      // Define the form for the comment input
      $this->Form = Gdn::Factory('Form', 'Comment');
      $this->Form->Action = Url('/vanilla/post/comment/');
      $this->Form->AddHidden('CommentID', '');
      $this->Form->AddHidden('Embedded', 'true'); // Tell the post controller that this is an embedded page (in case there are custom views it needs to pick up from a theme).
      $this->Form->AddHidden('DisplayNewCommentOnly', 'true'); // Only load/display the new comment after posting (don't load all new comments since the page last loaded).

      // Grab the page title
      if ($this->Request->Get('title')) {
         $this->Form->SetValue('Name', $this->Request->Get('title'));
      }

      // Set existing DiscussionID for comment form
      if ($Discussion) {
         $this->Form->AddHidden('DiscussionID', $Discussion->DiscussionID);
      }

      foreach ($ForeignSource as $Key => $Val) {
         // Drop the foreign source information into the form so it can be used if creating a discussion
         $this->Form->AddHidden($Key, $Val);
         
         // Also drop it into the definitions so it can be picked up for stashing comments
         $this->AddDefinition($Key, $Val);
      }

      // Retrieve & apply the draft if there is one:
      $Draft = FALSE;
      if (Gdn::Session()->UserID && $Discussion) {
         $DraftModel = new DraftModel();
         $Draft = $DraftModel->Get(Gdn::Session()->UserID, 0, 1, $Discussion->DiscussionID)->FirstRow();
         $this->Form->AddHidden('DraftID', $Draft ? $Draft->DraftID : '');
      }

      if ($Draft) {
         $this->Form->SetFormValue('Body', $Draft->Body);
      } else {
         // Look in the session stash for a comment
         $StashComment = Gdn::Session()->Stash('CommentForForeignID_'.$ForeignSource['vanilla_identifier'], '', FALSE);
         if ($StashComment) {
            $this->Form->SetValue('Body', $StashComment);
            $this->Form->SetFormValue('Body', $StashComment);
         }
      }

      // Deliver JSON data if necessary
      if ($this->_DeliveryType != DELIVERY_TYPE_ALL) {
         if ($this->Discussion) {
            $this->SetJson('LessRow', $this->Pager->ToString('less'));
            $this->SetJson('MoreRow', $this->Pager->ToString('more'));
         }
         $this->View = 'comments';
      }

      // Ordering note for JS
      if ($SortComments == 'desc')
         $this->AddDefinition('PrependNewComments', '1');

      // Report the discussion id so js can use it.
      if ($Discussion)
         $this->AddDefinition('DiscussionID', $Discussion->DiscussionID);

      $this->FireEvent('BeforeDiscussionRender');
      $this->Render();
   }

   /**
    * Redirect to the url specified by the discussion.
    * @param array|object $Discussion
    */
   protected function RedirectDiscussion($Discussion) {
      $Body = Gdn_Format::To(GetValue('Body', $Discussion), GetValue('Format', $Discussion));
      if (preg_match('`href="([^"]+)"`i', $Body, $Matches)) {
         $Url = $Matches[1];
         SafeRedirect($Url, 301);
      }
   }

   /**
    * Re-fetch a discussion's content based on its foreign url.
    * @param type $DiscussionID
    */
   public function RefetchPageInfo($DiscussionID) {
      // Make sure we are posting back.
      if (!$this->Request->IsPostBack())
         throw PermissionException('Javascript');

      // Grab the discussion.
      $Discussion = $this->DiscussionModel->GetID($DiscussionID);

      if (!$Discussion)
         throw NotFoundException('Discussion');

      // Make sure the user has permission to edit this discussion.
      $this->Permission('Vanilla.Discussions.Edit', TRUE, 'Category', $Discussion->PermissionCategoryID);

      $ForeignUrl = GetValueR('Attributes.ForeignUrl', $Discussion);
      if (!$ForeignUrl) {
         throw new Gdn_UserException(T("This discussion isn't associated with a url."));
      }

      $Stub = $this->DiscussionModel->FetchPageInfo($ForeignUrl, TRUE);

      // Save the stub.
      $this->DiscussionModel->SetField($DiscussionID, (array)$Stub);

      // Send some of the stuff back.
      if (isset($Stub['Name']))
         $this->JsonTarget('.PageTitle h1', Gdn_Format::Text($Stub['Name']));
      if (isset($Stub['Body']))
         $this->JsonTarget("#Discussion_$DiscussionID .Message", Gdn_Format::To($Stub['Body'], $Stub['Format']));

      $this->InformMessage('The page was successfully fetched.');

      $this->Render('Blank', 'Utility', 'Dashboard');
   }

   protected function _SetOpenGraph() {
      if (!$this->Head)
         return;
      $this->Head->AddTag('meta', array('property' => 'og:type', 'content' => 'article'));
   }
}<|MERGE_RESOLUTION|>--- conflicted
+++ resolved
@@ -57,12 +57,7 @@
    public function Index($DiscussionID = '', $DiscussionStub = '', $Page = '') {
       // Setup head
       $Session = Gdn::Session();
-<<<<<<< HEAD
-      $this->AddJsFile('jquery.autogrow.js');
-=======
       $this->AddJsFile('jquery.autosize.min.js');
-      $this->AddJsFile('discussion.js');
->>>>>>> 5dc0cf5d
       $this->AddJsFile('autosave.js');
       $this->AddJsFile('discussion.js');
       Gdn_Theme::Section('Discussion');
