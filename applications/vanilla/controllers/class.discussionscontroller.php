--- conflicted
+++ resolved
@@ -52,12 +52,9 @@
      * @param int $Page Multiplied by PerPage option to determine offset.
      */
     public function index($Page = false) {
-<<<<<<< HEAD
         $this->_Definitions['BlankDiscussionTopicText'] = t('Blank Discussion Topic');
 
-=======
         $this->allowJSONP(true);
->>>>>>> 0f264328
         // Figure out which discussions layout to choose (Defined on "Homepage" settings page).
         $Layout = c('Vanilla.Discussions.Layout');
         switch ($Layout) {
