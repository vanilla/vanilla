<<<<<<< HEAD
<?php if (!defined('APPLICATION')) {
    exit();
      }

=======
<?php
>>>>>>> 0aed7e80
/**
 * Moderation controller
 *
 * @copyright 2009-2015 Vanilla Forums Inc.
 * @license http://www.opensource.org/licenses/gpl-2.0.php GNU GPL v2
 * @package Vanilla
 * @since 2.0
 */

/**
 * Handles content moderation via /modersation endpoint.
 */
class ModerationController extends VanillaController {

<<<<<<< HEAD
   /**
    * Looks at the user's attributes and form postback to see if any comments
    * have been checked for administration, and if so, puts an inform message on
    * the screen to take action.
    */
    public function CheckedComments() {
        $this->DeliveryType(DELIVERY_TYPE_BOOL);
        $this->DeliveryMethod(DELIVERY_METHOD_JSON);
        ModerationController::InformCheckedComments($this);
        $this->Render();
    }

   /**
    * Looks at the user's attributes and form postback to see if any discussions
    * have been checked for administration, and if so, puts an inform message on
    * the screen to take action.
    */
    public function CheckedDiscussions() {
        $this->DeliveryType(DELIVERY_TYPE_BOOL);
        $this->DeliveryMethod(DELIVERY_METHOD_JSON);
        ModerationController::InformCheckedDiscussions($this);
        $this->Render();
    }

   /**
    * Looks at the user's attributes and form postback to see if any comments
    * have been checked for administration, and if so, adds an inform message to
    * $Sender to take action.
    */
    public static function InformCheckedComments($Sender) {
        $Session = Gdn::Session();
        $HadCheckedComments = false;
        $TransientKey = GetValue('TransientKey', $_POST);
        if ($Session->IsValid() && $Session->ValidateTransientKey($TransientKey)) {
           // Form was posted, so accept changes to checked items.
            $DiscussionID = GetValue('DiscussionID', $_POST, 0);
            $CheckIDs = GetValue('CheckIDs', $_POST);
=======
    /**
     * Looks at the user's attributes and form postback to see if any comments
     * have been checked for administration, and if so, puts an inform message on
     * the screen to take action.
     */
    public function checkedComments() {
        $this->deliveryType(DELIVERY_TYPE_BOOL);
        $this->deliveryMethod(DELIVERY_METHOD_JSON);
        ModerationController::InformCheckedComments($this);
        $this->render();
    }

    /**
     * Looks at the user's attributes and form postback to see if any discussions
     * have been checked for administration, and if so, puts an inform message on
     * the screen to take action.
     */
    public function checkedDiscussions() {
        $this->deliveryType(DELIVERY_TYPE_BOOL);
        $this->deliveryMethod(DELIVERY_METHOD_JSON);
        ModerationController::InformCheckedDiscussions($this);
        $this->render();
    }

    /**
     * Looks at the user's attributes and form postback to see if any comments
     * have been checked for administration, and if so, adds an inform message to
     * $Sender to take action.
     */
    public static function informCheckedComments($Sender) {
        $Session = Gdn::session();
        $HadCheckedComments = false;
        $TransientKey = val('TransientKey', $_POST);
        if ($Session->isValid() && $Session->validateTransientKey($TransientKey)) {
            // Form was posted, so accept changes to checked items.
            $DiscussionID = val('DiscussionID', $_POST, 0);
            $CheckIDs = val('CheckIDs', $_POST);
>>>>>>> 0aed7e80
            if (empty($CheckIDs)) {
                $CheckIDs = array();
            }
            $CheckIDs = (array)$CheckIDs;
<<<<<<< HEAD

            $CheckedComments = Gdn::UserModel()->GetAttribute($Session->User->UserID, 'CheckedComments', array());
            if (!is_array($CheckedComments)) {
                $CheckedComments = array();
            }

            if (!array_key_exists($DiscussionID, $CheckedComments)) {
                $CheckedComments[$DiscussionID] = array();
            } else {
               // Were there checked comments in this discussion before the form was posted?
                $HadCheckedComments = count($CheckedComments[$DiscussionID]) > 0;
            }
            foreach ($CheckIDs as $Check) {
                if (GetValue('checked', $Check)) {
=======

            $CheckedComments = Gdn::userModel()->getAttribute($Session->User->UserID, 'CheckedComments', array());
            if (!is_array($CheckedComments)) {
                $CheckedComments = array();
            }

            if (!array_key_exists($DiscussionID, $CheckedComments)) {
                $CheckedComments[$DiscussionID] = array();
            } else {
                // Were there checked comments in this discussion before the form was posted?
                $HadCheckedComments = count($CheckedComments[$DiscussionID]) > 0;
            }
            foreach ($CheckIDs as $Check) {
                if (val('checked', $Check)) {
>>>>>>> 0aed7e80
                    if (!ArrayHasValue($CheckedComments, $Check['checkId'])) {
                        $CheckedComments[$DiscussionID][] = $Check['checkId'];
                    }
                } else {
                    RemoveValueFromArray($CheckedComments[$DiscussionID], $Check['checkId']);
                }
            }

            if (count($CheckedComments[$DiscussionID]) == 0) {
                unset($CheckedComments[$DiscussionID]);
            }

<<<<<<< HEAD
            Gdn::UserModel()->SaveAttribute($Session->User->UserID, 'CheckedComments', $CheckedComments);
        } elseif ($Session->IsValid()) {
           // No form posted, just retrieve checked items for display
            $DiscussionID = property_exists($Sender, 'DiscussionID') ? $Sender->DiscussionID : 0;
            $CheckedComments = Gdn::UserModel()->GetAttribute($Session->User->UserID, 'CheckedComments', array());
=======
            Gdn::userModel()->saveAttribute($Session->User->UserID, 'CheckedComments', $CheckedComments);
        } elseif ($Session->isValid()) {
            // No form posted, just retrieve checked items for display
            $DiscussionID = property_exists($Sender, 'DiscussionID') ? $Sender->DiscussionID : 0;
            $CheckedComments = Gdn::userModel()->getAttribute($Session->User->UserID, 'CheckedComments', array());
>>>>>>> 0aed7e80
            if (!is_array($CheckedComments)) {
                $CheckedComments = array();
            }

        }

<<<<<<< HEAD
       // Retrieve some information about the checked items
=======
        // Retrieve some information about the checked items
>>>>>>> 0aed7e80
        $CountDiscussions = count($CheckedComments);
        $CountComments = 0;
        foreach ($CheckedComments as $DiscID => $Comments) {
            if ($DiscID == $DiscussionID) {
                $CountComments += count($Comments); // Sum of comments in this discussion
            }
        }
        if ($CountComments > 0) {
<<<<<<< HEAD
            $SelectionMessage =  Wrap(sprintf(
                T('You have selected %1$s in this discussion.'),
                Plural($CountComments, '%s comment', '%s comments')
            ), 'div');
            $ActionMessage = T('Take Action:');

           // Can the user delete the comment?
            $DiscussionModel = new DiscussionModel();
            $Discussion = $DiscussionModel->GetID($DiscussionID);
            $PermissionCategory = CategoryModel::Categories(GetValue('CategoryID', $Discussion));
            if ($Session->CheckPermission('Vanilla.Comments.Delete', true, 'Category', GetValue('PermissionCategoryID', $PermissionCategory))) {
                $ActionMessage .= ' '.Anchor(T('Delete'), 'vanilla/moderation/confirmcommentdeletes/'.$DiscussionID, 'Delete Popup');
            }

            $Sender->EventArguments['SelectionMessage'] = &$SelectionMessage;
            $Sender->EventArguments['ActionMessage'] = &$ActionMessage;
            $Sender->EventArguments['Discussion'] = $Discussion;
            $Sender->FireEvent('BeforeCheckComments');
            $ActionMessage .= ' '.Anchor(T('Cancel'), 'vanilla/moderation/clearcommentselections/'.$DiscussionID.'/{TransientKey}/?Target={SelfUrl}', 'CancelAction');

            $Sender->InformMessage(
                $SelectionMessage
                .Wrap($ActionMessage, 'div', array('class' => 'Actions')),
                array(
                'CssClass' => 'NoDismiss',
                'id' => 'CheckSummary'
                )
            );
        } elseif ($HadCheckedComments) {
           // Remove the message completely if there were previously checked comments in this discussion, but none now
            $Sender->InformMessage('', array('id' => 'CheckSummary'));
        }
    }

   /**
    * Looks at the user's attributes and form postback to see if any discussions
    * have been checked for administration, and if so, adds an inform message to
    * $Sender to take action.
    */
    public static function InformCheckedDiscussions($Sender, $Force = false) {
        $Session = Gdn::Session();
        $HadCheckedDiscussions = $Force;
        if ($Session->IsValid() && Gdn::Request()->IsAuthenticatedPostBack()) {
           // Form was posted, so accept changes to checked items.
            $CheckIDs = GetValue('CheckIDs', $_POST);
            if (empty($CheckIDs)) {
                $CheckIDs = array();
            }
            $CheckIDs = (array)$CheckIDs;

            $CheckedDiscussions = Gdn::UserModel()->GetAttribute($Session->User->UserID, 'CheckedDiscussions', array());
            if (!is_array($CheckedDiscussions)) {
                $CheckedDiscussions = array();
            }

           // Were there checked discussions before the form was posted?
            $HadCheckedDiscussions |= count($CheckedDiscussions) > 0;

            foreach ($CheckIDs as $Check) {
                if (GetValue('checked', $Check)) {
                    if (!ArrayHasValue($CheckedDiscussions, $Check['checkId'])) {
                        $CheckedDiscussions[] = $Check['checkId'];
                    }
                } else {
                    RemoveValueFromArray($CheckedDiscussions, $Check['checkId']);
                }
            }

            Gdn::UserModel()->SaveAttribute($Session->User->UserID, 'CheckedDiscussions', $CheckedDiscussions);
        } elseif ($Session->IsValid()) {
           // No form posted, just retrieve checked items for display
            $CheckedDiscussions = Gdn::UserModel()->GetAttribute($Session->User->UserID, 'CheckedDiscussions', array());
            if (!is_array($CheckedDiscussions)) {
                $CheckedDiscussions = array();
            }

        }

       // Retrieve some information about the checked items
        $CountDiscussions = count($CheckedDiscussions);
        if ($CountDiscussions > 0) {
            $SelectionMessage =  Wrap(sprintf(
                T('You have selected %1$s.'),
                Plural($CountDiscussions, '%s discussion', '%s discussions')
            ), 'div');
            $ActionMessage = T('Take Action:');
            $ActionMessage .= ' '.Anchor(T('Delete'), 'vanilla/moderation/confirmdiscussiondeletes/', 'Delete Popup');
            $ActionMessage .= ' '.Anchor(T('Move'), 'vanilla/moderation/confirmdiscussionmoves/', 'Move Popup');

            $Sender->EventArguments['SelectionMessage'] = &$SelectionMessage;
            $Sender->EventArguments['ActionMessage'] = &$ActionMessage;
            $Sender->FireEvent('BeforeCheckDiscussions');
            $ActionMessage .= ' '.Anchor(T('Cancel'), 'vanilla/moderation/cleardiscussionselections/{TransientKey}/?Target={SelfUrl}', 'CancelAction');

            $Sender->InformMessage(
                $SelectionMessage
                .Wrap($ActionMessage, 'div', array('class' => 'Actions')),
                array(
                'CssClass' => 'NoDismiss',
                'id' => 'CheckSummary'
                )
            );
        } elseif ($HadCheckedDiscussions) {
           // Remove the message completely if there were previously checked comments in this discussion, but none now
            $Sender->InformMessage('', array('id' => 'CheckSummary'));
        }
    }

   /**
    * Remove all comments checked for administration from the user's attributes.
    */
    public function ClearCommentSelections($DiscussionID = '', $TransientKey = '') {
        $Session = Gdn::Session();
        if ($Session->ValidateTransientKey($TransientKey)) {
            $CheckedComments = Gdn::UserModel()->GetAttribute($Session->User->UserID, 'CheckedComments', array());
            unset($CheckedComments[$DiscussionID]);
            Gdn::UserModel()->SaveAttribute($Session->UserID, 'CheckedComments', $CheckedComments);
        }

        Redirect(GetIncomingValue('Target', '/discussions'));
    }

   /**
    * Remove all discussions checked for administration from the user's attributes.
    */
    public function ClearDiscussionSelections($TransientKey = '') {
        $Session = Gdn::Session();
        if ($Session->ValidateTransientKey($TransientKey)) {
            Gdn::UserModel()->SaveAttribute($Session->UserID, 'CheckedDiscussions', false);
        }

        Redirect(GetIncomingValue('Target', '/discussions'));
    }

   /**
    * Form to confirm that the administrator wants to delete the selected
    * comments (and has permission to do so).
    */
    public function ConfirmCommentDeletes($DiscussionID = '') {
        $Session = Gdn::Session();
        $this->Form = new Gdn_Form();
        $DiscussionModel = new DiscussionModel();
        $Discussion = $DiscussionModel->GetID($DiscussionID);
        if (!$Discussion) {
            return;
        }

       // Verify that the user has permission to perform the delete
        $PermissionCategory = CategoryModel::Categories($Discussion->CategoryID);
        $this->Permission('Vanilla.Comments.Delete', true, 'Category', GetValue('PermissionCategoryID', $PermissionCategory));
        $this->Title(T('Confirm'));

        $CheckedComments = Gdn::UserModel()->GetAttribute($Session->User->UserID, 'CheckedComments', array());
        if (!is_array($CheckedComments)) {
            $CheckedComments = array();
        }

        $CommentIDs = array();
        $DiscussionIDs = array();
        foreach ($CheckedComments as $DiscID => $Comments) {
            foreach ($Comments as $Comment) {
                if (substr($Comment, 0, 11) == 'Discussion_') {
                    $DiscussionIDs[] = str_replace('Discussion_', '', $Comment);
                } elseif ($DiscID == $DiscussionID) {
                                $CommentIDs[] = str_replace('Comment_', '', $Comment);
                }
            }
        }
        $CountCheckedComments = count($CommentIDs);
        $this->SetData('CountCheckedComments', $CountCheckedComments);

        if ($this->Form->AuthenticatedPostBack()) {
           // Delete the selected comments
            $CommentModel = new CommentModel();
            foreach ($CommentIDs as $CommentID) {
                $CommentModel->Delete($CommentID);
            }

           // Clear selections
            unset($CheckedComments[$DiscussionID]);
            Gdn::UserModel()->SaveAttribute($Session->UserID, 'CheckedComments', $CheckedComments);
            ModerationController::InformCheckedComments($this);
            $this->RedirectUrl = 'discussions';
        }

        $this->Render();
    }

   /**
    * Form to confirm that the administrator wants to delete the selected
    * discussions (and has permission to do so).
    */
    public function ConfirmDiscussionDeletes() {
        $Session = Gdn::Session();
        $this->Form = new Gdn_Form();
        $DiscussionModel = new DiscussionModel();

       // Verify that the user has permission to perform the deletes
        $this->Permission('Vanilla.Discussions.Delete', true, 'Category', 'any');
        $this->Title(T('Confirm'));

        $CheckedDiscussions = Gdn::UserModel()->GetAttribute($Session->User->UserID, 'CheckedDiscussions', array());
        if (!is_array($CheckedDiscussions)) {
            $CheckedDiscussions = array();
        }

        $DiscussionIDs = $CheckedDiscussions;
        $CountCheckedDiscussions = count($DiscussionIDs);
        $this->SetData('CountCheckedDiscussions', $CountCheckedDiscussions);

       // Check permissions on each discussion to make sure the user has permission to delete them
        $AllowedDiscussions = array();
        $DiscussionData = $DiscussionModel->SQL->Select('DiscussionID, CategoryID')->From('Discussion')->WhereIn('DiscussionID', $DiscussionIDs)->Get();
        foreach ($DiscussionData->Result() as $Discussion) {
            $PermissionCategory = CategoryModel::Categories(GetValue('CategoryID', $Discussion));
            $CountCheckedDiscussions = $DiscussionData->NumRows();
            if ($Session->CheckPermission('Vanilla.Discussions.Delete', true, 'Category', GetValue('PermissionCategoryID', $PermissionCategory))) {
                $AllowedDiscussions[] = $Discussion->DiscussionID;
            }
        }
        $this->SetData('CountAllowed', count($AllowedDiscussions));
        $CountNotAllowed = $CountCheckedDiscussions - count($AllowedDiscussions);
        $this->SetData('CountNotAllowed', $CountNotAllowed);

        if ($this->Form->AuthenticatedPostBack()) {
           // Delete the selected discussions (that the user has permission to delete).
            foreach ($AllowedDiscussions as $DiscussionID) {
                $Deleted = $DiscussionModel->Delete($DiscussionID);
                if ($Deleted) {
                    $this->JsonTarget("#Discussion_$DiscussionID", '', 'SlideUp');
                }
            }

           // Clear selections
            Gdn::UserModel()->SaveAttribute($Session->UserID, 'CheckedDiscussions', null);
            ModerationController::InformCheckedDiscussions($this, true);
        }

        $this->Render();
    }

   /**
    * Form to ask for the destination of the move, confirmation and permission check.
    */
    public function ConfirmDiscussionMoves($DiscussionID = null) {
        $Session = Gdn::Session();
        $this->Form = new Gdn_Form();
        $DiscussionModel = new DiscussionModel();

        $this->Title(T('Confirm'));

        if ($DiscussionID) {
            $CheckedDiscussions = (array)$DiscussionID;
            $ClearSelection = false;
        } else {
            $CheckedDiscussions = Gdn::UserModel()->GetAttribute($Session->User->UserID, 'CheckedDiscussions', array());
            if (!is_array($CheckedDiscussions)) {
                $CheckedDiscussions = array();
            }

            $ClearSelection = true;
        }

        $DiscussionIDs = $CheckedDiscussions;
        $CountCheckedDiscussions = count($DiscussionIDs);
        $this->SetData('CountCheckedDiscussions', $CountCheckedDiscussions);

       // Check for edit permissions on each discussion
        $AllowedDiscussions = array();
        $DiscussionData = $DiscussionModel->SQL->Select('DiscussionID, Name, DateLastComment, CategoryID')->From('Discussion')->WhereIn('DiscussionID', $DiscussionIDs)->Get();
        $DiscussionData = Gdn_DataSet::Index($DiscussionData->ResultArray(), array('DiscussionID'));
        foreach ($DiscussionData as $DiscussionID => $Discussion) {
            $Category = CategoryModel::Categories($Discussion['CategoryID']);
            if ($Category && $Category['PermsDiscussionsEdit']) {
                $AllowedDiscussions[] = $DiscussionID;
            }
        }
        $this->SetData('CountAllowed', count($AllowedDiscussions));
        $CountNotAllowed = $CountCheckedDiscussions - count($AllowedDiscussions);
        $this->SetData('CountNotAllowed', $CountNotAllowed);

        if ($this->Form->AuthenticatedPostBack()) {
           // Retrieve the category id
            $CategoryID = $this->Form->GetFormValue('CategoryID');
            $Category = CategoryModel::Categories($CategoryID);
            $RedirectLink = $this->Form->GetFormValue('RedirectLink');

           // User must have add permission on the target category
            if (!$Category['PermsDiscussionsAdd']) {
                throw ForbiddenException('@'.T('You do not have permission to add discussions to this category.'));
            }

           // Iterate and move.
            foreach ($AllowedDiscussions as $DiscussionID) {
               // Create the shadow redirect.
                if ($RedirectLink) {
                    $Discussion = GetValue($DiscussionID, $DiscussionData);

                    $DiscussionModel->DefineSchema();
                    $MaxNameLength = GetValue('Length', $DiscussionModel->Schema->GetField('Name'));

                    $RedirectDiscussion = array(
                     'Name' => SliceString(sprintf(T('Moved: %s'), $Discussion['Name']), $MaxNameLength),
                     'DateInserted' => $Discussion['DateLastComment'],
                     'Type' => 'redirect',
                     'CategoryID' => $Discussion['CategoryID'],
                     'Body' => FormatString(T('This discussion has been <a href="{url,html}">moved</a>.'), array('url' => DiscussionUrl($Discussion))),
                     'Format' => 'Html',
                     'Closed' => true
                    );

                   // Pass a forced input formatter around this exception.
                    if (C('Garden.ForceInputFormatter')) {
                        $InputFormat = C('Garden.InputFormatter');
                        SaveToConfig('Garden.InputFormatter', 'Html', false);
                    }

                    $RedirectID = $DiscussionModel->Save($RedirectDiscussion);

                   // Reset the input formatter
                    if (C('Garden.ForceInputFormatter')) {
                        SaveToConfig('Garden.InputFormatter', $InputFormat, false);
                    }

                    if (!$RedirectID) {
                        $this->Form->SetValidationResults($DiscussionModel->ValidationResults());
                        break;
                    }
                }

                $DiscussionModel->SetField($DiscussionID, 'CategoryID', $CategoryID);
            }

           // Clear selections.
            if ($ClearSelection) {
                Gdn::UserModel()->SaveAttribute($Session->UserID, 'CheckedDiscussions', false);
                ModerationController::InformCheckedDiscussions($this);
            }

            if ($this->Form->ErrorCount() == 0) {
                $this->JsonTarget('', '', 'Refresh');
            }
        }

        $this->Render();
=======
            $SelectionMessage = wrap(sprintf(
                t('You have selected %1$s in this discussion.'),
                plural($CountComments, '%s comment', '%s comments')
            ), 'div');
            $ActionMessage = t('Take Action:');

            // Can the user delete the comment?
            $DiscussionModel = new DiscussionModel();
            $Discussion = $DiscussionModel->getID($DiscussionID);
            $PermissionCategory = CategoryModel::categories(val('CategoryID', $Discussion));
            if ($Session->checkPermission('Vanilla.Comments.Delete', true, 'Category', val('PermissionCategoryID', $PermissionCategory))) {
                $ActionMessage .= ' '.anchor(t('Delete'), 'vanilla/moderation/confirmcommentdeletes/'.$DiscussionID, 'Delete Popup');
            }

            $Sender->EventArguments['SelectionMessage'] = &$SelectionMessage;
            $Sender->EventArguments['ActionMessage'] = &$ActionMessage;
            $Sender->EventArguments['Discussion'] = $Discussion;
            $Sender->fireEvent('BeforeCheckComments');
            $ActionMessage .= ' '.anchor(t('Cancel'), 'vanilla/moderation/clearcommentselections/'.$DiscussionID.'/{TransientKey}/?Target={SelfUrl}', 'CancelAction');

            $Sender->informMessage(
                $SelectionMessage
                .Wrap($ActionMessage, 'div', array('class' => 'Actions')),
                array(
                    'CssClass' => 'NoDismiss',
                    'id' => 'CheckSummary'
                )
            );
        } elseif ($HadCheckedComments) {
            // Remove the message completely if there were previously checked comments in this discussion, but none now
            $Sender->informMessage('', array('id' => 'CheckSummary'));
        }
    }

    /**
     * Looks at the user's attributes and form postback to see if any discussions
     * have been checked for administration, and if so, adds an inform message to
     * $Sender to take action.
     */
    public static function informCheckedDiscussions($Sender, $Force = false) {
        $Session = Gdn::session();
        $HadCheckedDiscussions = $Force;
        if ($Session->isValid() && Gdn::request()->isAuthenticatedPostBack()) {
            // Form was posted, so accept changes to checked items.
            $CheckIDs = val('CheckIDs', $_POST);
            if (empty($CheckIDs)) {
                $CheckIDs = array();
            }
            $CheckIDs = (array)$CheckIDs;

            $CheckedDiscussions = Gdn::userModel()->getAttribute($Session->User->UserID, 'CheckedDiscussions', array());
            if (!is_array($CheckedDiscussions)) {
                $CheckedDiscussions = array();
            }

            // Were there checked discussions before the form was posted?
            $HadCheckedDiscussions |= count($CheckedDiscussions) > 0;

            foreach ($CheckIDs as $Check) {
                if (val('checked', $Check)) {
                    if (!ArrayHasValue($CheckedDiscussions, $Check['checkId'])) {
                        $CheckedDiscussions[] = $Check['checkId'];
                    }
                } else {
                    RemoveValueFromArray($CheckedDiscussions, $Check['checkId']);
                }
            }

            Gdn::userModel()->saveAttribute($Session->User->UserID, 'CheckedDiscussions', $CheckedDiscussions);
        } elseif ($Session->isValid()) {
            // No form posted, just retrieve checked items for display
            $CheckedDiscussions = Gdn::userModel()->getAttribute($Session->User->UserID, 'CheckedDiscussions', array());
            if (!is_array($CheckedDiscussions)) {
                $CheckedDiscussions = array();
            }

        }

        // Retrieve some information about the checked items
        $CountDiscussions = count($CheckedDiscussions);
        if ($CountDiscussions > 0) {
            $SelectionMessage = wrap(sprintf(
                t('You have selected %1$s.'),
                plural($CountDiscussions, '%s discussion', '%s discussions')
            ), 'div');
            $ActionMessage = t('Take Action:');
            $ActionMessage .= ' '.anchor(t('Delete'), 'vanilla/moderation/confirmdiscussiondeletes/', 'Delete Popup');
            $ActionMessage .= ' '.anchor(t('Move'), 'vanilla/moderation/confirmdiscussionmoves/', 'Move Popup');

            $Sender->EventArguments['SelectionMessage'] = &$SelectionMessage;
            $Sender->EventArguments['ActionMessage'] = &$ActionMessage;
            $Sender->fireEvent('BeforeCheckDiscussions');
            $ActionMessage .= ' '.anchor(t('Cancel'), 'vanilla/moderation/cleardiscussionselections/{TransientKey}/?Target={SelfUrl}', 'CancelAction');

            $Sender->informMessage(
                $SelectionMessage
                .Wrap($ActionMessage, 'div', array('class' => 'Actions')),
                array(
                    'CssClass' => 'NoDismiss',
                    'id' => 'CheckSummary'
                )
            );
        } elseif ($HadCheckedDiscussions) {
            // Remove the message completely if there were previously checked comments in this discussion, but none now
            $Sender->informMessage('', array('id' => 'CheckSummary'));
        }
    }

    /**
     * Remove all comments checked for administration from the user's attributes.
     */
    public function clearCommentSelections($DiscussionID = '', $TransientKey = '') {
        $Session = Gdn::session();
        if ($Session->validateTransientKey($TransientKey)) {
            $CheckedComments = Gdn::userModel()->getAttribute($Session->User->UserID, 'CheckedComments', array());
            unset($CheckedComments[$DiscussionID]);
            Gdn::userModel()->saveAttribute($Session->UserID, 'CheckedComments', $CheckedComments);
        }

        redirect(GetIncomingValue('Target', '/discussions'));
    }

    /**
     * Remove all discussions checked for administration from the user's attributes.
     */
    public function clearDiscussionSelections($TransientKey = '') {
        $Session = Gdn::session();
        if ($Session->validateTransientKey($TransientKey)) {
            Gdn::userModel()->saveAttribute($Session->UserID, 'CheckedDiscussions', false);
        }

        redirect(GetIncomingValue('Target', '/discussions'));
    }

    /**
     * Form to confirm that the administrator wants to delete the selected
     * comments (and has permission to do so).
     */
    public function confirmCommentDeletes($DiscussionID = '') {
        $Session = Gdn::session();
        $this->Form = new Gdn_Form();
        $DiscussionModel = new DiscussionModel();
        $Discussion = $DiscussionModel->getID($DiscussionID);
        if (!$Discussion) {
            return;
        }

        // Verify that the user has permission to perform the delete
        $PermissionCategory = CategoryModel::categories($Discussion->CategoryID);
        $this->permission('Vanilla.Comments.Delete', true, 'Category', val('PermissionCategoryID', $PermissionCategory));
        $this->title(t('Confirm'));

        $CheckedComments = Gdn::userModel()->getAttribute($Session->User->UserID, 'CheckedComments', array());
        if (!is_array($CheckedComments)) {
            $CheckedComments = array();
        }

        $CommentIDs = array();
        $DiscussionIDs = array();
        foreach ($CheckedComments as $DiscID => $Comments) {
            foreach ($Comments as $Comment) {
                if (substr($Comment, 0, 11) == 'Discussion_') {
                    $DiscussionIDs[] = str_replace('Discussion_', '', $Comment);
                } elseif ($DiscID == $DiscussionID) {
                    $CommentIDs[] = str_replace('Comment_', '', $Comment);
                }
            }
        }
        $CountCheckedComments = count($CommentIDs);
        $this->setData('CountCheckedComments', $CountCheckedComments);

        if ($this->Form->authenticatedPostBack()) {
            // Delete the selected comments
            $CommentModel = new CommentModel();
            foreach ($CommentIDs as $CommentID) {
                $CommentModel->delete($CommentID);
            }

            // Clear selections
            unset($CheckedComments[$DiscussionID]);
            Gdn::userModel()->saveAttribute($Session->UserID, 'CheckedComments', $CheckedComments);
            ModerationController::InformCheckedComments($this);
            $this->RedirectUrl = 'discussions';
        }

        $this->render();
    }

    /**
     * Form to confirm that the administrator wants to delete the selected
     * discussions (and has permission to do so).
     */
    public function confirmDiscussionDeletes() {
        $Session = Gdn::session();
        $this->Form = new Gdn_Form();
        $DiscussionModel = new DiscussionModel();

        // Verify that the user has permission to perform the deletes
        $this->permission('Vanilla.Discussions.Delete', true, 'Category', 'any');
        $this->title(t('Confirm'));

        $CheckedDiscussions = Gdn::userModel()->getAttribute($Session->User->UserID, 'CheckedDiscussions', array());
        if (!is_array($CheckedDiscussions)) {
            $CheckedDiscussions = array();
        }

        $DiscussionIDs = $CheckedDiscussions;
        $CountCheckedDiscussions = count($DiscussionIDs);
        $this->setData('CountCheckedDiscussions', $CountCheckedDiscussions);

        // Check permissions on each discussion to make sure the user has permission to delete them
        $AllowedDiscussions = array();
        $DiscussionData = $DiscussionModel->SQL->select('DiscussionID, CategoryID')->from('Discussion')->whereIn('DiscussionID', $DiscussionIDs)->get();
        foreach ($DiscussionData->result() as $Discussion) {
            $PermissionCategory = CategoryModel::categories(val('CategoryID', $Discussion));
            $CountCheckedDiscussions = $DiscussionData->numRows();
            if ($Session->checkPermission('Vanilla.Discussions.Delete', true, 'Category', val('PermissionCategoryID', $PermissionCategory))) {
                $AllowedDiscussions[] = $Discussion->DiscussionID;
            }
        }
        $this->setData('CountAllowed', count($AllowedDiscussions));
        $CountNotAllowed = $CountCheckedDiscussions - count($AllowedDiscussions);
        $this->setData('CountNotAllowed', $CountNotAllowed);

        if ($this->Form->authenticatedPostBack()) {
            // Delete the selected discussions (that the user has permission to delete).
            foreach ($AllowedDiscussions as $DiscussionID) {
                $Deleted = $DiscussionModel->delete($DiscussionID);
                if ($Deleted) {
                    $this->jsonTarget("#Discussion_$DiscussionID", '', 'SlideUp');
                }
            }

            // Clear selections
            Gdn::userModel()->saveAttribute($Session->UserID, 'CheckedDiscussions', null);
            ModerationController::InformCheckedDiscussions($this, true);
        }

        $this->render();
    }

    /**
     * Form to ask for the destination of the move, confirmation and permission check.
     */
    public function confirmDiscussionMoves($DiscussionID = null) {
        $Session = Gdn::session();
        $this->Form = new Gdn_Form();
        $DiscussionModel = new DiscussionModel();
        $CategoryModel = new CategoryModel();

        $this->title(t('Confirm'));

        if ($DiscussionID) {
            $CheckedDiscussions = (array)$DiscussionID;
            $ClearSelection = false;
        } else {
            $CheckedDiscussions = Gdn::userModel()->getAttribute($Session->User->UserID, 'CheckedDiscussions', array());
            if (!is_array($CheckedDiscussions)) {
                $CheckedDiscussions = array();
            }

            $ClearSelection = true;
        }

        $DiscussionIDs = $CheckedDiscussions;
        $CountCheckedDiscussions = count($DiscussionIDs);
        $this->setData('CountCheckedDiscussions', $CountCheckedDiscussions);

        // Check for edit permissions on each discussion
        $AllowedDiscussions = array();
        $DiscussionData = $DiscussionModel->SQL->select('DiscussionID, Name, DateLastComment, CategoryID, CountComments')->from('Discussion')->whereIn('DiscussionID', $DiscussionIDs)->get();
        $DiscussionData = Gdn_DataSet::Index($DiscussionData->resultArray(), array('DiscussionID'));
        foreach ($DiscussionData as $DiscussionID => $Discussion) {
            $Category = CategoryModel::categories($Discussion['CategoryID']);
            if ($Category && $Category['PermsDiscussionsEdit']) {
                $AllowedDiscussions[] = $DiscussionID;
            }
        }
        $this->setData('CountAllowed', count($AllowedDiscussions));
        $CountNotAllowed = $CountCheckedDiscussions - count($AllowedDiscussions);
        $this->setData('CountNotAllowed', $CountNotAllowed);

        if ($this->Form->authenticatedPostBack()) {
            // Retrieve the category id
            $CategoryID = $this->Form->getFormValue('CategoryID');
            $Category = CategoryModel::categories($CategoryID);
            $RedirectLink = $this->Form->getFormValue('RedirectLink');

            // User must have add permission on the target category
            if (!$Category['PermsDiscussionsAdd']) {
                throw forbiddenException('@'.t('You do not have permission to add discussions to this category.'));
            }

            $AffectedCategories = array();

            // Iterate and move.
            foreach ($AllowedDiscussions as $DiscussionID) {
                $Discussion = val($DiscussionID, $DiscussionData);

                // Create the shadow redirect.
                if ($RedirectLink) {
                    $DiscussionModel->defineSchema();
                    $MaxNameLength = val('Length', $DiscussionModel->Schema->GetField('Name'));

                    $RedirectDiscussion = array(
                        'Name' => SliceString(sprintf(t('Moved: %s'), $Discussion['Name']), $MaxNameLength),
                        'DateInserted' => $Discussion['DateLastComment'],
                        'Type' => 'redirect',
                        'CategoryID' => $Discussion['CategoryID'],
                        'Body' => formatString(t('This discussion has been <a href="{url,html}">moved</a>.'), array('url' => DiscussionUrl($Discussion))),
                        'Format' => 'Html',
                        'Closed' => true
                    );

                    // Pass a forced input formatter around this exception.
                    if (c('Garden.ForceInputFormatter')) {
                        $InputFormat = c('Garden.InputFormatter');
                        saveToConfig('Garden.InputFormatter', 'Html', false);
                    }

                    $RedirectID = $DiscussionModel->save($RedirectDiscussion);

                    // Reset the input formatter
                    if (c('Garden.ForceInputFormatter')) {
                        saveToConfig('Garden.InputFormatter', $InputFormat, false);
                    }

                    if (!$RedirectID) {
                        $this->Form->setValidationResults($DiscussionModel->validationResults());
                        break;
                    }
                }

                $DiscussionModel->setField($DiscussionID, 'CategoryID', $CategoryID);

                if (!isset($AffectedCategories[$Discussion['CategoryID']])) {
                    $AffectedCategories[$Discussion['CategoryID']] = array(-1, -$Discussion['CountComments']);
                } else {
                    $AffectedCategories[$Discussion['CategoryID']][0] -= 1;
                    $AffectedCategories[$Discussion['CategoryID']][1] -= $Discussion['CountComments'];
                }
                if (!isset($AffectedCategories[$CategoryID])) {
                    $AffectedCategories[$CategoryID] = array(1, $Discussion['CountComments']);
                } else {
                    $AffectedCategories[$CategoryID][0] += 1;
                    $AffectedCategories[$CategoryID][1] += $Discussion['CountComments'];
                }
            }

            // Update recent posts and counts on all affected categories.
            foreach ($AffectedCategories as $CategoryID => $Counts) {
                $CategoryModel->SetRecentPost($CategoryID);
                $CategoryModel->SQL
                    ->update('Category')
                    ->set('CountDiscussions', 'CountDiscussions'.($Counts[0] < 0 ? ' - ' : ' + ').abs($Counts[0]), false)
                    ->set('CountComments', 'CountComments'.($Counts[1] < 0 ? ' - ' : ' + ').abs($Counts[1]), false)
                    ->where('CategoryID', $CategoryID)
                    ->put();
            }

            // Clear selections.
            if ($ClearSelection) {
                Gdn::userModel()->saveAttribute($Session->UserID, 'CheckedDiscussions', false);
                ModerationController::InformCheckedDiscussions($this);
            }

            if ($this->Form->errorCount() == 0) {
                $this->jsonTarget('', '', 'Refresh');
            }
        }

        $this->render();
>>>>>>> 0aed7e80
    }
}<|MERGE_RESOLUTION|>--- conflicted
+++ resolved
@@ -1,11 +1,4 @@
-<<<<<<< HEAD
-<?php if (!defined('APPLICATION')) {
-    exit();
-      }
-
-=======
 <?php
->>>>>>> 0aed7e80
 /**
  * Moderation controller
  *
@@ -20,50 +13,11 @@
  */
 class ModerationController extends VanillaController {
 
-<<<<<<< HEAD
    /**
     * Looks at the user's attributes and form postback to see if any comments
     * have been checked for administration, and if so, puts an inform message on
     * the screen to take action.
     */
-    public function CheckedComments() {
-        $this->DeliveryType(DELIVERY_TYPE_BOOL);
-        $this->DeliveryMethod(DELIVERY_METHOD_JSON);
-        ModerationController::InformCheckedComments($this);
-        $this->Render();
-    }
-
-   /**
-    * Looks at the user's attributes and form postback to see if any discussions
-    * have been checked for administration, and if so, puts an inform message on
-    * the screen to take action.
-    */
-    public function CheckedDiscussions() {
-        $this->DeliveryType(DELIVERY_TYPE_BOOL);
-        $this->DeliveryMethod(DELIVERY_METHOD_JSON);
-        ModerationController::InformCheckedDiscussions($this);
-        $this->Render();
-    }
-
-   /**
-    * Looks at the user's attributes and form postback to see if any comments
-    * have been checked for administration, and if so, adds an inform message to
-    * $Sender to take action.
-    */
-    public static function InformCheckedComments($Sender) {
-        $Session = Gdn::Session();
-        $HadCheckedComments = false;
-        $TransientKey = GetValue('TransientKey', $_POST);
-        if ($Session->IsValid() && $Session->ValidateTransientKey($TransientKey)) {
-           // Form was posted, so accept changes to checked items.
-            $DiscussionID = GetValue('DiscussionID', $_POST, 0);
-            $CheckIDs = GetValue('CheckIDs', $_POST);
-=======
-    /**
-     * Looks at the user's attributes and form postback to see if any comments
-     * have been checked for administration, and if so, puts an inform message on
-     * the screen to take action.
-     */
     public function checkedComments() {
         $this->deliveryType(DELIVERY_TYPE_BOOL);
         $this->deliveryMethod(DELIVERY_METHOD_JSON);
@@ -71,11 +25,11 @@
         $this->render();
     }
 
-    /**
-     * Looks at the user's attributes and form postback to see if any discussions
-     * have been checked for administration, and if so, puts an inform message on
-     * the screen to take action.
-     */
+   /**
+    * Looks at the user's attributes and form postback to see if any discussions
+    * have been checked for administration, and if so, puts an inform message on
+    * the screen to take action.
+    */
     public function checkedDiscussions() {
         $this->deliveryType(DELIVERY_TYPE_BOOL);
         $this->deliveryMethod(DELIVERY_METHOD_JSON);
@@ -83,27 +37,25 @@
         $this->render();
     }
 
-    /**
-     * Looks at the user's attributes and form postback to see if any comments
-     * have been checked for administration, and if so, adds an inform message to
-     * $Sender to take action.
-     */
+   /**
+    * Looks at the user's attributes and form postback to see if any comments
+    * have been checked for administration, and if so, adds an inform message to
+    * $Sender to take action.
+    */
     public static function informCheckedComments($Sender) {
         $Session = Gdn::session();
         $HadCheckedComments = false;
         $TransientKey = val('TransientKey', $_POST);
         if ($Session->isValid() && $Session->validateTransientKey($TransientKey)) {
-            // Form was posted, so accept changes to checked items.
+           // Form was posted, so accept changes to checked items.
             $DiscussionID = val('DiscussionID', $_POST, 0);
             $CheckIDs = val('CheckIDs', $_POST);
->>>>>>> 0aed7e80
             if (empty($CheckIDs)) {
                 $CheckIDs = array();
             }
             $CheckIDs = (array)$CheckIDs;
-<<<<<<< HEAD
-
-            $CheckedComments = Gdn::UserModel()->GetAttribute($Session->User->UserID, 'CheckedComments', array());
+
+            $CheckedComments = Gdn::userModel()->getAttribute($Session->User->UserID, 'CheckedComments', array());
             if (!is_array($CheckedComments)) {
                 $CheckedComments = array();
             }
@@ -115,59 +67,31 @@
                 $HadCheckedComments = count($CheckedComments[$DiscussionID]) > 0;
             }
             foreach ($CheckIDs as $Check) {
-                if (GetValue('checked', $Check)) {
-=======
-
+                if (val('checked', $Check)) {
+                    if (!ArrayHasValue($CheckedComments, $Check['checkId'])) {
+                        $CheckedComments[$DiscussionID][] = $Check['checkId'];
+                    }
+                } else {
+                    RemoveValueFromArray($CheckedComments[$DiscussionID], $Check['checkId']);
+                }
+            }
+
+            if (count($CheckedComments[$DiscussionID]) == 0) {
+                unset($CheckedComments[$DiscussionID]);
+            }
+
+            Gdn::userModel()->saveAttribute($Session->User->UserID, 'CheckedComments', $CheckedComments);
+        } elseif ($Session->isValid()) {
+           // No form posted, just retrieve checked items for display
+            $DiscussionID = property_exists($Sender, 'DiscussionID') ? $Sender->DiscussionID : 0;
             $CheckedComments = Gdn::userModel()->getAttribute($Session->User->UserID, 'CheckedComments', array());
             if (!is_array($CheckedComments)) {
                 $CheckedComments = array();
             }
 
-            if (!array_key_exists($DiscussionID, $CheckedComments)) {
-                $CheckedComments[$DiscussionID] = array();
-            } else {
-                // Were there checked comments in this discussion before the form was posted?
-                $HadCheckedComments = count($CheckedComments[$DiscussionID]) > 0;
-            }
-            foreach ($CheckIDs as $Check) {
-                if (val('checked', $Check)) {
->>>>>>> 0aed7e80
-                    if (!ArrayHasValue($CheckedComments, $Check['checkId'])) {
-                        $CheckedComments[$DiscussionID][] = $Check['checkId'];
-                    }
-                } else {
-                    RemoveValueFromArray($CheckedComments[$DiscussionID], $Check['checkId']);
-                }
-            }
-
-            if (count($CheckedComments[$DiscussionID]) == 0) {
-                unset($CheckedComments[$DiscussionID]);
-            }
-
-<<<<<<< HEAD
-            Gdn::UserModel()->SaveAttribute($Session->User->UserID, 'CheckedComments', $CheckedComments);
-        } elseif ($Session->IsValid()) {
-           // No form posted, just retrieve checked items for display
-            $DiscussionID = property_exists($Sender, 'DiscussionID') ? $Sender->DiscussionID : 0;
-            $CheckedComments = Gdn::UserModel()->GetAttribute($Session->User->UserID, 'CheckedComments', array());
-=======
-            Gdn::userModel()->saveAttribute($Session->User->UserID, 'CheckedComments', $CheckedComments);
-        } elseif ($Session->isValid()) {
-            // No form posted, just retrieve checked items for display
-            $DiscussionID = property_exists($Sender, 'DiscussionID') ? $Sender->DiscussionID : 0;
-            $CheckedComments = Gdn::userModel()->getAttribute($Session->User->UserID, 'CheckedComments', array());
->>>>>>> 0aed7e80
-            if (!is_array($CheckedComments)) {
-                $CheckedComments = array();
-            }
-
-        }
-
-<<<<<<< HEAD
+        }
+
        // Retrieve some information about the checked items
-=======
-        // Retrieve some information about the checked items
->>>>>>> 0aed7e80
         $CountDiscussions = count($CheckedComments);
         $CountComments = 0;
         foreach ($CheckedComments as $DiscID => $Comments) {
@@ -176,28 +100,27 @@
             }
         }
         if ($CountComments > 0) {
-<<<<<<< HEAD
-            $SelectionMessage =  Wrap(sprintf(
-                T('You have selected %1$s in this discussion.'),
-                Plural($CountComments, '%s comment', '%s comments')
+            $SelectionMessage = wrap(sprintf(
+                t('You have selected %1$s in this discussion.'),
+                plural($CountComments, '%s comment', '%s comments')
             ), 'div');
-            $ActionMessage = T('Take Action:');
+            $ActionMessage = t('Take Action:');
 
            // Can the user delete the comment?
             $DiscussionModel = new DiscussionModel();
-            $Discussion = $DiscussionModel->GetID($DiscussionID);
-            $PermissionCategory = CategoryModel::Categories(GetValue('CategoryID', $Discussion));
-            if ($Session->CheckPermission('Vanilla.Comments.Delete', true, 'Category', GetValue('PermissionCategoryID', $PermissionCategory))) {
-                $ActionMessage .= ' '.Anchor(T('Delete'), 'vanilla/moderation/confirmcommentdeletes/'.$DiscussionID, 'Delete Popup');
+            $Discussion = $DiscussionModel->getID($DiscussionID);
+            $PermissionCategory = CategoryModel::categories(val('CategoryID', $Discussion));
+            if ($Session->checkPermission('Vanilla.Comments.Delete', true, 'Category', val('PermissionCategoryID', $PermissionCategory))) {
+                $ActionMessage .= ' '.anchor(t('Delete'), 'vanilla/moderation/confirmcommentdeletes/'.$DiscussionID, 'Delete Popup');
             }
 
             $Sender->EventArguments['SelectionMessage'] = &$SelectionMessage;
             $Sender->EventArguments['ActionMessage'] = &$ActionMessage;
             $Sender->EventArguments['Discussion'] = $Discussion;
-            $Sender->FireEvent('BeforeCheckComments');
-            $ActionMessage .= ' '.Anchor(T('Cancel'), 'vanilla/moderation/clearcommentselections/'.$DiscussionID.'/{TransientKey}/?Target={SelfUrl}', 'CancelAction');
-
-            $Sender->InformMessage(
+            $Sender->fireEvent('BeforeCheckComments');
+            $ActionMessage .= ' '.anchor(t('Cancel'), 'vanilla/moderation/clearcommentselections/'.$DiscussionID.'/{TransientKey}/?Target={SelfUrl}', 'CancelAction');
+
+            $Sender->informMessage(
                 $SelectionMessage
                 .Wrap($ActionMessage, 'div', array('class' => 'Actions')),
                 array(
@@ -207,7 +130,7 @@
             );
         } elseif ($HadCheckedComments) {
            // Remove the message completely if there were previously checked comments in this discussion, but none now
-            $Sender->InformMessage('', array('id' => 'CheckSummary'));
+            $Sender->informMessage('', array('id' => 'CheckSummary'));
         }
     }
 
@@ -216,18 +139,18 @@
     * have been checked for administration, and if so, adds an inform message to
     * $Sender to take action.
     */
-    public static function InformCheckedDiscussions($Sender, $Force = false) {
-        $Session = Gdn::Session();
+    public static function informCheckedDiscussions($Sender, $Force = false) {
+        $Session = Gdn::session();
         $HadCheckedDiscussions = $Force;
-        if ($Session->IsValid() && Gdn::Request()->IsAuthenticatedPostBack()) {
+        if ($Session->isValid() && Gdn::request()->isAuthenticatedPostBack()) {
            // Form was posted, so accept changes to checked items.
-            $CheckIDs = GetValue('CheckIDs', $_POST);
+            $CheckIDs = val('CheckIDs', $_POST);
             if (empty($CheckIDs)) {
                 $CheckIDs = array();
             }
             $CheckIDs = (array)$CheckIDs;
 
-            $CheckedDiscussions = Gdn::UserModel()->GetAttribute($Session->User->UserID, 'CheckedDiscussions', array());
+            $CheckedDiscussions = Gdn::userModel()->getAttribute($Session->User->UserID, 'CheckedDiscussions', array());
             if (!is_array($CheckedDiscussions)) {
                 $CheckedDiscussions = array();
             }
@@ -236,7 +159,7 @@
             $HadCheckedDiscussions |= count($CheckedDiscussions) > 0;
 
             foreach ($CheckIDs as $Check) {
-                if (GetValue('checked', $Check)) {
+                if (val('checked', $Check)) {
                     if (!ArrayHasValue($CheckedDiscussions, $Check['checkId'])) {
                         $CheckedDiscussions[] = $Check['checkId'];
                     }
@@ -245,10 +168,10 @@
                 }
             }
 
-            Gdn::UserModel()->SaveAttribute($Session->User->UserID, 'CheckedDiscussions', $CheckedDiscussions);
-        } elseif ($Session->IsValid()) {
+            Gdn::userModel()->saveAttribute($Session->User->UserID, 'CheckedDiscussions', $CheckedDiscussions);
+        } elseif ($Session->isValid()) {
            // No form posted, just retrieve checked items for display
-            $CheckedDiscussions = Gdn::UserModel()->GetAttribute($Session->User->UserID, 'CheckedDiscussions', array());
+            $CheckedDiscussions = Gdn::userModel()->getAttribute($Session->User->UserID, 'CheckedDiscussions', array());
             if (!is_array($CheckedDiscussions)) {
                 $CheckedDiscussions = array();
             }
@@ -258,20 +181,20 @@
        // Retrieve some information about the checked items
         $CountDiscussions = count($CheckedDiscussions);
         if ($CountDiscussions > 0) {
-            $SelectionMessage =  Wrap(sprintf(
-                T('You have selected %1$s.'),
-                Plural($CountDiscussions, '%s discussion', '%s discussions')
+            $SelectionMessage = wrap(sprintf(
+                t('You have selected %1$s.'),
+                plural($CountDiscussions, '%s discussion', '%s discussions')
             ), 'div');
-            $ActionMessage = T('Take Action:');
-            $ActionMessage .= ' '.Anchor(T('Delete'), 'vanilla/moderation/confirmdiscussiondeletes/', 'Delete Popup');
-            $ActionMessage .= ' '.Anchor(T('Move'), 'vanilla/moderation/confirmdiscussionmoves/', 'Move Popup');
+            $ActionMessage = t('Take Action:');
+            $ActionMessage .= ' '.anchor(t('Delete'), 'vanilla/moderation/confirmdiscussiondeletes/', 'Delete Popup');
+            $ActionMessage .= ' '.anchor(t('Move'), 'vanilla/moderation/confirmdiscussionmoves/', 'Move Popup');
 
             $Sender->EventArguments['SelectionMessage'] = &$SelectionMessage;
             $Sender->EventArguments['ActionMessage'] = &$ActionMessage;
-            $Sender->FireEvent('BeforeCheckDiscussions');
-            $ActionMessage .= ' '.Anchor(T('Cancel'), 'vanilla/moderation/cleardiscussionselections/{TransientKey}/?Target={SelfUrl}', 'CancelAction');
-
-            $Sender->InformMessage(
+            $Sender->fireEvent('BeforeCheckDiscussions');
+            $ActionMessage .= ' '.anchor(t('Cancel'), 'vanilla/moderation/cleardiscussionselections/{TransientKey}/?Target={SelfUrl}', 'CancelAction');
+
+            $Sender->informMessage(
                 $SelectionMessage
                 .Wrap($ActionMessage, 'div', array('class' => 'Actions')),
                 array(
@@ -281,55 +204,55 @@
             );
         } elseif ($HadCheckedDiscussions) {
            // Remove the message completely if there were previously checked comments in this discussion, but none now
-            $Sender->InformMessage('', array('id' => 'CheckSummary'));
+            $Sender->informMessage('', array('id' => 'CheckSummary'));
         }
     }
 
    /**
     * Remove all comments checked for administration from the user's attributes.
     */
-    public function ClearCommentSelections($DiscussionID = '', $TransientKey = '') {
-        $Session = Gdn::Session();
-        if ($Session->ValidateTransientKey($TransientKey)) {
-            $CheckedComments = Gdn::UserModel()->GetAttribute($Session->User->UserID, 'CheckedComments', array());
+    public function clearCommentSelections($DiscussionID = '', $TransientKey = '') {
+        $Session = Gdn::session();
+        if ($Session->validateTransientKey($TransientKey)) {
+            $CheckedComments = Gdn::userModel()->getAttribute($Session->User->UserID, 'CheckedComments', array());
             unset($CheckedComments[$DiscussionID]);
-            Gdn::UserModel()->SaveAttribute($Session->UserID, 'CheckedComments', $CheckedComments);
-        }
-
-        Redirect(GetIncomingValue('Target', '/discussions'));
+            Gdn::userModel()->saveAttribute($Session->UserID, 'CheckedComments', $CheckedComments);
+        }
+
+        redirect(GetIncomingValue('Target', '/discussions'));
     }
 
    /**
     * Remove all discussions checked for administration from the user's attributes.
     */
-    public function ClearDiscussionSelections($TransientKey = '') {
-        $Session = Gdn::Session();
-        if ($Session->ValidateTransientKey($TransientKey)) {
-            Gdn::UserModel()->SaveAttribute($Session->UserID, 'CheckedDiscussions', false);
-        }
-
-        Redirect(GetIncomingValue('Target', '/discussions'));
+    public function clearDiscussionSelections($TransientKey = '') {
+        $Session = Gdn::session();
+        if ($Session->validateTransientKey($TransientKey)) {
+            Gdn::userModel()->saveAttribute($Session->UserID, 'CheckedDiscussions', false);
+        }
+
+        redirect(GetIncomingValue('Target', '/discussions'));
     }
 
    /**
     * Form to confirm that the administrator wants to delete the selected
     * comments (and has permission to do so).
     */
-    public function ConfirmCommentDeletes($DiscussionID = '') {
-        $Session = Gdn::Session();
+    public function confirmCommentDeletes($DiscussionID = '') {
+        $Session = Gdn::session();
         $this->Form = new Gdn_Form();
         $DiscussionModel = new DiscussionModel();
-        $Discussion = $DiscussionModel->GetID($DiscussionID);
+        $Discussion = $DiscussionModel->getID($DiscussionID);
         if (!$Discussion) {
             return;
         }
 
        // Verify that the user has permission to perform the delete
-        $PermissionCategory = CategoryModel::Categories($Discussion->CategoryID);
-        $this->Permission('Vanilla.Comments.Delete', true, 'Category', GetValue('PermissionCategoryID', $PermissionCategory));
-        $this->Title(T('Confirm'));
-
-        $CheckedComments = Gdn::UserModel()->GetAttribute($Session->User->UserID, 'CheckedComments', array());
+        $PermissionCategory = CategoryModel::categories($Discussion->CategoryID);
+        $this->permission('Vanilla.Comments.Delete', true, 'Category', val('PermissionCategoryID', $PermissionCategory));
+        $this->title(t('Confirm'));
+
+        $CheckedComments = Gdn::userModel()->getAttribute($Session->User->UserID, 'CheckedComments', array());
         if (!is_array($CheckedComments)) {
             $CheckedComments = array();
         }
@@ -346,362 +269,16 @@
             }
         }
         $CountCheckedComments = count($CommentIDs);
-        $this->SetData('CountCheckedComments', $CountCheckedComments);
-
-        if ($this->Form->AuthenticatedPostBack()) {
+        $this->setData('CountCheckedComments', $CountCheckedComments);
+
+        if ($this->Form->authenticatedPostBack()) {
            // Delete the selected comments
             $CommentModel = new CommentModel();
             foreach ($CommentIDs as $CommentID) {
-                $CommentModel->Delete($CommentID);
+                $CommentModel->delete($CommentID);
             }
 
            // Clear selections
-            unset($CheckedComments[$DiscussionID]);
-            Gdn::UserModel()->SaveAttribute($Session->UserID, 'CheckedComments', $CheckedComments);
-            ModerationController::InformCheckedComments($this);
-            $this->RedirectUrl = 'discussions';
-        }
-
-        $this->Render();
-    }
-
-   /**
-    * Form to confirm that the administrator wants to delete the selected
-    * discussions (and has permission to do so).
-    */
-    public function ConfirmDiscussionDeletes() {
-        $Session = Gdn::Session();
-        $this->Form = new Gdn_Form();
-        $DiscussionModel = new DiscussionModel();
-
-       // Verify that the user has permission to perform the deletes
-        $this->Permission('Vanilla.Discussions.Delete', true, 'Category', 'any');
-        $this->Title(T('Confirm'));
-
-        $CheckedDiscussions = Gdn::UserModel()->GetAttribute($Session->User->UserID, 'CheckedDiscussions', array());
-        if (!is_array($CheckedDiscussions)) {
-            $CheckedDiscussions = array();
-        }
-
-        $DiscussionIDs = $CheckedDiscussions;
-        $CountCheckedDiscussions = count($DiscussionIDs);
-        $this->SetData('CountCheckedDiscussions', $CountCheckedDiscussions);
-
-       // Check permissions on each discussion to make sure the user has permission to delete them
-        $AllowedDiscussions = array();
-        $DiscussionData = $DiscussionModel->SQL->Select('DiscussionID, CategoryID')->From('Discussion')->WhereIn('DiscussionID', $DiscussionIDs)->Get();
-        foreach ($DiscussionData->Result() as $Discussion) {
-            $PermissionCategory = CategoryModel::Categories(GetValue('CategoryID', $Discussion));
-            $CountCheckedDiscussions = $DiscussionData->NumRows();
-            if ($Session->CheckPermission('Vanilla.Discussions.Delete', true, 'Category', GetValue('PermissionCategoryID', $PermissionCategory))) {
-                $AllowedDiscussions[] = $Discussion->DiscussionID;
-            }
-        }
-        $this->SetData('CountAllowed', count($AllowedDiscussions));
-        $CountNotAllowed = $CountCheckedDiscussions - count($AllowedDiscussions);
-        $this->SetData('CountNotAllowed', $CountNotAllowed);
-
-        if ($this->Form->AuthenticatedPostBack()) {
-           // Delete the selected discussions (that the user has permission to delete).
-            foreach ($AllowedDiscussions as $DiscussionID) {
-                $Deleted = $DiscussionModel->Delete($DiscussionID);
-                if ($Deleted) {
-                    $this->JsonTarget("#Discussion_$DiscussionID", '', 'SlideUp');
-                }
-            }
-
-           // Clear selections
-            Gdn::UserModel()->SaveAttribute($Session->UserID, 'CheckedDiscussions', null);
-            ModerationController::InformCheckedDiscussions($this, true);
-        }
-
-        $this->Render();
-    }
-
-   /**
-    * Form to ask for the destination of the move, confirmation and permission check.
-    */
-    public function ConfirmDiscussionMoves($DiscussionID = null) {
-        $Session = Gdn::Session();
-        $this->Form = new Gdn_Form();
-        $DiscussionModel = new DiscussionModel();
-
-        $this->Title(T('Confirm'));
-
-        if ($DiscussionID) {
-            $CheckedDiscussions = (array)$DiscussionID;
-            $ClearSelection = false;
-        } else {
-            $CheckedDiscussions = Gdn::UserModel()->GetAttribute($Session->User->UserID, 'CheckedDiscussions', array());
-            if (!is_array($CheckedDiscussions)) {
-                $CheckedDiscussions = array();
-            }
-
-            $ClearSelection = true;
-        }
-
-        $DiscussionIDs = $CheckedDiscussions;
-        $CountCheckedDiscussions = count($DiscussionIDs);
-        $this->SetData('CountCheckedDiscussions', $CountCheckedDiscussions);
-
-       // Check for edit permissions on each discussion
-        $AllowedDiscussions = array();
-        $DiscussionData = $DiscussionModel->SQL->Select('DiscussionID, Name, DateLastComment, CategoryID')->From('Discussion')->WhereIn('DiscussionID', $DiscussionIDs)->Get();
-        $DiscussionData = Gdn_DataSet::Index($DiscussionData->ResultArray(), array('DiscussionID'));
-        foreach ($DiscussionData as $DiscussionID => $Discussion) {
-            $Category = CategoryModel::Categories($Discussion['CategoryID']);
-            if ($Category && $Category['PermsDiscussionsEdit']) {
-                $AllowedDiscussions[] = $DiscussionID;
-            }
-        }
-        $this->SetData('CountAllowed', count($AllowedDiscussions));
-        $CountNotAllowed = $CountCheckedDiscussions - count($AllowedDiscussions);
-        $this->SetData('CountNotAllowed', $CountNotAllowed);
-
-        if ($this->Form->AuthenticatedPostBack()) {
-           // Retrieve the category id
-            $CategoryID = $this->Form->GetFormValue('CategoryID');
-            $Category = CategoryModel::Categories($CategoryID);
-            $RedirectLink = $this->Form->GetFormValue('RedirectLink');
-
-           // User must have add permission on the target category
-            if (!$Category['PermsDiscussionsAdd']) {
-                throw ForbiddenException('@'.T('You do not have permission to add discussions to this category.'));
-            }
-
-           // Iterate and move.
-            foreach ($AllowedDiscussions as $DiscussionID) {
-               // Create the shadow redirect.
-                if ($RedirectLink) {
-                    $Discussion = GetValue($DiscussionID, $DiscussionData);
-
-                    $DiscussionModel->DefineSchema();
-                    $MaxNameLength = GetValue('Length', $DiscussionModel->Schema->GetField('Name'));
-
-                    $RedirectDiscussion = array(
-                     'Name' => SliceString(sprintf(T('Moved: %s'), $Discussion['Name']), $MaxNameLength),
-                     'DateInserted' => $Discussion['DateLastComment'],
-                     'Type' => 'redirect',
-                     'CategoryID' => $Discussion['CategoryID'],
-                     'Body' => FormatString(T('This discussion has been <a href="{url,html}">moved</a>.'), array('url' => DiscussionUrl($Discussion))),
-                     'Format' => 'Html',
-                     'Closed' => true
-                    );
-
-                   // Pass a forced input formatter around this exception.
-                    if (C('Garden.ForceInputFormatter')) {
-                        $InputFormat = C('Garden.InputFormatter');
-                        SaveToConfig('Garden.InputFormatter', 'Html', false);
-                    }
-
-                    $RedirectID = $DiscussionModel->Save($RedirectDiscussion);
-
-                   // Reset the input formatter
-                    if (C('Garden.ForceInputFormatter')) {
-                        SaveToConfig('Garden.InputFormatter', $InputFormat, false);
-                    }
-
-                    if (!$RedirectID) {
-                        $this->Form->SetValidationResults($DiscussionModel->ValidationResults());
-                        break;
-                    }
-                }
-
-                $DiscussionModel->SetField($DiscussionID, 'CategoryID', $CategoryID);
-            }
-
-           // Clear selections.
-            if ($ClearSelection) {
-                Gdn::UserModel()->SaveAttribute($Session->UserID, 'CheckedDiscussions', false);
-                ModerationController::InformCheckedDiscussions($this);
-            }
-
-            if ($this->Form->ErrorCount() == 0) {
-                $this->JsonTarget('', '', 'Refresh');
-            }
-        }
-
-        $this->Render();
-=======
-            $SelectionMessage = wrap(sprintf(
-                t('You have selected %1$s in this discussion.'),
-                plural($CountComments, '%s comment', '%s comments')
-            ), 'div');
-            $ActionMessage = t('Take Action:');
-
-            // Can the user delete the comment?
-            $DiscussionModel = new DiscussionModel();
-            $Discussion = $DiscussionModel->getID($DiscussionID);
-            $PermissionCategory = CategoryModel::categories(val('CategoryID', $Discussion));
-            if ($Session->checkPermission('Vanilla.Comments.Delete', true, 'Category', val('PermissionCategoryID', $PermissionCategory))) {
-                $ActionMessage .= ' '.anchor(t('Delete'), 'vanilla/moderation/confirmcommentdeletes/'.$DiscussionID, 'Delete Popup');
-            }
-
-            $Sender->EventArguments['SelectionMessage'] = &$SelectionMessage;
-            $Sender->EventArguments['ActionMessage'] = &$ActionMessage;
-            $Sender->EventArguments['Discussion'] = $Discussion;
-            $Sender->fireEvent('BeforeCheckComments');
-            $ActionMessage .= ' '.anchor(t('Cancel'), 'vanilla/moderation/clearcommentselections/'.$DiscussionID.'/{TransientKey}/?Target={SelfUrl}', 'CancelAction');
-
-            $Sender->informMessage(
-                $SelectionMessage
-                .Wrap($ActionMessage, 'div', array('class' => 'Actions')),
-                array(
-                    'CssClass' => 'NoDismiss',
-                    'id' => 'CheckSummary'
-                )
-            );
-        } elseif ($HadCheckedComments) {
-            // Remove the message completely if there were previously checked comments in this discussion, but none now
-            $Sender->informMessage('', array('id' => 'CheckSummary'));
-        }
-    }
-
-    /**
-     * Looks at the user's attributes and form postback to see if any discussions
-     * have been checked for administration, and if so, adds an inform message to
-     * $Sender to take action.
-     */
-    public static function informCheckedDiscussions($Sender, $Force = false) {
-        $Session = Gdn::session();
-        $HadCheckedDiscussions = $Force;
-        if ($Session->isValid() && Gdn::request()->isAuthenticatedPostBack()) {
-            // Form was posted, so accept changes to checked items.
-            $CheckIDs = val('CheckIDs', $_POST);
-            if (empty($CheckIDs)) {
-                $CheckIDs = array();
-            }
-            $CheckIDs = (array)$CheckIDs;
-
-            $CheckedDiscussions = Gdn::userModel()->getAttribute($Session->User->UserID, 'CheckedDiscussions', array());
-            if (!is_array($CheckedDiscussions)) {
-                $CheckedDiscussions = array();
-            }
-
-            // Were there checked discussions before the form was posted?
-            $HadCheckedDiscussions |= count($CheckedDiscussions) > 0;
-
-            foreach ($CheckIDs as $Check) {
-                if (val('checked', $Check)) {
-                    if (!ArrayHasValue($CheckedDiscussions, $Check['checkId'])) {
-                        $CheckedDiscussions[] = $Check['checkId'];
-                    }
-                } else {
-                    RemoveValueFromArray($CheckedDiscussions, $Check['checkId']);
-                }
-            }
-
-            Gdn::userModel()->saveAttribute($Session->User->UserID, 'CheckedDiscussions', $CheckedDiscussions);
-        } elseif ($Session->isValid()) {
-            // No form posted, just retrieve checked items for display
-            $CheckedDiscussions = Gdn::userModel()->getAttribute($Session->User->UserID, 'CheckedDiscussions', array());
-            if (!is_array($CheckedDiscussions)) {
-                $CheckedDiscussions = array();
-            }
-
-        }
-
-        // Retrieve some information about the checked items
-        $CountDiscussions = count($CheckedDiscussions);
-        if ($CountDiscussions > 0) {
-            $SelectionMessage = wrap(sprintf(
-                t('You have selected %1$s.'),
-                plural($CountDiscussions, '%s discussion', '%s discussions')
-            ), 'div');
-            $ActionMessage = t('Take Action:');
-            $ActionMessage .= ' '.anchor(t('Delete'), 'vanilla/moderation/confirmdiscussiondeletes/', 'Delete Popup');
-            $ActionMessage .= ' '.anchor(t('Move'), 'vanilla/moderation/confirmdiscussionmoves/', 'Move Popup');
-
-            $Sender->EventArguments['SelectionMessage'] = &$SelectionMessage;
-            $Sender->EventArguments['ActionMessage'] = &$ActionMessage;
-            $Sender->fireEvent('BeforeCheckDiscussions');
-            $ActionMessage .= ' '.anchor(t('Cancel'), 'vanilla/moderation/cleardiscussionselections/{TransientKey}/?Target={SelfUrl}', 'CancelAction');
-
-            $Sender->informMessage(
-                $SelectionMessage
-                .Wrap($ActionMessage, 'div', array('class' => 'Actions')),
-                array(
-                    'CssClass' => 'NoDismiss',
-                    'id' => 'CheckSummary'
-                )
-            );
-        } elseif ($HadCheckedDiscussions) {
-            // Remove the message completely if there were previously checked comments in this discussion, but none now
-            $Sender->informMessage('', array('id' => 'CheckSummary'));
-        }
-    }
-
-    /**
-     * Remove all comments checked for administration from the user's attributes.
-     */
-    public function clearCommentSelections($DiscussionID = '', $TransientKey = '') {
-        $Session = Gdn::session();
-        if ($Session->validateTransientKey($TransientKey)) {
-            $CheckedComments = Gdn::userModel()->getAttribute($Session->User->UserID, 'CheckedComments', array());
-            unset($CheckedComments[$DiscussionID]);
-            Gdn::userModel()->saveAttribute($Session->UserID, 'CheckedComments', $CheckedComments);
-        }
-
-        redirect(GetIncomingValue('Target', '/discussions'));
-    }
-
-    /**
-     * Remove all discussions checked for administration from the user's attributes.
-     */
-    public function clearDiscussionSelections($TransientKey = '') {
-        $Session = Gdn::session();
-        if ($Session->validateTransientKey($TransientKey)) {
-            Gdn::userModel()->saveAttribute($Session->UserID, 'CheckedDiscussions', false);
-        }
-
-        redirect(GetIncomingValue('Target', '/discussions'));
-    }
-
-    /**
-     * Form to confirm that the administrator wants to delete the selected
-     * comments (and has permission to do so).
-     */
-    public function confirmCommentDeletes($DiscussionID = '') {
-        $Session = Gdn::session();
-        $this->Form = new Gdn_Form();
-        $DiscussionModel = new DiscussionModel();
-        $Discussion = $DiscussionModel->getID($DiscussionID);
-        if (!$Discussion) {
-            return;
-        }
-
-        // Verify that the user has permission to perform the delete
-        $PermissionCategory = CategoryModel::categories($Discussion->CategoryID);
-        $this->permission('Vanilla.Comments.Delete', true, 'Category', val('PermissionCategoryID', $PermissionCategory));
-        $this->title(t('Confirm'));
-
-        $CheckedComments = Gdn::userModel()->getAttribute($Session->User->UserID, 'CheckedComments', array());
-        if (!is_array($CheckedComments)) {
-            $CheckedComments = array();
-        }
-
-        $CommentIDs = array();
-        $DiscussionIDs = array();
-        foreach ($CheckedComments as $DiscID => $Comments) {
-            foreach ($Comments as $Comment) {
-                if (substr($Comment, 0, 11) == 'Discussion_') {
-                    $DiscussionIDs[] = str_replace('Discussion_', '', $Comment);
-                } elseif ($DiscID == $DiscussionID) {
-                    $CommentIDs[] = str_replace('Comment_', '', $Comment);
-                }
-            }
-        }
-        $CountCheckedComments = count($CommentIDs);
-        $this->setData('CountCheckedComments', $CountCheckedComments);
-
-        if ($this->Form->authenticatedPostBack()) {
-            // Delete the selected comments
-            $CommentModel = new CommentModel();
-            foreach ($CommentIDs as $CommentID) {
-                $CommentModel->delete($CommentID);
-            }
-
-            // Clear selections
             unset($CheckedComments[$DiscussionID]);
             Gdn::userModel()->saveAttribute($Session->UserID, 'CheckedComments', $CheckedComments);
             ModerationController::InformCheckedComments($this);
@@ -711,16 +288,16 @@
         $this->render();
     }
 
-    /**
-     * Form to confirm that the administrator wants to delete the selected
-     * discussions (and has permission to do so).
-     */
+   /**
+    * Form to confirm that the administrator wants to delete the selected
+    * discussions (and has permission to do so).
+    */
     public function confirmDiscussionDeletes() {
         $Session = Gdn::session();
         $this->Form = new Gdn_Form();
         $DiscussionModel = new DiscussionModel();
 
-        // Verify that the user has permission to perform the deletes
+       // Verify that the user has permission to perform the deletes
         $this->permission('Vanilla.Discussions.Delete', true, 'Category', 'any');
         $this->title(t('Confirm'));
 
@@ -733,7 +310,7 @@
         $CountCheckedDiscussions = count($DiscussionIDs);
         $this->setData('CountCheckedDiscussions', $CountCheckedDiscussions);
 
-        // Check permissions on each discussion to make sure the user has permission to delete them
+       // Check permissions on each discussion to make sure the user has permission to delete them
         $AllowedDiscussions = array();
         $DiscussionData = $DiscussionModel->SQL->select('DiscussionID, CategoryID')->from('Discussion')->whereIn('DiscussionID', $DiscussionIDs)->get();
         foreach ($DiscussionData->result() as $Discussion) {
@@ -748,7 +325,7 @@
         $this->setData('CountNotAllowed', $CountNotAllowed);
 
         if ($this->Form->authenticatedPostBack()) {
-            // Delete the selected discussions (that the user has permission to delete).
+           // Delete the selected discussions (that the user has permission to delete).
             foreach ($AllowedDiscussions as $DiscussionID) {
                 $Deleted = $DiscussionModel->delete($DiscussionID);
                 if ($Deleted) {
@@ -756,7 +333,7 @@
                 }
             }
 
-            // Clear selections
+           // Clear selections
             Gdn::userModel()->saveAttribute($Session->UserID, 'CheckedDiscussions', null);
             ModerationController::InformCheckedDiscussions($this, true);
         }
@@ -764,9 +341,9 @@
         $this->render();
     }
 
-    /**
-     * Form to ask for the destination of the move, confirmation and permission check.
-     */
+   /**
+    * Form to ask for the destination of the move, confirmation and permission check.
+    */
     public function confirmDiscussionMoves($DiscussionID = null) {
         $Session = Gdn::session();
         $this->Form = new Gdn_Form();
@@ -791,7 +368,7 @@
         $CountCheckedDiscussions = count($DiscussionIDs);
         $this->setData('CountCheckedDiscussions', $CountCheckedDiscussions);
 
-        // Check for edit permissions on each discussion
+       // Check for edit permissions on each discussion
         $AllowedDiscussions = array();
         $DiscussionData = $DiscussionModel->SQL->select('DiscussionID, Name, DateLastComment, CategoryID, CountComments')->from('Discussion')->whereIn('DiscussionID', $DiscussionIDs)->get();
         $DiscussionData = Gdn_DataSet::Index($DiscussionData->resultArray(), array('DiscussionID'));
@@ -806,38 +383,38 @@
         $this->setData('CountNotAllowed', $CountNotAllowed);
 
         if ($this->Form->authenticatedPostBack()) {
-            // Retrieve the category id
+           // Retrieve the category id
             $CategoryID = $this->Form->getFormValue('CategoryID');
             $Category = CategoryModel::categories($CategoryID);
             $RedirectLink = $this->Form->getFormValue('RedirectLink');
 
-            // User must have add permission on the target category
+           // User must have add permission on the target category
             if (!$Category['PermsDiscussionsAdd']) {
                 throw forbiddenException('@'.t('You do not have permission to add discussions to this category.'));
             }
 
             $AffectedCategories = array();
 
-            // Iterate and move.
+           // Iterate and move.
             foreach ($AllowedDiscussions as $DiscussionID) {
                 $Discussion = val($DiscussionID, $DiscussionData);
 
-                // Create the shadow redirect.
+               // Create the shadow redirect.
                 if ($RedirectLink) {
                     $DiscussionModel->defineSchema();
                     $MaxNameLength = val('Length', $DiscussionModel->Schema->GetField('Name'));
 
                     $RedirectDiscussion = array(
                         'Name' => SliceString(sprintf(t('Moved: %s'), $Discussion['Name']), $MaxNameLength),
-                        'DateInserted' => $Discussion['DateLastComment'],
-                        'Type' => 'redirect',
-                        'CategoryID' => $Discussion['CategoryID'],
+                     'DateInserted' => $Discussion['DateLastComment'],
+                     'Type' => 'redirect',
+                     'CategoryID' => $Discussion['CategoryID'],
                         'Body' => formatString(t('This discussion has been <a href="{url,html}">moved</a>.'), array('url' => DiscussionUrl($Discussion))),
-                        'Format' => 'Html',
-                        'Closed' => true
+                     'Format' => 'Html',
+                     'Closed' => true
                     );
 
-                    // Pass a forced input formatter around this exception.
+                   // Pass a forced input formatter around this exception.
                     if (c('Garden.ForceInputFormatter')) {
                         $InputFormat = c('Garden.InputFormatter');
                         saveToConfig('Garden.InputFormatter', 'Html', false);
@@ -845,7 +422,7 @@
 
                     $RedirectID = $DiscussionModel->save($RedirectDiscussion);
 
-                    // Reset the input formatter
+                   // Reset the input formatter
                     if (c('Garden.ForceInputFormatter')) {
                         saveToConfig('Garden.InputFormatter', $InputFormat, false);
                     }
@@ -869,8 +446,8 @@
                 } else {
                     $AffectedCategories[$CategoryID][0] += 1;
                     $AffectedCategories[$CategoryID][1] += $Discussion['CountComments'];
-                }
-            }
+                    }
+                }
 
             // Update recent posts and counts on all affected categories.
             foreach ($AffectedCategories as $CategoryID => $Counts) {
@@ -883,7 +460,7 @@
                     ->put();
             }
 
-            // Clear selections.
+           // Clear selections.
             if ($ClearSelection) {
                 Gdn::userModel()->saveAttribute($Session->UserID, 'CheckedDiscussions', false);
                 ModerationController::InformCheckedDiscussions($this);
@@ -895,6 +472,5 @@
         }
 
         $this->render();
->>>>>>> 0aed7e80
     }
 }