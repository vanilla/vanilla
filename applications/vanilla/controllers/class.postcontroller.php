--- conflicted
+++ resolved
@@ -114,7 +114,7 @@
             $this->CategoryID = $this->Discussion->CategoryID;
             $Category = CategoryModel::categories($this->CategoryID);
         } elseif ($CategoryUrlCode != '') {
-            $Category = CategoryModel::categories($CategoryUrlCode);
+                $Category = CategoryModel::categories($CategoryUrlCode);
 
             if ($Category) {
                 $this->CategoryID = val('CategoryID', $Category);
@@ -156,31 +156,18 @@
                 $this->setData('Type', 'Discussion');
             }
         } else {
-<<<<<<< HEAD
-           // Permission to add
-            $this->permission('Vanilla.Discussions.Add');
-=======
             // Permission to add.
             if ($this->Category) {
                 $this->permission('Vanilla.Discussions.Add', true, 'Category', $this->Category->PermissionCategoryID);
             } else {
-                $this->permission('Vanilla.Discussions.Add');
-            }
->>>>>>> bb141aee
+            $this->permission('Vanilla.Discussions.Add');
+            }
             $this->title(t('New Discussion'));
         }
 
         touchValue('Type', $this->Data, 'Discussion');
 
-<<<<<<< HEAD
        // See if we should hide the category dropdown.
-        $AllowedCategories = CategoryModel::getByPermission('Discussions.Add', $this->Form->getValue('CategoryID', $this->CategoryID), array('Archived' => 0, 'AllowDiscussions' => 1), array('AllowedDiscussionTypes' => $this->Data['Type']));
-        if (count($AllowedCategories) == 1) {
-            $AllowedCategory = array_pop($AllowedCategories);
-            $this->ShowCategorySelector = false;
-            $this->Form->addHidden('CategoryID', $AllowedCategory['CategoryID']);
-=======
-        // See if we should hide the category dropdown.
         if ($this->ShowCategorySelector) {
             $AllowedCategories = CategoryModel::getByPermission(
                 'Discussions.Add',
@@ -188,15 +175,14 @@
                 ['Archived' => 0, 'AllowDiscussions' => 1],
                 ['AllowedDiscussionTypes' => $this->Data['Type']]
             );
-            if (count($AllowedCategories) == 1) {
-                $AllowedCategory = array_pop($AllowedCategories);
-                $this->ShowCategorySelector = false;
-                $this->Form->addHidden('CategoryID', $AllowedCategory['CategoryID']);
->>>>>>> bb141aee
-
-                if ($this->Form->isPostBack() && !$this->Form->getFormValue('CategoryID')) {
-                    $this->Form->setFormValue('CategoryID', $AllowedCategory['CategoryID']);
-                }
+        if (count($AllowedCategories) == 1) {
+            $AllowedCategory = array_pop($AllowedCategories);
+            $this->ShowCategorySelector = false;
+            $this->Form->addHidden('CategoryID', $AllowedCategory['CategoryID']);
+
+            if ($this->Form->isPostBack() && !$this->Form->getFormValue('CategoryID')) {
+                $this->Form->setFormValue('CategoryID', $AllowedCategory['CategoryID']);
+        }
             }
         }
 
@@ -458,9 +444,9 @@
                     $Title = t('Undefined discussion subject.');
                     if (!empty($PageInfo['Exception']) && $PageInfo['Exception'] === "Couldn't connect to host.") {
                         $Title .= ' '.t('Page timed out.');
-                    }
-
-                }
+                }
+
+            }
             }
 
             $Description = val('Description', $PageInfo, '');
