--- conflicted
+++ resolved
@@ -975,13 +975,8 @@
             'ActivityUserID' => $discussion->InsertUserID,
             'HeadlineFormat' => $headlineFormat,
             'RecordType' => 'Discussion',
-<<<<<<< HEAD
             'RecordID' => $discussionID,
-            'Route' => DiscussionUrl($discussion, '', false),
-=======
-            'RecordID' => $DiscussionID,
-            'Route' => discussionUrl($Discussion, '', '/'),
->>>>>>> b26100d9
+            'Route' => discussionUrl($discussion, '', '/'),
             'Data' => [
                 'Name' => $discussion->Name,
                 'Category' => val('Name', $category)
