--- conflicted
+++ resolved
@@ -172,25 +172,14 @@
 
         touchValue('Type', $this->Data, 'Discussion');
 
-<<<<<<< HEAD
-       // See if we should hide the category dropdown.
-        if ($this->ShowCategorySelector) {
-=======
         if (!$UseCategories || $this->ShowCategorySelector) {
             // See if we should fill the CategoryID value.
->>>>>>> 2443f1f1
             $AllowedCategories = CategoryModel::getByPermission(
                 'Discussions.Add',
                 $this->Form->getValue('CategoryID', $this->CategoryID),
                 ['Archived' => 0, 'AllowDiscussions' => 1],
                 ['AllowedDiscussionTypes' => $this->Data['Type']]
             );
-<<<<<<< HEAD
-        if (count($AllowedCategories) == 1) {
-            $AllowedCategory = array_pop($AllowedCategories);
-            $this->ShowCategorySelector = false;
-            $this->Form->addHidden('CategoryID', $AllowedCategory['CategoryID']);
-=======
             $AllowedCategoriesCount = count($AllowedCategories);
 
             if ($this->ShowCategorySelector && $AllowedCategoriesCount === 1) {
@@ -198,9 +187,8 @@
             }
 
             if (!$this->ShowCategorySelector && $AllowedCategoriesCount) {
-                $AllowedCategory = array_pop($AllowedCategories);
-                $this->Form->addHidden('CategoryID', $AllowedCategory['CategoryID']);
->>>>>>> 2443f1f1
+            $AllowedCategory = array_pop($AllowedCategories);
+            $this->Form->addHidden('CategoryID', $AllowedCategory['CategoryID']);
 
             if ($this->Form->isPostBack() && !$this->Form->getFormValue('CategoryID')) {
                 $this->Form->setFormValue('CategoryID', $AllowedCategory['CategoryID']);
@@ -240,14 +228,9 @@
                 }
 
                 if (is_object($this->Category)) {
-<<<<<<< HEAD
                    // Check category permissions.
-                    if ($this->Form->getFormValue('Announce', '') && !$Session->checkPermission('Vanilla.Discussions.Announce', true, 'Category', $this->Category->PermissionCategoryID)) {
-=======
-                    // Check category permissions.
                     if ($this->Form->getFormValue('Announce') && !CategoryModel::checkPermission($this->Category, 'Vanilla.Discussions.Announce')) {
 
->>>>>>> 2443f1f1
                         $this->Form->addError('You do not have permission to announce in this category', 'Announce');
                     }
 
@@ -414,13 +397,9 @@
             $this->Form->removeFormValue('Format');
         }
 
-<<<<<<< HEAD
+        $this->setData('_CancelUrl', discussionUrl($this->data('Discussion')));
+
        // Set view and render
-=======
-        $this->setData('_CancelUrl', discussionUrl($this->data('Discussion')));
-
-        // Set view and render
->>>>>>> 2443f1f1
         $this->View = 'Discussion';
         $this->discussion($this->CategoryID);
     }
@@ -449,8 +428,8 @@
         $this->DiscussionID = $DiscussionID;
         $this->Discussion = $Discussion = $this->DiscussionModel->getID($DiscussionID);
 
-<<<<<<< HEAD
        // Is this an embedded comment being posted to a discussion that doesn't exist yet?
+        if (c('Garden.Embed.Allow')) {
         $vanilla_type = $this->Form->getFormValue('vanilla_type', '');
         $vanilla_url = $this->Form->getFormValue('vanilla_url', '');
         $vanilla_category_id = $this->Form->getFormValue('vanilla_category_id', '');
@@ -462,15 +441,6 @@
         if (strlen($vanilla_identifier) > 32) {
             $Attributes['vanilla_identifier'] = $vanilla_identifier;
             $vanilla_identifier = md5($vanilla_identifier);
-        }
-
-        if (!$Discussion && $isEmbeddedComments) {
-            $Discussion = $Discussion = $this->DiscussionModel->getForeignID($vanilla_identifier, $vanilla_type);
-
-            if ($Discussion) {
-                $this->DiscussionID = $DiscussionID = $Discussion->DiscussionID;
-                $this->Form->setValue('DiscussionID', $DiscussionID);
-            }
         }
 
        // If so, create it!
@@ -493,49 +463,11 @@
 
             }
             }
-=======
-        // Is this an embedded comment being posted to a discussion that doesn't exist yet?
-        if (c('Garden.Embed.Allow')) {
-            $vanilla_type = $this->Form->getFormValue('vanilla_type', '');
-            $vanilla_url = $this->Form->getFormValue('vanilla_url', '');
-            $vanilla_category_id = $this->Form->getFormValue('vanilla_category_id', '');
-            $Attributes = array('ForeignUrl' => $vanilla_url);
-            $vanilla_identifier = $this->Form->getFormValue('vanilla_identifier', '');
-            $isEmbeddedComments = $vanilla_url != '' && $vanilla_identifier != '';
-
-            // Only allow vanilla identifiers of 32 chars or less - md5 if larger
-            if (strlen($vanilla_identifier) > 32) {
-                $Attributes['vanilla_identifier'] = $vanilla_identifier;
-                $vanilla_identifier = md5($vanilla_identifier);
-            }
-
-            // If so, create it!
-            if (!$Discussion && $isEmbeddedComments) {
-                // Add these values back to the form if they exist!
-                $this->Form->addHidden('vanilla_identifier', $vanilla_identifier);
-                $this->Form->addHidden('vanilla_type', $vanilla_type);
-                $this->Form->addHidden('vanilla_url', $vanilla_url);
-                $this->Form->addHidden('vanilla_category_id', $vanilla_category_id);
-
-                $PageInfo = fetchPageInfo($vanilla_url);
-
-                if (!($Title = $this->Form->getFormValue('Name'))) {
-                    $Title = val('Title', $PageInfo, '');
-                    if ($Title == '') {
-                        $Title = t('Undefined discussion subject.');
-                        if (!empty($PageInfo['Exception']) && $PageInfo['Exception'] === "Couldn't connect to host.") {
-                            $Title .= ' '.t('Page timed out.');
-                        }
-
-                    }
-                }
->>>>>>> 2443f1f1
-
-                $Description = val('Description', $PageInfo, '');
-                $Images = val('Images', $PageInfo, array());
-                $LinkText = t('EmbededDiscussionLinkText', 'Read the full story here');
-
-<<<<<<< HEAD
+
+            $Description = val('Description', $PageInfo, '');
+            $Images = val('Images', $PageInfo, array());
+            $LinkText = t('EmbededDiscussionLinkText', 'Read the full story here');
+
             if (!$Description && count($Images) == 0) {
                 $Body = formatString(
                     '<p><a href="{Url}">{LinkText}</a></p>',
@@ -555,36 +487,14 @@
                 'LinkText' => $LinkText
                ));
             }
-=======
-                if (!$Description && count($Images) == 0) {
-                    $Body = formatString(
-                        '<p><a href="{Url}">{LinkText}</a></p>',
-                        array('Url' => $vanilla_url, 'LinkText' => $LinkText)
-                    );
-                } else {
-                    $Body = formatString('
-                <div class="EmbeddedContent">{Image}<strong>{Title}</strong>
-                   <p>{Excerpt}</p>
-                   <p><a href="{Url}">{LinkText}</a></p>
-                   <div class="ClearFix"></div>
-                </div>', array(
-                        'Title' => $Title,
-                        'Excerpt' => $Description,
-                        'Image' => (count($Images) > 0 ? img(val(0, $Images), array('class' => 'LeftAlign')) : ''),
-                        'Url' => $vanilla_url,
-                        'LinkText' => $LinkText
-                    ));
-                }
->>>>>>> 2443f1f1
-
-                if ($Body == '') {
-                    $Body = $vanilla_url;
-                }
-                if ($Body == '') {
-                    $Body = t('Undefined discussion body.');
-                }
-
-<<<<<<< HEAD
+
+            if ($Body == '') {
+                $Body = $vanilla_url;
+            }
+            if ($Body == '') {
+                $Body = t('Undefined discussion body.');
+            }
+
            // Validate the CategoryID for inserting.
             $Category = CategoryModel::categories($vanilla_category_id);
             if (!$Category) {
@@ -602,32 +512,12 @@
                    // No categories in the db? default to 0
                     if (!$vanilla_category_id) {
                         $vanilla_category_id = 0;
-=======
-                // Validate the CategoryID for inserting.
-                $Category = CategoryModel::categories($vanilla_category_id);
-                if (!$Category) {
-                    $vanilla_category_id = c('Vanilla.Embed.DefaultCategoryID', 0);
-                    if ($vanilla_category_id <= 0) {
-                        // No default category defined, so grab the first non-root category and use that.
-                        $vanilla_category_id = $this->DiscussionModel
-                            ->SQL
-                            ->select('CategoryID')
-                            ->from('Category')
-                            ->where('CategoryID >', 0)
-                            ->get()
-                            ->firstRow()
-                            ->CategoryID;
-                        // No categories in the db? default to 0
-                        if (!$vanilla_category_id) {
-                            $vanilla_category_id = 0;
-                        }
->>>>>>> 2443f1f1
-                    }
-                } else {
-                    $vanilla_category_id = $Category['CategoryID'];
-                }
-
-<<<<<<< HEAD
+                    }
+                }
+            } else {
+                $vanilla_category_id = $Category['CategoryID'];
+            }
+
             $EmbedUserID = c('Garden.Embed.UserID');
             if ($EmbedUserID) {
                 $EmbedUser = Gdn::userModel()->getID($EmbedUserID);
@@ -663,60 +553,16 @@
                // Update the category discussion count
                 if ($vanilla_category_id > 0) {
                     $this->DiscussionModel->updateDiscussionCount($vanilla_category_id, $DiscussionID);
-=======
-                $EmbedUserID = c('Garden.Embed.UserID');
-                if ($EmbedUserID) {
-                    $EmbedUser = Gdn::userModel()->getID($EmbedUserID);
-                }
-                if (!$EmbedUserID || !$EmbedUser) {
-                    $EmbedUserID = Gdn::userModel()->getSystemUserID();
->>>>>>> 2443f1f1
-                }
-
-                $EmbeddedDiscussionData = array(
-                    'InsertUserID' => $EmbedUserID,
-                    'DateInserted' => Gdn_Format::toDateTime(),
-                    'DateUpdated' => Gdn_Format::toDateTime(),
-                    'CategoryID' => $vanilla_category_id,
-                    'ForeignID' => $vanilla_identifier,
-                    'Type' => $vanilla_type,
-                    'Name' => $Title,
-                    'Body' => $Body,
-                    'Format' => 'Html',
-                    'Attributes' => dbencode($Attributes)
-                );
-                $this->EventArguments['Discussion'] =& $EmbeddedDiscussionData;
-                $this->fireEvent('BeforeEmbedDiscussion');
-                $DiscussionID = $this->DiscussionModel->SQL->insert(
-                    'Discussion',
-                    $EmbeddedDiscussionData
-                );
-                $ValidationResults = $this->DiscussionModel->validationResults();
-                if (count($ValidationResults) == 0 && $DiscussionID > 0) {
-                    $this->Form->addHidden('DiscussionID', $DiscussionID); // Put this in the form so reposts won't cause new discussions.
-                    $this->Form->setFormValue('DiscussionID', $DiscussionID); // Put this in the form values so it is used when saving comments.
-                    $this->setJson('DiscussionID', $DiscussionID);
-                    $this->Discussion = $Discussion = $this->DiscussionModel->getID($DiscussionID, DATASET_TYPE_OBJECT, array('Slave' => false));
-                    // Update the category discussion count
-                    if ($vanilla_category_id > 0) {
-                        $this->DiscussionModel->updateDiscussionCount($vanilla_category_id, $DiscussionID);
-                    }
-
-<<<<<<< HEAD
-       // If no discussion was found, error out
-        if (!$Discussion) {
-            $this->Form->addError(t('Failed to find discussion for commenting.'));
-        }
-=======
-                }
-            }
->>>>>>> 2443f1f1
+                }
+
+            }
+        }
 
             /*
-             * Special care is taken for embedded comments.  Since we don't currently use an advanced editor for these
-             * comments, we may need to apply certain filters and fixes to the data to maintain its intended display
-             * with the input format (e.g. maintaining newlines).
-             */
+         * Special care is taken for embedded comments.  Since we don't currently use an advanced editor for these
+         * comments, we may need to apply certain filters and fixes to the data to maintain its intended display
+         * with the input format (e.g. maintaining newlines).
+         */
             $inputFormatter = $this->Form->getFormValue('Format', c('Garden.InputFormatter'));
 
             switch ($inputFormatter) {
@@ -750,13 +596,8 @@
         $Editing = $CommentID > 0 || $DraftID > 0;
         $this->EventArguments['Editing'] = $Editing;
 
-<<<<<<< HEAD
        // If closed, cancel & go to discussion
-        if ($Discussion && $Discussion->Closed == 1 && !$Editing && !$Session->checkPermission('Vanilla.Discussions.Close', true, 'Category', $PermissionCategoryID)) {
-=======
-        // If closed, cancel & go to discussion
         if ($Discussion && $Discussion->Closed == 1 && !$Editing && !CategoryModel::checkPermission($Discussion->CategoryID, 'Vanilla.Discussions.Close')) {
->>>>>>> 2443f1f1
             redirect(DiscussionUrl($Discussion));
         }
 
@@ -786,13 +627,8 @@
 
             $this->Form->setFormValue('CommentID', $CommentID);
         } elseif ($Discussion) {
-<<<<<<< HEAD
            // Permission to add
-            $this->permission('Vanilla.Comments.Add', true, 'Category', $Discussion->PermissionCategoryID);
-=======
-            // Permission to add
             $this->categoryPermission($Discussion->CategoryID, 'Vanilla.Comments.Add');
->>>>>>> 2443f1f1
         }
 
         if ($this->Form->authenticatedPostBack()) {
@@ -964,13 +800,8 @@
                             $this->View = 'comments';
       //                     }
 
-<<<<<<< HEAD
                            // Make sure to set the user's discussion watch records
-                            $CountComments = $this->CommentModel->getCount($DiscussionID);
-=======
-                            // Make sure to set the user's discussion watch records
                             $CountComments = $this->CommentModel->getCountByDiscussion($DiscussionID);
->>>>>>> 2443f1f1
                             $Limit = is_object($this->data('Comments')) ? $this->data('Comments')->numRows() : $Discussion->CountComments;
                             $Offset = $CountComments - $Limit;
                             $this->CommentModel->SetWatch($this->Discussion, $Limit, $Offset, $CountComments);
