--- conflicted
+++ resolved
@@ -244,26 +244,19 @@
                 $isTitleValid = true;
                 $Name = trim($this->Form->getFormValue('Name', ''));
 
-<<<<<<< HEAD
+                if (!$Draft) {
+                // Let's be super aggressive and disallow titles with no word characters in them!
+                $hasWordCharacter = preg_match('/\w/u', $Name) === 1;
+
                 if (!$hasWordCharacter || ($Name != '' && Gdn_Format::text($Name) == '')) {
+
                     $this->Form->addError(t('You have entered an invalid discussion title'), 'Name');
-                } else {
+                        $isTitleValid = false;
+                    }
+                }
+
+                if ($isTitleValid) {
                    // Trim the name.
-=======
-                if (!$Draft) {
-                    // Let's be super aggressive and disallow titles with no word characters in them!
-                    $hasWordCharacter = preg_match('/\w/u', $Name) === 1;
-
-                    if (!$hasWordCharacter || ($Name != '' && Gdn_Format::text($Name) == '')) {
-
-                        $this->Form->addError(t('You have entered an invalid discussion title'), 'Name');
-                        $isTitleValid = false;
-                    }
-                }
-
-                if ($isTitleValid) {
-                    // Trim the name.
->>>>>>> 2fe9f09c
                     $FormValues['Name'] = $Name;
                     $this->Form->setFormValue('Name', $Name);
                 }
