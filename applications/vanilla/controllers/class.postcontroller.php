<?php if (!defined('APPLICATION')) exit();

/**
 * Handles posting and editing comments, discussions, and drafts.
 *
 * @copyright Copyright 2008, 2009 Vanilla Forums Inc.
 * @license http://www.opensource.org/licenses/gpl-2.0.php GPLv2
 * @since 2.0.0
 * @package Vanilla
 */

class PostController extends VanillaController {
   /**
    * @var DiscussionModel
    */
   public $DiscussionModel;
   
   /**
    * @var Gdn_Form
    */
   public $Form;
	
	/**
	 * @var array An associative array of form types and their locations.
	 */
	public $FormCollection;

   /**
    * Models to include.
    * 
    * @since 2.0.0
    * @access public
    * @var array
    */
   public $Uses = array('Form', 'Database', 'CommentModel', 'DiscussionModel', 'DraftModel');
   
   /**
    * @var bool Whether or not to show the category dropdown.
    */
   public $ShowCategorySelector = TRUE;
   
   /**
    * General "post" form, allows posting of any kind of form. Attach to PostController_AfterFormCollection_Handler.
    * 
    * @since 2.0.0
    * @access public
    */
   public function Index($CurrentFormName = 'discussion') {
      $this->AddJsFile('jquery.autogrow.js');
      $this->AddJsFile('post.js');
      $this->AddJsFile('autosave.js');
		
		$this->SetData('CurrentFormName', $CurrentFormName);
		$Forms = array();
		$Forms[] = array('Name' => 'Discussion', 'Label' => Sprite('SpNewDiscussion').T('New Discussion'), 'Url' => 'vanilla/post/discussion');
		/*
		$Forms[] = array('Name' => 'Question', 'Label' => Sprite('SpAskQuestion').T('Ask Question'), 'Url' => 'vanilla/post/discussion');
		$Forms[] = array('Name' => 'Poll', 'Label' => Sprite('SpNewPoll').T('New Poll'), 'Url' => 'activity');
		*/
		$this->SetData('Forms', $Forms);
		$this->FireEvent('AfterForms');

		$this->SetData('Breadcrumbs', array(array('Name' => T('Post'), 'Url' => '/post')));
      $this->Render();
   }
   
   public function AnnounceOptions() {
      $Result = array(
         0  => '@'.T("Don't announce.")
      );
      
      if (C('Vanilla.Categories.Use')) {
         $Result = array_merge($Result, array(
            2 => '@'.sprintf(T('In <b>%s.</b>'), T('the category')),
            1 => '@'.sprintf(sprintf(T('In <b>%s</b> and recent discussions.'), T('the category'))),
         ));
      } else {
         $Result = array_merge($Result, array(
            1 => '@'.T('In recent discussions.'),
         ));
      }
      
      return $Result;
   }
   
   /**
    * Create or update a discussion.
    *
    * @since 2.0.0
    * @access public
    * 
    * @param int $CategoryID Unique ID of the category to add the discussion to.
    */
   public function Discussion($CategoryUrlCode = '') {
      // Override CategoryID if categories are disabled
      $UseCategories = $this->ShowCategorySelector = (bool)C('Vanilla.Categories.Use');
      if (!$UseCategories) 
         $CategoryUrlCode = '';
      
      // Setup head
      $this->AddJsFile('jquery.autogrow.js');
      $this->AddJsFile('post.js');
      $this->AddJsFile('autosave.js');
      
      $Session = Gdn::Session();
      
      Gdn_Theme::Section('PostDiscussion');
      
      // Set discussion, draft, and category data
      $DiscussionID = isset($this->Discussion) ? $this->Discussion->DiscussionID : '';
      $DraftID = isset($this->Draft) ? $this->Draft->DraftID : 0;
      $Category = FALSE;
      if (isset($this->Discussion)) {
         $this->CategoryID = $this->Discussion->CategoryID;
         $Category = CategoryModel::Categories($this->CategoryID);
      } else if ($CategoryUrlCode != '') {
         $CategoryModel = new CategoryModel();
         $Category = $CategoryModel->GetByCode($CategoryUrlCode);
         $this->CategoryID = $Category->CategoryID;
         
      }
      if ($Category) {
         $this->Category = (object)$Category;
         $this->SetData('Category', $Category);
      } else {
         $this->CategoryID = 0;
         $this->Category = NULL;
      }

      $CategoryData = $UseCategories ? CategoryModel::Categories() : FALSE;
      
      // Check permission 
      if (isset($this->Discussion)) {
         
         // Permission to edit
         if ($this->Discussion->InsertUserID != $Session->UserID)
            $this->Permission('Vanilla.Discussions.Edit', TRUE, 'Category', $this->Category->PermissionCategoryID);

         // Make sure that content can (still) be edited.
         $EditContentTimeout = C('Garden.EditContentTimeout', -1);
         $CanEdit = $EditContentTimeout == -1 || strtotime($this->Discussion->DateInserted) + $EditContentTimeout > time();
         if (!$CanEdit)
            $this->Permission('Vanilla.Discussions.Edit', TRUE, 'Category', $this->Category->PermissionCategoryID);
         
         // Make sure only moderators can edit closed things
         if ($this->Discussion->Closed)
            $this->Permission('Vanilla.Discussions.Edit', TRUE, 'Category', $this->Category->PermissionCategoryID);
         
         $this->Form->SetFormValue('DiscussionID', $this->Discussion->DiscussionID);

         $this->Title(T('Edit Discussion'));
         
         if ($this->Discussion->Type)
            $this->SetData('Type', $this->Discussion->Type);
         else
            $this->SetData('Type', 'Discussion');
      } else {
         // Permission to add
         $this->Permission('Vanilla.Discussions.Add');
         $this->Title(T('New Discussion'));
      }
      
      TouchValue('Type', $this->Data, 'Discussion');
      
      // See if we should hide the category dropdown.
<<<<<<< HEAD
      $AllowedCategories = CategoryModel::GetByPermission('Discussions.Add', $this->Form->GetValue('CategoryID', $this->CategoryID), array('Archived' => 0), array('AllowedDiscussionTypes' => $this->Data['Type']));
=======
      $AllowedCategories = CategoryModel::GetByPermission('Discussions.Add', $this->Form->GetValue('CategoryID', $this->CategoryID), array('Archived' => 0, 'AllowDiscussions' => 1), array('AllowedDiscussionTypes' => $this->Data['Type']));
>>>>>>> f2de42e3
      if (count($AllowedCategories) == 1) {
         $AllowedCategory = array_pop($AllowedCategories);
         $this->ShowCategorySelector = FALSE;
         $this->Form->AddHidden('CategoryID', $AllowedCategory['CategoryID']);
         $this->Form->AddHidden('CategoryID');
         
         if ($this->Form->IsPostBack() && !$this->Form->GetFormValue('CategoryID')) {
            $this->Form->SetFormValue('CategoryID', $AllowedCategory['CategoryID']);
         }
      }
      
      // Set the model on the form
      $this->Form->SetModel($this->DiscussionModel);
      if ($this->Form->IsPostBack() == FALSE) {
         // Prep form with current data for editing
         if (isset($this->Discussion)) {
            $this->Form->SetData($this->Discussion);
         } elseif (isset($this->Draft))
            $this->Form->SetData($this->Draft);
         else {
            if ($this->Category !== NULL)
               $this->Form->SetData(array('CategoryID' => $this->Category->CategoryID));
            $this->PopulateForm($this->Form);
         }
            
      } else { // Form was submitted
         // Save as a draft?
         $FormValues = $this->Form->FormValues();
         $FormValues = $this->DiscussionModel->FilterForm($FormValues);
         $this->DeliveryType(GetIncomingValue('DeliveryType', $this->_DeliveryType));
         if ($DraftID == 0)
            $DraftID = $this->Form->GetFormValue('DraftID', 0);
            
         $Draft = $this->Form->ButtonExists('Save Draft') ? TRUE : FALSE;
         $Preview = $this->Form->ButtonExists('Preview') ? TRUE : FALSE;
         if (!$Preview) {
            if (!is_object($this->Category) && is_array($CategoryData) && isset($FormValues['CategoryID']))
               $this->Category = GetValue($FormValues['CategoryID'], $CategoryData);

            if (is_object($this->Category)) {
               // Check category permissions.
               if ($this->Form->GetFormValue('Announce', '') && !$Session->CheckPermission('Vanilla.Discussions.Announce', TRUE, 'Category', $this->Category->PermissionCategoryID))
                  $this->Form->AddError('You do not have permission to announce in this category', 'Announce');

               if ($this->Form->GetFormValue('Close', '') && !$Session->CheckPermission('Vanilla.Discussions.Close', TRUE, 'Category', $this->Category->PermissionCategoryID))
                  $this->Form->AddError('You do not have permission to close in this category', 'Close');

               if ($this->Form->GetFormValue('Sink', '') && !$Session->CheckPermission('Vanilla.Discussions.Sink', TRUE, 'Category', $this->Category->PermissionCategoryID))
                  $this->Form->AddError('You do not have permission to sink in this category', 'Sink');
               
               if (!isset($this->Discussion) && (!$Session->CheckPermission('Vanilla.Discussions.Add', TRUE, 'Category', $this->Category->PermissionCategoryID) || ! $this->Category->AllowDiscussions))
                  $this->Form->AddError('You do not have permission to start discussions in this category', 'CategoryID');
            }

            // Make sure that the title will not be invisible after rendering
            $Name = trim($this->Form->GetFormValue('Name', ''));
            if ($Name != '' && Gdn_Format::Text($Name) == '')
               $this->Form->AddError(T('You have entered an invalid discussion title'), 'Name');
            else {
               // Trim the name.
               $FormValues['Name'] = $Name;
               $this->Form->SetFormValue('Name', $Name);
            }

            if ($this->Form->ErrorCount() == 0) {
               if ($Draft) {
                  $DraftID = $this->DraftModel->Save($FormValues);
                  $this->Form->SetValidationResults($this->DraftModel->ValidationResults());
               } else {
                  $DiscussionID = $this->DiscussionModel->Save($FormValues, $this->CommentModel);
                  $this->Form->SetValidationResults($this->DiscussionModel->ValidationResults());
                  
                  if ($DiscussionID > 0) {
                     if ($DraftID > 0)
                     $this->DraftModel->Delete($DraftID);
                  }
                  if ($DiscussionID == SPAM || $DiscussionID == UNAPPROVED) {
                  	$this->StatusMessage = T('DiscussionRequiresApprovalStatus', 'Your discussion will appear after it is approved.');
                     $this->Render('Spam');
                     return;
                  }
               }
            }
         } else {
            // If this was a preview click, create a discussion/comment shell with the values for this comment
            $this->Discussion = new stdClass();
            $this->Discussion->Name = $this->Form->GetValue('Name', '');
            $this->Comment = new stdClass();
            $this->Comment->InsertUserID = $Session->User->UserID;
            $this->Comment->InsertName = $Session->User->Name;
            $this->Comment->InsertPhoto = $Session->User->Photo;
            $this->Comment->DateInserted = Gdn_Format::Date();
            $this->Comment->Body = ArrayValue('Body', $FormValues, '');
            $this->Comment->Format = GetValue('Format', $FormValues, C('Garden.InputFormatter'));
            
            $this->EventArguments['Discussion'] = &$this->Discussion;
            $this->EventArguments['Comment'] = &$this->Comment;
            $this->FireEvent('BeforeDiscussionPreview');

            if ($this->_DeliveryType == DELIVERY_TYPE_ALL) {
               $this->AddAsset('Content', $this->FetchView('preview'));
            } else {
               $this->View = 'preview';
            }
         }
         if ($this->Form->ErrorCount() > 0) {
            // Return the form errors
            $this->ErrorMessage($this->Form->Errors());
         } else if ($DiscussionID > 0 || $DraftID > 0) {
            // Make sure that the ajax request form knows about the newly created discussion or draft id
            $this->SetJson('DiscussionID', $DiscussionID);
            $this->SetJson('DraftID', $DraftID);
            
            if (!$Preview) {
               // If the discussion was not a draft
               if (!$Draft) {
                  // Redirect to the new discussion
                  $Discussion = $this->DiscussionModel->GetID($DiscussionID, DATASET_TYPE_OBJECT, array('Slave' => FALSE));
                  $this->SetData('Discussion', $Discussion);
                  $this->EventArguments['Discussion'] = $Discussion;
                  $this->FireEvent('AfterDiscussionSave');
                  
                  if ($this->_DeliveryType == DELIVERY_TYPE_ALL) {
                     Redirect(DiscussionUrl($Discussion)).'?new=1';
                  } else {
                     $this->RedirectUrl = DiscussionUrl($Discussion, '', TRUE).'?new=1';
                  }
               } else {
                  // If this was a draft save, notify the user about the save
                  $this->InformMessage(sprintf(T('Draft saved at %s'), Gdn_Format::Date()));
               }
            }
         }
      }
      
      // Add hidden fields for editing
      $this->Form->AddHidden('DiscussionID', $DiscussionID);
      $this->Form->AddHidden('DraftID', $DraftID, TRUE);
      
      $this->FireEvent('BeforeDiscussionRender');
      
      if ($this->CategoryID)
         $Breadcrumbs = CategoryModel::GetAncestors($this->CategoryID);
      else
         $Breadcrumbs = array();
      $Breadcrumbs[] = array('Name' => $this->Data('Title'), 'Url' => '/post/discussion');
      
		$this->SetData('Breadcrumbs', $Breadcrumbs);
      
      $this->SetData('_AnnounceOptions', $this->AnnounceOptions());

      // Render view (posts/discussion.php or post/preview.php)
		$this->Render();
   }
   
   /**
    * Edit a discussion (wrapper for PostController::Discussion). 
    *
    * Will throw an error if both params are blank.
    *
    * @since 2.0.0
    * @access public
    * 
    * @param int $DiscussionID Unique ID of the discussion to edit.
    * @param int $DraftID Unique ID of draft discussion to edit.
    */
   public function EditDiscussion($DiscussionID = '', $DraftID = '') {
      if ($DraftID != '') {
         $this->Draft = $this->DraftModel->GetID($DraftID);
         $this->CategoryID = $this->Draft->CategoryID;
      } else {
         $this->SetData('Discussion', $this->DiscussionModel->GetID($DiscussionID), TRUE);
         $this->CategoryID = $this->Discussion->CategoryID;
      }
      
      if (C('Garden.ForceInputFormatter'))
         $this->Form->RemoveFormValue('Format');
      
      // Set view and render
      $this->View = 'Discussion';
      $this->Discussion($this->CategoryID);
   }
   
   /**
    * Create or update a comment.
    *
    * @since 2.0.0
    * @access public
    * 
    * @param int $DiscussionID Unique ID to add the comment to. If blank, this method will throw an error.
    */
   public function Comment($DiscussionID = '') {
      // Get $DiscussionID from RequestArgs if valid
      if ($DiscussionID == '' && count($this->RequestArgs))
         if (is_numeric($this->RequestArgs[0]))
            $DiscussionID = $this->RequestArgs[0];
            
      // If invalid $DiscussionID, get from form.
      $this->Form->SetModel($this->CommentModel);
      $DiscussionID = is_numeric($DiscussionID) ? $DiscussionID : $this->Form->GetFormValue('DiscussionID', 0);
      
      // Set discussion data
      $this->DiscussionID = $DiscussionID;
      $this->Discussion = $Discussion = $this->DiscussionModel->GetID($DiscussionID);
      
      // Is this an embedded comment being posted to a discussion that doesn't exist yet?
      $vanilla_type = $this->Form->GetFormValue('vanilla_type', '');
      $vanilla_url = $this->Form->GetFormValue('vanilla_url', '');
      $vanilla_category_id = $this->Form->GetFormValue('vanilla_category_id', '');
      $Attributes = array('ForeignUrl' => $vanilla_url);
      $vanilla_identifier = $this->Form->GetFormValue('vanilla_identifier', '');
      
      // Only allow vanilla identifiers of 32 chars or less - md5 if larger
      if (strlen($vanilla_identifier) > 32) {
         $Attributes['vanilla_identifier'] = $vanilla_identifier;
         $vanilla_identifier = md5($vanilla_identifier);
      }
      
      if (!$Discussion && $vanilla_url != '' && $vanilla_identifier != '') {
         $Discussion = $Discussion = $this->DiscussionModel->GetForeignID($vanilla_identifier, $vanilla_type);
         
         if ($Discussion) {
            $this->DiscussionID = $DiscussionID = $Discussion->DiscussionID;
            $this->Form->SetValue('DiscussionID', $DiscussionID);
         }
      }
      
      // If so, create it!
      if (!$Discussion && $vanilla_url != '' && $vanilla_identifier != '') {
         // Add these values back to the form if they exist!
         $this->Form->AddHidden('vanilla_identifier', $vanilla_identifier);
         $this->Form->AddHidden('vanilla_type', $vanilla_type);
         $this->Form->AddHidden('vanilla_url', $vanilla_url);
         $this->Form->AddHidden('vanilla_category_id', $vanilla_category_id);
         
         $PageInfo = FetchPageInfo($vanilla_url);
         
         if (!($Title = $this->Form->GetFormValue('Name'))) {
            $Title = GetValue('Title', $PageInfo, '');
            if ($Title == '')
               $Title = T('Undefined discussion subject.');
         }
         
         $Description = GetValue('Description', $PageInfo, '');
         $Images = GetValue('Images', $PageInfo, array());
         $LinkText = T('EmbededDiscussionLinkText', 'Read the full story here');
         
         if (!$Description && count($Images) == 0) {
            $Body = FormatString('<p><a href="{Url}">{LinkText}</a></p>', 
               array('Url' => $vanilla_url, 'LinkText' => $LinkText));
         } else {
            $Body = FormatString('
            <div class="EmbeddedContent">{Image}<strong>{Title}</strong>
               <p>{Excerpt}</p>
               <p><a href="{Url}">{LinkText}</a></p>
               <div class="ClearFix"></div>
            </div>', array(
                'Title' => $Title,
                'Excerpt' => $Description,
                'Image' => (count($Images) > 0 ? Img(GetValue(0, $Images), array('class' => 'LeftAlign')) : ''),
                'Url' => $vanilla_url,
                'LinkText' => $LinkText
            ));
         }
         
         if ($Body == '')
            $Body = $vanilla_url;
         if ($Body == '')
            $Body = T('Undefined discussion body.');
            
         // Validate the CategoryID for inserting.
         $Category = CategoryModel::Categories($vanilla_category_id);
         if (!$Category) {
            $vanilla_category_id = C('Vanilla.Embed.DefaultCategoryID', 0);
            if ($vanilla_category_id <= 0) {
               // No default category defined, so grab the first non-root category and use that.
               $vanilla_category_id = $this->DiscussionModel
                  ->SQL
                  ->Select('CategoryID')
                  ->From('Category')
                  ->Where('CategoryID >', 0)
                  ->Get()
                  ->FirstRow()
                  ->CategoryID;
               // No categories in the db? default to 0
               if (!$vanilla_category_id)
                  $vanilla_category_id = 0;
            }
         } else {
            $vanilla_category_id = $Category['CategoryID'];
         }
         
         $EmbedUserID = C('Garden.Embed.UserID');
         if ($EmbedUserID)
            $EmbedUser = Gdn::UserModel()->GetID($EmbedUserID);
         if (!$EmbedUserID || !$EmbedUser)
            $EmbedUserID = Gdn::UserModel()->GetSystemUserID();
         
         $EmbeddedDiscussionData = array(
            'InsertUserID' => $EmbedUserID,
            'DateInserted' => Gdn_Format::ToDateTime(),
            'DateUpdated' => Gdn_Format::ToDateTime(),
            'CategoryID' => $vanilla_category_id,
            'ForeignID' => $vanilla_identifier,
            'Type' => $vanilla_type,
            'Name' => $Title,
            'Body' => $Body,
            'Format' => 'Html',
            'Attributes' => serialize($Attributes)
         );
         $this->EventArguments['Discussion'] = $EmbeddedDiscussionData;
         $this->FireEvent('BeforeEmbedDiscussion');
         $DiscussionID = $this->DiscussionModel->SQL->Insert(
            'Discussion',
            $EmbeddedDiscussionData
         );
         $ValidationResults = $this->DiscussionModel->ValidationResults();
         if (count($ValidationResults) == 0 && $DiscussionID > 0) {
            $this->Form->AddHidden('DiscussionID', $DiscussionID); // Put this in the form so reposts won't cause new discussions.
            $this->Form->SetFormValue('DiscussionID', $DiscussionID); // Put this in the form values so it is used when saving comments.
            $this->SetJson('DiscussionID', $DiscussionID);
            $this->Discussion = $Discussion = $this->DiscussionModel->GetID($DiscussionID, DATASET_TYPE_OBJECT, array('Slave' => FALSE));
            // Update the category discussion count
            if ($vanilla_category_id > 0)
               $this->DiscussionModel->UpdateDiscussionCount($vanilla_category_id, $DiscussionID);

         }
      }
      
      // If no discussion was found, error out
      if (!$Discussion)
         $this->Form->AddError(T('Failed to find discussion for commenting.'));
      
      $PermissionCategoryID = GetValue('PermissionCategoryID', $Discussion);
      
      // Setup head
      $this->AddJsFile('jquery.autogrow.js');
      $this->AddJsFile('post.js');
      $this->AddJsFile('autosave.js');
      
      // Setup comment model, $CommentID, $DraftID
      $Session = Gdn::Session();
      $CommentID = isset($this->Comment) && property_exists($this->Comment, 'CommentID') ? $this->Comment->CommentID : '';
      $DraftID = isset($this->Comment) && property_exists($this->Comment, 'DraftID') ? $this->Comment->DraftID : '';
      $this->EventArguments['CommentID'] = $CommentID;
      $this->EventArguments['DraftID'] = $DraftID;
      
      // Determine whether we are editing
      $Editing = $CommentID > 0 || $DraftID > 0;
      $this->EventArguments['Editing'] = $Editing;
      
      // If closed, cancel & go to discussion
      if ($Discussion && $Discussion->Closed == 1 && !$Editing && !$Session->CheckPermission('Vanilla.Discussions.Close', TRUE, 'Category', $PermissionCategoryID))
         Redirect(DiscussionUrl($Discussion));
      
      // Add hidden IDs to form
      $this->Form->AddHidden('DiscussionID', $DiscussionID);
      $this->Form->AddHidden('CommentID', $CommentID);
      $this->Form->AddHidden('DraftID', $DraftID, TRUE);
      
      // Check permissions
      if ($Discussion && $Editing) {
         // Permisssion to edit
         if ($this->Comment->InsertUserID != $Session->UserID)
            $this->Permission('Vanilla.Comments.Edit', TRUE, 'Category', $Discussion->PermissionCategoryID);
            
         // Make sure that content can (still) be edited.
         $EditContentTimeout = C('Garden.EditContentTimeout', -1);
         $CanEdit = $EditContentTimeout == -1 || strtotime($this->Comment->DateInserted) + $EditContentTimeout > time();
         if (!$CanEdit)
            $this->Permission('Vanilla.Comments.Edit', TRUE, 'Category', $Discussion->PermissionCategoryID);

         // Make sure only moderators can edit closed things
         if ($Discussion->Closed)
            $this->Permission('Vanilla.Comments.Edit', TRUE, 'Category', $Discussion->PermissionCategoryID);
         
         $this->Form->SetFormValue('CommentID', $CommentID);
      } else if ($Discussion) {
         // Permission to add
         $this->Permission('Vanilla.Comments.Add', TRUE, 'Category', $Discussion->PermissionCategoryID);
      }

      if (!$this->Form->IsPostBack()) {
         // Form was validly submitted
         if (isset($this->Comment)) {
            $this->Form->SetData((array)$this->Comment);
         }
            
      } else {
         // Save as a draft?
         $FormValues = $this->Form->FormValues();
         $FormValues = $this->CommentModel->FilterForm($FormValues);
         
         if ($DraftID == 0)
            $DraftID = $this->Form->GetFormValue('DraftID', 0);
         
         $Type = GetIncomingValue('Type');
         $Draft = $Type == 'Draft';
         $this->EventArguments['Draft'] = $Draft;
         $Preview = $Type == 'Preview';
         if ($Draft) {
            $DraftID = $this->DraftModel->Save($FormValues);
            $this->Form->AddHidden('DraftID', $DraftID, TRUE);
            $this->Form->SetValidationResults($this->DraftModel->ValidationResults());
         } else if (!$Preview) {
            // Fix an undefined title if we can.
            if ($this->Form->GetFormValue('Name') && GetValue('Name', $Discussion) == T('Undefined discussion subject.')) {
               $Set = array('Name' => $this->Form->GetFormValue('Name'));
               
               if (isset($vanilla_url) && $vanilla_url && strpos(GetValue('Body', $Discussion), T('Undefined discussion subject.')) !== FALSE) {
                  $LinkText = T('EmbededDiscussionLinkText', 'Read the full story here');
                  $Set['Body'] = FormatString('<p><a href="{Url}">{LinkText}</a></p>', 
                     array('Url' => $vanilla_url, 'LinkText' => $LinkText));
               }
               
               $this->DiscussionModel->SetField(GetValue('DiscussionID', $Discussion), $Set);
            }
            
            $Inserted = !$CommentID;
            $CommentID = $this->CommentModel->Save($FormValues);

            // The comment is now half-saved.
            if (is_numeric($CommentID) && $CommentID > 0) {
               if ($this->_DeliveryType == DELIVERY_TYPE_ALL) {
                  $this->CommentModel->Save2($CommentID, $Inserted, TRUE, TRUE);
               } else {
                  $this->JsonTarget('', Url("/vanilla/post/comment2.json?commentid=$CommentID&inserted=$Inserted"), 'Ajax');
               }

               // $Discussion = $this->DiscussionModel->GetID($DiscussionID);
               $Comment = $this->CommentModel->GetID($CommentID, DATASET_TYPE_OBJECT, array('Slave' => FALSE));

               $this->EventArguments['Discussion'] = $Discussion;
               $this->EventArguments['Comment'] = $Comment;
               $this->FireEvent('AfterCommentSave');
            } elseif ($CommentID === SPAM || $CommentID === UNAPPROVED) {
               $this->StatusMessage = T('CommentRequiresApprovalStatus', 'Your comment will appear after it is approved.');
            }
            
            $this->Form->SetValidationResults($this->CommentModel->ValidationResults());
            if ($CommentID > 0 && $DraftID > 0)
               $this->DraftModel->Delete($DraftID);
         }
         
         // Handle non-ajax requests first:
         if ($this->_DeliveryType == DELIVERY_TYPE_ALL) {
            if ($this->Form->ErrorCount() == 0) {
               // Make sure that this form knows what comment we are editing.
               if ($CommentID > 0)
                  $this->Form->AddHidden('CommentID', $CommentID);
               
               // If the comment was not a draft
               if (!$Draft) {
                  // Redirect to the new comment.
                  if ($CommentID > 0)
                     Redirect("discussion/comment/$CommentID/#Comment_$CommentID");
                  elseif ($CommentID == SPAM) {
                     $this->SetData('DiscussionUrl', DiscussionUrl($Discussion));
                     $this->View = 'Spam';
           
                  }
               } elseif ($Preview) {
                  // If this was a preview click, create a comment shell with the values for this comment
                  $this->Comment = new stdClass();
                  $this->Comment->InsertUserID = $Session->User->UserID;
                  $this->Comment->InsertName = $Session->User->Name;
                  $this->Comment->InsertPhoto = $Session->User->Photo;
                  $this->Comment->DateInserted = Gdn_Format::Date();
                  $this->Comment->Body = ArrayValue('Body', $FormValues, '');
                  $this->Comment->Format = GetValue('Format', $FormValues, C('Garden.InputFormatter'));
                  $this->AddAsset('Content', $this->FetchView('preview'));
               } else {
                  // If this was a draft save, notify the user about the save
                  $this->InformMessage(sprintf(T('Draft saved at %s'), Gdn_Format::Date()));
               }
            }
         } else {
            // Handle ajax-based requests
            if ($this->Form->ErrorCount() > 0) {
               // Return the form errors
               $this->ErrorMessage($this->Form->Errors());
            } else {
               // Make sure that the ajax request form knows about the newly created comment or draft id
               $this->SetJson('CommentID', $CommentID);
               $this->SetJson('DraftID', $DraftID);
               
               if ($Preview) {
                  // If this was a preview click, create a comment shell with the values for this comment
                  $this->Comment = new stdClass();
                  $this->Comment->InsertUserID = $Session->User->UserID;
                  $this->Comment->InsertName = $Session->User->Name;
                  $this->Comment->InsertPhoto = $Session->User->Photo;
                  $this->Comment->DateInserted = Gdn_Format::Date();
                  $this->Comment->Body = ArrayValue('Body', $FormValues, '');
                  $this->View = 'preview';
               } elseif (!$Draft) { // If the comment was not a draft
                  // If Editing a comment 
                  if ($Editing) {
                     // Just reload the comment in question
                     $this->Offset = 1;
                     $Comments = $this->CommentModel->GetIDData($CommentID, array('Slave' => FALSE));
                     $this->SetData('Comments', $Comments);
                     $this->SetData('Discussion', $Discussion);
                     // Load the discussion
                     $this->ControllerName = 'discussion';
                     $this->View = 'comments';
                     
                     // Also define the discussion url in case this request came from the post screen and needs to be redirected to the discussion
                     $this->SetJson('DiscussionUrl', DiscussionUrl($this->Discussion).'#Comment_'.$CommentID);
                  } else {
                     // If the comment model isn't sorted by DateInserted or CommentID then we can't do any fancy loading of comments.
                     $OrderBy = GetValueR('0.0', $this->CommentModel->OrderBy());
//                     $Redirect = !in_array($OrderBy, array('c.DateInserted', 'c.CommentID'));
//							$DisplayNewCommentOnly = $this->Form->GetFormValue('DisplayNewCommentOnly');

//                     if (!$Redirect) {
//                        // Otherwise load all new comments that the user hasn't seen yet
//                        $LastCommentID = $this->Form->GetFormValue('LastCommentID');
//                        if (!is_numeric($LastCommentID))
//                           $LastCommentID = $CommentID - 1; // Failsafe back to this new comment if the lastcommentid was not defined properly
//
//                        // Don't reload the first comment if this new comment is the first one.
//                        $this->Offset = $LastCommentID == 0 ? 1 : $this->CommentModel->GetOffset($LastCommentID);
//                        // Do not load more than a single page of data...
//                        $Limit = C('Vanilla.Comments.PerPage', 30);
//
//                        // Redirect if the new new comment isn't on the same page.
//                        $Redirect |= !$DisplayNewCommentOnly && PageNumber($this->Offset, $Limit) != PageNumber($Discussion->CountComments - 1, $Limit);
//                     }

//                     if ($Redirect) {
//                        // The user posted a comment on a page other than the last one, so just redirect to the last page.
//                        $this->RedirectUrl = Gdn::Request()->Url("discussion/comment/$CommentID/#Comment_$CommentID", TRUE);
//                     } else {
//                        // Make sure to load all new comments since the page was last loaded by this user
//								if ($DisplayNewCommentOnly)
                        $this->Offset = $this->CommentModel->GetOffset($CommentID);
                        $Comments = $this->CommentModel->GetIDData($CommentID, array('Slave' => FALSE));
                        $this->SetData('Comments', $Comments);

                        $this->SetData('NewComments', TRUE);
                        
                        $this->ClassName = 'DiscussionController';
                        $this->ControllerName = 'discussion';
                        $this->View = 'comments';
//                     }
                     
                     // Make sure to set the user's discussion watch records
                     $CountComments = $this->CommentModel->GetCount($DiscussionID);
                     $Limit = is_object($this->Data('Comments')) ? $this->Data('Comments')->NumRows() : $Discussion->CountComments;
                     $Offset = $CountComments - $Limit;
                     $this->CommentModel->SetWatch($this->Discussion, $Limit, $Offset, $CountComments);
                  }
               } else {
                  // If this was a draft save, notify the user about the save
                  $this->InformMessage(sprintf(T('Draft saved at %s'), Gdn_Format::Date()));
               }
               // And update the draft count
               $UserModel = Gdn::UserModel();
               $CountDrafts = $UserModel->GetAttribute($Session->UserID, 'CountDrafts', 0);
               $this->SetJson('MyDrafts', T('My Drafts'));
               $this->SetJson('CountDrafts', $CountDrafts);
            }
         }
      }
      
      // Include data for FireEvent
      if (property_exists($this,'Discussion'))
         $this->EventArguments['Discussion'] = $this->Discussion;
      if (property_exists($this,'Comment'))
         $this->EventArguments['Comment'] = $this->Comment;
         
      $this->FireEvent('BeforeCommentRender');
      
      if ($this->DeliveryType() == DELIVERY_TYPE_DATA) {
         $Comment = $this->Data('Comments')->FirstRow(DATASET_TYPE_ARRAY);
         if ($Comment) {
            $Photo = $Comment['InsertPhoto'];
            
            if (strpos($Photo, '//') === FALSE) {
               $Photo = Gdn_Upload::Url(ChangeBasename($Photo, 'n%s'));
            }
            
            $Comment['InsertPhoto'] = $Photo;
         }
         $this->Data = array('Comment' => $Comment);
         $this->RenderData($this->Data);
      } else {
         require_once $this->FetchViewLocation('helper_functions', 'Discussion');
         // Render default view.
         $this->Render();
      }
   }
   
   /**
    * Triggers saving the extra info about a comment
    * like notifications and unread totals.
    *
    * @since 2.0.?
    * @access public
    * 
    * @param int $CommentID Unique ID of the comment.
    * @param bool $Inserted
    */
   public function Comment2($CommentID, $Inserted = FALSE) {
      $this->CommentModel->Save2($CommentID, $Inserted);
      $this->Render('Blank', 'Utility', 'Dashboard');
   }
   
   /**
    * Edit a comment (wrapper for PostController::Comment).
    *
    * Will throw an error if both params are blank.
    *
    * @since 2.0.0
    * @access public
    * 
    * @param int $CommentID Unique ID of the comment to edit.
    * @param int $DraftID Unique ID of the draft to edit.
    */
   public function EditComment($CommentID = '', $DraftID = '') {
      if (is_numeric($CommentID) && $CommentID > 0) {
         $this->Form->SetModel($this->CommentModel);
         $this->Comment = $this->CommentModel->GetID($CommentID);
      } else {
         $this->Form->SetModel($this->DraftModel);
         $this->Comment = $this->DraftModel->GetID($DraftID);
      }
      
      if (C('Garden.ForceInputFormatter'))
         $this->Form->RemoveFormValue('Format');
      
      $this->View = 'editcomment';
      $this->Comment($this->Comment->DiscussionID);
   }
   
   /**
    * Include CSS for all methods.
    *
    * Always called by dispatcher before controller's requested method.
    * 
    * @since 2.0.0
    * @access public
    */
   public function Initialize() {
      parent::Initialize();
      $this->AddCssFile('vanilla.css');
		$this->AddModule('NewDiscussionModule');
   }
   
   public function NotifyNewDiscussion($DiscussionID) {
      if (!C('Vanilla.QueueNotifications'))
         throw ForbiddenException('NotifyNewDiscussion');
      
      if (!$this->Request->IsPostBack())
         throw ForbiddenException('GET');
      
      // Grab the discussion.
      $Discussion = $this->DiscussionModel->GetID($DiscussionID);
      if (!$Discussion)
         throw NotFoundException('Discussion');
      
      if (GetValue('Notified', $Discussion) != ActivityModel::SENT_PENDING)
         die('Not pending');
      
      // Mark the notification as in progress.
      $this->DiscussionModel->SetField($DiscussionID, 'Notified', ActivityModel::SENT_INPROGRESS);
      
      $HeadlineFormat = T($Code, '{ActivityUserID,user} started a new discussion: <a href="{Url,html}">{Data.Name,text}</a>');
      $Category = CategoryModel::Categories(GetValue('CategoryID', $Discussion));
      $Activity = array(
         'ActivityType' => 'Discussion',
         'ActivityUserID' => $Discussion->InsertUserID,
         'HeadlineFormat' => $HeadlineFormat,
         'RecordType' => 'Discussion',
         'RecordID' => $DiscussionID,
         'Route' => DiscussionUrl($Discussion),
         'Data' => array(
            'Name' => $Discussion->Name,
            'Category' => GetValue('Name', $Category)
         )
      );
      
      $ActivityModel = new ActivityModel();
      $this->DiscussionModel->NotifyNewDiscussion($Discussion, $ActivityModel, $Activity);
      $ActivityModel->SaveQueue();
      $this->DiscussionModel->SetField($DiscussionID, 'Notified', ActivityModel::SENT_OK);
      
      die('OK');
   }
   
      /**
    * Pre-populate the form with values from the query string.
    * 
    * @param Gdn_Form $Form
    * @param bool $LimitCategories Whether to turn off the category dropdown if there is only one category to show.
    */
   protected function PopulateForm($Form) {
      $Get = $this->Request->Get();
      $Get = array_change_key_case($Get);
      $Values = ArrayTranslate($Get, array('name' => 'Name', 'tags' => 'Tags', 'body' => 'Body'));
      foreach ($Values as $Key => $Value) {
         $Form->SetValue($Key, $Value);
      }
      
      if (isset($Get['category'])) {
         $Category = CategoryModel::Categories($Get['category']);
         if ($Category && $Category['PermsDiscussionsAdd'])
            $Form->SetValue('CategoryID', $Category['CategoryID']);
      }
   }
}

function CheckOrRadio($FieldName, $LabelCode, $ListOptions, $Attributes = array()) {
   $Form = Gdn::Controller()->Form;
   
   if (count($ListOptions) == 2 && array_key_exists(0, $ListOptions)) {
      unset($ListOptions[0]);
      $Value = array_pop(array_keys($ListOptions));
      
      // This can be represented by a checkbox.
      return $Form->CheckBox($FieldName, $LabelCode);
   } else {
      $CssClass = GetValue('ListClass', $Attributes, 'List Inline');
      
      $Result = ' <b>'.T($LabelCode)."</b> <ul class=\"$CssClass\">";
      foreach ($ListOptions as $Value => $Code) {
         $Result .= ' <li>'.$Form->Radio($FieldName, $Code, array('Value' => $Value)).'</li> ';
      }
      $Result .= '</ul>';
      return $Result;
   }
}<|MERGE_RESOLUTION|>--- conflicted
+++ resolved
@@ -163,11 +163,7 @@
       TouchValue('Type', $this->Data, 'Discussion');
       
       // See if we should hide the category dropdown.
-<<<<<<< HEAD
-      $AllowedCategories = CategoryModel::GetByPermission('Discussions.Add', $this->Form->GetValue('CategoryID', $this->CategoryID), array('Archived' => 0), array('AllowedDiscussionTypes' => $this->Data['Type']));
-=======
       $AllowedCategories = CategoryModel::GetByPermission('Discussions.Add', $this->Form->GetValue('CategoryID', $this->CategoryID), array('Archived' => 0, 'AllowDiscussions' => 1), array('AllowedDiscussionTypes' => $this->Data['Type']));
->>>>>>> f2de42e3
       if (count($AllowedCategories) == 1) {
          $AllowedCategory = array_pop($AllowedCategories);
          $this->ShowCategorySelector = FALSE;
