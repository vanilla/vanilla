<?php
/**
 * Post controller
 *
 * @copyright 2009-2017 Vanilla Forums Inc.
 * @license http://www.opensource.org/licenses/gpl-2.0.php GNU GPL v2
 * @package Vanilla
 * @since 2.0
 */

/**
 * Handles posting and editing comments, discussions, and drafts via /post endpoint.
 */
class PostController extends VanillaController {

    /** @var DiscussionModel */
    public $DiscussionModel;

    /** @var Gdn_Form */
    public $Form;

    /** @var array An associative array of form types and their locations. */
    public $FormCollection;

    /** @var array Models to include. */
    public $Uses = ['Form', 'Database', 'CommentModel', 'DiscussionModel', 'DraftModel'];

    /** @var bool Whether or not to show the category dropdown. */
    public $ShowCategorySelector = true;

    /** @var int */
    public $CategoryID = 0;

    /** @var null|array */
    public $Category = null;

    /** @var null|array */
    public $Context = null;

    /**
     * General "post" form, allows posting of any kind of form. Attach to PostController_AfterFormCollection_Handler.
     *
     * @since 2.0.0
     * @access public
     */
    public function index($CurrentFormName = 'discussion') {
        $this->addJsFile('jquery.autosize.min.js');
        $this->addJsFile('autosave.js');
        $this->addJsFile('post.js');

        $this->setData('CurrentFormName', $CurrentFormName);
        $Forms = [];
        $Forms[] = ['Name' => 'Discussion', 'Label' => sprite('SpNewDiscussion').t('New Discussion'), 'Url' => 'vanilla/post/discussion'];
        /*
        $Forms[] = array('Name' => 'Question', 'Label' => sprite('SpAskQuestion').t('Ask Question'), 'Url' => 'vanilla/post/discussion');
        $Forms[] = array('Name' => 'Poll', 'Label' => sprite('SpNewPoll').t('New Poll'), 'Url' => 'activity');
        */
        $this->setData('Forms', $Forms);
        $this->fireEvent('AfterForms');

        $this->setData('Breadcrumbs', [['Name' => t('Post'), 'Url' => '/post']]);
        $this->render();
    }

    /**
     * Filters fields out based on a list of field names.
     *
     * @param array $fields The form fields to filter.
     * @param array $filters An array of field names to filter out.
     * @return array The filtered fields.
     */
    private function filterFormValues(array $fields, array $filters) {
        $result = array_diff_key($fields, array_flip($filters));
        return $result;
    }

    /**
     * Get available announcement options for discussions.
     *
     * @since 2.1
     * @access public
     *
     * @return array
     */
    public function announceOptions() {
        $Result = [
            '0' => '@'.t("Don't announce.")
        ];

        if (c('Vanilla.Categories.Use')) {
            $Result = array_replace($Result, [
                '2' => '@'.sprintf(t('In <b>%s.</b>'), t('the category')),
                '1' => '@'.sprintf(sprintf(t('In <b>%s</b> and recent discussions.'), t('the category'))),
            ]);
        } else {
            $Result = array_replace($Result, [
                '1' => '@'.t('In recent discussions.'),
            ]);
        }

        return $Result;
    }

    /**
     * Create or update a discussion.
     *
     * @since 2.0.0
     * @access public
     *
     * @param int $CategoryID Unique ID of the category to add the discussion to.
     */
    public function discussion($CategoryUrlCode = '') {
        // Override CategoryID if categories are disabled
        $UseCategories = $this->ShowCategorySelector = (bool)c('Vanilla.Categories.Use');
        if (!$UseCategories) {
            $CategoryUrlCode = '';
        }

        // Setup head
        $this->addJsFile('jquery.autosize.min.js');
        $this->addJsFile('autosave.js');
        $this->addJsFile('post.js');

        $Session = Gdn::session();

        Gdn_Theme::section('PostDiscussion');

        // Set discussion, draft, and category data
        $DiscussionID = isset($this->Discussion) ? $this->Discussion->DiscussionID : '';
        $DraftID = isset($this->Draft) ? $this->Draft->DraftID : 0;
        $Category = false;
        $CategoryModel = new CategoryModel();

        if (isset($this->Discussion)) {
            $this->CategoryID = $this->Discussion->CategoryID;
            $Category = CategoryModel::categories($this->CategoryID);
        } elseif ($CategoryUrlCode != '') {
            $Category = CategoryModel::categories($CategoryUrlCode);

            if ($Category) {
                $this->CategoryID = val('CategoryID', $Category);
            }

        }
        if ($Category) {
            $this->Category = (object)$Category;
            $this->setData('Category', $Category);
            $this->Form->addHidden('CategoryID', $this->Category->CategoryID);
            if (val('DisplayAs', $this->Category) == 'Discussions' && !$DraftID) {
                $this->ShowCategorySelector = false;
            } else {
                // Get all our subcategories to add to the category if we are in a Header or Categories category.
                $this->Context = CategoryModel::getSubtree($this->CategoryID);
            }
        }

        $CategoryData = $this->ShowCategorySelector ? CategoryModel::categories() : false;

        // Check permission
        if (isset($this->Discussion)) {
            // Make sure that content can (still) be edited.
            $CanEdit = DiscussionModel::canEdit($this->Discussion);
            if (!$CanEdit) {
                throw permissionException('Vanilla.Discussions.Edit');
            }

            // Make sure only moderators can edit closed things
            if ($this->Discussion->Closed) {
                $this->categoryPermission($this->Category, 'Vanilla.Discussions.Edit');
            }

            $this->Form->setFormValue('DiscussionID', $this->Discussion->DiscussionID);

            $this->title(t('Edit Discussion'));

            if ($this->Discussion->Type) {
                $this->setData('Type', $this->Discussion->Type);
            } else {
                $this->setData('Type', 'Discussion');
            }
        } else {
            // Permission to add.
            if ($this->Category) {
                $this->categoryPermission($this->Category, 'Vanilla.Discussions.Add');
            } else {
                $this->permission('Vanilla.Discussions.Add');
            }
            $this->title(t('New Discussion'));
        }

        touchValue('Type', $this->Data, 'Discussion');

        if (!$UseCategories || $this->ShowCategorySelector) {
            // See if we should fill the CategoryID value.
            $AllowedCategories = CategoryModel::getByPermission(
                'Discussions.Add',
                $this->Form->getValue('CategoryID', $this->CategoryID),
                ['Archived' => 0, 'AllowDiscussions' => 1],
                ['AllowedDiscussionTypes' => $this->Data['Type']]
            );
            $AllowedCategoriesCount = count($AllowedCategories);

            if ($this->ShowCategorySelector && $AllowedCategoriesCount === 1) {
                $this->ShowCategorySelector = false;
            }

            if (!$this->ShowCategorySelector && $AllowedCategoriesCount) {
                $AllowedCategory = array_pop($AllowedCategories);
                $this->Form->addHidden('CategoryID', $AllowedCategory['CategoryID']);

                if ($this->Form->isPostBack() && !$this->Form->getFormValue('CategoryID')) {
                    $this->Form->setFormValue('CategoryID', $AllowedCategory['CategoryID']);
                }
            }
        }

        // Set the model on the form
        $this->Form->setModel($this->DiscussionModel);
        if (!$this->Form->isPostBack()) {
            // Prep form with current data for editing
            if (isset($this->Discussion)) {
                $this->Form->setData($this->Discussion);
            } elseif (isset($this->Draft))
                $this->Form->setData($this->Draft);
            else {
                if ($this->Category !== null) {
                    $this->Form->setData(['CategoryID' => $this->Category->CategoryID]);
                }
                $this->populateForm($this->Form);
            }

        } elseif ($this->Form->authenticatedPostBack()) { // Form was submitted
            // Save as a draft?
            $FormValues = $this->Form->formValues();
            $filters = ['Score'];
            $FormValues = $this->filterFormValues($FormValues, $filters);
            $FormValues = $this->DiscussionModel->filterForm($FormValues);
            $this->deliveryType(Gdn::request()->getValue('DeliveryType', $this->_DeliveryType));
            if ($DraftID == 0) {
                $DraftID = $this->Form->getFormValue('DraftID', 0);
            }

            $Draft = $this->Form->buttonExists('Save_Draft') ? true : false;
            $Preview = $this->Form->buttonExists('Preview') ? true : false;
            if (!$Preview) {
                if (!is_object($this->Category) && is_array($CategoryData) && isset($FormValues['CategoryID'])) {
                    $this->Category = val($FormValues['CategoryID'], $CategoryData);
                }

                if (is_object($this->Category)) {
                    // Check category permissions.
                    if ($this->Form->getFormValue('Announce') && !CategoryModel::checkPermission($this->Category, 'Vanilla.Discussions.Announce')) {

                        $this->Form->addError('You do not have permission to announce in this category', 'Announce');
                    }

                    if ($this->Form->getFormValue('Close') && !CategoryModel::checkPermission($this->Category, 'Vanilla.Discussions.Close')) {
                        $this->Form->addError('You do not have permission to close in this category', 'Close');
                    }

                    if ($this->Form->getFormValue('Sink') && !CategoryModel::checkPermission($this->Category, 'Vanilla.Discussions.Sink')) {
                        $this->Form->addError('You do not have permission to sink in this category', 'Sink');
                    }

                    if (!isset($this->Discussion) && !CategoryModel::checkPermission($this->Category, 'Vanilla.Discussions.Add')) {
                        $this->Form->addError('You do not have permission to start discussions in this category', 'CategoryID');
                    }
                }

                $isTitleValid = true;
                $Name = trim($this->Form->getFormValue('Name', ''));

                if (!$Draft) {
                    // Let's be super aggressive and disallow titles with no word characters in them!
                    $hasWordCharacter = preg_match('/\w/u', $Name) === 1;

                    if (!$hasWordCharacter || ($Name != '' && Gdn_Format::text($Name) == '')) {

                        $this->Form->addError(t('You have entered an invalid discussion title'), 'Name');
                        $isTitleValid = false;
                    }
                }

                if ($isTitleValid) {
                    // Trim the name.
                    $FormValues['Name'] = $Name;
                    $this->Form->setFormValue('Name', $Name);
                }

                if ($this->Form->errorCount() == 0) {
                    if ($Draft) {
                        $DraftID = $this->DraftModel->save($FormValues);
                        $this->Form->setValidationResults($this->DraftModel->validationResults());
                    } else {
                        $DiscussionID = $this->DiscussionModel->save($FormValues);
                        $this->Form->setValidationResults($this->DiscussionModel->validationResults());

                        if ($DiscussionID > 0) {
                            if ($DraftID > 0) {
                                $this->DraftModel->deleteID($DraftID);
                            }
                        }
                        if ($DiscussionID == SPAM || $DiscussionID == UNAPPROVED) {
                            $this->StatusMessage = t('DiscussionRequiresApprovalStatus', 'Your discussion will appear after it is approved.');

                            // Clear out the form so that a draft won't save.
                            $this->Form->formValues([]);

                            $this->render('Spam');
                            return;
                        }
                    }
                }
            } else {
                // If this was a preview click, create a discussion/comment shell with the values for this comment
                $this->Discussion = new stdClass();
                $this->Discussion->Name = $this->Form->getValue('Name', '');
                $this->Comment = new stdClass();
                $this->Comment->InsertUserID = $Session->User->UserID;
                $this->Comment->InsertName = $Session->User->Name;
                $this->Comment->InsertPhoto = $Session->User->Photo;
                $this->Comment->DateInserted = Gdn_Format::date();
                $this->Comment->Body = val('Body', $FormValues, '');
                $this->Comment->Format = val('Format', $FormValues, c('Garden.InputFormatter'));

                $this->EventArguments['Discussion'] = &$this->Discussion;
                $this->EventArguments['Comment'] = &$this->Comment;
                $this->fireEvent('BeforeDiscussionPreview');

                if ($this->_DeliveryType == DELIVERY_TYPE_ALL) {
                    $this->addAsset('Content', $this->fetchView('preview'));
                } else {
                    $this->View = 'preview';
                }
            }
            if ($this->Form->errorCount() > 0) {
                // Return the form errors
                $this->errorMessage($this->Form->errors());
            } elseif ($DiscussionID > 0 || $DraftID > 0) {
                // Make sure that the ajax request form knows about the newly created discussion or draft id
                $this->setJson('DiscussionID', $DiscussionID);
                $this->setJson('DraftID', $DraftID);

                if (!$Preview) {
                    // If the discussion was not a draft
                    if (!$Draft) {
                        // Redirect to the new discussion
                        $Discussion = $this->DiscussionModel->getID($DiscussionID, DATASET_TYPE_OBJECT, ['Slave' => false]);
                        $this->setData('Discussion', $Discussion);
                        $this->EventArguments['Discussion'] = $Discussion;
                        $this->fireEvent('AfterDiscussionSave');

                        if ($this->_DeliveryType == DELIVERY_TYPE_ALL) {
                            redirectTo(discussionUrl($Discussion, 1).'?new=1');
                        } else {
                            $this->setRedirectTo(discussionUrl($Discussion, 1, true).'?new=1');
                        }
                    } else {
                        // If this was a draft save, notify the user about the save
                        $this->informMessage(sprintf(t('Draft saved at %s'), Gdn_Format::date()));
                    }
                }
            }
        }

        // Add hidden fields for editing
        $this->Form->addHidden('DiscussionID', $DiscussionID);
        $this->Form->addHidden('DraftID', $DraftID, true);

        $this->fireEvent('BeforeDiscussionRender');

        if ($this->CategoryID) {
            $Breadcrumbs = CategoryModel::getAncestors($this->CategoryID);
        } else {
            $Breadcrumbs = [];
        }

        $Breadcrumbs[] = [
            'Name' => $this->data('Title'),
            'Url' => val('AddUrl', val($this->data('Type'), DiscussionModel::discussionTypes()), '/post/discussion')
        ];

        $this->setData('Breadcrumbs', $Breadcrumbs);

        $this->setData('_AnnounceOptions', $this->announceOptions());

        // Render view (posts/discussion.php or post/preview.php)
        $this->render();
    }

    /**
     * Edit a discussion (wrapper for PostController::Discussion).
     *
     * Will throw an error if both params are blank.
     *
     * @since 2.0.0
     * @access public
     *
     * @param int $DiscussionID Unique ID of the discussion to edit.
     * @param int $DraftID Unique ID of draft discussion to edit.
     */
    public function editDiscussion($DiscussionID = '', $DraftID = '') {
        if ($DraftID != '') {
            $this->Draft = $this->DraftModel->getID($DraftID);
            $this->CategoryID = $this->Draft->CategoryID;

            // Verify this is their draft
            if (val('InsertUserID', $this->Draft) != Gdn::session()->UserID) {
                throw permissionException();
            }
        } else {
            $this->setData('Discussion', $this->DiscussionModel->getID($DiscussionID), true);
            $this->CategoryID = $this->Discussion->CategoryID;
        }

        if (c('Garden.ForceInputFormatter')) {
            $this->Form->removeFormValue('Format');
        }

        $this->setData('_CancelUrl', discussionUrl($this->data('Discussion')));

        // Set view and render
        $this->View = 'Discussion';
        $this->discussion($this->CategoryID);
    }

    /**
     * Create or update a comment.
     *
     * @since 2.0.0
     * @access public
     *
     * @param int $DiscussionID Unique ID to add the comment to. If blank, this method will throw an error.
     */
    public function comment($DiscussionID = '') {
        // Get $DiscussionID from RequestArgs if valid
        if ($DiscussionID == '' && count($this->RequestArgs)) {
            if (is_numeric($this->RequestArgs[0])) {
                $DiscussionID = $this->RequestArgs[0];
            }
        }

        // If invalid $DiscussionID, get from form.
        $this->Form->setModel($this->CommentModel);
        $DiscussionID = is_numeric($DiscussionID) ? $DiscussionID : $this->Form->getFormValue('DiscussionID', 0);

        // Set discussion data
        $this->DiscussionID = $DiscussionID;
        $this->Discussion = $Discussion = $this->DiscussionModel->getID($DiscussionID);

        // Is this an embedded comment being posted to a discussion that doesn't exist yet?
        if (c('Garden.Embed.Allow')) {
            $vanilla_type = $this->Form->getFormValue('vanilla_type', '');
            $vanilla_url = $this->Form->getFormValue('vanilla_url', '');
            $vanilla_category_id = $this->Form->getFormValue('vanilla_category_id', '');
            $Attributes = ['ForeignUrl' => $vanilla_url];
            $vanilla_identifier = $this->Form->getFormValue('vanilla_identifier', '');
            $isEmbeddedComments = $vanilla_url != '' && $vanilla_identifier != '';

            // Only allow vanilla identifiers of 32 chars or less - md5 if larger
            if (strlen($vanilla_identifier) > 32) {
                $Attributes['vanilla_identifier'] = $vanilla_identifier;
                $vanilla_identifier = md5($vanilla_identifier);
            }

            // If so, create it!
            if (!$Discussion && $isEmbeddedComments) {
                // Add these values back to the form if they exist!
                $this->Form->addHidden('vanilla_identifier', $vanilla_identifier);
                $this->Form->addHidden('vanilla_type', $vanilla_type);
                $this->Form->addHidden('vanilla_url', $vanilla_url);
                $this->Form->addHidden('vanilla_category_id', $vanilla_category_id);

                $PageInfo = fetchPageInfo($vanilla_url);

                if (!($Title = $this->Form->getFormValue('Name'))) {
                    $Title = val('Title', $PageInfo, '');
                    if ($Title == '') {
                        $Title = t('Undefined discussion subject.');
                        if (!empty($PageInfo['Exception']) && $PageInfo['Exception'] === "Couldn't connect to host.") {
                            $Title .= ' '.t('Page timed out.');
                        }

                    }
                }

                $Description = val('Description', $PageInfo, '');
                $Images = val('Images', $PageInfo, []);
                $LinkText = t('EmbededDiscussionLinkText', 'Read the full story here');

                if (!$Description && count($Images) == 0) {
                    $Body = formatString(
                        '<p><a href="{Url}">{LinkText}</a></p>',
                        ['Url' => $vanilla_url, 'LinkText' => $LinkText]
                    );
                } else {
                    $Body = formatString('
                <div class="EmbeddedContent">{Image}<strong>{Title}</strong>
                   <p>{Excerpt}</p>
                   <p><a href="{Url}">{LinkText}</a></p>
                   <div class="ClearFix"></div>
                </div>', [
                        'Title' => $Title,
                        'Excerpt' => $Description,
                        'Image' => (count($Images) > 0 ? img(val(0, $Images), ['class' => 'LeftAlign']) : ''),
                        'Url' => $vanilla_url,
                        'LinkText' => $LinkText
                    ]);
                }

                if ($Body == '') {
                    $Body = $vanilla_url;
                }
                if ($Body == '') {
                    $Body = t('Undefined discussion body.');
                }

                // Validate the CategoryID for inserting.
                $Category = CategoryModel::categories($vanilla_category_id);
                if (!$Category) {
                    $vanilla_category_id = c('Vanilla.Embed.DefaultCategoryID', 0);
                    if ($vanilla_category_id <= 0) {
                        // No default category defined, so grab the first non-root category and use that.
                        $vanilla_category_id = $this->DiscussionModel
                            ->SQL
                            ->select('CategoryID')
                            ->from('Category')
                            ->where('CategoryID >', 0)
                            ->get()
                            ->firstRow()
                            ->CategoryID;
                        // No categories in the db? default to 0
                        if (!$vanilla_category_id) {
                            $vanilla_category_id = 0;
                        }
                    }
                } else {
                    $vanilla_category_id = $Category['CategoryID'];
                }

                $EmbedUserID = c('Garden.Embed.UserID');
                if ($EmbedUserID) {
                    $EmbedUser = Gdn::userModel()->getID($EmbedUserID);
                }
                if (!$EmbedUserID || !$EmbedUser) {
                    $EmbedUserID = Gdn::userModel()->getSystemUserID();
                }

                $EmbeddedDiscussionData = [
                    'InsertUserID' => $EmbedUserID,
                    'DateInserted' => Gdn_Format::toDateTime(),
                    'DateUpdated' => Gdn_Format::toDateTime(),
                    'CategoryID' => $vanilla_category_id,
                    'ForeignID' => $vanilla_identifier,
                    'Type' => $vanilla_type,
                    'Name' => $Title,
                    'Body' => $Body,
                    'Format' => 'Html',
                    'Attributes' => dbencode($Attributes)
                ];
                $this->EventArguments['Discussion'] =& $EmbeddedDiscussionData;
                $this->fireEvent('BeforeEmbedDiscussion');
                $DiscussionID = $this->DiscussionModel->SQL->insert(
                    'Discussion',
                    $EmbeddedDiscussionData
                );
                $ValidationResults = $this->DiscussionModel->validationResults();
                if (count($ValidationResults) == 0 && $DiscussionID > 0) {
                    $this->Form->addHidden('DiscussionID', $DiscussionID); // Put this in the form so reposts won't cause new discussions.
                    $this->Form->setFormValue('DiscussionID', $DiscussionID); // Put this in the form values so it is used when saving comments.
                    $this->setJson('DiscussionID', $DiscussionID);
                    $this->Discussion = $Discussion = $this->DiscussionModel->getID($DiscussionID, DATASET_TYPE_OBJECT, ['Slave' => false]);
                    // Update the category discussion count
                    if ($vanilla_category_id > 0) {
                        $this->DiscussionModel->updateDiscussionCount($vanilla_category_id, $DiscussionID);
                    }

                }
            }

            /*
             * Special care is taken for embedded comments.  Since we don't currently use an advanced editor for these
             * comments, we may need to apply certain filters and fixes to the data to maintain its intended display
             * with the input format (e.g. maintaining newlines).
             */
            if ($isEmbeddedComments) {
                $inputFormatter = $this->Form->getFormValue('Format', c('Garden.InputFormatter'));

                switch ($inputFormatter) {
                    case 'Wysiwyg':
                        $this->Form->setFormValue(
                            'Body',
                            nl2br($this->Form->getFormValue('Body'))
                        );
                        break;
                }
            }
        }

        // If no discussion was found, error out
        if (!$Discussion) {
            $this->Form->addError(t('Failed to find discussion for commenting.'));
        }

        // Setup head
        $this->addJsFile('jquery.autosize.min.js');
        $this->addJsFile('autosave.js');
        $this->addJsFile('post.js');

        // Setup comment model, $CommentID, $DraftID
        $Session = Gdn::session();
        $CommentID = isset($this->Comment) && property_exists($this->Comment, 'CommentID') ? $this->Comment->CommentID : '';
        $DraftID = isset($this->Comment) && property_exists($this->Comment, 'DraftID') ? $this->Comment->DraftID : '';
        $this->EventArguments['CommentID'] = $CommentID;
        $this->EventArguments['DraftID'] = $DraftID;

        // Determine whether we are editing
        $Editing = $CommentID > 0 || $DraftID > 0;
        $this->EventArguments['Editing'] = $Editing;

        // If closed, cancel & go to discussion
        if ($Discussion && $Discussion->Closed == 1 && !$Editing && !CategoryModel::checkPermission($Discussion->CategoryID, 'Vanilla.Discussions.Close')) {
            redirectTo(DiscussionUrl($Discussion));
        }

        // Add hidden IDs to form
        $this->Form->addHidden('DiscussionID', $DiscussionID);
        $this->Form->addHidden('CommentID', $CommentID);
        $this->Form->addHidden('DraftID', $DraftID, true);

        // Check permissions
        if ($Discussion && $Editing) {
            // Permission to edit
            if ($this->Comment->InsertUserID != $Session->UserID) {
                $this->categoryPermission($Discussion->CategoryID, 'Vanilla.Comments.Edit');
            }

            // Make sure that content can (still) be edited.
            $EditContentTimeout = c('Garden.EditContentTimeout', -1);
            $CanEdit = $EditContentTimeout == -1 || strtotime($this->Comment->DateInserted) + $EditContentTimeout > time();
            if (!$CanEdit) {
                $this->categoryPermission($Discussion->CategoryID, 'Vanilla.Comments.Edit');
            }

            // Make sure only moderators can edit closed things
            if ($Discussion->Closed) {
                $this->categoryPermission($Discussion->CategoryID, 'Vanilla.Comments.Edit');
            }

            $this->Form->setFormValue('CommentID', $CommentID);
        } elseif ($Discussion) {
            // Permission to add
            $this->categoryPermission($Discussion->CategoryID, 'Vanilla.Comments.Add');
        }

        if ($this->Form->authenticatedPostBack()) {
            // Save as a draft?
            $FormValues = $this->Form->formValues();
            $filters = ['Score'];
            $FormValues = $this->filterFormValues($FormValues, $filters);
            $FormValues = $this->CommentModel->filterForm($FormValues);

            if (!$Editing) {
                unset($FormValues['CommentID']);
            }

            if ($DraftID == 0) {
                $DraftID = $this->Form->getFormValue('DraftID', 0);
            }

            $Type = GetIncomingValue('Type');
            $Draft = $Type == 'Draft';
            $this->EventArguments['Draft'] = $Draft;
            $Preview = $Type == 'Preview';
            if ($Draft) {
                $DraftID = $this->DraftModel->save($FormValues);
                $this->Form->addHidden('DraftID', $DraftID, true);
                $this->Form->setValidationResults($this->DraftModel->validationResults());
            } elseif (!$Preview) {
                // Fix an undefined title if we can.
                if ($this->Form->getFormValue('Name') && val('Name', $Discussion) == t('Undefined discussion subject.')) {
                    $Set = ['Name' => $this->Form->getFormValue('Name')];

                    if (isset($vanilla_url) && $vanilla_url && strpos(val('Body', $Discussion), t('Undefined discussion subject.')) !== false) {
                        $LinkText = t('EmbededDiscussionLinkText', 'Read the full story here');
                        $Set['Body'] = formatString(
                            '<p><a href="{Url}">{LinkText}</a></p>',
                            ['Url' => $vanilla_url, 'LinkText' => $LinkText]
                        );
                    }

                    $this->DiscussionModel->setField(val('DiscussionID', $Discussion), $Set);
                }

                $Inserted = !$CommentID;
                $CommentID = $this->CommentModel->save($FormValues);

                // The comment is now half-saved.
                if (is_numeric($CommentID) && $CommentID > 0) {
                    if (in_array($this->deliveryType(), [DELIVERY_TYPE_ALL, DELIVERY_TYPE_DATA])) {
                        $this->CommentModel->save2($CommentID, $Inserted, true, true);
                    } else {
                        $this->jsonTarget('', url("/post/comment2.json?commentid=$CommentID&inserted=$Inserted"), 'Ajax');
                    }

                    // $Discussion = $this->DiscussionModel->getID($DiscussionID);
                    $Comment = $this->CommentModel->getID($CommentID, DATASET_TYPE_OBJECT, ['Slave' => false]);

                    $this->EventArguments['Discussion'] = $Discussion;
                    $this->EventArguments['Comment'] = $Comment;
                    $this->fireEvent('AfterCommentSave');
                } elseif ($CommentID === SPAM || $CommentID === UNAPPROVED) {
                    $this->StatusMessage = t('CommentRequiresApprovalStatus', 'Your comment will appear after it is approved.');
                }

                $this->Form->setValidationResults($this->CommentModel->validationResults());
                if ($CommentID > 0 && $DraftID > 0) {
                    $this->DraftModel->deleteID($DraftID);
                }
            }

            // Handle non-ajax requests first:
            if ($this->_DeliveryType == DELIVERY_TYPE_ALL) {
                if ($this->Form->errorCount() == 0) {
                    // Make sure that this form knows what comment we are editing.
                    if ($CommentID > 0) {
                        $this->Form->addHidden('CommentID', $CommentID);
                    }

                    // If the comment was not a draft
                    if (!$Draft) {
                        // Redirect to the new comment.
                        if ($CommentID > 0) {
                            redirectTo("discussion/comment/$CommentID/#Comment_$CommentID");
                        } elseif ($CommentID == SPAM) {
                            $this->setData('DiscussionUrl', DiscussionUrl($Discussion));
                            $this->View = 'Spam';

                        }
                    } elseif ($Preview) {
                        // If this was a preview click, create a comment shell with the values for this comment
                        $this->Comment = new stdClass();
                        $this->Comment->InsertUserID = $Session->User->UserID;
                        $this->Comment->InsertName = $Session->User->Name;
                        $this->Comment->InsertPhoto = $Session->User->Photo;
                        $this->Comment->DateInserted = Gdn_Format::date();
                        $this->Comment->Body = val('Body', $FormValues, '');
                        $this->Comment->Format = val('Format', $FormValues, c('Garden.InputFormatter'));
                        $this->addAsset('Content', $this->fetchView('preview'));
                    } else {
                        // If this was a draft save, notify the user about the save
                        $this->informMessage(sprintf(t('Draft saved at %s'), Gdn_Format::date()));
                    }
                }
            } else {
                // Handle ajax-based requests
                if ($this->Form->errorCount() > 0) {
                    // Return the form errors
                    $this->errorMessage($this->Form->errors());
                } else {
                    // Make sure that the ajax request form knows about the newly created comment or draft id
                    $this->setJson('CommentID', $CommentID);
                    $this->setJson('DraftID', $DraftID);

                    if ($Preview) {
                        // If this was a preview click, create a comment shell with the values for this comment
                        $this->Comment = new stdClass();
                        $this->Comment->InsertUserID = $Session->User->UserID;
                        $this->Comment->InsertName = $Session->User->Name;
                        $this->Comment->InsertPhoto = $Session->User->Photo;
                        $this->Comment->DateInserted = Gdn_Format::date();
                        $this->Comment->Body = val('Body', $FormValues, '');
                        $this->Comment->Format = val('Format', $FormValues, c('Garden.InputFormatter'));
                        $this->View = 'preview';
                    } elseif (!$Draft) { // If the comment was not a draft
                        // If Editing a comment
                        if ($Editing) {
                            // Just reload the comment in question
                            $this->Offset = 1;
                            $Comments = $this->CommentModel->getIDData($CommentID, ['Slave' => false]);
                            $this->setData('Comments', $Comments);
                            $this->setData('Discussion', $Discussion);
                            // Load the discussion
                            $this->ControllerName = 'discussion';
                            $this->View = 'comments';

                            // Also define the discussion url in case this request came from the post screen and needs to be redirected to the discussion
                            $this->setJson('DiscussionUrl', DiscussionUrl($this->Discussion).'#Comment_'.$CommentID);
                        } else {
                            // If the comment model isn't sorted by DateInserted or CommentID then we can't do any fancy loading of comments.
                            $OrderBy = valr('0.0', $this->CommentModel->orderBy());
//                     $Redirect = !in_array($OrderBy, array('c.DateInserted', 'c.CommentID'));
//							$DisplayNewCommentOnly = $this->Form->getFormValue('DisplayNewCommentOnly');

//                     if (!$Redirect) {
//                        // Otherwise load all new comments that the user hasn't seen yet
//                        $LastCommentID = $this->Form->getFormValue('LastCommentID');
//                        if (!is_numeric($LastCommentID))
//                           $LastCommentID = $CommentID - 1; // Failsafe back to this new comment if the lastcommentid was not defined properly
//
//                        // Don't reload the first comment if this new comment is the first one.
//                        $this->Offset = $LastCommentID == 0 ? 1 : $this->CommentModel->GetOffset($LastCommentID);
//                        // Do not load more than a single page of data...
//                        $Limit = c('Vanilla.Comments.PerPage', 30);
//
//                        // Redirect if the new new comment isn't on the same page.
//                        $Redirect |= !$DisplayNewCommentOnly && PageNumber($this->Offset, $Limit) != PageNumber($Discussion->CountComments - 1, $Limit);
//                     }

//                     if ($Redirect) {
//                        // The user posted a comment on a page other than the last one, so just redirect to the last page.
//                        $this->RedirectUrl = Gdn::request()->Url("discussion/comment/$CommentID/#Comment_$CommentID", true);
//                     } else {
//                        // Make sure to load all new comments since the page was last loaded by this user
//								if ($DisplayNewCommentOnly)
                            $this->Offset = $this->CommentModel->GetOffset($CommentID);
                            $Comments = $this->CommentModel->GetIDData($CommentID, ['Slave' => false]);
                            $this->setData('Comments', $Comments);

                            $this->setData('NewComments', true);

                            $this->ClassName = 'DiscussionController';
                            $this->ControllerName = 'discussion';
                            $this->View = 'comments';
//                     }

                            // Make sure to set the user's discussion watch records
                            $CountComments = $this->CommentModel->getCountByDiscussion($DiscussionID);
                            $Limit = is_object($this->data('Comments')) ? $this->data('Comments')->numRows() : $Discussion->CountComments;
                            $Offset = $CountComments - $Limit;
                            $this->CommentModel->SetWatch($this->Discussion, $Limit, $Offset, $CountComments);
                        }
                    } else {
                        // If this was a draft save, notify the user about the save
                        $this->informMessage(sprintf(t('Draft saved at %s'), Gdn_Format::date()));
                    }
                    // And update the draft count
                    $UserModel = Gdn::userModel();
                    $CountDrafts = $UserModel->getAttribute($Session->UserID, 'CountDrafts', 0);
                    $this->setJson('MyDrafts', t('My Drafts'));
                    $this->setJson('CountDrafts', $CountDrafts);
                }
            }
        } elseif ($this->Request->isPostBack()) {
            throw new Gdn_UserException(t('Invalid CSRF token.', 'Invalid CSRF token. Please try again.'), 401);
        } else {
            // Load form
            if (isset($this->Comment)) {
                $this->Form->setData((array)$this->Comment);
            }
        }

        // Include data for FireEvent
        if (property_exists($this, 'Discussion')) {
            $this->EventArguments['Discussion'] = $this->Discussion;
        }
        if (property_exists($this, 'Comment')) {
            $this->EventArguments['Comment'] = $this->Comment;
        }

        $this->fireEvent('BeforeCommentRender');

        if ($this->deliveryType() == DELIVERY_TYPE_DATA) {
            if ($this->data('Comments') instanceof  Gdn_DataSet) {
                $Comment = $this->data('Comments')->firstRow(DATASET_TYPE_ARRAY);
                if ($Comment) {
                    $Photo = $Comment['InsertPhoto'];

                    if (strpos($Photo, '//') === false) {
                        $Photo = Gdn_Upload::url(changeBasename($Photo, 'n%s'));
                    }

                    $Comment['InsertPhoto'] = $Photo;
                }
                $this->Data = ['Comment' => $Comment];
            }
            $this->RenderData($this->Data);
        } else {
            require_once $this->fetchViewLocation('helper_functions', 'Discussion');
            // Render default view.
            $this->render();
        }
    }

    /**
     * Triggers saving the extra info about a comment
     * like notifications and unread totals.
     *
     * @since 2.0.?
     * @access public
     *
     * @param int $CommentID Unique ID of the comment.
     * @param bool $Inserted
     */
    public function comment2($CommentID, $Inserted = false) {
        $this->CommentModel->Save2($CommentID, $Inserted);
        $this->render('Blank', 'Utility', 'Dashboard');
    }

    /**
     * Edit a comment (wrapper for PostController::Comment).
     *
     * Will throw an error if both params are blank.
     *
     * @since 2.0.0
     * @access public
     *
     * @param int $CommentID Unique ID of the comment to edit.
     * @param int $DraftID Unique ID of the draft to edit.
     */
    public function editComment($CommentID = '', $DraftID = '') {
        if (is_numeric($CommentID) && $CommentID > 0) {
            $this->Form->setModel($this->CommentModel);
            $this->Comment = $this->CommentModel->getID($CommentID);
        } else {
            $this->Form->setModel($this->DraftModel);
            $this->Comment = $this->DraftModel->getID($DraftID);
        }

        if (c('Garden.ForceInputFormatter')) {
            $this->Form->removeFormValue('Format');
        }

        $this->View = 'editcomment';
        $this->Comment($this->Comment->DiscussionID);
    }

    /**
     * Include CSS for all methods.
     *
     * Always called by dispatcher before controller's requested method.
     *
     * @since 2.0.0
     * @access public
     */
    public function initialize() {
        parent::initialize();

        $this->CssClass = 'NoPanel';
    }

    public function notifyNewDiscussion($DiscussionID) {
        if (!c('Vanilla.QueueNotifications')) {
            throw forbiddenException('NotifyNewDiscussion');
        }

        if (!$this->Request->isPostBack()) {
            throw forbiddenException('GET');
        }

        // Grab the discussion.
        $Discussion = $this->DiscussionModel->getID($DiscussionID);
        if (!$Discussion) {
            throw notFoundException('Discussion');
        }

        if (val('Notified', $Discussion) != ActivityModel::SENT_PENDING) {
            die('Not pending');
        }

        // Mark the notification as in progress.
        $this->DiscussionModel->setField($DiscussionID, 'Notified', ActivityModel::SENT_INPROGRESS);

        $discussionType = val('Type', $Discussion);
        if ($discussionType) {
            $Code = "HeadlineFormat.Discussion.{$discussionType}";
        } else {
            $Code = 'HeadlineFormat.Discussion';
        }

        $HeadlineFormat = t($Code, '{ActivityUserID,user} started a new discussion: <a href="{Url,html}">{Data.Name,text}</a>');
        $Category = CategoryModel::categories(val('CategoryID', $Discussion));
        $Activity = [
            'ActivityType' => 'Discussion',
            'ActivityUserID' => $Discussion->InsertUserID,
            'HeadlineFormat' => $HeadlineFormat,
            'RecordType' => 'Discussion',
            'RecordID' => $DiscussionID,
<<<<<<< HEAD
            'Route' => DiscussionUrl($Discussion),
            'Data' => [
=======
            'Route' => DiscussionUrl($Discussion, '', false),
            'Data' => array(
>>>>>>> 2f34e512
                'Name' => $Discussion->Name,
                'Category' => val('Name', $Category)
            ]
        ];

        $ActivityModel = new ActivityModel();
        $this->DiscussionModel->NotifyNewDiscussion($Discussion, $ActivityModel, $Activity);
        $ActivityModel->SaveQueue();
        $this->DiscussionModel->setField($DiscussionID, 'Notified', ActivityModel::SENT_OK);

        die('OK');
    }

    /**
     * Pre-populate the form with values from the query string.
     *
     * @param Gdn_Form $Form
     * @param bool $LimitCategories Whether to turn off the category dropdown if there is only one category to show.
     */
    protected function populateForm($Form) {
        $Get = $this->Request->get();
        $Get = array_change_key_case($Get);
        $Values = arrayTranslate($Get, ['name' => 'Name', 'tags' => 'Tags', 'body' => 'Body']);
        foreach ($Values as $Key => $Value) {
            $Form->setValue($Key, $Value);
        }

        if (isset($Get['category'])) {
            $Category = CategoryModel::categories($Get['category']);
            if ($Category && $Category['PermsDiscussionsAdd']) {
                $Form->setValue('CategoryID', $Category['CategoryID']);
            }
        }
    }
}

function checkOrRadio($FieldName, $LabelCode, $ListOptions, $Attributes = []) {
    $Form = Gdn::controller()->Form;

    if (count($ListOptions) == 2 && array_key_exists(0, $ListOptions)) {
        unset($ListOptions[0]);
        $Value = array_pop(array_keys($ListOptions));

        // This can be represented by a checkbox.
        return $Form->CheckBox($FieldName, $LabelCode);
    } else {
        $CssClass = val('ListClass', $Attributes, 'List Inline');

        $Result = ' <b>'.t($LabelCode)."</b> <ul class=\"$CssClass\">";
        foreach ($ListOptions as $Value => $Code) {
            $Result .= ' <li>'.$Form->Radio($FieldName, $Code, ['Value' => $Value, 'class' => 'radio-inline']).'</li> ';
        }
        $Result .= '</ul>';
        return $Result;
    }
}<|MERGE_RESOLUTION|>--- conflicted
+++ resolved
@@ -976,13 +976,8 @@
             'HeadlineFormat' => $HeadlineFormat,
             'RecordType' => 'Discussion',
             'RecordID' => $DiscussionID,
-<<<<<<< HEAD
-            'Route' => DiscussionUrl($Discussion),
+            'Route' => DiscussionUrl($Discussion, '', false),
             'Data' => [
-=======
-            'Route' => DiscussionUrl($Discussion, '', false),
-            'Data' => array(
->>>>>>> 2f34e512
                 'Name' => $Discussion->Name,
                 'Category' => val('Name', $Category)
             ]
