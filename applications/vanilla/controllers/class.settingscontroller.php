--- conflicted
+++ resolved
@@ -150,17 +150,11 @@
     public function addSideMenu() {
         // Only add to the assets if this is not a view-only request
         if ($this->_DeliveryType == DELIVERY_TYPE_ALL) {
-<<<<<<< HEAD
-            // Configure SideMenu module.
-            $nav = new DashboardNavAdapterModule();
-            $this->EventArguments['SideMenu'] = $nav;
-=======
 
             $nav = new DashboardNavModule();
             // Configure SideMenu module.
             $navAdapter = new NestedCollectionAdapter($nav);
             $this->EventArguments['SideMenu'] = $navAdapter;
->>>>>>> 0f2dd285
             $this->fireEvent('GetAppSettingsMenuItems');
 
             // Add the module
