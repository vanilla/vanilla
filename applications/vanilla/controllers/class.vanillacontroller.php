--- conflicted
+++ resolved
@@ -1,11 +1,4 @@
-<<<<<<< HEAD
-<?php if (!defined('APPLICATION')) {
-    exit();
-      }
-
-=======
 <?php
->>>>>>> 0aed7e80
 /**
  * Vanilla controller
  *
@@ -20,7 +13,6 @@
  */
 class VanillaController extends Gdn_Controller {
 
-<<<<<<< HEAD
    /**
     * Include JS, CSS, and modules used by all methods.
     *
@@ -29,38 +21,8 @@
     * @since 2.0.0
     * @access public
     */
-    public function Initialize() {
+    public function initialize() {
        // Set up head
-        $this->Head = new HeadModule($this);
-        $this->AddJsFile('jquery.js');
-        $this->AddJsFile('jquery-ui.js');
-        $this->AddJsFile('jquery.livequery.js');
-        $this->AddJsFile('jquery.form.js');
-        $this->AddJsFile('jquery.popup.js');
-        $this->AddJsFile('jquery.gardenhandleajaxform.js');
-        $this->AddJsFile('jquery.atwho.js');
-        $this->AddJsFile('global.js');
-        $this->AddCssFile('style.css');
-        $this->AddCssFile('vanillicon.css', 'static');
-
-
-       // Add modules
- //      $this->AddModule('MeModule');
-        $this->AddModule('GuestModule');
-        $this->AddModule('SignedInModule');
-
-        parent::Initialize();
-=======
-    /**
-     * Include JS, CSS, and modules used by all methods.
-     *
-     * Always called by dispatcher before controller's requested method.
-     *
-     * @since 2.0.0
-     * @access public
-     */
-    public function initialize() {
-        // Set up head
         $this->Head = new HeadModule($this);
         $this->addJsFile('jquery.js');
         $this->addJsFile('jquery-ui.js');
@@ -73,12 +35,11 @@
         $this->addCssFile('style.css');
         $this->addCssFile('vanillicon.css', 'static');
 
-        // Add modules
+       // Add modules
 //      $this->addModule('MeModule');
         $this->addModule('GuestModule');
         $this->addModule('SignedInModule');
 
         parent::initialize();
->>>>>>> 0aed7e80
     }
 }