--- conflicted
+++ resolved
@@ -59,11 +59,6 @@
          
          // Load the comments
          $this->SetData('CommentData', $this->CommentData = $this->CommentModel->Get($DiscussionID, $Limit, $this->Offset), TRUE);
-
-			// Load the draft.
-			$DraftModel = new Gdn_DraftModel();
-			$Draft = $DraftModel->Get($Session->UserID, 0, 1, $DiscussionID)->FirstRow('', 'array');
-			$this->SetData('Draft', ArrayValue('Body', $Draft));
 
          // Build a pager
          $PagerFactory = new PagerFactory();
@@ -85,10 +80,6 @@
       $this->DiscussionID = $this->Discussion->DiscussionID;
       $this->Form->AddHidden('DiscussionID', $this->DiscussionID);
       $this->Form->AddHidden('CommentID', '');
-<<<<<<< HEAD
-      $this->Form->AddHidden('DraftID', ArrayValue('DraftID', $Draft, ''));
-      $this->Form->Action = Url('/vanilla/post/comment/');
-=======
 
       // Retrieve & apply the draft if there is one:
       $DraftModel = new Gdn_DraftModel();
@@ -96,7 +87,6 @@
       $this->Form->AddHidden('DraftID', $Draft ? $Draft->DraftID : '');
       if ($Draft)
          $this->Form->SetFormValue('Body', $Draft->Body);
->>>>>>> 821ef1d3
       
       // Deliver json data if necessary
       if ($this->_DeliveryType != DELIVERY_TYPE_ALL) {
