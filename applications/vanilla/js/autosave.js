jQuery(document).ready(function($) {
<<<<<<< HEAD
/* Autosave functionality for comment & discussion drafts */
   $.fn.autosave = function(opts) {
      var options = $.extend({interval: 60000, button: false}, opts);
      var $textarea = $(this);

      if (!options.button || $textarea.length === 0) {
         return false;
      }
      
      var lastVal = null;
      var timerId = null;
      
      var save = function() {
         // Make sure the the text area is still attached to the dom.
         if ($textarea.closest('html').length === 0) {
            clearInterval(timerId);
            return;
         }

         var currentVal = $textarea.val();
         if (currentVal != undefined && currentVal != '' && currentVal != lastVal) {
            lastVal = currentVal
            $(options.button).click();
         }
      };
      
      if (options.interval > 0) {
         timerId = setInterval(save, options.interval);
      }
      
      return this;
   }
=======
    /* Autosave functionality for comment & discussion drafts */
    $.fn.autosave = function(opts) {
        var options = $.extend({interval: 60000, button: false}, opts);
        var textarea = this;
        if (!options.button)
            return false;

        var lastVal = null;

        var save = function() {
            var currentVal = $(textarea).val();
            if (currentVal != undefined && currentVal != '' && currentVal != lastVal) {
                lastVal = currentVal
                $(options.button).click();
            }
        };

        if (options.interval > 0) {
            setInterval(save, options.interval);
        }

        return this;
    }
>>>>>>> 0aed7e80
});<|MERGE_RESOLUTION|>--- conflicted
+++ resolved
@@ -1,5 +1,4 @@
 jQuery(document).ready(function($) {
-<<<<<<< HEAD
 /* Autosave functionality for comment & discussion drafts */
    $.fn.autosave = function(opts) {
       var options = $.extend({interval: 60000, button: false}, opts);
@@ -32,29 +31,4 @@
       
       return this;
    }
-=======
-    /* Autosave functionality for comment & discussion drafts */
-    $.fn.autosave = function(opts) {
-        var options = $.extend({interval: 60000, button: false}, opts);
-        var textarea = this;
-        if (!options.button)
-            return false;
-
-        var lastVal = null;
-
-        var save = function() {
-            var currentVal = $(textarea).val();
-            if (currentVal != undefined && currentVal != '' && currentVal != lastVal) {
-                lastVal = currentVal
-                $(options.button).click();
-            }
-        };
-
-        if (options.interval > 0) {
-            setInterval(save, options.interval);
-        }
-
-        return this;
-    }
->>>>>>> 0aed7e80
 });