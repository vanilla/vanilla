jQuery(document).ready(function($) {
    if (gdn.definition('NotifyNewDiscussion', false))
        $.post(gdn.url('/post/notifynewdiscussion?discussionid=' + gdn.definition('DiscussionID', '')));
    /* Comment Form */

    // Hide it if they leave the area without typing
    $('div.CommentForm textarea').blur(function(ev) {
        var Comment = $(ev.target).val();
        if (!Comment || Comment == '')
            $('a.Cancel').hide();
    });

    // Reveal the textarea and hide previews.
    $(document).on('click', 'a.WriteButton, a.Cancel', function() {
        if ($(this).hasClass('WriteButton')) {
            var frm = $(this).parents('.MessageForm').find('form');
            frm.trigger('WriteButtonClick', [frm]);
        }

        resetCommentForm(this);
        if ($(this).hasClass('Cancel'))
            clearCommentForm(this);

        return false;
    });

    // Hijack comment form button clicks.
    var draftSaving = 0;
    $(document).on('click', '.CommentButton, a.PreviewButton, a.DraftButton', function() {
        var btn = this;
        var parent = $(btn).parents('div.CommentForm, div.EditCommentForm');
        var frm = $(parent).find('form').first();
        var textbox = $(frm).find('textarea');
        var inpCommentID = $(frm).find('input:hidden[name$=CommentID]');
        var inpDraftID = $(frm).find('input:hidden[name$=DraftID]');
        var type = 'Post';
        var preview = $(btn).hasClass('PreviewButton');
        if (preview) {
            type = 'Preview';
            // If there is already a preview showing, kill processing.
            if ($('div.Preview').length > 0) {
                return false;
            }
        }
        var draft = $(btn).hasClass('DraftButton');
        if (draft) {
            type = 'Draft';
            // Don't save draft if string is empty
            if (jQuery.trim($(textbox).val()) == '')
                return false;

            if (draftSaving > 0)
                return false;

//         console.log('Saving draft: '+(new Date()).toUTCString());
            draftSaving++;
        }

        // Post the form, and append the results to #Discussion, and erase the textbox
        var postValues = $(frm).serialize();
        postValues += '&DeliveryType=VIEW&DeliveryMethod=JSON'; // DELIVERY_TYPE_VIEW
        postValues += '&Type=' + type;
        var discussionID = $(frm).find('[name$=DiscussionID]');
        discussionID = discussionID.length > 0 ? discussionID.val() : 0;
        var tKey = $(frm).find('[name$=TransientKey]');
        var prefix = tKey.attr('name').replace('TransientKey', '');
        // Get the last comment id on the page
        var comments = $('ul.Comments li.ItemComment');
        var lastComment = $(comments).get(comments.length - 1);
        var lastCommentID = $(lastComment).attr('id');
        if (lastCommentID)
            lastCommentID = lastCommentID.indexOf('Discussion_') == 0 ? 0 : lastCommentID.replace('Comment_', '');
        else
            lastCommentID = 0;

        postValues += '&' + prefix + 'LastCommentID=' + lastCommentID;
        var action = $(frm).attr('action');
        if (action.indexOf('?') < 0)
            action += '?';
        else
            action += '&';

        if (discussionID > 0) {
            action += 'discussionid=' + discussionID;
        }

        $(frm).find(':submit').attr('disabled', 'disabled');
        $(parent).find('a.Back').after('<span class="TinyProgress">&#160;</span>');
        // Also add a spinner for comments being edited
        // $(btn).parents('div.Comment').find('div.Meta span:last').after('<span class="TinyProgress">&#160;</span>');
        $(frm).triggerHandler('BeforeSubmit', [frm, btn]);
        if (type != 'Draft')
            $(':submit', frm).addClass('InProgress');
        else
            $('.DraftButton', frm).addClass('InProgress');
        $.ajax({
            type: "POST",
            url: action,
            data: postValues,
            dataType: 'json',
            error: function(xhr) {
                gdn.informError(xhr, draft);
            },
            success: function(json) {
                var processedTargets = false;
                // If there are targets, process them
                if (json.Targets && json.Targets.length > 0) {
//               for(i = 0; i < json.Targets.length; i++) {
//                  if (json.Targets[i].Type != "Ajax") {
//                     json.Targets[i].Data = json.Data;
//                     processedTargets = true;
//                     break;
//                   }
//               }
                    gdn.processTargets(json.Targets);
                }

                // If there is a redirect url, go to it
                if (json.RedirectUrl != null && jQuery.trim(json.RedirectUrl) != '') {
                    resetCommentForm(btn);
                    clearCommentForm(btn);
                    window.location.replace(json.RedirectUrl);
                    return false;
                }

                // Remove any old popups if not saving as a draft
                if (!draft && json.FormSaved == true)
                    $('div.Popup,.Overlay').remove();

                var commentID = json.CommentID;

                // Assign the comment id to the form if it was defined
                if (commentID != null && commentID != '') {
                    $(inpCommentID).val(commentID);
                }

                if (json.DraftID != null && json.DraftID != '')
                    $(inpDraftID).val(json.DraftID);

                if (json.MyDrafts != null) {
                    if (json.CountDrafts != null && json.CountDrafts > 0)
                        json.MyDrafts += '<span>' + json.CountDrafts + '</span>';

                    $('ul#Menu li.MyDrafts a').html(json.MyDrafts);
                }

                // Remove any old errors from the form
                $(frm).find('div.Errors').remove();
                if (json.FormSaved == false) {
                    $(frm).prepend(json.ErrorMessages);
                    json.ErrorMessages = null;
                } else if (preview) {
                    // Reveal the "Edit" button and hide this one
                    $(btn).hide();
                    $(parent).find('.WriteButton').removeClass('Hidden');

                    $(frm).find('.TextBoxWrapper').hide().after(json.Data);
                    $(frm).trigger('PreviewLoaded', [frm]);

                } else if (!draft) {
                    // Clean up the form
                    if (processedTargets)
                        btn = $('div.CommentForm :submit, div.EditCommentForm :submit');

                    resetCommentForm(btn);
                    clearCommentForm(btn);

                    // If editing an existing comment, replace the appropriate row
                    var existingCommentRow = $('#Comment_' + commentID);
                    if (processedTargets) {
                        // Don't do anything with the data b/c it's already been handled by processTargets
                    } else if (existingCommentRow.length > 0) {
                        existingCommentRow.after(json.Data).remove();
                        $('#Comment_' + commentID).effect("highlight", {}, "slow");
                    } else {
                        gdn.definition('LastCommentID', commentID, true);
                        // If adding a new comment, show all new comments since the page last loaded, including the new one.
                        if (gdn.definition('PrependNewComments') == '1') {
                            $(json.Data).prependTo('ul.Comments,.DiscussionTable');
                            $('ul.Comments li:first').effect("highlight", {}, "slow");
                        } else {
                            $(json.Data).appendTo('ul.Comments,.DiscussionTable').effect("highlight", {}, "slow");
//                     $('ul.Comments li:last,.DiscussionTable li:last').effect("highlight", {}, "slow");
                        }
                    }
                    // Remove any "More" pager links (because it is typically replaced with the latest comment by this function)
                    if (gdn.definition('PrependNewComments') != '1') // If prepending the latest comment, don't remove the pager.
                        $('#PagerMore').remove();

                    // Set the discussionid on the form in case the discussion was created by adding the last comment
                    var discussionID = $(frm).find('[name$=DiscussionID]');
                    if (discussionID.length == 0 && json.DiscussionID) {
                        $(frm).append('<input type="hidden" name="' + prefix + 'DiscussionID" value="' + json.DiscussionID + '">');
                    }

                    // Let listeners know that the comment was added.
                    $(document).trigger('CommentAdded');
                    $(frm).triggerHandler('complete');
                }
                gdn.inform(json);
                return false;
            },
            complete: function(XMLHttpRequest, textStatus) {
                // Remove any spinners, and re-enable buttons.
                $(':submit', frm).removeClass('InProgress');
                $('.DraftButton', frm).removeClass('InProgress');
                $(frm).find(':submit').removeAttr("disabled");
                if (draft)
                    draftSaving--;
            }
        });
        frm.triggerHandler('submit');
        return false;
    });

    function resetCommentForm(sender) {
        var parent = $(sender).parents('.CommentForm, .EditCommentForm');
        $(parent).find('.Preview').remove();
        $(parent).find('.TextBoxWrapper').show();
        $('.TinyProgress').remove();

        parent.find('.PreviewButton').show();
        parent.find('.WriteButton').addClass('Hidden');
    }

    // Utility function to clear out the comment form
    function clearCommentForm(sender, deleteDraft) {
        var container = $(sender).parents('.Editing');

        // By default, we delete comment drafts, unless sender was a "Post Comment" button. Can be overriden.
        if (typeof deleteDraft !== 'undefined') {
            deleteDraft = !!deleteDraft;
        } else if ($(sender).hasClass('CommentButton')) {
            deleteDraft = false;
        } else {
            deleteDraft = true
        }

        $(container).removeClass('Editing');
        $('div.Popup,.Overlay').remove();
        var frm = $(sender).parents('div.CommentForm, .EditCommentForm');
        frm.find('textarea').val('');
        frm.find('input:hidden[name$=CommentID]').val('');
        // Erase any drafts
        var draftInp = frm.find('input:hidden[name$=DraftID]');
        if (deleteDraft && draftInp.val() != '') {
            $.ajax({
                type: "POST",
                url: gdn.url('/drafts/delete/' + draftInp.val() + '/' + gdn.definition('TransientKey')),
                data: 'DeliveryType=BOOL&DeliveryMethod=JSON',
                dataType: 'json'
            });
        }

        draftInp.val('');
        frm.find('div.Errors').remove();
        $('div.Information').fadeOut('fast', function() {
            $(this).remove();
        });
        $(sender).closest('form').trigger('clearCommentForm');
    }

    // Set up paging
    if ($.morepager)
        $('.MorePager').not('.Message .MorePager').morepager({
            pageContainerSelector: 'ul.Comments',
            afterPageLoaded: function() {
                $(document).trigger('CommentPagingComplete');
            }
        });

    // Autosave comments
    if ($.fn.autosave) {
        $('div.CommentForm textarea').autosave({
            button: $('a.DraftButton')
        });
    }


    /* Options */

    // Edit comment
    $(document).on('click', 'a.EditComment', function() {
        var btn = this;
        var container = $(btn).closest('.ItemComment');
        $(container).addClass('Editing');
        var parent = $(container).find('div.Comment');
        var msg = $(parent).find('div.Message').first();
        $(parent).find('div.Meta span:last').after('<span class="TinyProgress">&#160;</span>');
        if ($(msg).is(':visible')) {
            $.ajax({
                type: "GET",
                url: $(btn).attr('href'),
                data: 'DeliveryType=VIEW&DeliveryMethod=JSON',
                dataType: 'json',
                error: function(xhr) {
                    gdn.informError(xhr);
                },
                success: function(json) {
<<<<<<< HEAD
                    json = $.postParseJson(json);
                    $(msg).after(json.Data).trigger('start');
=======
                    $(msg).after(json.Data);
>>>>>>> 9f61feab
                    $(msg).hide();
                },
                complete: function() {
                    $(parent).find('span.TinyProgress').remove();
                    $(btn).closest('.Flyout').hide().closest('.ToggleFlyout').removeClass('Open');
                }
            });
        } else {
            resetCommentForm($(parent).find('form'));
            clearCommentForm($(parent).find('form'));
            $(parent).find('div.EditCommentForm').remove();
            $(parent).find('span.TinyProgress').remove();
            $(msg).show();
        }

        $(document).trigger('CommentEditingComplete', [msg]);
        return false;
    });
    // Reveal the original message when cancelling an in-place edit.
    $(document).on('click', '.Comment .Cancel a, .Comment a.Cancel', function() {
        var btn = this;
        var $container = $(btn).closest('.ItemComment');

        $(btn).closest('.Comment').find('div.Message').show();
        $(btn).closest('.CommentForm, .EditCommentForm').remove();
        $container.removeClass('Editing');
        return false;
    });

    // Delete comment
    $('a.DeleteComment').popup({
        confirm: true,
        confirmHeading: gdn.definition('ConfirmDeleteCommentHeading', 'Delete Comment'),
        confirmText: gdn.definition('ConfirmDeleteCommentText', 'Are you sure you want to delete this comment?'),
        followConfirm: false,
        deliveryType: 'BOOL', // DELIVERY_TYPE_BOOL
        afterConfirm: function(json, sender) {
            var row = $(sender).parents('li.ItemComment');
            if (json.ErrorMessage) {
                $.popup({}, json.ErrorMessage);
            } else {
                // Remove the affected row
                $(row).slideUp('fast', function() {
                    $(this).remove();
                });
                gdn.processTargets(json.Targets);
            }
        }
    });

//   var gettingNew = 0;
//   var getNew = function() {
//      if (gettingNew > 0) {
//         return;
//      }
//      gettingNew++;
//
//      discussionID = gdn.definition('DiscussionID', 0);
//      lastCommentID = gdn.definition('LastCommentID', '');
//      if(lastCommentID == '')
//         return;
//
//      $.ajax({
//         type: "POST",
//         url: gdn.url('/discussion/getnew/' + discussionID + '/' + lastCommentID),
//         data: "DeliveryType=ASSET&DeliveryMethod=JSON",
//         dataType: "json",
//         error: function(xhr) {
//            gdn.informError(xhr, true);
//         },
//         success: function(json) {
//            if(json.Data && json.LastCommentID) {
//               gdn.definition('LastCommentID', json.LastCommentID, true);
//               $(json.Data).appendTo("ul.Comments")
//                  .effect("highlight", {}, "slow");
//            }
//            gdn.processTargets(json.Targets);
//         },
//         complete: function() {
//            gettingNew--;
//         }
//      });
//   }
//
//   // Load new comments like a chat.
//   var autoRefresh = gdn.definition('Vanilla_Comments_AutoRefresh', 0) * 1000;
//   if (autoRefresh > 1000) {
//      window.setInterval(getNew, autoRefresh);
//   }

    /* Comment Checkboxes */
    $('.AdminCheck [name="Toggle"]').click(function() {
        if ($(this).prop('checked'))
            $('.DataList .AdminCheck :checkbox').prop('checked', true).change();
        else
            $('.DataList .AdminCheck :checkbox').prop('checked', false).change();
    });
    $('.AdminCheck :checkbox').click(function(e) {
        e.stopPropagation();
        // retrieve all checked ids
        var checkIDs = $('.DataList .AdminCheck :checkbox');
        var aCheckIDs = new Array();
        var discussionID = gdn.definition('DiscussionID');
        checkIDs.each(function() {
            checkID = $(this);

            aCheckIDs[aCheckIDs.length] = {
                'checkId': checkID.val(),
                'checked': checkID.prop('checked') || '' // originally just, wrong: checkID.attr('checked')
            };
        });
        $.ajax({
            type: "POST",
            url: gdn.url('/moderation/checkedcomments'),
            data: {
                'DiscussionID': discussionID,
                'CheckIDs': aCheckIDs,
                'DeliveryMethod': 'JSON',
                'TransientKey': gdn.definition('TransientKey')
            },
            dataType: "json",
            error: function(xhr) {
                gdn.informError(xhr, true);
            },
            success: function(json) {
                gdn.inform(json);
            }
        });
    });
});<|MERGE_RESOLUTION|>--- conflicted
+++ resolved
@@ -38,9 +38,8 @@
         if (preview) {
             type = 'Preview';
             // If there is already a preview showing, kill processing.
-            if ($('div.Preview').length > 0) {
+            if ($('div.Preview').length > 0 || jQuery.trim($(textbox).val()) == '')
                 return false;
-            }
         }
         var draft = $(btn).hasClass('DraftButton');
         if (draft) {
@@ -102,6 +101,8 @@
                 gdn.informError(xhr, draft);
             },
             success: function(json) {
+                json = $.postParseJson(json);
+
                 var processedTargets = false;
                 // If there are targets, process them
                 if (json.Targets && json.Targets.length > 0) {
@@ -224,18 +225,8 @@
     }
 
     // Utility function to clear out the comment form
-    function clearCommentForm(sender, deleteDraft) {
+    function clearCommentForm(sender) {
         var container = $(sender).parents('.Editing');
-
-        // By default, we delete comment drafts, unless sender was a "Post Comment" button. Can be overriden.
-        if (typeof deleteDraft !== 'undefined') {
-            deleteDraft = !!deleteDraft;
-        } else if ($(sender).hasClass('CommentButton')) {
-            deleteDraft = false;
-        } else {
-            deleteDraft = true
-        }
-
         $(container).removeClass('Editing');
         $('div.Popup,.Overlay').remove();
         var frm = $(sender).parents('div.CommentForm, .EditCommentForm');
@@ -243,14 +234,13 @@
         frm.find('input:hidden[name$=CommentID]').val('');
         // Erase any drafts
         var draftInp = frm.find('input:hidden[name$=DraftID]');
-        if (deleteDraft && draftInp.val() != '') {
+        if (draftInp.val() != '')
             $.ajax({
                 type: "POST",
                 url: gdn.url('/drafts/delete/' + draftInp.val() + '/' + gdn.definition('TransientKey')),
                 data: 'DeliveryType=BOOL&DeliveryMethod=JSON',
                 dataType: 'json'
             });
-        }
 
         draftInp.val('');
         frm.find('div.Errors').remove();
@@ -297,12 +287,7 @@
                     gdn.informError(xhr);
                 },
                 success: function(json) {
-<<<<<<< HEAD
-                    json = $.postParseJson(json);
                     $(msg).after(json.Data).trigger('start');
-=======
-                    $(msg).after(json.Data);
->>>>>>> 9f61feab
                     $(msg).hide();
                 },
                 complete: function() {
@@ -374,6 +359,8 @@
 //            gdn.informError(xhr, true);
 //         },
 //         success: function(json) {
+//            json = $.postParseJson(json);
+//
 //            if(json.Data && json.LastCommentID) {
 //               gdn.definition('LastCommentID', json.LastCommentID, true);
 //               $(json.Data).appendTo("ul.Comments")
