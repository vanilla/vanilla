<?php
/**
 * @author Todd Burry <todd@vanillaforums.com>
 * @copyright 2009-2018 Vanilla Forums Inc.
 * @license GPLv2
 */

/**
 * Manages categories as a whole.
 *
 * This is a bridge class to aid in refactoring. This functionality will be rolled into the {@link CategoryModel}.
 */
class CategoryCollection {

    /**
     * @var string The cache key prefix that stores categories by ID.
     */
    private static $CACHE_CATEGORY = '/cat/';
    /**
     * @var string The cache key prefix that stores category IDs by slug (URL code).
     */
    private static $CACHE_CATEGORY_SLUG = '/catslug/';

    /**
     * @var int The absolute select limit of the categories.
     */
    private $absoluteLimit;

    /**
     * @var Gdn_Cache The cache dependency.
     */
    private $cache;

    /**
     * @var int
     */
    private $cacheInc;

    /**
     * @var callable The callback used to calculate individual categories.
     */
    private $staticCalculator;

    /**
     * @var callable The callback used to calculate request specific data on a calculator.
     */
    private $userCalculator;

    /**
     * @var Gdn_Configuration The config dependency.
     */
    private $config;

    /**
     * @var Gdn_SQLDriver The database layer dependency.
     */
    private $sql;

    /**
     * @var array The categories that have been retrieved, indexed by categoryID.
     */
    private $categories = [];

    /**
     * @var array An array that maps category slug to category ID.
     */
    private $categorySlugs = [];

    /**
     * @var Gdn_Schema The category table schema.
     */
    private $schema;

    /**
     * Initialize a new instance of the {@link CategoryCollection} class.
     *
     * @param Gdn_SQLDriver|null $sql The database layer dependency.
     * @param Gdn_Cache|null $cache The cache layer dependency.
     */
    public function __construct(Gdn_SQLDriver $sql = null, Gdn_Cache $cache = null) {
        $this->absoluteLimit = c('Vanilla.Categories.QueryLimit', 300);

        if ($sql === null) {
            $sql = Gdn::sql();
        }
        $this->sql = $sql;

        if ($cache === null) {
            $cache = Gdn::cache();
        }
        $this->cache = $cache;
        $this->setStaticCalculator([$this, 'defaultCalculator']);
        $this->setUserCalculator(function (&$category) {
            // do nothing
        });
    }

    /**
     * Get the calculator.
     *
     * @return callable Returns the calculator.
     */
    public function getStaticCalculator() {
        return $this->staticCalculator;
    }

    /**
     * Set the calculator.
     *
     * @param callable $staticCalculator The new calculator.
     * @return CategoryCollection Returns `$this` for fluent calls.
     */
    public function setStaticCalculator(callable $staticCalculator) {
        $this->staticCalculator = $staticCalculator;
        return $this;
    }

    /**
     * Flush the entire category cache.
     */
    public function flushCache() {
        $this->categories = [];
        $this->categorySlugs = [];
        $this->cache->increment(self::$CACHE_CATEGORY.'inc', 1, [Gdn_Cache::FEATURE_INITIAL => 1]);
        $this->cacheInc = null;
    }

    /**
     * Get the config.
     *
     * @return Gdn_Configuration Returns the config.
     */
    public function getConfig() {
        return $this->config;
    }

    /**
     * Set the config.
     *
     * @param Gdn_Configuration $config The config.
     * @return CategoryCollection Returns `$this` for fluent calls.
     */
    public function setConfig($config) {
        $this->config = $config;
        return $this;
    }

    /**
     * Lookup a category by its URL slug.
     *
     * @param string $code The URL slug of the category.
     * @return array|null Returns a category or **null** if one isn't found.
     */
    public function getByUrlCode($code) {
        return $this->get($code);
    }

    /**
     * Lookup a category by either ID or slug.
     *
     * @param int $categoryID The category ID to get.
     * @return array|null Returns a category or **null** if one isn't found.
     */
    public function get($categoryID) {
        // Figure out the ID.
        if (empty($categoryID)) {
            return null;
        } elseif (is_int($categoryID)) {
            $id = $categoryID;
        } elseif (isset($this->categorySlugs[strtolower($categoryID)])) {
            $id = $this->categorySlugs[strtolower($categoryID)];
        } else {
            // The ID still might not be found here.
            $id = $this->cache->get($this->cacheKey(self::$CACHE_CATEGORY_SLUG, $categoryID));
        }

        if ($id) {
            $id = (int)$id;

            if (isset($this->categories[$id])) {
                return $this->categories[$id];
            } else {
                $cacheKey = $this->cacheKey(self::$CACHE_CATEGORY, $id);
                $category = $this->cache->get($cacheKey);

                if (!empty($category)) {
                    $this->calculateDynamic($category);
                    $this->categories[$id] = $category;
                    $this->categorySlugs[strtolower($category['UrlCode'])] = $id;
                    return $category;
                }

                $category = $this->sql->getWhere('Category', ['CategoryID' => $id])->firstRow(DATASET_TYPE_ARRAY);
            }
        } else {
            $category = $this->sql->getWhere('Category', ['UrlCode' => $categoryID])->firstRow(DATASET_TYPE_ARRAY);
        }

        if (!empty($category)) {
            // This category came from the database, so must be calculated.
            $this->calculateStatic($category);

            $this->cache->store(
                $this->cacheKey(self::$CACHE_CATEGORY, $category['CategoryID']),
                $category
            );
            $this->cache->store(
                $this->cacheKey(self::$CACHE_CATEGORY_SLUG, $category['UrlCode']),
                (int)$category['CategoryID']
            );

            $this->calculateDynamic($category);
            $this->categories[(int)$category['CategoryID']] = $category;
            $this->categorySlugs[strtolower($category['UrlCode'])] = (int)$category['CategoryID'];

            return $category;
        } else {
            // Mark the category as not found for future searches.
            if ($id) {
                $this->categories[$id] = false;
            }
            if (is_string($categoryID)) {
                $this->categorySlugs[strtolower($categoryID)] = false;
            }

            return null;
        }
    }

    /**
     * Generate a full cache key.
     *
     * All cache keys should be generated using this function to support cache increments.
     *
     * @param string $type One of the **$CACHE_*** pseudo-constants.
     * @param string|int $id The identifier in the cache.
     * @return string Returns the cache key.
     */
    private function cacheKey($type, $id) {
        switch ($type) {
            case self::$CACHE_CATEGORY;
                $r = $this->getCacheInc().$type.$id;
                return $r;
            case self::$CACHE_CATEGORY_SLUG;
                $r = $this->getCacheInc().$type.strtolower($id);
                return $r;
            default:
                throw new \InvalidArgumentException("Cache type '$type' is invalid.'", 500);
        }
    }

    /**
     * Get the cache increment.
     *
     * The cache is flushed after major operations by incrementing a scoped key.
     */
    private function getCacheInc() {
        if ($this->cacheInc === null) {
            $this->cacheInc = (int)$this->cache->get(self::$CACHE_CATEGORY.'inc');
        }
        return $this->cacheInc;
    }

    /**
     * Calculate static data on a category.
     *
     * @param array &$category The category to calculate.
     */
    private function calculateStatic(&$category) {
        if ($category['CategoryID'] > 0) {
            call_user_func_array($this->staticCalculator, [&$category]);
        }
    }

    /**
     * Calculate request-specific data on a category.
     *
     * @param array &$category The category to calculate.
     */
    private function calculateDynamic(&$category) {
        if ($category['CategoryID'] > 0) {
            call_user_func_array($this->userCalculator, [&$category]);
        }
    }

    /**
     * Get the children of a category.
     *
     * @param int $categoryID The category to get the children for.
     * @return array Returns an array of categories.
     */
    public function getChildren($categoryID) {
        $categories = $this->getChildrenByParents([$categoryID]);
        return $categories;
    }

    /**
     * Get all of the ancestor categories above this one.
     *
     * @param int|string $categoryID The category ID or url code.
     * @param bool $includeHeadings Whether or not to include heading categories.
     * @return array
     */
    public function getAncestors($categoryID, $includeHeadings = false) {
        $result = [];

        $category = $this->get($categoryID);

        if ($category === null) {
            return $result;
        }

        // Build up the ancestor array by tracing back through parents.
        $result[] = $category;
        $max = 20;
        while ($category = $this->get($category['ParentCategoryID'])) {
            // Check for an infinite loop.
            if ($max <= 0) {
                break;
            }
            $max--;

            if ($category['CategoryID'] == -1) {
                break;
            }

            if ($includeHeadings || $category['DisplayAs'] !== 'Heading') {
                $result[] = $category;
            }
        }
        $result = array_reverse($result);
        return $result;
    }

    /**
     * Get several categories by ID.
     *
     * @param array $categoryIDs An array of category IDs.
     * @return array Returns an array of categories, indexed by ID.
     */
    public function getMulti(array $categoryIDs) {
        $categories = array_fill_keys($categoryIDs, null);

        // Look in our internal cache.
        $internalCategories = array_intersect_key($this->categories, $categories);
        $categories = array_replace($categories, $internalCategories);

        // Look in the global cache.
        $keys = [];
        foreach (array_diff_key($categories, $internalCategories) as $id => $null) {
            $keys[] = $this->cacheKey(self::$CACHE_CATEGORY, $id);
        }
        if (!empty($keys)) {
            $cacheCategories = $this->cache->get($keys);
            if (!empty($cacheCategories)) {
                foreach ($cacheCategories as $key => $category) {
                    $this->calculateDynamic($category);
                    $this->categories[(int)$category['CategoryID']] = $category;
                    $this->categorySlugs[strtolower($category['UrlCode'])] = (int)$category['CategoryID'];

                    $categories[(int)$category['CategoryID']] = $category;
                }
            }
        }

        // Look in the database.
        $dbCategoryIDs = [];
        foreach ($categories as $id => $row) {
            if (!$row) {
                $dbCategoryIDs[] = $id;
            }
        }
        if (!empty($dbCategoryIDs)) {
            $dbCategories = $this->sql->getWhere('Category', ['CategoryID' => $dbCategoryIDs])->resultArray();
            foreach ($dbCategories as &$category) {
                $this->calculateStatic($category);

                $this->cache->store(
                    $this->cacheKey(self::$CACHE_CATEGORY, $category['CategoryID']),
                    $category
                );
                $this->cache->store(
                    $this->cacheKey(self::$CACHE_CATEGORY_SLUG, $category['UrlCode']),
                    (int)$category['CategoryID']
                );

                $this->calculateDynamic($category);
                $this->categories[(int)$category['CategoryID']] = $category;
                $this->categorySlugs[strtolower($category['UrlCode'])] = (int)$category['CategoryID'];

                $categories[(int)$category['CategoryID']] = $category;
            }
        }

        return $categories;
    }

    /**
     * Get all of the categories from a root.
     *
     * @param int $parentID The ID of the parent category.
     * @param array $options An array of options to affect the fetching.
     *
     * - maxDepth: The maximum depth of the tree.
     * - collapseCategories: Stop when looking at a categories that contain categories.
     * - permission: The permission to use when looking at the tree.
     * @return array
     */
    public function getTree($parentID = -1, $options = []) {
        $tree = [];
        $categories = [];
        $parentID = $parentID ?: -1;
        $defaultOptions = [
            'maxdepth' => 3,
            'collapsecategories' => false,
            'permission' => 'PermsDiscussionsView'
        ];
        $options = array_change_key_case($options) ?: [];
        $options = $options + $defaultOptions ;

        $currentDepth = 1;
        $parents = [$parentID];
        for ($i = 0; $i < $options['maxdepth']; $i++) {
            $children = $this->getChildrenByParents($parents, $options['permission']);
            if (empty($children)) {
                break;
            }

            // Go through the children and wire them up.
            $parents = [];
            foreach ($children as $child) {
                $category = $child;
                $category['Children'] = [];

                // Skip the fake root.
                if ($category['CategoryID'] == -1) {
                    continue;
                }

                $category['Depth'] = $currentDepth;

                $categories[$category['CategoryID']] = $category;
                if (!isset($categories[$category['ParentCategoryID']])) {
                    $tree[] = &$categories[$category['CategoryID']];
                } else {
                    $categories[$category['ParentCategoryID']]['Children'][] = &$categories[$category['CategoryID']];
                }

                if (!$options['collapsecategories'] || !in_array($child['DisplayAs'], ['Categories', 'Flat'])) {
                    $parents[] = $child['CategoryID'];
                }
            }

            // Get the IDs for the next depth of children.
            $currentDepth++;
        }

        return $tree;
    }

    /**
     * Get all of the children of a parent category.
     *
     * @param int[] $parentIDs The IDs of the parent categories.
     * @param string $permission The name of the permission to check.
     * @return array Returns an array of child categories.
     */
    private function getChildrenByParents(array $parentIDs, $permission = 'PermsDiscussionsView') {
        if (!$this->cache instanceof Gdn_Dirtycache) {
            $select = 'CategoryID';
        } else {
            $select = '*';
        }

        $data = $this
            ->sql
            ->select($select)
            ->from('Category')
            ->where('ParentCategoryID', $parentIDs)
            ->where('CategoryID >', 0)
            ->limit($this->absoluteLimit)
            ->orderBy('ParentCategoryID, Sort')
            ->get()->resultArray();

        if (!$this->cache instanceof Gdn_Dirtycache) {
            $ids = array_column($data, 'CategoryID');
            $data = $this->getMulti($ids);
        } else {
            array_walk($data, [$this, 'calculateStatic']);
            array_walk($data, [$this, 'calculateDynamic']);
        }

        // Remove categories without permission.
        if ($permission) {
            $data = array_filter($data, function ($category) use ($permission) {
                return (bool)val($permission, $category);
            });
        }

        return $data;
    }

    /**
     * Flatten a tree that was returned from {@link getTree}.
     *
     * @param array $categories The array of root categories.
     * @return array Returns an array of categories.
     */
    public function flattenTree(array $categories) {
        $result = [];

        foreach ($categories as $category) {
            $this->flattenTreeInternal($category, $result);
        }
        return $result;
    }

    /**
     * Update an existing category, handling its tree properties and caching.
     *
     * @param array $category The category to update.
     * @return bool Returns **true** if the category updated or **false** otherwise.
     */
    public function update(array $category) {
        if (empty($category['CategoryID'])) {
            throw new Gdn_UserException("Category ID is required.");
        }

        $category += [
            'DateUpdated' => Gdn_Format::toDateTime(),
            'UpdateUserID' => 1,
        ];

        // Get the current category.
        $oldCategory = $this->get($category['CategoryID']);

        if (!$oldCategory) {
            $inserted = $this->insert($category);
            if ($inserted) {
                return $category['CategoryID'];
            } else {
                return false;
            }
        } else {
            $this->sql->put('Category', $category, ['CategoryID' => $category['CategoryID']]);
            $this->refreshCache($category['CategoryID']);

            // Did my parent change?
            if ((int)$oldCategory['ParentCategoryID'] !== (int)$category['ParentCategoryID']) {
                // Increment the new parent and decrement the old parent.
                $this->sql->put(
                    'Category',
                    ['CountCategories-' => 1],
                    ['CategoryID' => $oldCategory['ParentCategoryID']]
                );
                $this->sql->put(
                    'Category',
                    ['CountCategories+' => 1],
                    ['CategoryID' => $category['ParentCategoryID']]
                );
                $this->refreshCache($oldCategory['ParentCategoryID']);
                $this->refreshCache($category['ParentCategoryID']);
            }
            return true;
        }
    }

    /**
     * Insert a new category, handling its tree properties and caching.
     *
     * This method is currently only to to be used in a support role.
     *
     * @param array $category The new category.
     */
    public function insert(array $category) {
        $category += [
            'DateInserted' => Gdn_Format::toDateTime(),
            'InsertUserID' => 1,
            'ParentCategoryID' => -1,
        ];

        // Filter out fields that aren't in the table.
        $category = array_intersect_key($category, $this->getSchema()->fields());
        $categoryID = $this->sql->insert('Category', $category);

        if ($categoryID) {
            // Update my parent's count.
            $this->sql->put('Category', ['CountCategories+' => 1], ['CategoryID' => $category['ParentCategoryID']]);

            $this->refreshCache($category['CategoryID']);
            $this->refreshCache($category['ParentCategoryID']);
        }

        return $categoryID;
    }

    /**
     * Get the schema.
     *
     * @return Gdn_Schema Returns the schema.
     */
    private function getSchema() {
        if ($this->schema === null) {
            $this->schema = new Gdn_Schema('Category', $this->sql->Database);
        }
        return $this->schema;
    }

    /**
     * Refresh a category in the cache from the database.
     *
     * This function is public for now, but should only be called from within the {@link CategoryModel}. Eventually it
     * will be privatized.
     *
     * @param int $categoryID The category to refresh.
     * @return bool Returns **true** if the category was refreshed or **false** otherwise.
     */
    public function refreshCache($categoryID) {
        $category = $this->sql->getWhere('Category', ['CategoryID' => $categoryID])->firstRow(DATASET_TYPE_ARRAY);
        if ($category) {
            $this->calculateStatic($category);
            $this->cache->store(
                $this->cacheKey(self::$CACHE_CATEGORY, $category['CategoryID']),
                $category
            );
            $this->cache->store(
                $this->cacheKey(self::$CACHE_CATEGORY_SLUG, $category['UrlCode']),
                (int)$category['CategoryID']
            );

            $this->categories[(int)$category['CategoryID']] = $category;
            $this->categorySlugs[strtolower($category['UrlCode'])] = (int)$category['CategoryID'];
            return true;
        } else {
            return false;
        }
    }

    /**
     * Get the dynamic calculator.
     *
     * @return callable Returns the dynamicCalculator.
     */
    public function getUserCalculator() {
        return $this->userCalculator;
    }

    /**
     * Set the dynamic calculator.
     *
     * @param callable $userCalculator The new dynamic calculator.
     * @return CategoryCollection Returns `$this` for fluent calls.
     */
    public function setUserCalculator($userCalculator) {
        $this->userCalculator = $userCalculator;
        return $this;
    }

    /**
     * Calculate dynamic data on a category.
     *
     * This method is passed as a callback by default in {@link setCalculator}, but may not show up as used.
     *
     * @param array &$category The category to calculate.
     */
    private function defaultCalculator(&$category) {
//        $category['Url'] = self::categoryUrl($category, false, '/');
        $category['ChildIDs'] = [];
//        if (val('Photo', $category)) {
//            $category['PhotoUrl'] = Gdn_Upload::url($category['Photo']);
//        } else {
//            $category['PhotoUrl'] = '';
//        }

        CategoryModel::calculateDisplayAs($category);

        if (!val('CssClass', $category)) {
            $category['CssClass'] = 'Category-'.$category['UrlCode'];
        }

        if (isset($category['AllowedDiscussionTypes']) && is_string($category['AllowedDiscussionTypes'])) {
            $category['AllowedDiscussionTypes'] = dbdecode($category['AllowedDiscussionTypes']);
        }
    }

    /**
     * Get a value from the config.
     *
     * @param string $key The config key.
     * @param mixed $default The default to return if the config isn't found.
     * @return mixed Returns the config value or {@link $default} if it isn't found.
     */
    private function config($key, $default = null) {
        if ($this->config !== null) {
            return $this->config->get($key, $default);
        } else {
            return $default;
        }
    }

    /**
     * Internal implementation support for {@link CategoryCollection::flattenTree()}.
     *
     * @param array $category The current category being examined.
     * @param array &$result The working result.
     */
    private function flattenTreeInternal(array $category, array &$result) {
<<<<<<< HEAD
        $children = ($category['Children'] ?? []);
=======
        $children = $category['Children'] ?? [];
>>>>>>> 05ddb93a
        $category['Children'] = [];
        $result[] = $category;

        foreach ($children as $child) {
            $this->flattenTreeInternal($child, $result);
        }
    }
}<|MERGE_RESOLUTION|>--- conflicted
+++ resolved
@@ -705,11 +705,7 @@
      * @param array &$result The working result.
      */
     private function flattenTreeInternal(array $category, array &$result) {
-<<<<<<< HEAD
-        $children = ($category['Children'] ?? []);
-=======
         $children = $category['Children'] ?? [];
->>>>>>> 05ddb93a
         $category['Children'] = [];
         $result[] = $category;
 
