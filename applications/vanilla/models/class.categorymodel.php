--- conflicted
+++ resolved
@@ -974,15 +974,10 @@
       $Result = array();
       $Category = self::Categories($ParentCategory);
       if ($Category) {
-<<<<<<< HEAD
          if ($IncludeParent) {
             $Result[$Category['CategoryID']] = $Category;
          }
-         $ChildIDs = GetValue('ChildIDs', $Category);
-=======
-         $Result[$Category['CategoryID']] = $Category;
          $ChildIDs = GetValue('ChildIDs', $Category, array());
->>>>>>> 97682dfd
 
          foreach ($ChildIDs as $ChildID) {
             $Result = array_replace($Result, self::GetSubtree($ChildID, true));
