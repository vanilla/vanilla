<?php
/**
 * Category model
 *
 * @copyright 2009-2016 Vanilla Forums Inc.
 * @license http://www.opensource.org/licenses/gpl-2.0.php GNU GPL v2
 * @package Vanilla
 * @since 2.0
 */

/**
 * Manages discussion categories' data.
 */
class CategoryModel extends Gdn_Model {

    /** Cache key. */
    const CACHE_KEY = 'Categories';

    /** Cache time to live. */
    const CACHE_TTL = 600;

    /** Cache grace. */
    const CACHE_GRACE = 60;

    /** Cache key. */
    const MASTER_VOTE_KEY = 'Categories.Rebuild.Vote';

    /**
     * @var CategoryModel $instance;
     */
    private static $instance;

    /**
     * @var CategoryCollection $collection;
     */
    private $collection;

    /** @var bool */
    public $Watching = false;

    /** @var array Merged Category data, including Pure + UserCategory. */
    public static $Categories = null;

    /** @var bool Whether or not to explicitly shard the categories cache. */
    public static $ShardCache = false;

    /**
     * @var bool Whether or not to join users to recent posts.
     * Forums with a lot of categories may need to optimize using this setting and simpler views.
     */
    public $JoinRecentUsers = true;

    /**
     * @var bool Whether or not to join GDN_UserCategoryInformation in {@link CategoryModel::calculateUser()}.
     */
    private $joinUserCategory = false;

    /**
     * Class constructor. Defines the related database table name.
     *
     * @since 2.0.0
     * @access public
     */
    public function __construct() {
        parent::__construct('Category');
        $this->collection = $this->createCollection();
    }

    /**
     * The shared instance of this object.
     *
     * @return CategoryModel Returns the instance.
     */
    public static function instance() {
        if (self::$instance === null) {
            self::$instance = new CategoryModel();
        }
        return self::$instance;
    }


    /**
     * Checks the allowed discussion types on a category.
     *
     * @param array $PermissionCategory The permission category of the category.
     * @param array $category The category we're checking the permission on.
     * @return array The allowed discussion types on the category.
     * @throws Exception
     */
    public static function allowedDiscussionTypes($PermissionCategory, $category = []) {
        $PermissionCategory = self::permissionCategory($PermissionCategory);
        $Allowed = val('AllowedDiscussionTypes', $PermissionCategory);
        $AllTypes = DiscussionModel::discussionTypes();
        if (empty($Allowed) || !is_array($Allowed)) {
            $allowedTypes = $AllTypes;
        } else {
            $allowedTypes = array_intersect_key($AllTypes, array_flip($Allowed));
        }
        Gdn::pluginManager()->EventArguments['AllowedDiscussionTypes'] = &$allowedTypes;
        Gdn::pluginManager()->EventArguments['Category'] = $category;
        Gdn::pluginManager()->EventArguments['PermissionCategory'] = $PermissionCategory;
        Gdn::pluginManager()->fireEvent('AllowedDiscussionTypes');

        return $allowedTypes;
    }

    /**
     * Load all of the categories from the cache or the database.
     */
    private static function loadAllCategories() {
        Logger::log(Logger::DEBUG, "CategoryModel::loadAllCategories");

        // Try and get the categories from the cache.
        $categoriesCache = Gdn::cache()->get(self::CACHE_KEY);
        $rebuild = true;

        // If we received a valid data structure, extract the embedded expiry
        // and re-store the real categories on our static property.
        if (is_array($categoriesCache)) {
            // Test if it's time to rebuild
            $rebuildAfter = val('expiry', $categoriesCache, null);
            if (!is_null($rebuildAfter) && time() < $rebuildAfter) {
                $rebuild = false;
            }
            self::$Categories = val('categories', $categoriesCache, null);
        }
        unset($categoriesCache);

        if ($rebuild) {
            // Try to get a rebuild lock
            $haveRebuildLock = self::rebuildLock();
            if ($haveRebuildLock || !self::$Categories) {
                $Sql = Gdn::sql();
                $Sql = clone $Sql;
                $Sql->reset();

                $Sql->select('c.*')
                    ->from('Category c')
                    //->select('lc.DateInserted', '', 'DateLastComment')
                    //->join('Comment lc', 'c.LastCommentID = lc.CommentID', 'left')
                    ->orderBy('c.TreeLeft');

                self::$Categories = array_merge(array(), $Sql->get()->resultArray());
                self::$Categories = Gdn_DataSet::Index(self::$Categories, 'CategoryID');
                self::buildCache();

                // Release lock
                if ($haveRebuildLock) {
                    self::rebuildLock(true);
                }
            }
        }

        if (self::$Categories) {
            self::joinUserData(self::$Categories, true);
        }
    }

    /**
     * Calculate the user-specific information on a category.
     *
     * @param array &$category The category to calculate.
     */
    private function calculateUser(&$category, $addUserCategory = null) {
        $category['Url'] = url($category['Url'], '//');
        if ($Photo = val('Photo', $category)) {
            $category['PhotoUrl'] = Gdn_Upload::url($Photo);
        }

        if (!empty($category['LastUrl'])) {
            $category['LastUrl'] = url($category['LastUrl'], '//');
        }
        $session = Gdn::session();
        $permissionID = $category['PermissionCategoryID'];

        $category['PermsDiscussionsView'] = $session->checkPermission('Vanilla.Discussions.View', true, 'Category', $permissionID);
        $category['PermsDiscussionsAdd'] = $session->checkPermission('Vanilla.Discussions.Add', true, 'Category', $permissionID);
        $category['PermsDiscussionsEdit'] = $session->checkPermission('Vanilla.Discussions.Edit', true, 'Category', $permissionID);
        $category['PermsCommentsAdd'] = $session->checkPermission('Vanilla.Comments.Add', true, 'Category', $permissionID);

        $Code = $category['UrlCode'];
        $category['Name'] = translateContent("Categories.".$Code.".Name", $category['Name']);
        $category['Description'] = translateContent("Categories.".$Code.".Description", $category['Description']);

        if ($addUserCategory || ($addUserCategory === null && $this->joinUserCategory())) {
            $userCategories = $this->getUserCategories();

            $dateMarkedRead = val('DateMarkedRead', $category);
            $userData = val($category['CategoryID'], $userCategories);
            if ($userData) {
                $userDateMarkedRead = $userData['DateMarkedRead'];

                if (!$dateMarkedRead ||
                    ($userDateMarkedRead && Gdn_Format::toTimestamp($userDateMarkedRead) > Gdn_Format::toTimestamp($dateMarkedRead))) {

                    $category['DateMarkedRead'] = $userDateMarkedRead;
                    $dateMarkedRead = $userDateMarkedRead;
                }

                $category['Unfollow'] = $userData['Unfollow'];
            } else {
                $category['Unfollow'] = false;
            }

            // Calculate the following field.
            $Following = !((bool)val('Archived', $category) || (bool)val('Unfollow', $userData, false));
            $category['Following'] = $Following;

            // Calculate the read field.
            if (strcasecmp($category['DisplayAs'], 'heading') === 0) {
                $category['Read'] = false;
            } elseif ($dateMarkedRead) {
                if (val('LastDateInserted', $category)) {
                    $category['Read'] = Gdn_Format::toTimestamp($dateMarkedRead) >= Gdn_Format::toTimestamp($category['LastDateInserted']);
                } else {
                    $category['Read'] = true;
                }
            } else {
                $category['Read'] = false;
            }
        }
    }

    /**
     * Get the per-category information for the current user.
     *
     * @return array|mixed
     */
    private function getUserCategories() {
        if (Gdn::session()->UserID) {
            $key = 'UserCategory_'.Gdn::session()->UserID;
            $userData = Gdn::cache()->get($key);
            if ($userData === Gdn_Cache::CACHEOP_FAILURE) {
                $sql = clone $this->SQL;
                $sql->reset();

                $userData = $sql->getWhere('UserCategory', ['UserID' => Gdn::session()->UserID])->resultArray();
                $userData = array_column($userData, null, 'CategoryID');
                Gdn::cache()->store($key, $userData);
                return $userData;
            }
            return $userData;
        } else {
            $userData = [];
            return $userData;
        }
    }

    /**
     *
     *
     * @since 2.0.18
     * @access public
     * @return array Category IDs.
     */
    public static function categoryWatch($AllDiscussions = true) {
        $Categories = self::categories();
        $AllCount = count($Categories);

        $Watch = array();

        foreach ($Categories as $CategoryID => $Category) {
            if ($AllDiscussions && val('HideAllDiscussions', $Category)) {
                continue;
            }

            if ($Category['PermsDiscussionsView'] && $Category['Following']) {
                $Watch[] = $CategoryID;
            }
        }

        Gdn::pluginManager()->EventArguments['CategoryIDs'] = &$Watch;
        Gdn::pluginManager()->fireAs('CategoryModel')->fireEvent('CategoryWatch');

        if ($AllCount == count($Watch)) {
            return true;
        }

        return $Watch;
    }

    /**
     * Gets either all of the categories or a single category.
     *
     * @param int|string|bool $ID Either the category ID or the category url code.
     * If nothing is passed then all categories are returned.
     * @return array Returns either one or all categories.
     * @since 2.0.18
     */
    public static function categories($ID = false) {
        if ((is_int($ID) || is_string($ID)) && empty(self::$Categories)) {
            $category = self::instance()->getOne($ID);
            return $category;
        }

        if (self::$Categories == null) {
            self::loadAllCategories();

            if (self::$Categories === null) {
                return null;
            }
        }

        if ($ID !== false) {
            if (!is_numeric($ID) && $ID) {
                $Code = $ID;
                foreach (self::$Categories as $Category) {
                    if (strcasecmp($Category['UrlCode'], $Code) === 0) {
                        $ID = $Category['CategoryID'];
                        break;
                    }
                }
            }

            if (isset(self::$Categories[$ID])) {
                $Result = self::$Categories[$ID];
                return $Result;
            } else {
                return null;
            }
        } else {
            $Result = self::$Categories;
            return $Result;
        }
    }

    /**
     * Request rebuild mutex.
     *
     * Allows competing instances to "vote" on the process that gets to rebuild
     * the category cache.
     *
     * @param bool $release
     * @return boolean whether we may rebuild
     */
    protected static function rebuildLock($release = false) {
        static $isMaster = null;
        if ($release) {
            Gdn::cache()->remove(self::MASTER_VOTE_KEY);
            return;
        }
        if (is_null($isMaster)) {
            // Vote for master
            $instanceKey = getmypid();
            $masterKey = Gdn::cache()->add(self::MASTER_VOTE_KEY, $instanceKey, array(
                Gdn_Cache::FEATURE_EXPIRY => self::CACHE_GRACE
            ));

            $isMaster = ($instanceKey == $masterKey);
        }
        return (bool)$isMaster;
    }

    /**
     * Build and augment the category cache.
     *
     * @param int $CategoryID The category to
     *
     */
    protected static function buildCache($CategoryID = null) {
        self::calculateData(self::$Categories);
        self::joinRecentPosts(self::$Categories, $CategoryID);

        $expiry = self::CACHE_TTL + self::CACHE_GRACE;
        Gdn::cache()->store(self::CACHE_KEY, array(
            'expiry' => time() + $expiry,
            'categories' => self::$Categories
        ), array(
            Gdn_Cache::FEATURE_EXPIRY => $expiry,
            Gdn_Cache::FEATURE_SHARD => self::$ShardCache
        ));
    }

    /**
     * Calculate the dynamic fields of a category.
     *
     * @param array &$category The category to calculate.
     */
    private static function calculate(&$category) {
        $category['CountAllDiscussions'] = $category['CountDiscussions'];
        $category['CountAllComments'] = $category['CountComments'];
        $category['Url'] = self::categoryUrl($category, false, '/');
        if (val('Photo', $category)) {
            $category['PhotoUrl'] = Gdn_Upload::url($category['Photo']);
        } else {
            $category['PhotoUrl'] = '';
        }

        if ($category['DisplayAs'] === 'Default') {
            if ($category['Depth'] <= c('Vanilla.Categories.NavDepth', 0)) {
                $category['DisplayAs'] = 'Categories';
            } elseif ($category['Depth'] == (c('Vanilla.Categories.NavDepth', 0) + 1) && c('Vanilla.Categories.DoHeadings')) {
                $category['DisplayAs'] = 'Heading';
            } else {
                $category['DisplayAs'] = 'Discussions';
            }
        }

        if (!val('CssClass', $category)) {
            $category['CssClass'] = 'Category-'.$category['UrlCode'];
        }

        if (isset($category['AllowedDiscussionTypes']) && is_string($category['AllowedDiscussionTypes'])) {
            $category['AllowedDiscussionTypes'] = dbdecode($category['AllowedDiscussionTypes']);
        }
    }

    /**
     * Build calculated category data on the passed set.
     *
     * @since 2.0.18
     * @access public
     * @param array $Data Dataset.
     */
    private static function calculateData(&$Data) {
        foreach ($Data as &$Category) {
            self::calculate($Category);
        }

        $Keys = array_reverse(array_keys($Data));
        foreach ($Keys as $Key) {
            $Cat = $Data[$Key];
            $ParentID = $Cat['ParentCategoryID'];

            if (isset($Data[$ParentID]) && $ParentID != $Key) {
                $Data[$ParentID]['CountAllDiscussions'] += $Cat['CountAllDiscussions'];
                $Data[$ParentID]['CountAllComments'] += $Cat['CountAllComments'];
                if (empty($Data[$ParentID]['ChildIDs'])) {
                    $Data[$ParentID]['ChildIDs'] = [];
                }
                array_unshift($Data[$ParentID]['ChildIDs'], $Key);
            }
        }
    }

    /**
     *
     */
    public static function clearCache() {
        Gdn::cache()->remove(self::CACHE_KEY);
        self::instance()->collection->flushCache();
    }

    /**
     *
     */
    public static function clearUserCache() {
        $Key = 'UserCategory_'.Gdn::session()->UserID;
        Gdn::cache()->remove($Key);
    }

    /**
     * @param $Column
     * @return array
     */
    public function counts($Column) {
        $Result = array('Complete' => true);
        switch ($Column) {
            case 'CountDiscussions':
                $this->Database->query(DBAModel::getCountSQL('count', 'Category', 'Discussion'));
                break;
            case 'CountComments':
                $this->Database->query(DBAModel::getCountSQL('sum', 'Category', 'Discussion', $Column, 'CountComments'));
                break;
            case 'LastDiscussionID':
                $this->Database->query(DBAModel::getCountSQL('max', 'Category', 'Discussion'));
                break;
            case 'LastCommentID':
                $Data = $this->SQL
                    ->select('d.CategoryID')
                    ->select('c.CommentID', 'max', 'LastCommentID')
                    ->select('d.DiscussionID', 'max', 'LastDiscussionID')
                    ->select('c.DateInserted', 'max', 'DateLastComment')
                    ->select('d.DateInserted', 'max', 'DateLastDiscussion')
                    ->from('Comment c')
                    ->join('Discussion d', 'd.DiscussionID = c.DiscussionID')
                    ->groupBy('d.CategoryID')
                    ->get()->resultArray();

                // Now we have to grab the discussions associated with these comments.
                $CommentIDs = array_column($Data, 'LastCommentID');

                // Grab the discussions for the comments.
                $this->SQL
                    ->select('c.CommentID, c.DiscussionID')
                    ->from('Comment c')
                    ->whereIn('c.CommentID', $CommentIDs);

                $Discussions = $this->SQL->get()->resultArray();
                $Discussions = Gdn_DataSet::Index($Discussions, array('CommentID'));

                foreach ($Data as $Row) {
                    $CategoryID = (int)$Row['CategoryID'];
                    $Category = CategoryModel::categories($CategoryID);
                    $CommentID = $Row['LastCommentID'];
                    $DiscussionID = valr("$CommentID.DiscussionID", $Discussions, null);

                    $DateLastComment = Gdn_Format::toTimestamp($Row['DateLastComment']);
                    $DateLastDiscussion = Gdn_Format::toTimestamp($Row['DateLastDiscussion']);

                    $Set = array('LastCommentID' => $CommentID);

                    if ($DiscussionID) {
                        $LastDiscussionID = val('LastDiscussionID', $Category);

                        if ($DateLastComment >= $DateLastDiscussion) {
                            // The most recent discussion is from this comment.
                            $Set['LastDiscussionID'] = $DiscussionID;
                        } else {
                            // The most recent discussion has no comments.
                            $Set['LastCommentID'] = null;
                        }
                    } else {
                        // Something went wrong.
                        $Set['LastCommentID'] = null;
                        $Set['LastDiscussionID'] = null;
                    }

                    $this->setField($CategoryID, $Set);
                }
                break;
            case 'LastDateInserted':
                $Categories = $this->SQL
                    ->select('ca.CategoryID')
                    ->select('d.DateInserted', '', 'DateLastDiscussion')
                    ->select('c.DateInserted', '', 'DateLastComment')
                    ->from('Category ca')
                    ->join('Discussion d', 'd.DiscussionID = ca.LastDiscussionID')
                    ->join('Comment c', 'c.CommentID = ca.LastCommentID')
                    ->get()->resultArray();

                foreach ($Categories as $Category) {
                    $DateLastDiscussion = val('DateLastDiscussion', $Category);
                    $DateLastComment = val('DateLastComment', $Category);

                    $MaxDate = $DateLastComment;
                    if (is_null($DateLastComment) || $DateLastDiscussion > $MaxDate) {
                        $MaxDate = $DateLastDiscussion;
                    }

                    if (is_null($MaxDate)) {
                        continue;
                    }

                    $CategoryID = (int)$Category['CategoryID'];
                    $this->setField($CategoryID, 'LastDateInserted', $MaxDate);
                }
                break;
        }
        self::clearCache();
        return $Result;
    }

    /**
     *
     *
     * @return mixed
     */
    public static function defaultCategory() {
        foreach (self::categories() as $Category) {
            if ($Category['CategoryID'] > 0) {
                return $Category;
            }
        }
    }

    /**
     * Remove categories that a user does not have permission to view.
     *
     * @param array $categoryIDs An array of categories to filter.
     * @return array Returns an array of category IDs that are okay to view.
     */
    public static function filterCategoryPermissions($categoryIDs) {
        $permissionCategories = static::getByPermission('Discussions.View');

        if ($permissionCategories === true) {
            return $categoryIDs;
        } else {
            $permissionCategoryIDs = array_keys($permissionCategories);
            // Reindex the result.  array_intersect leaves the original, potentially incomplete, numeric indexes.
            return array_values(array_intersect($categoryIDs, $permissionCategoryIDs));
        }
    }

    /**
     * Check a category's permission.
     *
     * @param array $category The category to check.
     * @param string $permission The permission name to check.
     * @return bool Returns **true** if the current user has the permission or **false** otherwise.
     */
    public static function checkPermission($category, $permission) {
        $permissionCategoryID = val('PermissionCategoryID', $category);
        $result = Gdn::session()->checkPermission($permission, true, 'Category', $permissionCategoryID);
        return $result;
    }

    /**
     * Get the child categories of a category.
     *
     * @param int $categoryID The category to get the children of.
     */
    public static function getChildren($categoryID) {
        $categories = self::instance()->collection->getChildren($categoryID);
        return $categories;
    }

    /**
     * Cast a category ID or slug to be passed to the various {@link CategoryCollection} methods.
     *
     * @param int|string|null $category The category ID or slug.
     * @return int|string|null Returns the cast category ID.
     */
    private static function castID($category) {
        if (empty($category)) {
            return null;
        } elseif (is_numeric($category)) {
            return (int)$category;
        } else {
            return (string)$category;
        }
    }

    /**
     * Get a category tree based on, but not including a parent category.
     *
     * @param int|string $id The parent category ID or slug.
     * @param array $options See {@link CategoryCollection::getTree()}.
     * @return array Returns an array of categories with child categories in the **Children** key.
     */
    public function getChildTree($id, $options = []) {
        $category = $this->getOne($id);

<<<<<<< HEAD
        return $this->collection->getTree((int)val('CategoryID', $category), $options);
=======
        $tree = $this->collection->getTree((int)val('CategoryID', $category), $depth, $permission);
        self::filterChildren($tree);
        return $tree;
>>>>>>> de7bb0b3
    }

    /**
     * @param int|string $id The parent category ID or slug.
     * @param int|bool $offset
     * @param int|bool $limit
     * @return array
     */
    public function getTreeAsFlat($id, $offset = null, $limit = null) {
        $categoryTree = $this->getWhere(
            [
                'DisplayAs <>' => 'Heading',
                'ParentCategoryID' => $id
            ],
            'DateInserted',
            'desc',
            $limit,
            $offset
        )->resultArray();
        self::calculateData($categoryTree);
        self::joinUserData($categoryTree);

        foreach ($categoryTree as &$category) {
            // Fix the depth to be relative, not global.
            $category['Depth'] = 1;

            // We don't have children, but trees are expected to have this key.
            $category['Children'] = [];
        }

        return $categoryTree;
    }

    /**
     * Recursively remove children from categories configured to display as "Categories" or "Flat".
     *
     * @param array $categories
     * @param string $childField
     */
    public static function filterChildren(&$categories, $childField = 'Children') {
        foreach ($categories as &$category) {
            $children = &$category[$childField];
            if (in_array($category['DisplayAs'], ['Categories', 'Flat'])) {
                    $children = [];
                } elseif (!empty($children)) {
                    static::filterChildren($children);
                }
         }
      }

    /**
     * Filter a category tree to only the followed categories.
     *
     * @param array $categories The category tree to filter.
     * @return array Returns a category tree.
     */
    public function filterFollowing($categories) {
        $result = [];
        foreach ($categories as $category) {
            if (val('Following', $category)) {
                if (!empty($category['Children'])) {
                    $category['Children'] = $this->filterFollowing($category['Children']);
                }
                $result[] = $category;
            }
        }
        return $result;
    }

    /**
     *
     *
     * @param string $Permission
     * @param null $CategoryID
     * @param array $Filter
     * @param array $PermFilter
     * @return array
     */
    public static function getByPermission($Permission = 'Discussions.Add', $CategoryID = null, $Filter = array(), $PermFilter = array()) {
        static $Map = array('Discussions.Add' => 'PermsDiscussionsAdd', 'Discussions.View' => 'PermsDiscussionsView');
        $Field = $Map[$Permission];
        $DoHeadings = c('Vanilla.Categories.DoHeadings');
        $PermFilters = array();

        $Result = array();
        $Categories = self::categories();
        foreach ($Categories as $ID => $Category) {
            if (!$Category[$Field]) {
                continue;
            }

            if ($CategoryID != $ID) {
                if ($Category['CategoryID'] <= 0) {
                    continue;
                }

                $Exclude = false;
                foreach ($Filter as $Key => $Value) {
                    if (isset($Category[$Key]) && $Category[$Key] != $Value) {
                        $Exclude = true;
                        break;
                    }
                }

                if (!empty($PermFilter)) {
                    $PermCategory = val($Category['PermissionCategoryID'], $Categories);
                    if ($PermCategory) {
                        if (!isset($PermFilters[$PermCategory['CategoryID']])) {
                            $PermFilters[$PermCategory['CategoryID']] = self::Where($PermCategory, $PermFilter);
                        }

                        $Exclude = !$PermFilters[$PermCategory['CategoryID']];
                    } else {
                        $Exclude = true;
                    }
                }

                if ($Exclude) {
                    continue;
                }

                if ($DoHeadings && $Category['Depth'] <= 1) {
                    if ($Permission == 'Discussions.Add') {
                        continue;
                    } else {
                        $Category['PermsDiscussionsAdd'] = false;
                    }
                }
            }

            $Result[$ID] = $Category;
        }
        return $Result;
    }

    /**
     *
     *
     * @param $Row
     * @param $Where
     * @return bool
     */
    public static function where($Row, $Where) {
        if (empty($Where)) {
            return true;
        }

        foreach ($Where as $Key => $Value) {
            $RowValue = val($Key, $Row);

            // If there are no discussion types set then all discussion types are allowed.
            if ($Key == 'AllowedDiscussionTypes' && empty($RowValue)) {
                continue;
            }

            if (is_array($RowValue)) {
                if (is_array($Value)) {
                    // If both items are arrays then all values in the filter must be in the row.
                    if (count(array_intersect($Value, $RowValue)) < count($Value)) {
                        return false;
                    }
                } elseif (!in_array($Value, $RowValue)) {
                    return false;
                }
            } elseif (is_array($Value)) {
                if (!in_array($RowValue, $Value)) {
                    return false;
                }
            } else {
                if ($RowValue != $Value) {
                    return false;
                }
            }
        }

        return true;
    }

    /**
     * Give a user points specific to this category.
     *
     * @param int $UserID The user to give the points to.
     * @param int $Points The number of points to give.
     * @param string $Source The source of the points.
     * @param int $CategoryID The category to give the points for.
     * @param int $Timestamp The time the points were given.
     */
    public static function givePoints($UserID, $Points, $Source = 'Other', $CategoryID = 0, $Timestamp = false) {
        // Figure out whether or not the category tracks points seperately.
        if ($CategoryID) {
            $Category = self::categories($CategoryID);
            if ($Category) {
                $CategoryID = val('PointsCategoryID', $Category);
            } else {
                $CategoryID = 0;
            }
        }

        UserModel::GivePoints($UserID, $Points, array($Source, 'CategoryID' => $CategoryID), $Timestamp);
    }

    /**
     *
     *
     * @param array|Gdn_DataSet &$Data Dataset.
     * @param string $Column Name of database column.
     * @param array $Options The 'Join' key may contain array of columns to join on.
     * @since 2.0.18
     */
    public static function joinCategories(&$Data, $Column = 'CategoryID', $Options = array()) {
        $Join = val('Join', $Options, array('Name' => 'Category', 'PermissionCategoryID', 'UrlCode' => 'CategoryUrlCode'));

        if ($Data instanceof Gdn_DataSet) {
            $Data2 = $Data->result();
        } else {
            $Data2 =& $Data;
        }

        foreach ($Data2 as &$Row) {
            $ID = val($Column, $Row);
            $Category = self::categories($ID);
            foreach ($Join as $N => $V) {
                if (is_numeric($N)) {
                    $N = $V;
                }

                if ($Category) {
                    $Value = $Category[$N];
                } else {
                    $Value = null;
                }

                setValue($V, $Row, $Value);
            }
        }
    }

    /**
     * Gather all of the last discussion and comment IDs from the categories.
     *
     * @param array $categoryTree A nested array of categories.
     * @param array &$result Where to store the result.
     */
    private function gatherLastIDs($categoryTree, &$result = null) {
        if ($result === null) {
            $result = [];
        }

        foreach ($categoryTree as $category) {
            $result["{$category['LastDiscussionID']}/{$category['LastCommentID']}"] = [
                'DiscussionID' => $category['LastDiscussionID'],
                'CommentID' => $category['LastCommentID']
            ];

            if (!empty($category['Children'])) {
                $this->gatherLastIDs($category['Children'], $result);
            }
        }
    }

    /**
     * Join recent posts and users to a category tree.
     *
     * @param array &$categoryTree A category tree obtained with {@link CategoryModel::getChildTree()}.
     */
    public function joinRecent(&$categoryTree) {
        // Gather all of the IDs from the posts.
        $this->gatherLastIDs($categoryTree, $ids);
        $discussionIDs = array_unique(array_column($ids, 'DiscussionID'));
        $commentIDs = array_filter(array_unique(array_column($ids, 'CommentID')));

        if (!empty($discussionIDs)) {
            $discussions = $this->SQL->getWhere('Discussion', ['DiscussionID' => $discussionIDs])->resultArray();
            $discussions = array_column($discussions, null, 'DiscussionID');
        } else {
            $discussions = [];
        }

        if (!empty($commentIDs)) {
            $comments = $this->SQL->getWhere('Comment', ['CommentID' => $commentIDs])->resultArray();
            $comments = array_column($comments, null, 'CommentID');
        } else {
            $comments = [];
        }

        $userIDs = [];
        foreach ($ids as $row) {
            if (!empty($row['CommentID']) && !empty($comments[$row['CommentID']]['InsertUserID'])) {
                $userIDs[] = $comments[$row['CommentID']]['InsertUserID'];
            } elseif (!empty($row['DiscussionID']) && !empty($discussions[$row['DiscussionID']]['InsertUserID'])) {
                $userIDs[] = $discussions[$row['DiscussionID']]['InsertUserID'];
            }
        }
        // Just gather the users into the local cache.
        Gdn::userModel()->getIDs($userIDs);

        $this->joinRecentInternal($categoryTree, $discussions, $comments);
    }

    /**
     * This method supports {@link CategoryModel::joinRecent()}.
     *
     * @param array &$categoryTree The array of categories in tree format.
     * @param array $discussions An array of discussions indexed by discussion ID.
     * @param array $comments An array of comments indexed by comment ID.
     */
    private function joinRecentInternal(&$categoryTree, $discussions, $comments) {
        foreach ($categoryTree as &$category) {
            $discussion = val($category['LastDiscussionID'], $discussions, null);
            $comment = val($category['LastCommentID'], $comments, null);

            if (!empty($discussion)) {
                $category['LastTitle'] = $discussion['Name'];
                $category['LastUrl'] = discussionUrl($discussion, false, '/').'#latest';
                $category['LastDiscussionUserID'] = $discussion['InsertUserID'];
            }

            if (!empty($comment)) {
                $category['LastUserID'] = $comment['InsertUserID'];
            } elseif (!empty($discussion)) {
                $category['LastUserID'] = $discussion['InsertUserID'];
            } else {
                $category['LastTitle'] = '';
                $category['LastUserID'] = null;
            }
            $user = Gdn::userModel()->getID($category['LastUserID']);
                foreach (['Name', 'Email', 'Photo'] as $field) {
                    $category['Last'.$field] = val($field, $user);
                }

            if (!empty($category['Children'])) {
                $this->joinRecentInternal($category['Children'], $discussions, $comments);
            }
        }
    }

    /**
     *
     *
     * @param $Data
     * @param null $CategoryID
     * @return bool
     */
    public static function joinRecentPosts(&$Data, $CategoryID = null) {
        $DiscussionIDs = array();
        $CommentIDs = array();
        $Joined = false;

        foreach ($Data as &$Row) {
            if (!is_null($CategoryID) && $Row['CategoryID'] != $CategoryID) {
                continue;
            }

            if (isset($Row['LastTitle']) && $Row['LastTitle']) {
                continue;
            }

            if ($Row['LastDiscussionID']) {
                $DiscussionIDs[] = $Row['LastDiscussionID'];
            }

            if ($Row['LastCommentID']) {
                $CommentIDs[] = $Row['LastCommentID'];
            }
            $Joined = true;
        }

        // Create a fresh copy of the Sql object so as not to pollute.
        $Sql = clone Gdn::sql();
        $Sql->reset();

        $Discussions = null;

        // Grab the discussions.
        if (count($DiscussionIDs) > 0) {
            $Discussions = $Sql->whereIn('DiscussionID', $DiscussionIDs)->get('Discussion')->resultArray();
            $Discussions = Gdn_DataSet::Index($Discussions, array('DiscussionID'));
        }

        if (count($CommentIDs) > 0) {
            $Comments = $Sql->whereIn('CommentID', $CommentIDs)->get('Comment')->resultArray();
            $Comments = Gdn_DataSet::Index($Comments, array('CommentID'));
        }

        foreach ($Data as &$Row) {
            if (!is_null($CategoryID) && $Row['CategoryID'] != $CategoryID) {
                continue;
            }

            $Discussion = val($Row['LastDiscussionID'], $Discussions);
            $NameUrl = 'x';
            if ($Discussion) {
                $Row['LastTitle'] = Gdn_Format::text($Discussion['Name']);
                $Row['LastUserID'] = $Discussion['InsertUserID'];
                $Row['LastDiscussionUserID'] = $Discussion['InsertUserID'];
                $Row['LastDateInserted'] = $Discussion['DateInserted'];
                $NameUrl = Gdn_Format::text($Discussion['Name'], true);
                $Row['LastUrl'] = DiscussionUrl($Discussion, false, '/').'#latest';
            }
            if (!empty($Comments) && ($Comment = val($Row['LastCommentID'], $Comments))) {
                $Row['LastUserID'] = $Comment['InsertUserID'];
                $Row['LastDateInserted'] = $Comment['DateInserted'];
                $Row['DateLastComment'] = $Comment['DateInserted'];
            } else {
                $Row['NoComment'] = true;
            }

            touchValue('LastTitle', $Row, '');
            touchValue('LastUserID', $Row, null);
            touchValue('LastDiscussionUserID', $Row, null);
            touchValue('LastDateInserted', $Row, null);
            touchValue('LastUrl', $Row, null);
        }
        return $Joined;
    }

    /**
     *
     *
     * @param null $Category
     * @param null $Categories
     */
    public static function joinRecentChildPosts(&$Category = null, &$Categories = null) {
        if ($Categories === null) {
            $Categories =& self::$Categories;
        }

        if ($Category === null) {
            $Category =& $Categories[-1];
        }

        if (!isset($Category['ChildIDs'])) {
            return;
        }

        $LastTimestamp = Gdn_Format::toTimestamp($Category['LastDateInserted']);
        $LastCategoryID = null;

        if ($Category['DisplayAs'] == 'Categories') {
            // This is an overview category so grab it's recent data from it's children.
            foreach ($Category['ChildIDs'] as $CategoryID) {
                if (!isset($Categories[$CategoryID])) {
                    continue;
                }

                $ChildCategory =& $Categories[$CategoryID];
                if ($ChildCategory['DisplayAs'] == 'Categories') {
                    self::JoinRecentChildPosts($ChildCategory, $Categories);
                }
                $Timestamp = Gdn_Format::toTimestamp($ChildCategory['LastDateInserted']);

                if ($LastTimestamp === false || $LastTimestamp < $Timestamp) {
                    $LastTimestamp = $Timestamp;
                    $LastCategoryID = $CategoryID;
                }
            }

            if ($LastCategoryID) {
                $LastCategory = $Categories[$LastCategoryID];

                $Category['LastCommentID'] = $LastCategory['LastCommentID'];
                $Category['LastDiscussionID'] = $LastCategory['LastDiscussionID'];
                $Category['LastDateInserted'] = $LastCategory['LastDateInserted'];
                $Category['LastTitle'] = $LastCategory['LastTitle'];
                $Category['LastUserID'] = $LastCategory['LastUserID'];
                $Category['LastDiscussionUserID'] = $LastCategory['LastDiscussionUserID'];
                $Category['LastUrl'] = $LastCategory['LastUrl'];
                $Category['LastCategoryID'] = $LastCategory['CategoryID'];
//            $Category['LastName'] = $LastCategory['LastName'];
//            $Category['LastName'] = $LastCategory['LastName'];
//            $Category['LastEmail'] = $LastCategory['LastEmail'];
//            $Category['LastPhoto'] = $LastCategory['LastPhoto'];
            }
        }
    }

    /**
     * Add UserCategory modifiers
     *
     * Update &$Categories in memory by applying modifiers from UserCategory for
     * the currently logged-in user.
     *
     * @since 2.0.18
     * @access public
     * @param array &$Categories
     * @param bool $AddUserCategory
     */
    public static function joinUserData(&$Categories, $AddUserCategory = true) {
        $IDs = array_keys($Categories);
        $DoHeadings = c('Vanilla.Categories.DoHeadings');

        if ($AddUserCategory) {
            $UserData = self::instance()->getUserCategories();

            foreach ($IDs as $ID) {
                $Category = $Categories[$ID];

                $DateMarkedRead = val('DateMarkedRead', $Category);
                $Row = val($ID, $UserData);
                if ($Row) {
                    $UserDateMarkedRead = $Row['DateMarkedRead'];

                    if (!$DateMarkedRead || ($UserDateMarkedRead && Gdn_Format::toTimestamp($UserDateMarkedRead) > Gdn_Format::toTimestamp($DateMarkedRead))) {
                        $Categories[$ID]['DateMarkedRead'] = $UserDateMarkedRead;
                        $DateMarkedRead = $UserDateMarkedRead;
                    }

                    $Categories[$ID]['Unfollow'] = $Row['Unfollow'];
                } else {
                    $Categories[$ID]['Unfollow'] = false;
                }

                // Calculate the following field.
                $Following = !((bool)val('Archived', $Category) || (bool)val('Unfollow', $Row, false));
                $Categories[$ID]['Following'] = $Following;

                // Calculate the read field.
                if ($DoHeadings && $Category['Depth'] <= 1) {
                    $Categories[$ID]['Read'] = false;
                } elseif ($DateMarkedRead) {
                    if (val('LastDateInserted', $Category)) {
                        $Categories[$ID]['Read'] = Gdn_Format::toTimestamp($DateMarkedRead) >= Gdn_Format::toTimestamp($Category['LastDateInserted']);
                    } else {
                        $Categories[$ID]['Read'] = true;
                    }
                } else {
                    $Categories[$ID]['Read'] = false;
                }
            }

        }

        // Add permissions.
        foreach ($IDs as $CID) {
            $Category = &$Categories[$CID];
            self::instance()->calculateUser($Category);
        }
    }

    /**
     * Delete a category.
     *
     * {@inheritdoc}
     */
    public function delete($where = [], $options = []) {
        if (is_numeric($where) || is_object($where)) {
            deprecated('CategoryModel->delete()', 'CategoryModel->deleteandReplace()');

            $result = $this->deleteAndReplace($where, $options);
            return $result;
        }

        throw new \BadMethodCallException("CategoryModel->delete() is not supported.", 400);
    }

    /**
     * Delete a category.
     *
     * @param int $categoryID The ID of the category to delete.
     * @param array $options An array of options to affect the behavior of the delete.
     *
     * - **newCategoryID**: The new category to point discussions to.
     * @return bool Returns **true** on success or **false** otherwise.
     */
    public function deleteID($categoryID, $options = []) {
        $result = $this->deleteAndReplace($categoryID, val('newCategoryID', $options));
        return $result;
    }

    /**
     * Delete a single category and assign its discussions to another.
     *
     * @since 2.0.0
     * @access public
     *
     * @param object $category
     * @param int $newCategoryID Unique ID of category all discussion are being move to.
     */
    public function deleteAndReplace($category, $newCategoryID) {
        // Coerce the category into an object for deletion.
        if (is_numeric($category)) {
            $category = $this->getID($category, DATASET_TYPE_OBJECT);
        }
        if (is_array($category)) {
            $category = (object)$category;
        }

        // Don't do anything if the required category object & properties are not defined.
        if (!is_object($category)
            || !property_exists($category, 'CategoryID')
            || !property_exists($category, 'ParentCategoryID')
            || !property_exists($category, 'AllowDiscussions')
            || !property_exists($category, 'Name')
            || $category->CategoryID <= 0
        ) {
            throw new \InvalidArgumentException(t('Invalid category for deletion.'), 400);
        } else {
            // Remove permissions related to category
            $PermissionModel = Gdn::permissionModel();
            $PermissionModel->delete(null, 'Category', 'CategoryID', $category->CategoryID);

            // If there is a replacement category...
            if ($newCategoryID > 0) {
                // Update children categories
                $this->SQL
                    ->update('Category')
                    ->set('ParentCategoryID', $newCategoryID)
                    ->where('ParentCategoryID', $category->CategoryID)
                    ->put();

                // Update permission categories.
                $this->SQL
                    ->update('Category')
                    ->set('PermissionCategoryID', $newCategoryID)
                    ->where('PermissionCategoryID', $category->CategoryID)
                    ->where('CategoryID <>', $category->CategoryID)
                    ->put();

                // Update discussions
                $this->SQL
                    ->update('Discussion')
                    ->set('CategoryID', $newCategoryID)
                    ->where('CategoryID', $category->CategoryID)
                    ->put();

                // Update the discussion count
                $Count = $this->SQL
                    ->select('DiscussionID', 'count', 'DiscussionCount')
                    ->from('Discussion')
                    ->where('CategoryID', $newCategoryID)
                    ->get()
                    ->firstRow()
                    ->DiscussionCount;

                if (!is_numeric($Count)) {
                    $Count = 0;
                }

                $this->SQL
                    ->update('Category')->set('CountDiscussions', $Count)
                    ->where('CategoryID', $newCategoryID)
                    ->put();

                // Update tags
                $this->SQL
                    ->update('Tag')
                    ->set('CategoryID', $newCategoryID)
                    ->where('CategoryID', $category->CategoryID)
                    ->put();

                $this->SQL
                    ->update('TagDiscussion')
                    ->set('CategoryID', $newCategoryID)
                    ->where('CategoryID', $category->CategoryID)
                    ->put();
            } else {
                // Delete comments in this category
                $this->SQL
                    ->from('Comment c')
                    ->join('Discussion d', 'c.DiscussionID = d.DiscussionID')
                    ->where('d.CategoryID', $category->CategoryID)
                    ->delete();

                // Delete discussions in this category
                $this->SQL->delete('Discussion', array('CategoryID' => $category->CategoryID));

                // Make inherited permission local permission
                $this->SQL
                    ->update('Category')
                    ->set('PermissionCategoryID', 0)
                    ->where('PermissionCategoryID', $category->CategoryID)
                    ->where('CategoryID <>', $category->CategoryID)
                    ->put();

                // Delete tags
                $this->SQL->delete('Tag', array('CategoryID' => $category->CategoryID));
                $this->SQL->delete('TagDiscussion', array('CategoryID' => $category->CategoryID));
            }

            // Delete the category
            $this->SQL->delete('Category', array('CategoryID' => $category->CategoryID));
        }
        // Make sure to reorganize the categories after deletes
        $this->RebuildTree();
    }

    /**
     * Get data for a single category selected by Url Code. Disregards permissions.
     *
     * @since 2.0.0
     * @access public
     *
     * @param int $CodeID Unique Url Code of category we're getting data for.
     * @return object SQL results.
     */
    public function getByCode($Code) {
        return $this->SQL->getWhere('Category', array('UrlCode' => $Code))->firstRow();
    }

    /**
     * Get data for a single category selected by ID. Disregards permissions.
     *
     * @since 2.0.0
     *
     * @param int $categoryID The unique ID of category we're getting data for.
     * @param string $datasetType Not used.
     * @param array $options Not used.
     * @return object|array SQL results.
     */
    public function getID($categoryID, $datasetType = DATASET_TYPE_OBJECT, $options = []) {
        $category = $this->SQL->getWhere('Category', array('CategoryID' => $categoryID))->firstRow($datasetType);
        if (val('AllowedDiscussionTypes', $category) && is_string(val('AllowedDiscussionTypes', $category))) {
            setValue('AllowedDiscussionTypes', $category, dbdecode(val('AllowedDiscussionTypes', $category)));
        }

        return $category;
    }

    /**
     * Get list of categories (respecting user permission).
     *
     * @since 2.0.0
     * @access public
     *
     * @param string $OrderFields Ignored.
     * @param string $OrderDirection Ignored.
     * @param int $Limit Ignored.
     * @param int $Offset Ignored.
     * @return Gdn_DataSet SQL results.
     */
    public function get($OrderFields = '', $OrderDirection = 'asc', $Limit = false, $Offset = false) {
        $this->SQL
            ->select('c.ParentCategoryID, c.CategoryID, c.TreeLeft, c.TreeRight, c.Depth, c.Name, c.Description, c.CountDiscussions, c.AllowDiscussions, c.UrlCode')
            ->from('Category c')
            ->beginWhereGroup()
            ->permission('Vanilla.Discussions.View', 'c', 'PermissionCategoryID', 'Category')
            ->endWhereGroup()
            ->orWhere('AllowDiscussions', '0')
            ->orderBy('TreeLeft', 'asc');

        // Note: we are using the Nested Set tree model, so TreeLeft is used for sorting.
        // Ref: http://articles.sitepoint.com/article/hierarchical-data-database/2
        // Ref: http://en.wikipedia.org/wiki/Nested_set_model

        $CategoryData = $this->SQL->get();
        $this->AddCategoryColumns($CategoryData);
        return $CategoryData;
    }

    /**
     * Get a single category from the collection.
     *
     * @param string|int $id The category code or ID.
     */
    private function getOne($id) {
        if (is_numeric($id)) {
            $id = (int)$id;
        }

        $category = $this->collection->get($id);
        return $category;
    }

    /**
     * Get list of categories (disregarding user permission for admins).
     *
     * @since 2.0.0
     * @access public
     *
     * @param string $OrderFields Ignored.
     * @param string $OrderDirection Ignored.
     * @param int $Limit Ignored.
     * @param int $Offset Ignored.
     * @return object SQL results.
     */
    public function getAll() {
        $CategoryData = $this->SQL
            ->select('c.*')
            ->from('Category c')
            ->orderBy('TreeLeft', 'asc')
            ->get();

        $this->AddCategoryColumns($CategoryData);
        return $CategoryData;
    }

    /**
     * Return the number of descendants for a specific category.
     */
    public function getDescendantCountByCode($Code) {
        $Category = $this->GetByCode($Code);
        if ($Category) {
            return round(($Category->TreeRight - $Category->TreeLeft - 1) / 2);
        }

        return 0;
    }

    /**
     * Get all of the ancestor categories above this one.
     * @param int|string $Category The category ID or url code.
     * @param bool $checkPermissions Whether or not to only return the categories with view permission.
     * @param bool $includeHeadings Whether or not to include heading categories.
     * @return array
     */
    public static function getAncestors($categoryID, $checkPermissions = true, $includeHeadings = false) {
        $result = [];

        $category = self::instance()->getOne($categoryID);

        if (!isset($category)) {
            return $result;
        }

        // Build up the ancestor array by tracing back through parents.
        $result[$category['CategoryID']] = $category;
        $Max = 20;
        while ($category = self::instance()->getOne($category['ParentCategoryID'])) {
            // Check for an infinite loop.
            if ($Max <= 0) {
                break;
            }
            $Max--;

            if ($category['CategoryID'] == -1) {
                break;
            }

            if ($checkPermissions && !$category['PermsDiscussionsView']) {
                $category = self::instance()->getOne($category['ParentCategoryID']);
                continue;
            }

            // Return by ID or code.
            if (is_numeric($categoryID)) {
                $ID = $category['CategoryID'];
            } else {
                $ID = $category['UrlCode'];
            }

            if ($includeHeadings || $category['DisplayAs'] !== 'Heading') {
                $result[$ID] = $category;
            }
        }
        $result = array_reverse($result, true); // order for breadcrumbs
        return $result;
    }

    /**
     *
     *
     * @since 2.0.18
     * @acces public
     * @param string $Code Where condition.
     * @return object DataSet
     */
    public function getDescendantsByCode($Code) {
        Deprecated('CategoryModel::GetDescendantsByCode', 'CategoryModel::GetAncestors');

        // SELECT title FROM tree WHERE lft < 4 AND rgt > 5 ORDER BY lft ASC;
        return $this->SQL
            ->select('c.ParentCategoryID, c.CategoryID, c.TreeLeft, c.TreeRight, c.Depth, c.Name, c.Description, c.CountDiscussions, c.CountComments, c.AllowDiscussions, c.UrlCode')
            ->from('Category c')
            ->join('Category d', 'c.TreeLeft < d.TreeLeft and c.TreeRight > d.TreeRight')
            ->where('d.UrlCode', $Code)
            ->orderBy('c.TreeLeft', 'asc')
            ->get();
    }

    /**
     * Get the role specific permissions for a category.
     *
     * @param int $categoryID The ID of the category to get the permissions for.
     * @return array Returns an array of permissions.
     */
    public function getRolePermissions($categoryID) {
        $permissions = Gdn::permissionModel()->getJunctionPermissions(['JunctionID' => $categoryID], 'Category');
        $result = [];

        foreach ($permissions as $perm) {
            $row = ['RoleID' => $perm['RoleID']];
            unset($perm['Name'], $perm['RoleID'], $perm['JunctionID'], $perm['JunctionTable'], $perm['JunctionColumn']);
            $row += $perm;
            $result[] = $row;
        }

        return $result;
    }

    /**
     * Get the subtree starting at a given parent.
     *
     * @param string $parentCategory The ID or url code of the parent category.
     * @since 2.0.18
     * @param bool $includeParent Whether or not to include the parent in the result.
     * @return array An array of categories.
     */
    public static function getSubtree($parentCategory, $includeParent = true) {
        $parent = self::instance()->getOne($parentCategory);
        if ($parent === null) {
            return [];
        }
<<<<<<< HEAD
        $categories = self::instance()->collection->getTree(
            $parent['CategoryID'],
            ['depth' => 10, 'permission' => '']
        );
        $categories = self::instance()->flattenTree($categories);
=======

        if (val('DisplayAs', $parent) === 'Flat') {
            $categories = self::instance()->getTreeAsFlat($parent['CategoryID']);
        } else {
            $categories = self::instance()->collection->getTree($parent['CategoryID'], 10, '');
            $categories = self::instance()->flattenTree($categories);
        }
>>>>>>> de7bb0b3

        if ($includeParent) {
            $parent['Depth'] = 1;
            $result = [$parent['CategoryID'] => $parent];

            foreach ($categories as $category) {
                $category['Depth']--;
                $result[$category['CategoryID']] = $category;
            }
        } else {
            $result = array_column($categories, null, 'CategoryID');
        }
        return $result;
    }

    public function getFull($CategoryID = false, $Permissions = false) {

        // Get the current category list
        $Categories = self::categories();

        // Filter out the categories we aren't supposed to view.
        if ($CategoryID && !is_array($CategoryID)) {
            $CategoryID = array($CategoryID);
        }

        if (!$CategoryID && $this->Watching) {
            $CategoryID = self::CategoryWatch(false);
        }

        switch ($Permissions) {
            case 'Vanilla.Discussions.Add':
                $Permissions = 'PermsDiscussionsAdd';
                break;
            case 'Vanilla.Disussions.Edit':
                $Permissions = 'PermsDiscussionsEdit';
                break;
            default:
                $Permissions = 'PermsDiscussionsView';
                break;
        }

        $IDs = array_keys($Categories);
        foreach ($IDs as $ID) {
            if ($ID < 0) {
                unset($Categories[$ID]);
            } elseif (!$Categories[$ID][$Permissions])
                unset($Categories[$ID]);
            elseif (is_array($CategoryID) && !in_array($ID, $CategoryID))
                unset($Categories[$ID]);
        }

        //self::JoinRecentPosts($Categories);
        foreach ($Categories as &$Category) {
            if ($Category['ParentCategoryID'] <= 0) {
                self::JoinRecentChildPosts($Category, $Categories);
            }
        }

        // This join users call can be very slow on forums with a lot of categories so we can disable it here.
        if ($this->JoinRecentUsers) {
            Gdn::userModel()->joinUsers($Categories, array('LastUserID'));
        }

        $Result = new Gdn_DataSet($Categories, DATASET_TYPE_ARRAY);
        $Result->DatasetType(DATASET_TYPE_OBJECT);
        return $Result;
    }

    /**
     * Get a list of categories, considering several filters
     *
     * @param array $RestrictIDs Optional list of category ids to mask the dataset
     * @param string $Permissions Optional permission to require. Defaults to Vanilla.Discussions.View.
     * @param array $ExcludeWhere Exclude categories with any of these flags
     * @return \Gdn_DataSet
     */
    public function getFiltered($RestrictIDs = false, $Permissions = false, $ExcludeWhere = false) {

        // Get the current category list
        $Categories = self::categories();

        // Filter out the categories we aren't supposed to view.
        if ($RestrictIDs && !is_array($RestrictIDs)) {
            $RestrictIDs = array($RestrictIDs);
        } elseif ($this->Watching)
            $RestrictIDs = self::CategoryWatch();

        switch ($Permissions) {
            case 'Vanilla.Discussions.Add':
                $Permissions = 'PermsDiscussionsAdd';
                break;
            case 'Vanilla.Disussions.Edit':
                $Permissions = 'PermsDiscussionsEdit';
                break;
            default:
                $Permissions = 'PermsDiscussionsView';
                break;
        }

        $IDs = array_keys($Categories);
        foreach ($IDs as $ID) {
            // Exclude the root category
            if ($ID < 0) {
                unset($Categories[$ID]);
            } // No categories where we don't have permission
            elseif (!$Categories[$ID][$Permissions])
                unset($Categories[$ID]);

            // No categories whose filter fields match the provided filter values
            elseif (is_array($ExcludeWhere)) {
                foreach ($ExcludeWhere as $Filter => $FilterValue) {
                    if (val($Filter, $Categories[$ID], false) == $FilterValue) {
                        unset($Categories[$ID]);
                    }
                }
            } // No categories that are otherwise filtered out
            elseif (is_array($RestrictIDs) && !in_array($ID, $RestrictIDs))
                unset($Categories[$ID]);
        }

        Gdn::userModel()->joinUsers($Categories, array('LastUserID'));

        $Result = new Gdn_DataSet($Categories, DATASET_TYPE_ARRAY);
        $Result->DatasetType(DATASET_TYPE_OBJECT);
        return $Result;
    }

    /**
     * Get full data for a single category by its URL slug. Respects permissions.
     *
     * @since 2.0.0
     * @access public
     *
     * @param string $UrlCode Unique category slug from URL.
     * @return object SQL results.
     */
    public function getFullByUrlCode($UrlCode) {
        $Data = (object)self::categories($UrlCode);

        // Check to see if the user has permission for this category.
        // Get the category IDs.
        $CategoryIDs = DiscussionModel::CategoryPermissions();
        if (is_array($CategoryIDs) && !in_array(val('CategoryID', $Data), $CategoryIDs)) {
            $Data = false;
        }
        return $Data;
    }

    /**
     * A simplified version of GetWhere that polls the cache instead of the database.
     * @param array $Where
     * @return array
     * @since 2.2.2
     */
    public function getWhereCache($Where) {
        $Result = array();

        foreach (self::categories() as $Index => $Row) {
            $Match = true;
            foreach ($Where as $Column => $Value) {
                $RowValue = val($Column, $Row, null);

                if ($RowValue != $Value && !(is_array($Value) && in_array($RowValue, $Value))) {
                    $Match = false;
                    break;
                }
            }
            if ($Match) {
                $Result[$Index] = $Row;
            }
        }

        return $Result;
    }

    /**
     * Check whether category has any children categories.
     *
     * @since 2.0.0
     * @access public
     *
     * @param string $CategoryID Unique ID for category being checked.
     * @return bool
     */
    public function hasChildren($CategoryID) {
        $ChildData = $this->SQL
            ->select('CategoryID')
            ->from('Category')
            ->where('ParentCategoryID', $CategoryID)
            ->get();
        return $ChildData->numRows() > 0 ? true : false;
    }

    /**
     *
     *
     * @since 2.0.0
     * @access public
     * @param array $Data
     * @param string $Permission
     * @param string $Column
     */
    public static function joinModerators($Data, $Permission = 'Vanilla.Comments.Edit', $Column = 'Moderators') {
        $Moderators = Gdn::sql()
            ->select('u.UserID, u.Name, u.Photo, u.Email')
            ->select('p.JunctionID as CategoryID')
            ->from('User u')
            ->join('UserRole ur', 'ur.UserID = u.UserID')
            ->join('Permission p', 'ur.RoleID = p.RoleID')
            ->where('`'.$Permission.'`', 1)
            ->get()->resultArray();

        $Moderators = Gdn_DataSet::Index($Moderators, 'CategoryID', array('Unique' => false));

        foreach ($Data as &$Category) {
            $ID = val('PermissionCategoryID', $Category);
            $Mods = val($ID, $Moderators, array());
            $ModIDs = array();
            $UniqueMods = array();
            foreach ($Mods as $Mod) {
                if (!in_array($Mod['UserID'], $ModIDs)) {
                    $ModIDs[] = $Mod['UserID'];
                    $UniqueMods[] = $Mod;
                }

            }
            setValue($Column, $Category, $UniqueMods);
        }
    }

    /**
     *
     *
     * @param $Categories
     * @param null $Root
     * @return array
     */
    public static function makeTree($Categories, $Root = null) {
        $Result = array();

        $Categories = (array)$Categories;

        if ($Root) {
            $Result = self::instance()->collection->getTree(
                (int)val('CategoryID', $Root),
                ['depth' => self::instance()->getMaxDisplayDepth() ?: 10]
            );
            self::instance()->joinRecent($Result);
        } else {
            // Make a tree out of all categories.
            foreach ($Categories as $Category) {
                if (isset($Category['Depth']) && $Category['Depth'] == 1) {
                    $Row = $Category;
                    $Row['Children'] = self::_MakeTreeChildren($Row, $Categories, 0);
                    $Result[] = $Row;
                }
            }
        }
        return $Result;
    }

    /**
     *
     *
     * @param $Category
     * @param $Categories
     * @param null $DepthAdj
     * @return array
     */
    protected static function _MakeTreeChildren($Category, $Categories, $DepthAdj = null) {
        if (is_null($DepthAdj)) {
            $DepthAdj = -val('Depth', $Category);
        }

        $Result = array();
        $childIDs = val('ChildIDs', $Category);
        if (is_array($childIDs) && count($childIDs)) {
            foreach ($childIDs as $ID) {
                if (!isset($Categories[$ID])) {
                    continue;
                }
                $Row = (array)$Categories[$ID];
                $Row['Depth'] += $DepthAdj;
                $Row['Children'] = self::_MakeTreeChildren($Row, $Categories);
                $Result[] = $Row;
            }
        }
        return $Result;
    }

    /**
     * Return the category that contains the permissions for the given category.
     *
     * @param mixed $Category
     * @since 2.2
     */
    public static function permissionCategory($Category) {
        if (empty($Category)) {
            return self::categories(-1);
        }

        if (!is_array($Category) && !is_object($Category)) {
            $Category = self::categories($Category);
        }

        return self::categories(val('PermissionCategoryID', $Category));
    }

    /**
     * Rebuilds the category tree. We are using the Nested Set tree model.
     *
     * @param bool $BySort Rebuild the tree by sort order instead of existing tree order.
     * @ref http://en.wikipedia.org/wiki/Nested_set_model
     *
     * @since 2.0.0
     * @access public
     */
    public function rebuildTree($BySort = false) {
        // Grab all of the categories.
        if ($BySort) {
            $Order = 'Sort, Name';
        } else {
            $Order = 'TreeLeft, Sort, Name';
        }

        $Categories = $this->SQL->get('Category', $Order);
        $Categories = Gdn_DataSet::Index($Categories->resultArray(), 'CategoryID');

        // Make sure the tree has a root.
        if (!isset($Categories[-1])) {
            $RootCat = array('CategoryID' => -1, 'TreeLeft' => 1, 'TreeRight' => 4, 'Depth' => 0, 'InsertUserID' => 1, 'UpdateUserID' => 1, 'DateInserted' => Gdn_Format::toDateTime(), 'DateUpdated' => Gdn_Format::toDateTime(), 'Name' => 'Root', 'UrlCode' => '', 'Description' => 'Root of category tree. Users should never see this.', 'PermissionCategoryID' => -1, 'Sort' => 0, 'ParentCategoryID' => null);
            $Categories[-1] = $RootCat;
            $this->SQL->insert('Category', $RootCat);
        }

        // Build a tree structure out of the categories.
        $Root = null;
        foreach ($Categories as &$Cat) {
            if (!isset($Cat['CategoryID'])) {
                continue;
            }

            // Backup category settings for efficient database saving.
            try {
                $Cat['_TreeLeft'] = $Cat['TreeLeft'];
                $Cat['_TreeRight'] = $Cat['TreeRight'];
                $Cat['_Depth'] = $Cat['Depth'];
                $Cat['_PermissionCategoryID'] = $Cat['PermissionCategoryID'];
                $Cat['_ParentCategoryID'] = $Cat['ParentCategoryID'];
            } catch (Exception $Ex) {
            }

            if ($Cat['CategoryID'] == -1) {
                $Root =& $Cat;
                continue;
            }

            $ParentID = $Cat['ParentCategoryID'];
            if (!$ParentID) {
                $ParentID = -1;
                $Cat['ParentCategoryID'] = $ParentID;
            }
            if (!isset($Categories[$ParentID]['Children'])) {
                $Categories[$ParentID]['Children'] = array();
            }
            $Categories[$ParentID]['Children'][] =& $Cat;
        }
        unset($Cat);

        // Set the tree attributes of the tree.
        $this->_SetTree($Root);
        unset($Root);

        // Save the tree structure.
        foreach ($Categories as $Cat) {
            if (!isset($Cat['CategoryID'])) {
                continue;
            }
            if ($Cat['_TreeLeft'] != $Cat['TreeLeft'] || $Cat['_TreeRight'] != $Cat['TreeRight'] || $Cat['_Depth'] != $Cat['Depth'] || $Cat['PermissionCategoryID'] != $Cat['PermissionCategoryID'] || $Cat['_ParentCategoryID'] != $Cat['ParentCategoryID'] || $Cat['Sort'] != $Cat['TreeLeft']) {
                $this->SQL->put(
                    'Category',
                    array('TreeLeft' => $Cat['TreeLeft'], 'TreeRight' => $Cat['TreeRight'], 'Depth' => $Cat['Depth'], 'PermissionCategoryID' => $Cat['PermissionCategoryID'], 'ParentCategoryID' => $Cat['ParentCategoryID'], 'Sort' => $Cat['TreeLeft']),
                    array('CategoryID' => $Cat['CategoryID'])
                );
            }
        }
        $this->SetCache();
        $this->collection->flushCache();
    }

    /**
     *
     *
     * @since 2.0.18
     * @access protected
     * @param array $Node
     * @param int $Left
     * @param int $Depth
     */
    protected function _SetTree(&$Node, $Left = 1, $Depth = 0) {
        $Right = $Left + 1;

        if (isset($Node['Children'])) {
            foreach ($Node['Children'] as &$Child) {
                $Right = $this->_SetTree($Child, $Right, $Depth + 1);
                $Child['ParentCategoryID'] = $Node['CategoryID'];
                if ($Child['PermissionCategoryID'] != $Child['CategoryID']) {
                    $Child['PermissionCategoryID'] = val('PermissionCategoryID', $Node, $Child['CategoryID']);
                }
            }
            unset($Node['Children']);
        }

        $Node['TreeLeft'] = $Left;
        $Node['TreeRight'] = $Right;
        $Node['Depth'] = $Depth;

        return $Right + 1;
    }

    /**
     * Save a subtree.
     * 
     * @param array $subtree A nested array where each array contains a CategoryID and optional Children element.
     */
    public function saveSubtree($subtree) {
        $this->saveSubtreeInternal($subtree);
    }

    /**
     * Save a subtree.
     *
     * @param array $subtree A nested array where each array contains a CategoryID and optional Children element.
     * @param int|null $parentID The parent ID of the subtree.
     * @param bool $rebuild Whether or not to rebuild the nested set after saving.
     */
    private function saveSubtreeInternal($subtree, $parentID = null, $rebuild = true) {
        $order = 1;
        foreach ($subtree as $row) {
            $save = [];
            $category = $this->collection->get((int)$row['CategoryID']);
            if (!$category) {
                $this->Validation->addValidationResult("CategoryID", "@Category {$row['CategoryID']} does not exist.");
                continue;
            }

            if ($category['Sort'] != $order) {
                $save['Sort'] = $order;
            }

            if ($parentID !== null && $category['ParentCategoryID'] != $parentID) {
                $save['ParentCategoryID'] = $parentID;

                if ($category['PermissionCategoryID'] != $category['CategoryID']) {
                    $parentCategory = $this->collection->get((int)$parentID);
                    $save['PermissionCategoryID'] = $parentCategory['PermissionCategoryID'];
                }
            }

            if (!empty($save)) {
                $this->setField($category['CategoryID'], $save);
            }

            if (!empty($row['Children'])) {
                $this->saveSubtreeInternal($row['Children'], $category['CategoryID'], false);
            }

            $order++;
        }
        if ($rebuild) {
            $this->rebuildTree(true);
        }
    }

    /**
     * Saves the category tree based on a provided tree array. We are using the
     * Nested Set tree model.
     *
     *   TreeArray comes in the format:
     *   '0' ...
     *     'item_id' => "root"
     *     'parent_id' => "none"
     *     'depth' => "0"
     *     'left' => "1"
     *     'right' => "34"
     *   '1' ...
     *     'item_id' => "1"
     *     'parent_id' => "root"
     *     'depth' => "1"
     *     'left' => "2"
     *     'right' => "3"
     *   etc...
     *
     * @ref http://articles.sitepoint.com/article/hierarchical-data-database/2
     * @ref http://en.wikipedia.org/wiki/Nested_set_model
     *
     * @since 2.0.16
     * @access public
     *
     * @param array $TreeArray A fully defined nested set model of the category tree.
     */
    public function saveTree($TreeArray) {
        // Grab all of the categories so that permissions can be properly saved.
        $PermTree = $this->SQL->select('CategoryID, PermissionCategoryID, TreeLeft, TreeRight, Depth, Sort, ParentCategoryID')->from('Category')->get();
        $PermTree = $PermTree->Index($PermTree->resultArray(), 'CategoryID');

        // The tree must be walked in order for the permissions to save properly.
        usort($TreeArray, array('CategoryModel', '_TreeSort'));
        $Saves = array();

        foreach ($TreeArray as $I => $Node) {
            $CategoryID = val('item_id', $Node);
            if ($CategoryID == 'root') {
                $CategoryID = -1;
            }

            $ParentCategoryID = val('parent_id', $Node);
            if (in_array($ParentCategoryID, array('root', 'none'))) {
                $ParentCategoryID = -1;
            }

            $PermissionCategoryID = valr("$CategoryID.PermissionCategoryID", $PermTree, 0);
            $PermCatChanged = false;
            if ($PermissionCategoryID != $CategoryID) {
                // This category does not have custom permissions so must inherit its parent's permissions.
                $PermissionCategoryID = valr("$ParentCategoryID.PermissionCategoryID", $PermTree, 0);
                if ($CategoryID != -1 && !valr("$ParentCategoryID.Touched", $PermTree)) {
                    throw new Exception("Category $ParentCategoryID not touched before touching $CategoryID.");
                }
                if ($PermTree[$CategoryID]['PermissionCategoryID'] != $PermissionCategoryID) {
                    $PermCatChanged = true;
                }
                $PermTree[$CategoryID]['PermissionCategoryID'] = $PermissionCategoryID;
            }
            $PermTree[$CategoryID]['Touched'] = true;

            // Only update if the tree doesn't match the database.
            $Row = $PermTree[$CategoryID];
            if ($Node['left'] != $Row['TreeLeft'] || $Node['right'] != $Row['TreeRight'] || $Node['depth'] != $Row['Depth'] || $ParentCategoryID != $Row['ParentCategoryID'] || $Node['left'] != $Row['Sort'] || $PermCatChanged) {
                $Set = array(
                    'TreeLeft' => $Node['left'],
                    'TreeRight' => $Node['right'],
                    'Depth' => $Node['depth'],
                    'Sort' => $Node['left'],
                    'ParentCategoryID' => $ParentCategoryID,
                    'PermissionCategoryID' => $PermissionCategoryID
                );

                $this->SQL->update(
                    'Category',
                    $Set,
                    array('CategoryID' => $CategoryID)
                )->put();

                $this->setCache($CategoryID, $Set);
                $Saves[] = array_merge(array('CategoryID' => $CategoryID), $Set);
            }
        }
        return $Saves;
    }

    /**
     * Whether or not to join information from GDN_UserCategory in {@link CategoryModel::calculateUser()}.
     *
     * You only need the information from this table when looking at categories in a list. Controllers should set this
     * flag if they are going to be sending read/unread information with the category.
     *
     * @return boolean Returns the joinUserCategory.
     */
    public function joinUserCategory() {
        return $this->joinUserCategory;
    }

    /**
     * Set whether or not to join information from GDN_UserCategory in {@link CategoryModel::calculateUser()}.
     *
     * @param boolean $joinUserCategory The new value to set.
     * @return CategoryModel Returns `$this` for fluent calls.
     */
    public function setJoinUserCategory($joinUserCategory) {
        $this->joinUserCategory = $joinUserCategory;
        return $this;
    }

    /**
     * Create a new category collection tied to this model.
     *
     * @return CategoryCollection Returns a new collection.
     */
    public function createCollection(Gdn_SQLDriver $sql = null, Gdn_Cache $cache = null) {
        if ($sql === null) {
            $sql = $this->SQL;
    }
        if ($cache === null) {
            $cache = Gdn::cache();
        }
        $collection = new CategoryCollection($sql, $cache);
        // Inject the calculator dependency.
        $collection->setConfig(Gdn::config());
        $collection->setStaticCalculator(function (&$category) {
            self::calculate($category);
        });

        $collection->setUserCalculator(function (&$category) {
            $this->calculateUser($category);
        });
        return $collection;
    }

    /**
     * Utility method for sorting via usort.
     *
     * @since 2.0.18
     * @access protected
     * @param $A First element to compare.
     * @param $B Second element to compare.
     * @return int -1, 1, 0 (per usort)
     */
    protected function _treeSort($A, $B) {
        if ($A['left'] > $B['left']) {
            return 1;
        } elseif ($A['left'] < $B['left'])
            return -1;
        else {
            return 0;
        }
    }

    /**
     * Saves the category.
     *
     * @since 2.0.0
     * @access public
     *
     * @param array $FormPostValue The values being posted back from the form.
     * @param array|false $Settings Additional settings to affect saving.
     * @return int ID of the saved category.
     */
    public function save($FormPostValues, $Settings = false) {
        // Define the primary key in this model's table.
        $this->defineSchema();

        // Get data from form
        $CategoryID = val('CategoryID', $FormPostValues);
        $NewName = val('Name', $FormPostValues, '');
        $UrlCode = val('UrlCode', $FormPostValues, '');
        $AllowDiscussions = val('AllowDiscussions', $FormPostValues, '');
        $CustomPermissions = (bool)val('CustomPermissions', $FormPostValues) || is_array(val('Permissions', $FormPostValues));
        $CustomPoints = val('CustomPoints', $FormPostValues, null);

        if (isset($FormPostValues['AllowedDiscussionTypes']) && is_array($FormPostValues['AllowedDiscussionTypes'])) {
            $FormPostValues['AllowedDiscussionTypes'] = dbencode($FormPostValues['AllowedDiscussionTypes']);
        }

        // Is this a new category?
        $Insert = $CategoryID > 0 ? false : true;
        if ($Insert) {
            $this->addInsertFields($FormPostValues);
        }

        $this->addUpdateFields($FormPostValues);

        // Add some extra validation to the url code if one is provided.
        if ($Insert || array_key_exists('UrlCode', $FormPostValues)) {
            $this->Validation->applyRule('UrlCode', 'Required');
            $this->Validation->applyRule('UrlCode', 'UrlStringRelaxed');

            // Url slugs cannot be the name of a CategoriesController method or fully numeric.
            $this->Validation->addRule('CategorySlug', 'regex:/^(?!(all|archives|discussions|index|table|[0-9]+)$).*/');
            $this->Validation->applyRule('UrlCode', 'CategorySlug', 'Url code cannot be numeric or the name of an internal method.');

            // Make sure that the UrlCode is unique among categories.
            $this->SQL->select('CategoryID')
                ->from('Category')
                ->where('UrlCode', $UrlCode);

            if ($CategoryID) {
                $this->SQL->where('CategoryID <>', $CategoryID);
            }

            if ($this->SQL->get()->numRows()) {
                $this->Validation->addValidationResult('UrlCode', 'The specified url code is already in use by another category.');
            }
        }

        if (isset($FormPostValues['ParentCategoryID'])) {
            if (empty($FormPostValues['ParentCategoryID'])) {
                $FormPostValues['ParentCategoryID'] = -1;
            } else {
                $parent = CategoryModel::categories($FormPostValues['ParentCategoryID']);
                if (!$parent) {
                    $FormPostValues['ParentCategoryID'] = -1;
                }
            }
        }

        //	Prep and fire event.
        $this->EventArguments['FormPostValues'] = &$FormPostValues;
        $this->EventArguments['CategoryID'] = $CategoryID;
        $this->fireEvent('BeforeSaveCategory');

        // Validate the form posted values.
        if ($this->validate($FormPostValues, $Insert)) {
            $Fields = $this->Validation->schemaValidationFields();
            $Fields = $this->coerceData($Fields);
            unset($Fields['CategoryID']);
            $Fields['AllowDiscussions'] = (bool)val('AllowDiscussions', $Fields);

            if ($Insert === false) {
                $OldCategory = $this->getID($CategoryID, DATASET_TYPE_ARRAY);
                if (null === val('AllowDiscussions', $FormPostValues, null)) {
                    $AllowDiscussions = $OldCategory['AllowDiscussions']; // Force the allowdiscussions property
                }
                $Fields['AllowDiscussions'] = (bool)$AllowDiscussions;

                // Figure out custom points.
                if ($CustomPoints !== null) {
                    if ($CustomPoints) {
                        $Fields['PointsCategoryID'] = $CategoryID;
                    } else {
                        $Parent = self::categories(val('ParentCategoryID', $Fields, $OldCategory['ParentCategoryID']));
                        $Fields['PointsCategoryID'] = val('PointsCategoryID', $Parent, 0);
                    }
                }

                $this->update($Fields, array('CategoryID' => $CategoryID));

                // Check for a change in the parent category.
                if (isset($Fields['ParentCategoryID']) && $OldCategory['ParentCategoryID'] != $Fields['ParentCategoryID']) {
                    $this->rebuildTree();
                } else {
                    $this->setCache($CategoryID, $Fields);
                }
            } else {
                $CategoryID = $this->insert($Fields);

                if ($CategoryID) {
                    if ($CustomPermissions) {
                        $this->SQL->put('Category', array('PermissionCategoryID' => $CategoryID), array('CategoryID' => $CategoryID));
                    }
                    if ($CustomPoints) {
                        $this->SQL->put('Category', array('PointsCategoryID' => $CategoryID), array('CategoryID' => $CategoryID));
                    }
                }

                $this->rebuildTree(); // Safeguard to make sure that treeleft and treeright cols are added
            }

            // Save the permissions
            if ($CategoryID) {
                // Check to see if this category uses custom permissions.
                if ($CustomPermissions) {
                    $permissionModel = Gdn::permissionModel();

                    if (is_array(val('Permissions', $FormPostValues))) {
                        // The permissions were posted in an API format provided by settings/getcategory
                        $permissions = val('Permissions', $FormPostValues);
                        foreach ($permissions as &$perm) {
                            $perm['JunctionTable'] = 'Category';
                            $perm['JunctionColumn'] = 'PermissionCategoryID';
                            $perm['JunctionID'] = $CategoryID;
                        }
                    } else {
                        // The permissions were posted in the web format provided by settings/addcategory and settings/editcategory
                        $permissions = $permissionModel->pivotPermissions(val('Permission', $FormPostValues, array()), array('JunctionID' => $CategoryID));
                    }
                    $permissionModel->saveAll($permissions, array('JunctionID' => $CategoryID, 'JunctionTable' => 'Category'));

                    if (!$Insert) {
                        // Figure out my last permission and tree info.
                        $Data = $this->SQL->select('PermissionCategoryID, TreeLeft, TreeRight')->from('Category')->where('CategoryID', $CategoryID)->get()->firstRow(DATASET_TYPE_ARRAY);

                        // Update this category's permission.
                        $this->SQL->put('Category', array('PermissionCategoryID' => $CategoryID), array('CategoryID' => $CategoryID));

                        // Update all of my children that shared my last category permission.
                        $this->SQL->put(
                            'Category',
                            array('PermissionCategoryID' => $CategoryID),
                            array('TreeLeft >' => $Data['TreeLeft'], 'TreeRight <' => $Data['TreeRight'], 'PermissionCategoryID' => $Data['PermissionCategoryID'])
                        );

                        self::clearCache();
                    }
                } elseif (!$Insert) {
                    // Figure out my parent's permission.
                    $NewPermissionID = $this->SQL
                        ->select('p.PermissionCategoryID')
                        ->from('Category c')
                        ->join('Category p', 'c.ParentCategoryID = p.CategoryID')
                        ->where('c.CategoryID', $CategoryID)
                        ->get()->value('PermissionCategoryID', 0);

                    if ($NewPermissionID != $CategoryID) {
                        // Update all of my children that shared my last permission.
                        $this->SQL->put(
                            'Category',
                            array('PermissionCategoryID' => $NewPermissionID),
                            array('PermissionCategoryID' => $CategoryID)
                        );

                        self::clearCache();
                    }

                    // Delete my custom permissions.
                    $this->SQL->delete(
                        'Permission',
                        array('JunctionTable' => 'Category', 'JunctionColumn' => 'PermissionCategoryID', 'JunctionID' => $CategoryID)
                    );
                }
            }

            // Force the user permissions to refresh.
            Gdn::userModel()->clearPermissions();

            // $this->RebuildTree();
        } else {
            $CategoryID = false;
        }

        return $CategoryID;
    }

    /**
     * Grab the Category IDs of the tree.
     *
     * @since 2.0.18
     * @access public
     * @param int $CategoryID
     * @param mixed $Set
     */
    public function saveUserTree($CategoryID, $Set) {
        $Categories = $this->GetSubtree($CategoryID);
        foreach ($Categories as $Category) {
            $this->SQL->replace(
                'UserCategory',
                $Set,
                array('UserID' => Gdn::session()->UserID, 'CategoryID' => $Category['CategoryID'])
            );
        }
        $Key = 'UserCategory_'.Gdn::session()->UserID;
        Gdn::cache()->remove($Key);
    }

    /**
     * Grab and update the category cache
     *
     * @since 2.0.18
     * @access public
     * @param int $ID
     * @param array $Data
     */
    public static function setCache($ID = false, $Data = false) {
        self::instance()->collection->refreshCache((int)$ID);

        $Categories = Gdn::cache()->get(self::CACHE_KEY);
        self::$Categories = null;

        if (!$Categories) {
            return;
        }

        // Extract actual category list, remove key if malformed
        if (!$ID || !is_array($Categories) || !array_key_exists('categories', $Categories)) {
            Gdn::cache()->remove(self::CACHE_KEY);
            return;
        }
        $Categories = $Categories['categories'];

        // Check for category in list, otherwise remove key if not found
        if (!array_key_exists($ID, $Categories)) {
            Gdn::cache()->remove(self::CACHE_KEY);
            return;
        }

        $Category = $Categories[$ID];
        $Category = array_merge($Category, $Data);
        $Categories[$ID] = $Category;

        // Update memcache entry
        self::$Categories = $Categories;
        unset($Categories);
        self::BuildCache($ID);

        self::JoinUserData(self::$Categories, true);
    }

    /**
     * Set a property on a category.
     *
     * @param int $ID
     * @param array|string $Property
     * @param bool|false $Value
     * @return array|string
     */
    public function setField($ID, $Property, $Value = false) {
        if (!is_array($Property)) {
            $Property = array($Property => $Value);
        }

        if (isset($Property['AllowedDiscussionTypes']) && is_array($Property['AllowedDiscussionTypes'])) {
            $Property['AllowedDiscussionTypes'] = dbencode($Property['AllowedDiscussionTypes']);
        }

        $this->SQL->put($this->Name, $Property, array('CategoryID' => $ID));

        // Set the cache.
        self::setCache($ID, $Property);

        return $Property;
    }

    /**
     * Set a property of a currently-loaded category in memory.
     *
     * @param $ID
     * @param $Property
     * @param $Value
     * @return bool
     */
    public static function setLocalField($ID, $Property, $Value) {
        // Make sure the field is here.
        if (!self::$Categories === null) {
            self::categories(-1);
        }

        if (isset(self::$Categories[$ID])) {
            self::$Categories[$ID][$Property] = $Value;
            return true;
        }
        return false;
    }

    /**
     *
     *
     * @param $CategoryID
     */
    public function setRecentPost($CategoryID) {
        $Row = $this->SQL->getWhere('Discussion', array('CategoryID' => $CategoryID), 'DateLastComment', 'desc', 1)->firstRow(DATASET_TYPE_ARRAY);

        $Fields = array('LastCommentID' => null, 'LastDiscussionID' => null);

        if ($Row) {
            $Fields['LastCommentID'] = $Row['LastCommentID'];
            $Fields['LastDiscussionID'] = $Row['DiscussionID'];
        }
        $this->setField($CategoryID, $Fields);
        $this->setCache($CategoryID, array('LastTitle' => null, 'LastUserID' => null, 'LastDateInserted' => null, 'LastUrl' => null));
    }

    /**
     * If looking at the root node, make sure it exists and that the
     * nested set columns exist in the table.
     *
     * @since 2.0.15
     * @access public
     */
    public function applyUpdates() {
        if (!c('Vanilla.NestedCategoriesUpdate')) {
            // Add new columns
            $Construct = Gdn::database()->Structure();
            $Construct->table('Category')
                ->column('TreeLeft', 'int', true)
                ->column('TreeRight', 'int', true)
                ->column('Depth', 'int', true)
                ->column('CountComments', 'int', '0')
                ->column('LastCommentID', 'int', true)
                ->set(0, 0);

            // Insert the root node
            if ($this->SQL->getWhere('Category', array('CategoryID' => -1))->numRows() == 0) {
                $this->SQL->insert('Category', array('CategoryID' => -1, 'TreeLeft' => 1, 'TreeRight' => 4, 'Depth' => 0, 'InsertUserID' => 1, 'UpdateUserID' => 1, 'DateInserted' => Gdn_Format::toDateTime(), 'DateUpdated' => Gdn_Format::toDateTime(), 'Name' => t('Root Category Name', 'Root'), 'UrlCode' => '', 'Description' => t('Root Category Description', 'Root of category tree. Users should never see this.')));
            }

            // Build up the TreeLeft & TreeRight values.
            $this->rebuildTree();

            saveToConfig('Vanilla.NestedCategoriesUpdate', 1);
        }
    }

    /**
     * Modifies category data before it is returned.
     *
     * Adds CountAllDiscussions column to each category representing the sum of
     * discussions within this category as well as all subcategories.
     *
     * @since 2.0.17
     * @access public
     *
     * @param object $Data SQL result.
     */
    public static function addCategoryColumns($Data) {
        $Result = &$Data->result();
        $Result2 = $Result;
        foreach ($Result as &$Category) {
            if (!property_exists($Category, 'CountAllDiscussions')) {
                $Category->CountAllDiscussions = $Category->CountDiscussions;
            }

            if (!property_exists($Category, 'CountAllComments')) {
                $Category->CountAllComments = $Category->CountComments;
            }

            // Calculate the following field.
            $Following = !((bool)val('Archived', $Category) || (bool)val('Unfollow', $Category));
            $Category->Following = $Following;

            $DateMarkedRead = val('DateMarkedRead', $Category);
            $UserDateMarkedRead = val('UserDateMarkedRead', $Category);

            if (!$DateMarkedRead) {
                $DateMarkedRead = $UserDateMarkedRead;
            } elseif ($UserDateMarkedRead && Gdn_Format::toTimestamp($UserDateMarkedRead) > Gdn_Format::ToTimeStamp($DateMarkedRead))
                $DateMarkedRead = $UserDateMarkedRead;

            // Set appropriate Last* columns.
            setValue('LastTitle', $Category, val('LastDiscussionTitle', $Category, null));
            $LastDateInserted = val('LastDateInserted', $Category, null);

            if (val('LastCommentUserID', $Category) == null) {
                setValue('LastCommentUserID', $Category, val('LastDiscussionUserID', $Category, null));
                setValue('DateLastComment', $Category, val('DateLastDiscussion', $Category, null));
                setValue('LastUserID', $Category, val('LastDiscussionUserID', $Category, null));

                $LastDiscussion = arrayTranslate($Category, array(
                    'LastDiscussionID' => 'DiscussionID',
                    'CategoryID' => 'CategoryID',
                    'LastTitle' => 'Name'));

                setValue('LastUrl', $Category, DiscussionUrl($LastDiscussion, false, '/').'#latest');

                if (is_null($LastDateInserted)) {
                    setValue('LastDateInserted', $Category, val('DateLastDiscussion', $Category, null));
                }
            } else {
                $LastDiscussion = arrayTranslate($Category, array(
                    'LastDiscussionID' => 'DiscussionID',
                    'CategoryID' => 'CategoryID',
                    'LastTitle' => 'Name'
                ));

                setValue('LastUserID', $Category, val('LastCommentUserID', $Category, null));
                setValue('LastUrl', $Category, DiscussionUrl($LastDiscussion, false, '/').'#latest');

                if (is_null($LastDateInserted)) {
                    setValue('LastDateInserted', $Category, val('DateLastComment', $Category, null));
                }
            }

            $LastDateInserted = val('LastDateInserted', $Category, null);
            if ($DateMarkedRead) {
                if ($LastDateInserted) {
                    $Category->Read = Gdn_Format::toTimestamp($DateMarkedRead) >= Gdn_Format::toTimestamp($LastDateInserted);
                } else {
                    $Category->Read = true;
                }
            } else {
                $Category->Read = false;
            }

            foreach ($Result2 as $Category2) {
                if ($Category2->TreeLeft > $Category->TreeLeft && $Category2->TreeRight < $Category->TreeRight) {
                    $Category->CountAllDiscussions += $Category2->CountDiscussions;
                    $Category->CountAllComments += $Category2->CountComments;
                }
            }
        }
    }

    /**
     * Build URL to a category page.
     *
     * @param $Category
     * @param string $Page
     * @param bool|true $WithDomain
     * @return string
     */
    public static function categoryUrl($Category, $Page = '', $WithDomain = true) {
        if (function_exists('CategoryUrl')) {
            return CategoryUrl($Category, $Page, $WithDomain);
        }

        if (is_string($Category)) {
            $Category = CategoryModel::categories($Category);
        }
        $Category = (array)$Category;

        $Result = '/categories/'.rawurlencode($Category['UrlCode']);
        if ($Page && $Page > 1) {
            $Result .= '/p'.$Page;
        }
        return url($Result, $WithDomain);
    }

    /**
     * Get the category nav depth.
     *
     * @return int Returns the nav depth as an integer.
     */
    public function getNavDepth() {
        return (int)c('Vanilla.Categories.NavDepth', 0);
    }

    /**
     * Get the maximum display depth for categories.
     *
     * @return int Returns the display depth as an integer.
     */
    public function getMaxDisplayDepth() {
        return (int)c('Vanilla.Categories.MaxDisplayDepth', 3);
    }

    /**
     * Recalculate the dynamic tree columns in the category.
     */
    public function recalculateTree() {
        $px = $this->Database->DatabasePrefix;

        // Update the child counts and reset the depth.
        $sql = <<<SQL
update {$px}Category c
join (
	select ParentCategoryID, count(ParentCategoryID) as CountCategories
	from {$px}Category
	group by ParentCategoryID
) c2
	on c.CategoryID = c2.ParentCategoryID
set c.CountCategories = c2.CountCategories,
    c.Depth = 0;
SQL;
        $this->Database->query($sql);

        // Update the first pass of the categories.
        $this->Database->query(<<<SQL
update {$px}Category p
join {$px}Category c
	on c.ParentCategoryID = p.CategoryID
set c.Depth = p.Depth + 1
where p.CategoryID = -1 and c.CategoryID <> -1;
SQL
        );

        // Update the child categories depth-by-depth.
        $sql = <<<SQL
update {$px}Category p
join {$px}Category c
	on c.ParentCategoryID = p.CategoryID
set c.Depth = p.Depth + 1
where p.Depth = :depth;
SQL;

        for ($i = 1; $i < 25; $i++) {
            $this->Database->query($sql, ['depth' => $i]);

            if (val('RowCount', $this->Database->LastInfo) == 0) {
                break;
    }
            }
        }

    /**
     * Return a flattened version of a tree.
     *
     * @param array $categories The category tree.
     * @return array Returns the flattened category tree.
     */
    public static function flattenTree($categories) {
        return self::instance()->collection->flattenTree($categories);
    }
}<|MERGE_RESOLUTION|>--- conflicted
+++ resolved
@@ -631,13 +631,9 @@
     public function getChildTree($id, $options = []) {
         $category = $this->getOne($id);
 
-<<<<<<< HEAD
-        return $this->collection->getTree((int)val('CategoryID', $category), $options);
-=======
         $tree = $this->collection->getTree((int)val('CategoryID', $category), $depth, $permission);
         self::filterChildren($tree);
         return $tree;
->>>>>>> de7bb0b3
     }
 
     /**
@@ -1540,13 +1536,6 @@
         if ($parent === null) {
             return [];
         }
-<<<<<<< HEAD
-        $categories = self::instance()->collection->getTree(
-            $parent['CategoryID'],
-            ['depth' => 10, 'permission' => '']
-        );
-        $categories = self::instance()->flattenTree($categories);
-=======
 
         if (val('DisplayAs', $parent) === 'Flat') {
             $categories = self::instance()->getTreeAsFlat($parent['CategoryID']);
@@ -1554,7 +1543,6 @@
             $categories = self::instance()->collection->getTree($parent['CategoryID'], 10, '');
             $categories = self::instance()->flattenTree($categories);
         }
->>>>>>> de7bb0b3
 
         if ($includeParent) {
             $parent['Depth'] = 1;
