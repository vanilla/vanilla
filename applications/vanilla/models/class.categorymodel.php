<?php
/**
 * Category model
 *
 * @copyright 2009-2016 Vanilla Forums Inc.
 * @license http://www.opensource.org/licenses/gpl-2.0.php GNU GPL v2
 * @package Vanilla
 * @since 2.0
 */

/**
 * Manages discussion categories' data.
 */
class CategoryModel extends Gdn_Model {

    /** Cache key. */
    const CACHE_KEY = 'Categories';

    /** Cache time to live. */
    const CACHE_TTL = 600;

    /** Cache grace. */
    const CACHE_GRACE = 60;

    /** Cache key. */
    const MASTER_VOTE_KEY = 'Categories.Rebuild.Vote';

    /**
     * @var CategoryModel $instance;
     */
    private static $instance;

    /**
     * @var CategoryCollection $collection;
     */
    private $collection;

    /** @var bool */
    public $Watching = false;

    /** @var array Merged Category data, including Pure + UserCategory. */
    public static $Categories = null;

    /** @var array Valid values => labels for DisplayAs column. */
    private static $displayAsOptions = [
        'Discussions' => 'Discussions',
        'Categories' => 'Nested',
        'Flat' => 'Flat',
        'Heading' => 'Heading'
    ];

    /** @var bool Whether or not to explicitly shard the categories cache. */
    public static $ShardCache = false;

    /**
     * @var bool Whether or not to join users to recent posts.
     * Forums with a lot of categories may need to optimize using this setting and simpler views.
     */
    public $JoinRecentUsers = true;

    /**
     * @var bool Whether or not to join GDN_UserCategoryInformation in {@link CategoryModel::calculateUser()}.
     */
    private $joinUserCategory = false;

    /**
     * Class constructor. Defines the related database table name.
     *
     * @since 2.0.0
     * @access public
     */
    public function __construct() {
        parent::__construct('Category');
        $this->collection = $this->createCollection();
    }

    /**
     * The shared instance of this object.
     *
     * @return CategoryModel Returns the instance.
     */
    public static function instance() {
        if (self::$instance === null) {
            self::$instance = new CategoryModel();
        }
        return self::$instance;
    }


    /**
     * Checks the allowed discussion types on a category.
     *
     * @param array $PermissionCategory The permission category of the category.
     * @param array $category The category we're checking the permission on.
     * @return array The allowed discussion types on the category.
     * @throws Exception
     */
    public static function allowedDiscussionTypes($PermissionCategory, $category = []) {
        $PermissionCategory = self::permissionCategory($PermissionCategory);
        $Allowed = val('AllowedDiscussionTypes', $PermissionCategory);
        $AllTypes = DiscussionModel::discussionTypes();
        if (empty($Allowed) || !is_array($Allowed)) {
            $allowedTypes = $AllTypes;
        } else {
            $allowedTypes = array_intersect_key($AllTypes, array_flip($Allowed));
        }
        Gdn::pluginManager()->EventArguments['AllowedDiscussionTypes'] = &$allowedTypes;
        Gdn::pluginManager()->EventArguments['Category'] = $category;
        Gdn::pluginManager()->EventArguments['PermissionCategory'] = $PermissionCategory;
        Gdn::pluginManager()->fireEvent('AllowedDiscussionTypes');

        return $allowedTypes;
    }

    /**
     * Load all of the categories from the cache or the database.
     */
    private static function loadAllCategories() {
        Logger::log(Logger::DEBUG, "CategoryModel::loadAllCategories");

        // Try and get the categories from the cache.
        $categoriesCache = Gdn::cache()->get(self::CACHE_KEY);
        $rebuild = true;

        // If we received a valid data structure, extract the embedded expiry
        // and re-store the real categories on our static property.
        if (is_array($categoriesCache)) {
            // Test if it's time to rebuild
            $rebuildAfter = val('expiry', $categoriesCache, null);
            if (!is_null($rebuildAfter) && time() < $rebuildAfter) {
                $rebuild = false;
            }
            self::$Categories = val('categories', $categoriesCache, null);
        }
        unset($categoriesCache);

        if ($rebuild) {
            // Try to get a rebuild lock
            $haveRebuildLock = self::rebuildLock();
            if ($haveRebuildLock || !self::$Categories) {
                $Sql = Gdn::sql();
                $Sql = clone $Sql;
                $Sql->reset();

                $Sql->select('c.*')
                    ->from('Category c')
                    //->select('lc.DateInserted', '', 'DateLastComment')
                    //->join('Comment lc', 'c.LastCommentID = lc.CommentID', 'left')
                    ->orderBy('c.TreeLeft');

                self::$Categories = array_merge(array(), $Sql->get()->resultArray());
                self::$Categories = Gdn_DataSet::Index(self::$Categories, 'CategoryID');
                self::buildCache();

                // Release lock
                if ($haveRebuildLock) {
                    self::rebuildLock(true);
                }
            }
        }

        if (self::$Categories) {
            self::joinUserData(self::$Categories, true);
        }
    }

    /**
     * Calculate the user-specific information on a category.
     *
     * @param array &$category The category to calculate.
     */
    private function calculateUser(&$category, $addUserCategory = null) {
        $category['Url'] = url($category['Url'], '//');
        if ($Photo = val('Photo', $category)) {
            $category['PhotoUrl'] = Gdn_Upload::url($Photo);
        }

        if (!empty($category['LastUrl'])) {
            $category['LastUrl'] = url($category['LastUrl'], '//');
        }
        $session = Gdn::session();
        $permissionID = $category['PermissionCategoryID'];

        $category['PermsDiscussionsView'] = $session->checkPermission('Vanilla.Discussions.View', true, 'Category', $permissionID);
        $category['PermsDiscussionsAdd'] = $session->checkPermission('Vanilla.Discussions.Add', true, 'Category', $permissionID);
        $category['PermsDiscussionsEdit'] = $session->checkPermission('Vanilla.Discussions.Edit', true, 'Category', $permissionID);
        $category['PermsCommentsAdd'] = $session->checkPermission('Vanilla.Comments.Add', true, 'Category', $permissionID);

        $Code = $category['UrlCode'];
        $category['Name'] = translateContent("Categories.".$Code.".Name", $category['Name']);
        $category['Description'] = translateContent("Categories.".$Code.".Description", $category['Description']);

        if ($addUserCategory || ($addUserCategory === null && $this->joinUserCategory())) {
            $userCategories = $this->getUserCategories();

            $dateMarkedRead = val('DateMarkedRead', $category);
            $userData = val($category['CategoryID'], $userCategories);
            if ($userData) {
                $userDateMarkedRead = $userData['DateMarkedRead'];

                if (!$dateMarkedRead ||
                    ($userDateMarkedRead && Gdn_Format::toTimestamp($userDateMarkedRead) > Gdn_Format::toTimestamp($dateMarkedRead))) {

                    $category['DateMarkedRead'] = $userDateMarkedRead;
                    $dateMarkedRead = $userDateMarkedRead;
                }

                $category['Unfollow'] = $userData['Unfollow'];
            } else {
                $category['Unfollow'] = false;
            }

            // Calculate the following field.
            $Following = !((bool)val('Archived', $category) || (bool)val('Unfollow', $userData, false));
            $category['Following'] = $Following;

            // Calculate the read field.
            if (strcasecmp($category['DisplayAs'], 'heading') === 0) {
                $category['Read'] = false;
            } elseif ($dateMarkedRead) {
                if (val('LastDateInserted', $category)) {
                    $category['Read'] = Gdn_Format::toTimestamp($dateMarkedRead) >= Gdn_Format::toTimestamp($category['LastDateInserted']);
                } else {
                    $category['Read'] = true;
                }
            } else {
                $category['Read'] = false;
            }
        }
    }

    /**
     * Get the per-category information for the current user.
     *
     * @return array|mixed
     */
    private function getUserCategories() {
        if (Gdn::session()->UserID) {
            $key = 'UserCategory_'.Gdn::session()->UserID;
            $userData = Gdn::cache()->get($key);
            if ($userData === Gdn_Cache::CACHEOP_FAILURE) {
                $sql = clone $this->SQL;
                $sql->reset();

                $userData = $sql->getWhere('UserCategory', ['UserID' => Gdn::session()->UserID])->resultArray();
                $userData = array_column($userData, null, 'CategoryID');
                Gdn::cache()->store($key, $userData);
                return $userData;
            }
            return $userData;
        } else {
            $userData = [];
            return $userData;
        }
    }

    /**
     *
     *
     * @since 2.0.18
     * @access public
     * @return array Category IDs.
     */
    public static function categoryWatch($AllDiscussions = true) {
        $Categories = self::categories();
        $AllCount = count($Categories);

        $Watch = array();

        foreach ($Categories as $CategoryID => $Category) {
            if ($AllDiscussions && val('HideAllDiscussions', $Category)) {
                continue;
            }

            if ($Category['PermsDiscussionsView'] && $Category['Following']) {
                $Watch[] = $CategoryID;
            }
        }

        Gdn::pluginManager()->EventArguments['CategoryIDs'] = &$Watch;
        Gdn::pluginManager()->fireAs('CategoryModel')->fireEvent('CategoryWatch');

        if ($AllCount == count($Watch)) {
            return true;
        }

        return $Watch;
    }

    /**
     * Gets either all of the categories or a single category.
     *
     * @param int|string|bool $ID Either the category ID or the category url code.
     * If nothing is passed then all categories are returned.
     * @return array Returns either one or all categories.
     * @since 2.0.18
     */
    public static function categories($ID = false) {
        if ((is_int($ID) || is_string($ID)) && empty(self::$Categories)) {
            $category = self::instance()->getOne($ID);
            return $category;
        }

        if (self::$Categories == null) {
            self::loadAllCategories();

            if (self::$Categories === null) {
                return null;
            }
        }

        if ($ID !== false) {
            if (!is_numeric($ID) && $ID) {
                $Code = $ID;
                foreach (self::$Categories as $Category) {
                    if (strcasecmp($Category['UrlCode'], $Code) === 0) {
                        $ID = $Category['CategoryID'];
                        break;
                    }
                }
            }

            if (isset(self::$Categories[$ID])) {
                $Result = self::$Categories[$ID];
                return $Result;
            } else {
                return null;
            }
        } else {
            $Result = self::$Categories;
            return $Result;
        }
    }

    /**
     * Request rebuild mutex.
     *
     * Allows competing instances to "vote" on the process that gets to rebuild
     * the category cache.
     *
     * @param bool $release
     * @return boolean whether we may rebuild
     */
    protected static function rebuildLock($release = false) {
        static $isMaster = null;
        if ($release) {
            Gdn::cache()->remove(self::MASTER_VOTE_KEY);
            return;
        }
        if (is_null($isMaster)) {
            // Vote for master
            $instanceKey = getmypid();
            $masterKey = Gdn::cache()->add(self::MASTER_VOTE_KEY, $instanceKey, array(
                Gdn_Cache::FEATURE_EXPIRY => self::CACHE_GRACE
            ));

            $isMaster = ($instanceKey == $masterKey);
        }
        return (bool)$isMaster;
    }

    /**
     * Build and augment the category cache.
     *
     * @param int $CategoryID The category to
     *
     */
    protected static function buildCache($CategoryID = null) {
        self::calculateData(self::$Categories);
        self::joinRecentPosts(self::$Categories, $CategoryID);

        $expiry = self::CACHE_TTL + self::CACHE_GRACE;
        Gdn::cache()->store(self::CACHE_KEY, array(
            'expiry' => time() + $expiry,
            'categories' => self::$Categories
        ), array(
            Gdn_Cache::FEATURE_EXPIRY => $expiry,
            Gdn_Cache::FEATURE_SHARD => self::$ShardCache
        ));
    }

    /**
     * Calculate the dynamic fields of a category.
     *
     * @param array &$category The category to calculate.
     */
    private static function calculate(&$category) {
        $category['CountAllDiscussions'] = $category['CountDiscussions'];
        $category['CountAllComments'] = $category['CountComments'];
        $category['Url'] = self::categoryUrl($category, false, '/');
        if (val('Photo', $category)) {
            $category['PhotoUrl'] = Gdn_Upload::url($category['Photo']);
        } else {
            $category['PhotoUrl'] = '';
        }

        if ($category['DisplayAs'] === 'Default') {
            if ($category['Depth'] <= c('Vanilla.Categories.NavDepth', 0)) {
                $category['DisplayAs'] = 'Categories';
            } elseif ($category['Depth'] == (c('Vanilla.Categories.NavDepth', 0) + 1) && c('Vanilla.Categories.DoHeadings')) {
                $category['DisplayAs'] = 'Heading';
            } else {
                $category['DisplayAs'] = 'Discussions';
            }
        }

        if (!val('CssClass', $category)) {
            $category['CssClass'] = 'Category-'.$category['UrlCode'];
        }

        if (isset($category['AllowedDiscussionTypes']) && is_string($category['AllowedDiscussionTypes'])) {
            $category['AllowedDiscussionTypes'] = dbdecode($category['AllowedDiscussionTypes']);
        }
    }

    /**
     * Build calculated category data on the passed set.
     *
     * @since 2.0.18
     * @access public
     * @param array $Data Dataset.
     */
    private static function calculateData(&$Data) {
        foreach ($Data as &$Category) {
            self::calculate($Category);
        }

        $Keys = array_reverse(array_keys($Data));
        foreach ($Keys as $Key) {
            $Cat = $Data[$Key];
            $ParentID = $Cat['ParentCategoryID'];

            if (isset($Data[$ParentID]) && $ParentID != $Key) {
                $Data[$ParentID]['CountAllDiscussions'] += $Cat['CountAllDiscussions'];
                $Data[$ParentID]['CountAllComments'] += $Cat['CountAllComments'];
                if (empty($Data[$ParentID]['ChildIDs'])) {
                    $Data[$ParentID]['ChildIDs'] = [];
                }
                array_unshift($Data[$ParentID]['ChildIDs'], $Key);
            }
        }
    }

    /**
     *
     */
    public static function clearCache() {
        Gdn::cache()->remove(self::CACHE_KEY);
        self::instance()->collection->flushCache();
    }

    /**
     *
     */
    public static function clearUserCache() {
        $Key = 'UserCategory_'.Gdn::session()->UserID;
        Gdn::cache()->remove($Key);
    }

    /**
     * @param $Column
     * @return array
     */
    public function counts($Column) {
        $Result = array('Complete' => true);
        switch ($Column) {
            case 'CountDiscussions':
                $this->Database->query(DBAModel::getCountSQL('count', 'Category', 'Discussion'));
                break;
            case 'CountComments':
                $this->Database->query(DBAModel::getCountSQL('sum', 'Category', 'Discussion', $Column, 'CountComments'));
                break;
            case 'LastDiscussionID':
                $this->Database->query(DBAModel::getCountSQL('max', 'Category', 'Discussion'));
                break;
            case 'LastCommentID':
                $Data = $this->SQL
                    ->select('d.CategoryID')
                    ->select('c.CommentID', 'max', 'LastCommentID')
                    ->select('d.DiscussionID', 'max', 'LastDiscussionID')
                    ->select('c.DateInserted', 'max', 'DateLastComment')
                    ->select('d.DateInserted', 'max', 'DateLastDiscussion')
                    ->from('Comment c')
                    ->join('Discussion d', 'd.DiscussionID = c.DiscussionID')
                    ->groupBy('d.CategoryID')
                    ->get()->resultArray();

                // Now we have to grab the discussions associated with these comments.
                $CommentIDs = array_column($Data, 'LastCommentID');

                // Grab the discussions for the comments.
                $this->SQL
                    ->select('c.CommentID, c.DiscussionID')
                    ->from('Comment c')
                    ->whereIn('c.CommentID', $CommentIDs);

                $Discussions = $this->SQL->get()->resultArray();
                $Discussions = Gdn_DataSet::Index($Discussions, array('CommentID'));

                foreach ($Data as $Row) {
                    $CategoryID = (int)$Row['CategoryID'];
                    $Category = CategoryModel::categories($CategoryID);
                    $CommentID = $Row['LastCommentID'];
                    $DiscussionID = valr("$CommentID.DiscussionID", $Discussions, null);

                    $DateLastComment = Gdn_Format::toTimestamp($Row['DateLastComment']);
                    $DateLastDiscussion = Gdn_Format::toTimestamp($Row['DateLastDiscussion']);

                    $Set = array('LastCommentID' => $CommentID);

                    if ($DiscussionID) {
                        $LastDiscussionID = val('LastDiscussionID', $Category);

                        if ($DateLastComment >= $DateLastDiscussion) {
                            // The most recent discussion is from this comment.
                            $Set['LastDiscussionID'] = $DiscussionID;
                        } else {
                            // The most recent discussion has no comments.
                            $Set['LastCommentID'] = null;
                        }
                    } else {
                        // Something went wrong.
                        $Set['LastCommentID'] = null;
                        $Set['LastDiscussionID'] = null;
                    }

                    $this->setField($CategoryID, $Set);
                }
                break;
            case 'LastDateInserted':
                $Categories = $this->SQL
                    ->select('ca.CategoryID')
                    ->select('d.DateInserted', '', 'DateLastDiscussion')
                    ->select('c.DateInserted', '', 'DateLastComment')
                    ->from('Category ca')
                    ->join('Discussion d', 'd.DiscussionID = ca.LastDiscussionID')
                    ->join('Comment c', 'c.CommentID = ca.LastCommentID')
                    ->get()->resultArray();

                foreach ($Categories as $Category) {
                    $DateLastDiscussion = val('DateLastDiscussion', $Category);
                    $DateLastComment = val('DateLastComment', $Category);

                    $MaxDate = $DateLastComment;
                    if (is_null($DateLastComment) || $DateLastDiscussion > $MaxDate) {
                        $MaxDate = $DateLastDiscussion;
                    }

                    if (is_null($MaxDate)) {
                        continue;
                    }

                    $CategoryID = (int)$Category['CategoryID'];
                    $this->setField($CategoryID, 'LastDateInserted', $MaxDate);
                }
                break;
        }
        self::clearCache();
        return $Result;
    }

    /**
     *
     *
     * @return mixed
     */
    public static function defaultCategory() {
        foreach (self::categories() as $Category) {
            if ($Category['CategoryID'] > 0) {
                return $Category;
            }
        }
    }

    /**
     * Remove categories that a user does not have permission to view.
     *
     * @param array $categoryIDs An array of categories to filter.
     * @return array Returns an array of category IDs that are okay to view.
     */
    public static function filterCategoryPermissions($categoryIDs) {
        $permissionCategories = static::getByPermission('Discussions.View');

        if ($permissionCategories === true) {
            return $categoryIDs;
        } else {
            $permissionCategoryIDs = array_keys($permissionCategories);
            // Reindex the result.  array_intersect leaves the original, potentially incomplete, numeric indexes.
            return array_values(array_intersect($categoryIDs, $permissionCategoryIDs));
        }
    }

    /**
     * Check a category's permission.
     *
     * @param array $category The category to check.
     * @param string $permission The permission name to check.
     * @return bool Returns **true** if the current user has the permission or **false** otherwise.
     */
    public static function checkPermission($category, $permission) {
        $permissionCategoryID = val('PermissionCategoryID', $category);
        $result = Gdn::session()->checkPermission($permission, true, 'Category', $permissionCategoryID);
        return $result;
    }

    /**
     * Get the child categories of a category.
     *
     * @param int $categoryID The category to get the children of.
     */
    public static function getChildren($categoryID) {
        $categories = self::instance()->collection->getChildren($categoryID);
        return $categories;
    }

    /**
     * Cast a category ID or slug to be passed to the various {@link CategoryCollection} methods.
     *
     * @param int|string|null $category The category ID or slug.
     * @return int|string|null Returns the cast category ID.
     */
    private static function castID($category) {
        if (empty($category)) {
            return null;
        } elseif (is_numeric($category)) {
            return (int)$category;
        } else {
            return (string)$category;
        }
    }

    /**
     * Get a category tree based on, but not including a parent category.
     *
     * @param int|string $id The parent category ID or slug.
     * @param array $options See {@link CategoryCollection::getTree()}.
     * @return array Returns an array of categories with child categories in the **Children** key.
     */
    public function getChildTree($id, $options = []) {
        $category = $this->getOne($id);

        $tree = $this->collection->getTree((int)val('CategoryID', $category), $options);
        self::filterChildren($tree);
        return $tree;
    }

    /**
     * @param int|string $id The parent category ID or slug.
<<<<<<< HEAD
     * @param int|bool $offset
     * @param int|bool $limit
     * @param string $orderFields
     * @param string $orderDirection
     * @return array
     */
    public function getTreeAsFlat($id, $offset = null, $limit = null, $orderFields = 'DateInserted', $orderDirection = 'desc') {
        $categoryTree = $this->getWhere(
            [
                'DisplayAs <>' => 'Heading',
                'ParentCategoryID' => $id
            ],
            $orderFields,
            $orderDirection,
            $limit,
            $offset
        )->resultArray();
=======
     * @param int|null $offset Offset results by given value.
     * @param int|null $limit Total number of results should not exceed this value.
     * @param string|null $filter Restrict results to only those with names matching this value, if provided.
     * @return array
     */
    public function getTreeAsFlat($id, $offset = null, $limit = null, $filter = null) {
        $query = $this->SQL
            ->from('Category')
            ->where('DisplayAs <>', 'Heading')
            ->where('ParentCategoryID', $id)
            ->limit($limit, $offset)
            ->orderBy('DateInserted', 'desc');

        if ($filter) {
            $query->like('Name', $filter);
        }

        $categoryTree = $query->get()->resultArray();
>>>>>>> 470891b2
        self::calculateData($categoryTree);
        self::joinUserData($categoryTree);

        foreach ($categoryTree as &$category) {
            // Fix the depth to be relative, not global.
            $category['Depth'] = 1;

            // We don't have children, but trees are expected to have this key.
            $category['Children'] = [];
        }

        return $categoryTree;
    }

    /**
     * Recursively remove children from categories configured to display as "Categories" or "Flat".
     *
     * @param array $categories
     * @param string $childField
     */
    public static function filterChildren(&$categories, $childField = 'Children') {
        foreach ($categories as &$category) {
            $children = &$category[$childField];
            if (in_array($category['DisplayAs'], ['Categories', 'Flat'])) {
                    $children = [];
                } elseif (!empty($children)) {
                    static::filterChildren($children);
                }
         }
      }

    /**
     * Filter a category tree to only the followed categories.
     *
     * @param array $categories The category tree to filter.
     * @return array Returns a category tree.
     */
    public function filterFollowing($categories) {
        $result = [];
        foreach ($categories as $category) {
            if (val('Following', $category)) {
                if (!empty($category['Children'])) {
                    $category['Children'] = $this->filterFollowing($category['Children']);
                }
                $result[] = $category;
            }
        }
        return $result;
    }

    /**
     *
     *
     * @param string $Permission
     * @param null $CategoryID
     * @param array $Filter
     * @param array $PermFilter
     * @return array
     */
    public static function getByPermission($Permission = 'Discussions.Add', $CategoryID = null, $Filter = array(), $PermFilter = array()) {
        static $Map = array('Discussions.Add' => 'PermsDiscussionsAdd', 'Discussions.View' => 'PermsDiscussionsView');
        $Field = $Map[$Permission];
        $DoHeadings = c('Vanilla.Categories.DoHeadings');
        $PermFilters = array();

        $Result = array();
        $Categories = self::categories();
        foreach ($Categories as $ID => $Category) {
            if (!$Category[$Field]) {
                continue;
            }

            if ($CategoryID != $ID) {
                if ($Category['CategoryID'] <= 0) {
                    continue;
                }

                $Exclude = false;
                foreach ($Filter as $Key => $Value) {
                    if (isset($Category[$Key]) && $Category[$Key] != $Value) {
                        $Exclude = true;
                        break;
                    }
                }

                if (!empty($PermFilter)) {
                    $PermCategory = val($Category['PermissionCategoryID'], $Categories);
                    if ($PermCategory) {
                        if (!isset($PermFilters[$PermCategory['CategoryID']])) {
                            $PermFilters[$PermCategory['CategoryID']] = self::Where($PermCategory, $PermFilter);
                        }

                        $Exclude = !$PermFilters[$PermCategory['CategoryID']];
                    } else {
                        $Exclude = true;
                    }
                }

                if ($Exclude) {
                    continue;
                }

                if ($DoHeadings && $Category['Depth'] <= 1) {
                    if ($Permission == 'Discussions.Add') {
                        continue;
                    } else {
                        $Category['PermsDiscussionsAdd'] = false;
                    }
                }
            }

            $Result[$ID] = $Category;
        }
        return $Result;
    }

    /**
     *
     *
     * @param $Row
     * @param $Where
     * @return bool
     */
    public static function where($Row, $Where) {
        if (empty($Where)) {
            return true;
        }

        foreach ($Where as $Key => $Value) {
            $RowValue = val($Key, $Row);

            // If there are no discussion types set then all discussion types are allowed.
            if ($Key == 'AllowedDiscussionTypes' && empty($RowValue)) {
                continue;
            }

            if (is_array($RowValue)) {
                if (is_array($Value)) {
                    // If both items are arrays then all values in the filter must be in the row.
                    if (count(array_intersect($Value, $RowValue)) < count($Value)) {
                        return false;
                    }
                } elseif (!in_array($Value, $RowValue)) {
                    return false;
                }
            } elseif (is_array($Value)) {
                if (!in_array($RowValue, $Value)) {
                    return false;
                }
            } else {
                if ($RowValue != $Value) {
                    return false;
                }
            }
        }

        return true;
    }

    /**
     * Give a user points specific to this category.
     *
     * @param int $UserID The user to give the points to.
     * @param int $Points The number of points to give.
     * @param string $Source The source of the points.
     * @param int $CategoryID The category to give the points for.
     * @param int $Timestamp The time the points were given.
     */
    public static function givePoints($UserID, $Points, $Source = 'Other', $CategoryID = 0, $Timestamp = false) {
        // Figure out whether or not the category tracks points seperately.
        if ($CategoryID) {
            $Category = self::categories($CategoryID);
            if ($Category) {
                $CategoryID = val('PointsCategoryID', $Category);
            } else {
                $CategoryID = 0;
            }
        }

        UserModel::GivePoints($UserID, $Points, array($Source, 'CategoryID' => $CategoryID), $Timestamp);
    }

    /**
     *
     *
     * @param array|Gdn_DataSet &$Data Dataset.
     * @param string $Column Name of database column.
     * @param array $Options The 'Join' key may contain array of columns to join on.
     * @since 2.0.18
     */
    public static function joinCategories(&$Data, $Column = 'CategoryID', $Options = array()) {
        $Join = val('Join', $Options, array('Name' => 'Category', 'PermissionCategoryID', 'UrlCode' => 'CategoryUrlCode'));

        if ($Data instanceof Gdn_DataSet) {
            $Data2 = $Data->result();
        } else {
            $Data2 =& $Data;
        }

        foreach ($Data2 as &$Row) {
            $ID = val($Column, $Row);
            $Category = self::categories($ID);
            foreach ($Join as $N => $V) {
                if (is_numeric($N)) {
                    $N = $V;
                }

                if ($Category) {
                    $Value = $Category[$N];
                } else {
                    $Value = null;
                }

                setValue($V, $Row, $Value);
            }
        }
    }

    /**
     * Gather all of the last discussion and comment IDs from the categories.
     *
     * @param array $categoryTree A nested array of categories.
     * @param array &$result Where to store the result.
     */
    private function gatherLastIDs($categoryTree, &$result = null) {
        if ($result === null) {
            $result = [];
        }

        foreach ($categoryTree as $category) {
            $result["{$category['LastDiscussionID']}/{$category['LastCommentID']}"] = [
                'DiscussionID' => $category['LastDiscussionID'],
                'CommentID' => $category['LastCommentID']
            ];

            if (!empty($category['Children'])) {
                $this->gatherLastIDs($category['Children'], $result);
            }
        }
    }

    /**
     * Join recent posts and users to a category tree.
     *
     * @param array &$categoryTree A category tree obtained with {@link CategoryModel::getChildTree()}.
     */
    public function joinRecent(&$categoryTree) {
        // Gather all of the IDs from the posts.
        $this->gatherLastIDs($categoryTree, $ids);
        $discussionIDs = array_unique(array_column($ids, 'DiscussionID'));
        $commentIDs = array_filter(array_unique(array_column($ids, 'CommentID')));

        if (!empty($discussionIDs)) {
            $discussions = $this->SQL->getWhere('Discussion', ['DiscussionID' => $discussionIDs])->resultArray();
            $discussions = array_column($discussions, null, 'DiscussionID');
        } else {
            $discussions = [];
        }

        if (!empty($commentIDs)) {
            $comments = $this->SQL->getWhere('Comment', ['CommentID' => $commentIDs])->resultArray();
            $comments = array_column($comments, null, 'CommentID');
        } else {
            $comments = [];
        }

        $userIDs = [];
        foreach ($ids as $row) {
            if (!empty($row['CommentID']) && !empty($comments[$row['CommentID']]['InsertUserID'])) {
                $userIDs[] = $comments[$row['CommentID']]['InsertUserID'];
            } elseif (!empty($row['DiscussionID']) && !empty($discussions[$row['DiscussionID']]['InsertUserID'])) {
                $userIDs[] = $discussions[$row['DiscussionID']]['InsertUserID'];
            }
        }
        // Just gather the users into the local cache.
        Gdn::userModel()->getIDs($userIDs);

        $this->joinRecentInternal($categoryTree, $discussions, $comments);
    }

    /**
     * This method supports {@link CategoryModel::joinRecent()}.
     *
     * @param array &$categoryTree The array of categories in tree format.
     * @param array $discussions An array of discussions indexed by discussion ID.
     * @param array $comments An array of comments indexed by comment ID.
     */
    private function joinRecentInternal(&$categoryTree, $discussions, $comments) {
        foreach ($categoryTree as &$category) {
            $discussion = val($category['LastDiscussionID'], $discussions, null);
            $comment = val($category['LastCommentID'], $comments, null);

            if (!empty($discussion)) {
                $category['LastTitle'] = $discussion['Name'];
                $category['LastUrl'] = discussionUrl($discussion, false, '/').'#latest';
                $category['LastDiscussionUserID'] = $discussion['InsertUserID'];
            }

            if (!empty($comment)) {
                $category['LastUserID'] = $comment['InsertUserID'];
            } elseif (!empty($discussion)) {
                $category['LastUserID'] = $discussion['InsertUserID'];
            } else {
                $category['LastTitle'] = '';
                $category['LastUserID'] = null;
            }
            $user = Gdn::userModel()->getID($category['LastUserID']);
                foreach (['Name', 'Email', 'Photo'] as $field) {
                    $category['Last'.$field] = val($field, $user);
                }

            if (!empty($category['Children'])) {
                $this->joinRecentInternal($category['Children'], $discussions, $comments);
            }
        }
    }

    /**
     *
     *
     * @param $Data
     * @param null $CategoryID
     * @return bool
     */
    public static function joinRecentPosts(&$Data, $CategoryID = null) {
        $DiscussionIDs = array();
        $CommentIDs = array();
        $Joined = false;

        foreach ($Data as &$Row) {
            if (!is_null($CategoryID) && $Row['CategoryID'] != $CategoryID) {
                continue;
            }

            if (isset($Row['LastTitle']) && $Row['LastTitle']) {
                continue;
            }

            if ($Row['LastDiscussionID']) {
                $DiscussionIDs[] = $Row['LastDiscussionID'];
            }

            if ($Row['LastCommentID']) {
                $CommentIDs[] = $Row['LastCommentID'];
            }
            $Joined = true;
        }

        // Create a fresh copy of the Sql object so as not to pollute.
        $Sql = clone Gdn::sql();
        $Sql->reset();

        $Discussions = null;

        // Grab the discussions.
        if (count($DiscussionIDs) > 0) {
            $Discussions = $Sql->whereIn('DiscussionID', $DiscussionIDs)->get('Discussion')->resultArray();
            $Discussions = Gdn_DataSet::Index($Discussions, array('DiscussionID'));
        }

        if (count($CommentIDs) > 0) {
            $Comments = $Sql->whereIn('CommentID', $CommentIDs)->get('Comment')->resultArray();
            $Comments = Gdn_DataSet::Index($Comments, array('CommentID'));
        }

        foreach ($Data as &$Row) {
            if (!is_null($CategoryID) && $Row['CategoryID'] != $CategoryID) {
                continue;
            }

            $Discussion = val($Row['LastDiscussionID'], $Discussions);
            $NameUrl = 'x';
            if ($Discussion) {
                $Row['LastTitle'] = Gdn_Format::text($Discussion['Name']);
                $Row['LastUserID'] = $Discussion['InsertUserID'];
                $Row['LastDiscussionUserID'] = $Discussion['InsertUserID'];
                $Row['LastDateInserted'] = $Discussion['DateInserted'];
                $NameUrl = Gdn_Format::text($Discussion['Name'], true);
                $Row['LastUrl'] = DiscussionUrl($Discussion, false, '/').'#latest';
            }
            if (!empty($Comments) && ($Comment = val($Row['LastCommentID'], $Comments))) {
                $Row['LastUserID'] = $Comment['InsertUserID'];
                $Row['LastDateInserted'] = $Comment['DateInserted'];
                $Row['DateLastComment'] = $Comment['DateInserted'];
            } else {
                $Row['NoComment'] = true;
            }

            touchValue('LastTitle', $Row, '');
            touchValue('LastUserID', $Row, null);
            touchValue('LastDiscussionUserID', $Row, null);
            touchValue('LastDateInserted', $Row, null);
            touchValue('LastUrl', $Row, null);
        }
        return $Joined;
    }

    /**
     *
     *
     * @param null $Category
     * @param null $Categories
     */
    public static function joinRecentChildPosts(&$Category = null, &$Categories = null) {
        if ($Categories === null) {
            $Categories =& self::$Categories;
        }

        if ($Category === null) {
            $Category =& $Categories[-1];
        }

        if (!isset($Category['ChildIDs'])) {
            return;
        }

        $LastTimestamp = Gdn_Format::toTimestamp($Category['LastDateInserted']);
        $LastCategoryID = null;

        if ($Category['DisplayAs'] == 'Categories') {
            // This is an overview category so grab it's recent data from it's children.
            foreach ($Category['ChildIDs'] as $CategoryID) {
                if (!isset($Categories[$CategoryID])) {
                    continue;
                }

                $ChildCategory =& $Categories[$CategoryID];
                if ($ChildCategory['DisplayAs'] == 'Categories') {
                    self::JoinRecentChildPosts($ChildCategory, $Categories);
                }
                $Timestamp = Gdn_Format::toTimestamp($ChildCategory['LastDateInserted']);

                if ($LastTimestamp === false || $LastTimestamp < $Timestamp) {
                    $LastTimestamp = $Timestamp;
                    $LastCategoryID = $CategoryID;
                }
            }

            if ($LastCategoryID) {
                $LastCategory = $Categories[$LastCategoryID];

                $Category['LastCommentID'] = $LastCategory['LastCommentID'];
                $Category['LastDiscussionID'] = $LastCategory['LastDiscussionID'];
                $Category['LastDateInserted'] = $LastCategory['LastDateInserted'];
                $Category['LastTitle'] = $LastCategory['LastTitle'];
                $Category['LastUserID'] = $LastCategory['LastUserID'];
                $Category['LastDiscussionUserID'] = $LastCategory['LastDiscussionUserID'];
                $Category['LastUrl'] = $LastCategory['LastUrl'];
                $Category['LastCategoryID'] = $LastCategory['CategoryID'];
//            $Category['LastName'] = $LastCategory['LastName'];
//            $Category['LastName'] = $LastCategory['LastName'];
//            $Category['LastEmail'] = $LastCategory['LastEmail'];
//            $Category['LastPhoto'] = $LastCategory['LastPhoto'];
            }
        }
    }

    /**
     * Add UserCategory modifiers
     *
     * Update &$Categories in memory by applying modifiers from UserCategory for
     * the currently logged-in user.
     *
     * @since 2.0.18
     * @access public
     * @param array &$Categories
     * @param bool $AddUserCategory
     */
    public static function joinUserData(&$Categories, $AddUserCategory = true) {
        $IDs = array_keys($Categories);
        $DoHeadings = c('Vanilla.Categories.DoHeadings');

        if ($AddUserCategory) {
            $UserData = self::instance()->getUserCategories();

            foreach ($IDs as $ID) {
                $Category = $Categories[$ID];

                $DateMarkedRead = val('DateMarkedRead', $Category);
                $Row = val($ID, $UserData);
                if ($Row) {
                    $UserDateMarkedRead = $Row['DateMarkedRead'];

                    if (!$DateMarkedRead || ($UserDateMarkedRead && Gdn_Format::toTimestamp($UserDateMarkedRead) > Gdn_Format::toTimestamp($DateMarkedRead))) {
                        $Categories[$ID]['DateMarkedRead'] = $UserDateMarkedRead;
                        $DateMarkedRead = $UserDateMarkedRead;
                    }

                    $Categories[$ID]['Unfollow'] = $Row['Unfollow'];
                } else {
                    $Categories[$ID]['Unfollow'] = false;
                }

                // Calculate the following field.
                $Following = !((bool)val('Archived', $Category) || (bool)val('Unfollow', $Row, false));
                $Categories[$ID]['Following'] = $Following;

                // Calculate the read field.
                if ($DoHeadings && $Category['Depth'] <= 1) {
                    $Categories[$ID]['Read'] = false;
                } elseif ($DateMarkedRead) {
                    if (val('LastDateInserted', $Category)) {
                        $Categories[$ID]['Read'] = Gdn_Format::toTimestamp($DateMarkedRead) >= Gdn_Format::toTimestamp($Category['LastDateInserted']);
                    } else {
                        $Categories[$ID]['Read'] = true;
                    }
                } else {
                    $Categories[$ID]['Read'] = false;
                }
            }

        }

        // Add permissions.
        foreach ($IDs as $CID) {
            $Category = &$Categories[$CID];
            self::instance()->calculateUser($Category);
        }
    }

    /**
     * Delete a category.
     *
     * {@inheritdoc}
     */
    public function delete($where = [], $options = []) {
        if (is_numeric($where) || is_object($where)) {
            deprecated('CategoryModel->delete()', 'CategoryModel->deleteandReplace()');

            $result = $this->deleteAndReplace($where, $options);
            return $result;
        }

        throw new \BadMethodCallException("CategoryModel->delete() is not supported.", 400);
    }

    /**
     * Delete a category.
     *
     * @param int $categoryID The ID of the category to delete.
     * @param array $options An array of options to affect the behavior of the delete.
     *
     * - **newCategoryID**: The new category to point discussions to.
     * @return bool Returns **true** on success or **false** otherwise.
     */
    public function deleteID($categoryID, $options = []) {
        $result = $this->deleteAndReplace($categoryID, val('newCategoryID', $options));
        return $result;
    }

    /**
     * Delete a single category and assign its discussions to another.
     *
     * @since 2.0.0
     * @access public
     *
     * @param object $category
     * @param int $newCategoryID Unique ID of category all discussion are being move to.
     */
    public function deleteAndReplace($category, $newCategoryID) {
        // Coerce the category into an object for deletion.
        if (is_numeric($category)) {
            $category = $this->getID($category, DATASET_TYPE_OBJECT);
        }
        if (is_array($category)) {
            $category = (object)$category;
        }

        // Don't do anything if the required category object & properties are not defined.
        if (!is_object($category)
            || !property_exists($category, 'CategoryID')
            || !property_exists($category, 'ParentCategoryID')
            || !property_exists($category, 'AllowDiscussions')
            || !property_exists($category, 'Name')
            || $category->CategoryID <= 0
        ) {
            throw new \InvalidArgumentException(t('Invalid category for deletion.'), 400);
        } else {
            // Remove permissions related to category
            $PermissionModel = Gdn::permissionModel();
            $PermissionModel->delete(null, 'Category', 'CategoryID', $category->CategoryID);

            // If there is a replacement category...
            if ($newCategoryID > 0) {
                // Update children categories
                $this->SQL
                    ->update('Category')
                    ->set('ParentCategoryID', $newCategoryID)
                    ->where('ParentCategoryID', $category->CategoryID)
                    ->put();

                // Update permission categories.
                $this->SQL
                    ->update('Category')
                    ->set('PermissionCategoryID', $newCategoryID)
                    ->where('PermissionCategoryID', $category->CategoryID)
                    ->where('CategoryID <>', $category->CategoryID)
                    ->put();

                // Update discussions
                $this->SQL
                    ->update('Discussion')
                    ->set('CategoryID', $newCategoryID)
                    ->where('CategoryID', $category->CategoryID)
                    ->put();

                // Update the discussion count
                $Count = $this->SQL
                    ->select('DiscussionID', 'count', 'DiscussionCount')
                    ->from('Discussion')
                    ->where('CategoryID', $newCategoryID)
                    ->get()
                    ->firstRow()
                    ->DiscussionCount;

                if (!is_numeric($Count)) {
                    $Count = 0;
                }

                $this->SQL
                    ->update('Category')->set('CountDiscussions', $Count)
                    ->where('CategoryID', $newCategoryID)
                    ->put();

                // Update tags
                $this->SQL
                    ->update('Tag')
                    ->set('CategoryID', $newCategoryID)
                    ->where('CategoryID', $category->CategoryID)
                    ->put();

                $this->SQL
                    ->update('TagDiscussion')
                    ->set('CategoryID', $newCategoryID)
                    ->where('CategoryID', $category->CategoryID)
                    ->put();
            } else {
                // Delete comments in this category
                $this->SQL
                    ->from('Comment c')
                    ->join('Discussion d', 'c.DiscussionID = d.DiscussionID')
                    ->where('d.CategoryID', $category->CategoryID)
                    ->delete();

                // Delete discussions in this category
                $this->SQL->delete('Discussion', array('CategoryID' => $category->CategoryID));

                // Make inherited permission local permission
                $this->SQL
                    ->update('Category')
                    ->set('PermissionCategoryID', 0)
                    ->where('PermissionCategoryID', $category->CategoryID)
                    ->where('CategoryID <>', $category->CategoryID)
                    ->put();

                // Delete tags
                $this->SQL->delete('Tag', array('CategoryID' => $category->CategoryID));
                $this->SQL->delete('TagDiscussion', array('CategoryID' => $category->CategoryID));
            }

            // Delete the category
            $this->SQL->delete('Category', array('CategoryID' => $category->CategoryID));
        }
        // Make sure to reorganize the categories after deletes
        $this->RebuildTree();
    }

    /**
     * Get data for a single category selected by Url Code. Disregards permissions.
     *
     * @since 2.0.0
     * @access public
     *
     * @param int $CodeID Unique Url Code of category we're getting data for.
     * @return object SQL results.
     */
    public function getByCode($Code) {
        return $this->SQL->getWhere('Category', array('UrlCode' => $Code))->firstRow();
    }

    /**
     * Get data for a single category selected by ID. Disregards permissions.
     *
     * @since 2.0.0
     *
     * @param int $categoryID The unique ID of category we're getting data for.
     * @param string $datasetType Not used.
     * @param array $options Not used.
     * @return object|array SQL results.
     */
    public function getID($categoryID, $datasetType = DATASET_TYPE_OBJECT, $options = []) {
        $category = $this->SQL->getWhere('Category', array('CategoryID' => $categoryID))->firstRow($datasetType);
        if (val('AllowedDiscussionTypes', $category) && is_string(val('AllowedDiscussionTypes', $category))) {
            setValue('AllowedDiscussionTypes', $category, dbdecode(val('AllowedDiscussionTypes', $category)));
        }

        return $category;
    }

    /**
     * Get list of categories (respecting user permission).
     *
     * @since 2.0.0
     * @access public
     *
     * @param string $OrderFields Ignored.
     * @param string $OrderDirection Ignored.
     * @param int $Limit Ignored.
     * @param int $Offset Ignored.
     * @return Gdn_DataSet SQL results.
     */
    public function get($OrderFields = '', $OrderDirection = 'asc', $Limit = false, $Offset = false) {
        $this->SQL
            ->select('c.ParentCategoryID, c.CategoryID, c.TreeLeft, c.TreeRight, c.Depth, c.Name, c.Description, c.CountDiscussions, c.AllowDiscussions, c.UrlCode')
            ->from('Category c')
            ->beginWhereGroup()
            ->permission('Vanilla.Discussions.View', 'c', 'PermissionCategoryID', 'Category')
            ->endWhereGroup()
            ->orWhere('AllowDiscussions', '0')
            ->orderBy('TreeLeft', 'asc');

        // Note: we are using the Nested Set tree model, so TreeLeft is used for sorting.
        // Ref: http://articles.sitepoint.com/article/hierarchical-data-database/2
        // Ref: http://en.wikipedia.org/wiki/Nested_set_model

        $CategoryData = $this->SQL->get();
        $this->AddCategoryColumns($CategoryData);
        return $CategoryData;
    }

    /**
     * @return array
     */
    public static function getDisplayAsOptions() {
        return self::$displayAsOptions;
    }

    /**
     * Get a single category from the collection.
     *
     * @param string|int $id The category code or ID.
     */
    private function getOne($id) {
        if (is_numeric($id)) {
            $id = (int)$id;
        }

        $category = $this->collection->get($id);
        return $category;
    }

    /**
     * Get list of categories (disregarding user permission for admins).
     *
     * @since 2.0.0
     * @access public
     *
     * @param string $OrderFields Ignored.
     * @param string $OrderDirection Ignored.
     * @param int $Limit Ignored.
     * @param int $Offset Ignored.
     * @return object SQL results.
     */
    public function getAll() {
        $CategoryData = $this->SQL
            ->select('c.*')
            ->from('Category c')
            ->orderBy('TreeLeft', 'asc')
            ->get();

        $this->AddCategoryColumns($CategoryData);
        return $CategoryData;
    }

    /**
     * Return the number of descendants for a specific category.
     */
    public function getDescendantCountByCode($Code) {
        $Category = $this->GetByCode($Code);
        if ($Category) {
            return round(($Category->TreeRight - $Category->TreeLeft - 1) / 2);
        }

        return 0;
    }

    /**
     * Get all of the ancestor categories above this one.
     * @param int|string $Category The category ID or url code.
     * @param bool $checkPermissions Whether or not to only return the categories with view permission.
     * @param bool $includeHeadings Whether or not to include heading categories.
     * @return array
     */
    public static function getAncestors($categoryID, $checkPermissions = true, $includeHeadings = false) {
        $result = [];

        $category = self::instance()->getOne($categoryID);

        if (!isset($category)) {
            return $result;
        }

        // Build up the ancestor array by tracing back through parents.
        $result[$category['CategoryID']] = $category;
        $Max = 20;
        while ($category = self::instance()->getOne($category['ParentCategoryID'])) {
            // Check for an infinite loop.
            if ($Max <= 0) {
                break;
            }
            $Max--;

            if ($category['CategoryID'] == -1) {
                break;
            }

            if ($checkPermissions && !$category['PermsDiscussionsView']) {
                $category = self::instance()->getOne($category['ParentCategoryID']);
                continue;
            }

            // Return by ID or code.
            if (is_numeric($categoryID)) {
                $ID = $category['CategoryID'];
            } else {
                $ID = $category['UrlCode'];
            }

            if ($includeHeadings || $category['DisplayAs'] !== 'Heading') {
                $result[$ID] = $category;
            }
        }
        $result = array_reverse($result, true); // order for breadcrumbs
        return $result;
    }

    /**
     *
     *
     * @since 2.0.18
     * @acces public
     * @param string $Code Where condition.
     * @return object DataSet
     */
    public function getDescendantsByCode($Code) {
        Deprecated('CategoryModel::GetDescendantsByCode', 'CategoryModel::GetAncestors');

        // SELECT title FROM tree WHERE lft < 4 AND rgt > 5 ORDER BY lft ASC;
        return $this->SQL
            ->select('c.ParentCategoryID, c.CategoryID, c.TreeLeft, c.TreeRight, c.Depth, c.Name, c.Description, c.CountDiscussions, c.CountComments, c.AllowDiscussions, c.UrlCode')
            ->from('Category c')
            ->join('Category d', 'c.TreeLeft < d.TreeLeft and c.TreeRight > d.TreeRight')
            ->where('d.UrlCode', $Code)
            ->orderBy('c.TreeLeft', 'asc')
            ->get();
    }

    /**
     * Get the role specific permissions for a category.
     *
     * @param int $categoryID The ID of the category to get the permissions for.
     * @return array Returns an array of permissions.
     */
    public function getRolePermissions($categoryID) {
        $permissions = Gdn::permissionModel()->getJunctionPermissions(['JunctionID' => $categoryID], 'Category');
        $result = [];

        foreach ($permissions as $perm) {
            $row = ['RoleID' => $perm['RoleID']];
            unset($perm['Name'], $perm['RoleID'], $perm['JunctionID'], $perm['JunctionTable'], $perm['JunctionColumn']);
            $row += $perm;
            $result[] = $row;
        }

        return $result;
    }

    /**
     * Get the subtree starting at a given parent.
     *
     * @param string $parentCategory The ID or url code of the parent category.
     * @since 2.0.18
     * @param bool $includeParent Whether or not to include the parent in the result.
     * @return array An array of categories.
     */
    public static function getSubtree($parentCategory, $includeParent = true) {
        $parent = self::instance()->getOne($parentCategory);
        if ($parent === null) {
            return [];
        }

        if (val('DisplayAs', $parent) === 'Flat') {
            $categories = self::instance()->getTreeAsFlat($parent['CategoryID']);
        } else {
            $categories = self::instance()->collection->getTree($parent['CategoryID'], ['depth' => 10]);
            $categories = self::instance()->flattenTree($categories);
        }

        if ($includeParent) {
            $parent['Depth'] = 1;
            $result = [$parent['CategoryID'] => $parent];

            foreach ($categories as $category) {
                $category['Depth']--;
                $result[$category['CategoryID']] = $category;
            }
        } else {
            $result = array_column($categories, null, 'CategoryID');
        }
        return $result;
    }

    public function getFull($CategoryID = false, $Permissions = false) {

        // Get the current category list
        $Categories = self::categories();

        // Filter out the categories we aren't supposed to view.
        if ($CategoryID && !is_array($CategoryID)) {
            $CategoryID = array($CategoryID);
        }

        if (!$CategoryID && $this->Watching) {
            $CategoryID = self::CategoryWatch(false);
        }

        switch ($Permissions) {
            case 'Vanilla.Discussions.Add':
                $Permissions = 'PermsDiscussionsAdd';
                break;
            case 'Vanilla.Disussions.Edit':
                $Permissions = 'PermsDiscussionsEdit';
                break;
            default:
                $Permissions = 'PermsDiscussionsView';
                break;
        }

        $IDs = array_keys($Categories);
        foreach ($IDs as $ID) {
            if ($ID < 0) {
                unset($Categories[$ID]);
            } elseif (!$Categories[$ID][$Permissions])
                unset($Categories[$ID]);
            elseif (is_array($CategoryID) && !in_array($ID, $CategoryID))
                unset($Categories[$ID]);
        }

        //self::JoinRecentPosts($Categories);
        foreach ($Categories as &$Category) {
            if ($Category['ParentCategoryID'] <= 0) {
                self::JoinRecentChildPosts($Category, $Categories);
            }
        }

        // This join users call can be very slow on forums with a lot of categories so we can disable it here.
        if ($this->JoinRecentUsers) {
            Gdn::userModel()->joinUsers($Categories, array('LastUserID'));
        }

        $Result = new Gdn_DataSet($Categories, DATASET_TYPE_ARRAY);
        $Result->DatasetType(DATASET_TYPE_OBJECT);
        return $Result;
    }

    /**
     * Get a list of categories, considering several filters
     *
     * @param array $RestrictIDs Optional list of category ids to mask the dataset
     * @param string $Permissions Optional permission to require. Defaults to Vanilla.Discussions.View.
     * @param array $ExcludeWhere Exclude categories with any of these flags
     * @return \Gdn_DataSet
     */
    public function getFiltered($RestrictIDs = false, $Permissions = false, $ExcludeWhere = false) {

        // Get the current category list
        $Categories = self::categories();

        // Filter out the categories we aren't supposed to view.
        if ($RestrictIDs && !is_array($RestrictIDs)) {
            $RestrictIDs = array($RestrictIDs);
        } elseif ($this->Watching)
            $RestrictIDs = self::CategoryWatch();

        switch ($Permissions) {
            case 'Vanilla.Discussions.Add':
                $Permissions = 'PermsDiscussionsAdd';
                break;
            case 'Vanilla.Disussions.Edit':
                $Permissions = 'PermsDiscussionsEdit';
                break;
            default:
                $Permissions = 'PermsDiscussionsView';
                break;
        }

        $IDs = array_keys($Categories);
        foreach ($IDs as $ID) {
            // Exclude the root category
            if ($ID < 0) {
                unset($Categories[$ID]);
            } // No categories where we don't have permission
            elseif (!$Categories[$ID][$Permissions])
                unset($Categories[$ID]);

            // No categories whose filter fields match the provided filter values
            elseif (is_array($ExcludeWhere)) {
                foreach ($ExcludeWhere as $Filter => $FilterValue) {
                    if (val($Filter, $Categories[$ID], false) == $FilterValue) {
                        unset($Categories[$ID]);
                    }
                }
            } // No categories that are otherwise filtered out
            elseif (is_array($RestrictIDs) && !in_array($ID, $RestrictIDs))
                unset($Categories[$ID]);
        }

        Gdn::userModel()->joinUsers($Categories, array('LastUserID'));

        $Result = new Gdn_DataSet($Categories, DATASET_TYPE_ARRAY);
        $Result->DatasetType(DATASET_TYPE_OBJECT);
        return $Result;
    }

    /**
     * Get full data for a single category by its URL slug. Respects permissions.
     *
     * @since 2.0.0
     * @access public
     *
     * @param string $UrlCode Unique category slug from URL.
     * @return object SQL results.
     */
    public function getFullByUrlCode($UrlCode) {
        $Data = (object)self::categories($UrlCode);

        // Check to see if the user has permission for this category.
        // Get the category IDs.
        $CategoryIDs = DiscussionModel::CategoryPermissions();
        if (is_array($CategoryIDs) && !in_array(val('CategoryID', $Data), $CategoryIDs)) {
            $Data = false;
        }
        return $Data;
    }

    /**
     * A simplified version of GetWhere that polls the cache instead of the database.
     * @param array $Where
     * @return array
     * @since 2.2.2
     */
    public function getWhereCache($Where) {
        $Result = array();

        foreach (self::categories() as $Index => $Row) {
            $Match = true;
            foreach ($Where as $Column => $Value) {
                $RowValue = val($Column, $Row, null);

                if ($RowValue != $Value && !(is_array($Value) && in_array($RowValue, $Value))) {
                    $Match = false;
                    break;
                }
            }
            if ($Match) {
                $Result[$Index] = $Row;
            }
        }

        return $Result;
    }

    /**
     * Check whether category has any children categories.
     *
     * @since 2.0.0
     * @access public
     *
     * @param string $CategoryID Unique ID for category being checked.
     * @return bool
     */
    public function hasChildren($CategoryID) {
        $ChildData = $this->SQL
            ->select('CategoryID')
            ->from('Category')
            ->where('ParentCategoryID', $CategoryID)
            ->get();
        return $ChildData->numRows() > 0 ? true : false;
    }

    /**
     *
     *
     * @since 2.0.0
     * @access public
     * @param array $Data
     * @param string $Permission
     * @param string $Column
     */
    public static function joinModerators($Data, $Permission = 'Vanilla.Comments.Edit', $Column = 'Moderators') {
        $Moderators = Gdn::sql()
            ->select('u.UserID, u.Name, u.Photo, u.Email')
            ->select('p.JunctionID as CategoryID')
            ->from('User u')
            ->join('UserRole ur', 'ur.UserID = u.UserID')
            ->join('Permission p', 'ur.RoleID = p.RoleID')
            ->where('`'.$Permission.'`', 1)
            ->get()->resultArray();

        $Moderators = Gdn_DataSet::Index($Moderators, 'CategoryID', array('Unique' => false));

        foreach ($Data as &$Category) {
            $ID = val('PermissionCategoryID', $Category);
            $Mods = val($ID, $Moderators, array());
            $ModIDs = array();
            $UniqueMods = array();
            foreach ($Mods as $Mod) {
                if (!in_array($Mod['UserID'], $ModIDs)) {
                    $ModIDs[] = $Mod['UserID'];
                    $UniqueMods[] = $Mod;
                }

            }
            setValue($Column, $Category, $UniqueMods);
        }
    }

    /**
     *
     *
     * @param $Categories
     * @param null $Root
     * @return array
     */
    public static function makeTree($Categories, $Root = null) {
        $Result = array();

        $Categories = (array)$Categories;

        if ($Root) {
            $Result = self::instance()->collection->getTree(
                (int)val('CategoryID', $Root),
                ['depth' => self::instance()->getMaxDisplayDepth() ?: 10]
            );
            self::instance()->joinRecent($Result);
        } else {
            // Make a tree out of all categories.
            foreach ($Categories as $Category) {
                if (isset($Category['Depth']) && $Category['Depth'] == 1) {
                    $Row = $Category;
                    $Row['Children'] = self::_MakeTreeChildren($Row, $Categories, 0);
                    $Result[] = $Row;
                }
            }
        }
        return $Result;
    }

    /**
     *
     *
     * @param $Category
     * @param $Categories
     * @param null $DepthAdj
     * @return array
     */
    protected static function _MakeTreeChildren($Category, $Categories, $DepthAdj = null) {
        if (is_null($DepthAdj)) {
            $DepthAdj = -val('Depth', $Category);
        }

        $Result = array();
        $childIDs = val('ChildIDs', $Category);
        if (is_array($childIDs) && count($childIDs)) {
            foreach ($childIDs as $ID) {
                if (!isset($Categories[$ID])) {
                    continue;
                }
                $Row = (array)$Categories[$ID];
                $Row['Depth'] += $DepthAdj;
                $Row['Children'] = self::_MakeTreeChildren($Row, $Categories);
                $Result[] = $Row;
            }
        }
        return $Result;
    }

    /**
     * Return the category that contains the permissions for the given category.
     *
     * @param mixed $Category
     * @since 2.2
     */
    public static function permissionCategory($Category) {
        if (empty($Category)) {
            return self::categories(-1);
        }

        if (!is_array($Category) && !is_object($Category)) {
            $Category = self::categories($Category);
        }

        return self::categories(val('PermissionCategoryID', $Category));
    }

    /**
     * Rebuilds the category tree. We are using the Nested Set tree model.
     *
     * @param bool $BySort Rebuild the tree by sort order instead of existing tree order.
     * @ref http://en.wikipedia.org/wiki/Nested_set_model
     *
     * @since 2.0.0
     * @access public
     */
    public function rebuildTree($BySort = false) {
        // Grab all of the categories.
        if ($BySort) {
            $Order = 'Sort, Name';
        } else {
            $Order = 'TreeLeft, Sort, Name';
        }

        $Categories = $this->SQL->get('Category', $Order);
        $Categories = Gdn_DataSet::Index($Categories->resultArray(), 'CategoryID');

        // Make sure the tree has a root.
        if (!isset($Categories[-1])) {
            $RootCat = array('CategoryID' => -1, 'TreeLeft' => 1, 'TreeRight' => 4, 'Depth' => 0, 'InsertUserID' => 1, 'UpdateUserID' => 1, 'DateInserted' => Gdn_Format::toDateTime(), 'DateUpdated' => Gdn_Format::toDateTime(), 'Name' => 'Root', 'UrlCode' => '', 'Description' => 'Root of category tree. Users should never see this.', 'PermissionCategoryID' => -1, 'Sort' => 0, 'ParentCategoryID' => null);
            $Categories[-1] = $RootCat;
            $this->SQL->insert('Category', $RootCat);
        }

        // Build a tree structure out of the categories.
        $Root = null;
        foreach ($Categories as &$Cat) {
            if (!isset($Cat['CategoryID'])) {
                continue;
            }

            // Backup category settings for efficient database saving.
            try {
                $Cat['_TreeLeft'] = $Cat['TreeLeft'];
                $Cat['_TreeRight'] = $Cat['TreeRight'];
                $Cat['_Depth'] = $Cat['Depth'];
                $Cat['_PermissionCategoryID'] = $Cat['PermissionCategoryID'];
                $Cat['_ParentCategoryID'] = $Cat['ParentCategoryID'];
            } catch (Exception $Ex) {
            }

            if ($Cat['CategoryID'] == -1) {
                $Root =& $Cat;
                continue;
            }

            $ParentID = $Cat['ParentCategoryID'];
            if (!$ParentID) {
                $ParentID = -1;
                $Cat['ParentCategoryID'] = $ParentID;
            }
            if (!isset($Categories[$ParentID]['Children'])) {
                $Categories[$ParentID]['Children'] = array();
            }
            $Categories[$ParentID]['Children'][] =& $Cat;
        }
        unset($Cat);

        // Set the tree attributes of the tree.
        $this->_SetTree($Root);
        unset($Root);

        // Save the tree structure.
        foreach ($Categories as $Cat) {
            if (!isset($Cat['CategoryID'])) {
                continue;
            }
            if ($Cat['_TreeLeft'] != $Cat['TreeLeft'] || $Cat['_TreeRight'] != $Cat['TreeRight'] || $Cat['_Depth'] != $Cat['Depth'] || $Cat['PermissionCategoryID'] != $Cat['PermissionCategoryID'] || $Cat['_ParentCategoryID'] != $Cat['ParentCategoryID'] || $Cat['Sort'] != $Cat['TreeLeft']) {
                $this->SQL->put(
                    'Category',
                    array('TreeLeft' => $Cat['TreeLeft'], 'TreeRight' => $Cat['TreeRight'], 'Depth' => $Cat['Depth'], 'PermissionCategoryID' => $Cat['PermissionCategoryID'], 'ParentCategoryID' => $Cat['ParentCategoryID'], 'Sort' => $Cat['TreeLeft']),
                    array('CategoryID' => $Cat['CategoryID'])
                );
            }
        }
        $this->SetCache();
        $this->collection->flushCache();
    }

    /**
     *
     *
     * @since 2.0.18
     * @access protected
     * @param array $Node
     * @param int $Left
     * @param int $Depth
     */
    protected function _SetTree(&$Node, $Left = 1, $Depth = 0) {
        $Right = $Left + 1;

        if (isset($Node['Children'])) {
            foreach ($Node['Children'] as &$Child) {
                $Right = $this->_SetTree($Child, $Right, $Depth + 1);
                $Child['ParentCategoryID'] = $Node['CategoryID'];
                if ($Child['PermissionCategoryID'] != $Child['CategoryID']) {
                    $Child['PermissionCategoryID'] = val('PermissionCategoryID', $Node, $Child['CategoryID']);
                }
            }
            unset($Node['Children']);
        }

        $Node['TreeLeft'] = $Left;
        $Node['TreeRight'] = $Right;
        $Node['Depth'] = $Depth;

        return $Right + 1;
    }

    /**
     * Save a subtree.
     *
     * @param array $subtree A nested array where each array contains a CategoryID and optional Children element.
     */
    public function saveSubtree($subtree) {
        $this->saveSubtreeInternal($subtree);
    }

    /**
     * Save a subtree.
     *
     * @param array $subtree A nested array where each array contains a CategoryID and optional Children element.
     * @param int|null $parentID The parent ID of the subtree.
     * @param bool $rebuild Whether or not to rebuild the nested set after saving.
     */
    private function saveSubtreeInternal($subtree, $parentID = null, $rebuild = true) {
        $order = 1;
        foreach ($subtree as $row) {
            $save = [];
            $category = $this->collection->get((int)$row['CategoryID']);
            if (!$category) {
                $this->Validation->addValidationResult("CategoryID", "@Category {$row['CategoryID']} does not exist.");
                continue;
            }

            if ($category['Sort'] != $order) {
                $save['Sort'] = $order;
            }

            if ($parentID !== null && $category['ParentCategoryID'] != $parentID) {
                $save['ParentCategoryID'] = $parentID;

                if ($category['PermissionCategoryID'] != $category['CategoryID']) {
                    $parentCategory = $this->collection->get((int)$parentID);
                    $save['PermissionCategoryID'] = $parentCategory['PermissionCategoryID'];
                }
            }

            if (!empty($save)) {
                $this->setField($category['CategoryID'], $save);
            }

            if (!empty($row['Children'])) {
                $this->saveSubtreeInternal($row['Children'], $category['CategoryID'], false);
            }

            $order++;
        }
        if ($rebuild) {
            $this->rebuildTree(true);
        }
    }

    /**
     * Saves the category tree based on a provided tree array. We are using the
     * Nested Set tree model.
     *
     *   TreeArray comes in the format:
     *   '0' ...
     *     'item_id' => "root"
     *     'parent_id' => "none"
     *     'depth' => "0"
     *     'left' => "1"
     *     'right' => "34"
     *   '1' ...
     *     'item_id' => "1"
     *     'parent_id' => "root"
     *     'depth' => "1"
     *     'left' => "2"
     *     'right' => "3"
     *   etc...
     *
     * @ref http://articles.sitepoint.com/article/hierarchical-data-database/2
     * @ref http://en.wikipedia.org/wiki/Nested_set_model
     *
     * @since 2.0.16
     * @access public
     *
     * @param array $TreeArray A fully defined nested set model of the category tree.
     */
    public function saveTree($TreeArray) {
        // Grab all of the categories so that permissions can be properly saved.
        $PermTree = $this->SQL->select('CategoryID, PermissionCategoryID, TreeLeft, TreeRight, Depth, Sort, ParentCategoryID')->from('Category')->get();
        $PermTree = $PermTree->Index($PermTree->resultArray(), 'CategoryID');

        // The tree must be walked in order for the permissions to save properly.
        usort($TreeArray, array('CategoryModel', '_TreeSort'));
        $Saves = array();

        foreach ($TreeArray as $I => $Node) {
            $CategoryID = val('item_id', $Node);
            if ($CategoryID == 'root') {
                $CategoryID = -1;
            }

            $ParentCategoryID = val('parent_id', $Node);
            if (in_array($ParentCategoryID, array('root', 'none'))) {
                $ParentCategoryID = -1;
            }

            $PermissionCategoryID = valr("$CategoryID.PermissionCategoryID", $PermTree, 0);
            $PermCatChanged = false;
            if ($PermissionCategoryID != $CategoryID) {
                // This category does not have custom permissions so must inherit its parent's permissions.
                $PermissionCategoryID = valr("$ParentCategoryID.PermissionCategoryID", $PermTree, 0);
                if ($CategoryID != -1 && !valr("$ParentCategoryID.Touched", $PermTree)) {
                    throw new Exception("Category $ParentCategoryID not touched before touching $CategoryID.");
                }
                if ($PermTree[$CategoryID]['PermissionCategoryID'] != $PermissionCategoryID) {
                    $PermCatChanged = true;
                }
                $PermTree[$CategoryID]['PermissionCategoryID'] = $PermissionCategoryID;
            }
            $PermTree[$CategoryID]['Touched'] = true;

            // Only update if the tree doesn't match the database.
            $Row = $PermTree[$CategoryID];
            if ($Node['left'] != $Row['TreeLeft'] || $Node['right'] != $Row['TreeRight'] || $Node['depth'] != $Row['Depth'] || $ParentCategoryID != $Row['ParentCategoryID'] || $Node['left'] != $Row['Sort'] || $PermCatChanged) {
                $Set = array(
                    'TreeLeft' => $Node['left'],
                    'TreeRight' => $Node['right'],
                    'Depth' => $Node['depth'],
                    'Sort' => $Node['left'],
                    'ParentCategoryID' => $ParentCategoryID,
                    'PermissionCategoryID' => $PermissionCategoryID
                );

                $this->SQL->update(
                    'Category',
                    $Set,
                    array('CategoryID' => $CategoryID)
                )->put();

                $this->setCache($CategoryID, $Set);
                $Saves[] = array_merge(array('CategoryID' => $CategoryID), $Set);
            }
        }
        return $Saves;
    }

    /**
     * Whether or not to join information from GDN_UserCategory in {@link CategoryModel::calculateUser()}.
     *
     * You only need the information from this table when looking at categories in a list. Controllers should set this
     * flag if they are going to be sending read/unread information with the category.
     *
     * @return boolean Returns the joinUserCategory.
     */
    public function joinUserCategory() {
        return $this->joinUserCategory;
    }

    /**
     * Set whether or not to join information from GDN_UserCategory in {@link CategoryModel::calculateUser()}.
     *
     * @param boolean $joinUserCategory The new value to set.
     * @return CategoryModel Returns `$this` for fluent calls.
     */
    public function setJoinUserCategory($joinUserCategory) {
        $this->joinUserCategory = $joinUserCategory;
        return $this;
    }

    /**
     * Create a new category collection tied to this model.
     *
     * @return CategoryCollection Returns a new collection.
     */
    public function createCollection(Gdn_SQLDriver $sql = null, Gdn_Cache $cache = null) {
        if ($sql === null) {
            $sql = $this->SQL;
    }
        if ($cache === null) {
            $cache = Gdn::cache();
        }
        $collection = new CategoryCollection($sql, $cache);
        // Inject the calculator dependency.
        $collection->setConfig(Gdn::config());
        $collection->setStaticCalculator(function (&$category) {
            self::calculate($category);
        });

        $collection->setUserCalculator(function (&$category) {
            $this->calculateUser($category);
        });
        return $collection;
    }

    /**
     * Utility method for sorting via usort.
     *
     * @since 2.0.18
     * @access protected
     * @param $A First element to compare.
     * @param $B Second element to compare.
     * @return int -1, 1, 0 (per usort)
     */
    protected function _treeSort($A, $B) {
        if ($A['left'] > $B['left']) {
            return 1;
        } elseif ($A['left'] < $B['left'])
            return -1;
        else {
            return 0;
        }
    }

    /**
     * Saves the category.
     *
     * @since 2.0.0
     * @access public
     *
     * @param array $FormPostValue The values being posted back from the form.
     * @param array|false $Settings Additional settings to affect saving.
     * @return int ID of the saved category.
     */
    public function save($FormPostValues, $Settings = false) {
        // Define the primary key in this model's table.
        $this->defineSchema();

        // Get data from form
        $CategoryID = val('CategoryID', $FormPostValues);
        $NewName = val('Name', $FormPostValues, '');
        $UrlCode = val('UrlCode', $FormPostValues, '');
        $AllowDiscussions = val('AllowDiscussions', $FormPostValues, '');
        $CustomPermissions = (bool)val('CustomPermissions', $FormPostValues) || is_array(val('Permissions', $FormPostValues));
        $CustomPoints = val('CustomPoints', $FormPostValues, null);

        if (isset($FormPostValues['AllowedDiscussionTypes']) && is_array($FormPostValues['AllowedDiscussionTypes'])) {
            $FormPostValues['AllowedDiscussionTypes'] = dbencode($FormPostValues['AllowedDiscussionTypes']);
        }

        // Is this a new category?
        $Insert = $CategoryID > 0 ? false : true;
        if ($Insert) {
            $this->addInsertFields($FormPostValues);
        }

        $this->addUpdateFields($FormPostValues);

        // Add some extra validation to the url code if one is provided.
        if ($Insert || array_key_exists('UrlCode', $FormPostValues)) {
            $this->Validation->applyRule('UrlCode', 'Required');
            $this->Validation->applyRule('UrlCode', 'UrlStringRelaxed');

            // Url slugs cannot be the name of a CategoriesController method or fully numeric.
            $this->Validation->addRule('CategorySlug', 'regex:/^(?!(all|archives|discussions|index|table|[0-9]+)$).*/');
            $this->Validation->applyRule('UrlCode', 'CategorySlug', 'Url code cannot be numeric or the name of an internal method.');

            // Make sure that the UrlCode is unique among categories.
            $this->SQL->select('CategoryID')
                ->from('Category')
                ->where('UrlCode', $UrlCode);

            if ($CategoryID) {
                $this->SQL->where('CategoryID <>', $CategoryID);
            }

            if ($this->SQL->get()->numRows()) {
                $this->Validation->addValidationResult('UrlCode', 'The specified url code is already in use by another category.');
            }
        }

        if (isset($FormPostValues['ParentCategoryID'])) {
            if (empty($FormPostValues['ParentCategoryID'])) {
                $FormPostValues['ParentCategoryID'] = -1;
            } else {
                $parent = CategoryModel::categories($FormPostValues['ParentCategoryID']);
                if (!$parent) {
                    $FormPostValues['ParentCategoryID'] = -1;
                }
            }
        }

        //	Prep and fire event.
        $this->EventArguments['FormPostValues'] = &$FormPostValues;
        $this->EventArguments['CategoryID'] = $CategoryID;
        $this->fireEvent('BeforeSaveCategory');

        // Validate the form posted values.
        if ($this->validate($FormPostValues, $Insert)) {
            $Fields = $this->Validation->schemaValidationFields();
            $Fields = $this->coerceData($Fields);
            unset($Fields['CategoryID']);
            $Fields['AllowDiscussions'] = (bool)val('AllowDiscussions', $Fields);

            if ($Insert === false) {
                $OldCategory = $this->getID($CategoryID, DATASET_TYPE_ARRAY);
                if (null === val('AllowDiscussions', $FormPostValues, null)) {
                    $AllowDiscussions = $OldCategory['AllowDiscussions']; // Force the allowdiscussions property
                }
                $Fields['AllowDiscussions'] = (bool)$AllowDiscussions;

                // Figure out custom points.
                if ($CustomPoints !== null) {
                    if ($CustomPoints) {
                        $Fields['PointsCategoryID'] = $CategoryID;
                    } else {
                        $Parent = self::categories(val('ParentCategoryID', $Fields, $OldCategory['ParentCategoryID']));
                        $Fields['PointsCategoryID'] = val('PointsCategoryID', $Parent, 0);
                    }
                }

                $this->update($Fields, array('CategoryID' => $CategoryID));

                // Check for a change in the parent category.
                if (isset($Fields['ParentCategoryID']) && $OldCategory['ParentCategoryID'] != $Fields['ParentCategoryID']) {
                    $this->rebuildTree();
                } else {
                    $this->setCache($CategoryID, $Fields);
                }
            } else {
                $CategoryID = $this->insert($Fields);

                if ($CategoryID) {
                    if ($CustomPermissions) {
                        $this->SQL->put('Category', array('PermissionCategoryID' => $CategoryID), array('CategoryID' => $CategoryID));
                    }
                    if ($CustomPoints) {
                        $this->SQL->put('Category', array('PointsCategoryID' => $CategoryID), array('CategoryID' => $CategoryID));
                    }
                }

                $this->rebuildTree(); // Safeguard to make sure that treeleft and treeright cols are added
            }

            // Save the permissions
            if ($CategoryID) {
                // Check to see if this category uses custom permissions.
                if ($CustomPermissions) {
                    $permissionModel = Gdn::permissionModel();

                    if (is_array(val('Permissions', $FormPostValues))) {
                        // The permissions were posted in an API format provided by settings/getcategory
                        $permissions = val('Permissions', $FormPostValues);
                        foreach ($permissions as &$perm) {
                            $perm['JunctionTable'] = 'Category';
                            $perm['JunctionColumn'] = 'PermissionCategoryID';
                            $perm['JunctionID'] = $CategoryID;
                        }
                    } else {
                        // The permissions were posted in the web format provided by settings/addcategory and settings/editcategory
                        $permissions = $permissionModel->pivotPermissions(val('Permission', $FormPostValues, array()), array('JunctionID' => $CategoryID));
                    }
                    $permissionModel->saveAll($permissions, array('JunctionID' => $CategoryID, 'JunctionTable' => 'Category'));

                    if (!$Insert) {
                        // Figure out my last permission and tree info.
                        $Data = $this->SQL->select('PermissionCategoryID, TreeLeft, TreeRight')->from('Category')->where('CategoryID', $CategoryID)->get()->firstRow(DATASET_TYPE_ARRAY);

                        // Update this category's permission.
                        $this->SQL->put('Category', array('PermissionCategoryID' => $CategoryID), array('CategoryID' => $CategoryID));

                        // Update all of my children that shared my last category permission.
                        $this->SQL->put(
                            'Category',
                            array('PermissionCategoryID' => $CategoryID),
                            array('TreeLeft >' => $Data['TreeLeft'], 'TreeRight <' => $Data['TreeRight'], 'PermissionCategoryID' => $Data['PermissionCategoryID'])
                        );

                        self::clearCache();
                    }
                } elseif (!$Insert) {
                    // Figure out my parent's permission.
                    $NewPermissionID = $this->SQL
                        ->select('p.PermissionCategoryID')
                        ->from('Category c')
                        ->join('Category p', 'c.ParentCategoryID = p.CategoryID')
                        ->where('c.CategoryID', $CategoryID)
                        ->get()->value('PermissionCategoryID', 0);

                    if ($NewPermissionID != $CategoryID) {
                        // Update all of my children that shared my last permission.
                        $this->SQL->put(
                            'Category',
                            array('PermissionCategoryID' => $NewPermissionID),
                            array('PermissionCategoryID' => $CategoryID)
                        );

                        self::clearCache();
                    }

                    // Delete my custom permissions.
                    $this->SQL->delete(
                        'Permission',
                        array('JunctionTable' => 'Category', 'JunctionColumn' => 'PermissionCategoryID', 'JunctionID' => $CategoryID)
                    );
                }
            }

            // Force the user permissions to refresh.
            Gdn::userModel()->clearPermissions();

            // $this->RebuildTree();
        } else {
            $CategoryID = false;
        }

        return $CategoryID;
    }

    /**
     * Grab the Category IDs of the tree.
     *
     * @since 2.0.18
     * @access public
     * @param int $CategoryID
     * @param mixed $Set
     */
    public function saveUserTree($CategoryID, $Set) {
        $Categories = $this->GetSubtree($CategoryID);
        foreach ($Categories as $Category) {
            $this->SQL->replace(
                'UserCategory',
                $Set,
                array('UserID' => Gdn::session()->UserID, 'CategoryID' => $Category['CategoryID'])
            );
        }
        $Key = 'UserCategory_'.Gdn::session()->UserID;
        Gdn::cache()->remove($Key);
    }

    /**
     * Grab and update the category cache
     *
     * @since 2.0.18
     * @access public
     * @param int $ID
     * @param array $Data
     */
    public static function setCache($ID = false, $Data = false) {
        self::instance()->collection->refreshCache((int)$ID);

        $Categories = Gdn::cache()->get(self::CACHE_KEY);
        self::$Categories = null;

        if (!$Categories) {
            return;
        }

        // Extract actual category list, remove key if malformed
        if (!$ID || !is_array($Categories) || !array_key_exists('categories', $Categories)) {
            Gdn::cache()->remove(self::CACHE_KEY);
            return;
        }
        $Categories = $Categories['categories'];

        // Check for category in list, otherwise remove key if not found
        if (!array_key_exists($ID, $Categories)) {
            Gdn::cache()->remove(self::CACHE_KEY);
            return;
        }

        $Category = $Categories[$ID];
        $Category = array_merge($Category, $Data);
        $Categories[$ID] = $Category;

        // Update memcache entry
        self::$Categories = $Categories;
        unset($Categories);
        self::BuildCache($ID);

        self::JoinUserData(self::$Categories, true);
    }

    /**
     * Set a property on a category.
     *
     * @param int $ID
     * @param array|string $Property
     * @param bool|false $Value
     * @return array|string
     */
    public function setField($ID, $Property, $Value = false) {
        if (!is_array($Property)) {
            $Property = array($Property => $Value);
        }

        if (isset($Property['AllowedDiscussionTypes']) && is_array($Property['AllowedDiscussionTypes'])) {
            $Property['AllowedDiscussionTypes'] = dbencode($Property['AllowedDiscussionTypes']);
        }

        $this->SQL->put($this->Name, $Property, array('CategoryID' => $ID));

        // Set the cache.
        self::setCache($ID, $Property);

        return $Property;
    }

    /**
     * Set a property of a currently-loaded category in memory.
     *
     * @param $ID
     * @param $Property
     * @param $Value
     * @return bool
     */
    public static function setLocalField($ID, $Property, $Value) {
        // Make sure the field is here.
        if (!self::$Categories === null) {
            self::categories(-1);
        }

        if (isset(self::$Categories[$ID])) {
            self::$Categories[$ID][$Property] = $Value;
            return true;
        }
        return false;
    }

    /**
     *
     *
     * @param $CategoryID
     */
    public function setRecentPost($CategoryID) {
        $Row = $this->SQL->getWhere('Discussion', array('CategoryID' => $CategoryID), 'DateLastComment', 'desc', 1)->firstRow(DATASET_TYPE_ARRAY);

        $Fields = array('LastCommentID' => null, 'LastDiscussionID' => null);

        if ($Row) {
            $Fields['LastCommentID'] = $Row['LastCommentID'];
            $Fields['LastDiscussionID'] = $Row['DiscussionID'];
        }
        $this->setField($CategoryID, $Fields);
        $this->setCache($CategoryID, array('LastTitle' => null, 'LastUserID' => null, 'LastDateInserted' => null, 'LastUrl' => null));
    }

    /**
     * If looking at the root node, make sure it exists and that the
     * nested set columns exist in the table.
     *
     * @since 2.0.15
     * @access public
     */
    public function applyUpdates() {
        if (!c('Vanilla.NestedCategoriesUpdate')) {
            // Add new columns
            $Construct = Gdn::database()->Structure();
            $Construct->table('Category')
                ->column('TreeLeft', 'int', true)
                ->column('TreeRight', 'int', true)
                ->column('Depth', 'int', true)
                ->column('CountComments', 'int', '0')
                ->column('LastCommentID', 'int', true)
                ->set(0, 0);

            // Insert the root node
            if ($this->SQL->getWhere('Category', array('CategoryID' => -1))->numRows() == 0) {
                $this->SQL->insert('Category', array('CategoryID' => -1, 'TreeLeft' => 1, 'TreeRight' => 4, 'Depth' => 0, 'InsertUserID' => 1, 'UpdateUserID' => 1, 'DateInserted' => Gdn_Format::toDateTime(), 'DateUpdated' => Gdn_Format::toDateTime(), 'Name' => t('Root Category Name', 'Root'), 'UrlCode' => '', 'Description' => t('Root Category Description', 'Root of category tree. Users should never see this.')));
            }

            // Build up the TreeLeft & TreeRight values.
            $this->rebuildTree();

            saveToConfig('Vanilla.NestedCategoriesUpdate', 1);
        }
    }

    /**
     * Modifies category data before it is returned.
     *
     * Adds CountAllDiscussions column to each category representing the sum of
     * discussions within this category as well as all subcategories.
     *
     * @since 2.0.17
     * @access public
     *
     * @param object $Data SQL result.
     */
    public static function addCategoryColumns($Data) {
        $Result = &$Data->result();
        $Result2 = $Result;
        foreach ($Result as &$Category) {
            if (!property_exists($Category, 'CountAllDiscussions')) {
                $Category->CountAllDiscussions = $Category->CountDiscussions;
            }

            if (!property_exists($Category, 'CountAllComments')) {
                $Category->CountAllComments = $Category->CountComments;
            }

            // Calculate the following field.
            $Following = !((bool)val('Archived', $Category) || (bool)val('Unfollow', $Category));
            $Category->Following = $Following;

            $DateMarkedRead = val('DateMarkedRead', $Category);
            $UserDateMarkedRead = val('UserDateMarkedRead', $Category);

            if (!$DateMarkedRead) {
                $DateMarkedRead = $UserDateMarkedRead;
            } elseif ($UserDateMarkedRead && Gdn_Format::toTimestamp($UserDateMarkedRead) > Gdn_Format::ToTimeStamp($DateMarkedRead))
                $DateMarkedRead = $UserDateMarkedRead;

            // Set appropriate Last* columns.
            setValue('LastTitle', $Category, val('LastDiscussionTitle', $Category, null));
            $LastDateInserted = val('LastDateInserted', $Category, null);

            if (val('LastCommentUserID', $Category) == null) {
                setValue('LastCommentUserID', $Category, val('LastDiscussionUserID', $Category, null));
                setValue('DateLastComment', $Category, val('DateLastDiscussion', $Category, null));
                setValue('LastUserID', $Category, val('LastDiscussionUserID', $Category, null));

                $LastDiscussion = arrayTranslate($Category, array(
                    'LastDiscussionID' => 'DiscussionID',
                    'CategoryID' => 'CategoryID',
                    'LastTitle' => 'Name'));

                setValue('LastUrl', $Category, DiscussionUrl($LastDiscussion, false, '/').'#latest');

                if (is_null($LastDateInserted)) {
                    setValue('LastDateInserted', $Category, val('DateLastDiscussion', $Category, null));
                }
            } else {
                $LastDiscussion = arrayTranslate($Category, array(
                    'LastDiscussionID' => 'DiscussionID',
                    'CategoryID' => 'CategoryID',
                    'LastTitle' => 'Name'
                ));

                setValue('LastUserID', $Category, val('LastCommentUserID', $Category, null));
                setValue('LastUrl', $Category, DiscussionUrl($LastDiscussion, false, '/').'#latest');

                if (is_null($LastDateInserted)) {
                    setValue('LastDateInserted', $Category, val('DateLastComment', $Category, null));
                }
            }

            $LastDateInserted = val('LastDateInserted', $Category, null);
            if ($DateMarkedRead) {
                if ($LastDateInserted) {
                    $Category->Read = Gdn_Format::toTimestamp($DateMarkedRead) >= Gdn_Format::toTimestamp($LastDateInserted);
                } else {
                    $Category->Read = true;
                }
            } else {
                $Category->Read = false;
            }

            foreach ($Result2 as $Category2) {
                if ($Category2->TreeLeft > $Category->TreeLeft && $Category2->TreeRight < $Category->TreeRight) {
                    $Category->CountAllDiscussions += $Category2->CountDiscussions;
                    $Category->CountAllComments += $Category2->CountComments;
                }
            }
        }
    }

    /**
     * Build URL to a category page.
     *
     * @param $Category
     * @param string $Page
     * @param bool|true $WithDomain
     * @return string
     */
    public static function categoryUrl($Category, $Page = '', $WithDomain = true) {
        if (function_exists('CategoryUrl')) {
            return CategoryUrl($Category, $Page, $WithDomain);
        }

        if (is_string($Category)) {
            $Category = CategoryModel::categories($Category);
        }
        $Category = (array)$Category;

        $Result = '/categories/'.rawurlencode($Category['UrlCode']);
        if ($Page && $Page > 1) {
            $Result .= '/p'.$Page;
        }
        return url($Result, $WithDomain);
    }

    /**
     * Get the category nav depth.
     *
     * @return int Returns the nav depth as an integer.
     */
    public function getNavDepth() {
        return (int)c('Vanilla.Categories.NavDepth', 0);
    }

    /**
     * Get the maximum display depth for categories.
     *
     * @return int Returns the display depth as an integer.
     */
    public function getMaxDisplayDepth() {
        return (int)c('Vanilla.Categories.MaxDisplayDepth', 3);
    }

    /**
     * Recalculate the dynamic tree columns in the category.
     */
    public function recalculateTree() {
        $px = $this->Database->DatabasePrefix;

        // Update the child counts and reset the depth.
        $sql = <<<SQL
update {$px}Category c
join (
	select ParentCategoryID, count(ParentCategoryID) as CountCategories
	from {$px}Category
	group by ParentCategoryID
) c2
	on c.CategoryID = c2.ParentCategoryID
set c.CountCategories = c2.CountCategories,
    c.Depth = 0;
SQL;
        $this->Database->query($sql);

        // Update the first pass of the categories.
        $this->Database->query(<<<SQL
update {$px}Category p
join {$px}Category c
	on c.ParentCategoryID = p.CategoryID
set c.Depth = p.Depth + 1
where p.CategoryID = -1 and c.CategoryID <> -1;
SQL
        );

        // Update the child categories depth-by-depth.
        $sql = <<<SQL
update {$px}Category p
join {$px}Category c
	on c.ParentCategoryID = p.CategoryID
set c.Depth = p.Depth + 1
where p.Depth = :depth;
SQL;

        for ($i = 1; $i < 25; $i++) {
            $this->Database->query($sql, ['depth' => $i]);

            if (val('RowCount', $this->Database->LastInfo) == 0) {
                break;
    }
            }
        }

    /**
     * Return a flattened version of a tree.
     *
     * @param array $categories The category tree.
     * @return array Returns the flattened category tree.
     */
    public static function flattenTree($categories) {
        return self::instance()->collection->flattenTree($categories);
    }
}<|MERGE_RESOLUTION|>--- conflicted
+++ resolved
@@ -646,25 +646,6 @@
 
     /**
      * @param int|string $id The parent category ID or slug.
-<<<<<<< HEAD
-     * @param int|bool $offset
-     * @param int|bool $limit
-     * @param string $orderFields
-     * @param string $orderDirection
-     * @return array
-     */
-    public function getTreeAsFlat($id, $offset = null, $limit = null, $orderFields = 'DateInserted', $orderDirection = 'desc') {
-        $categoryTree = $this->getWhere(
-            [
-                'DisplayAs <>' => 'Heading',
-                'ParentCategoryID' => $id
-            ],
-            $orderFields,
-            $orderDirection,
-            $limit,
-            $offset
-        )->resultArray();
-=======
      * @param int|null $offset Offset results by given value.
      * @param int|null $limit Total number of results should not exceed this value.
      * @param string|null $filter Restrict results to only those with names matching this value, if provided.
@@ -683,7 +664,6 @@
         }
 
         $categoryTree = $query->get()->resultArray();
->>>>>>> 470891b2
         self::calculateData($categoryTree);
         self::joinUserData($categoryTree);
 
