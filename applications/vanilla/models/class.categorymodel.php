--- conflicted
+++ resolved
@@ -633,13 +633,7 @@
     */
    public function GetAll() {
       $CategoryData = $this->SQL
-<<<<<<< HEAD
          ->Select('c.*')
-=======
-         ->Select('c.ParentCategoryID, c.CategoryID, c.TreeLeft, c.TreeRight, c.Depth, c.Name, 
-            c.Description, c.CountDiscussions, c.CountComments, c.AllowDiscussions, c.UrlCode, 
-            c.PermissionCategoryID')
->>>>>>> b63d6f18
          ->From('Category c')
          ->OrderBy('TreeLeft', 'asc')
          ->Get();
