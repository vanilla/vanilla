<?php
/**
 * Category model
 *
 * @copyright 2009-2017 Vanilla Forums Inc.
 * @license http://www.opensource.org/licenses/gpl-2.0.php GNU GPL v2
 * @package Vanilla
 * @since 2.0
 */

/**
 * Manages discussion categories' data.
 */
class CategoryModel extends Gdn_Model {

    /** Cache key. */
    const CACHE_KEY = 'Categories';

    /** Cache time to live. */
    const CACHE_TTL = 600;

    /** Cache grace. */
    const CACHE_GRACE = 60;

    /** Cache key. */
    const MASTER_VOTE_KEY = 'Categories.Rebuild.Vote';

    /** Flag for aggregating comment counts. */
    const AGGREGATE_COMMENT = 'comment';

    /** Flag for aggregating discussion counts. */
    const AGGREGATE_DISCUSSION = 'discussion';

    /**
     * @var CategoryModel $instance;
     */
    private static $instance;

    /** @var bool Whether to allow the calculation of Headings in the `calculateDisplayAs` method */
    private static $stopHeadingsCalculation = false;

    /**
     * @var CategoryCollection $collection;
     */
    private $collection;

    /** @var bool */
    public $Watching = false;

    /** @var array Merged Category data, including Pure + UserCategory. */
    public static $Categories = null;

    /** @var array Valid values => labels for DisplayAs column. */
    private static $displayAsOptions = [
        'Discussions' => 'Discussions',
        'Categories' => 'Nested',
        'Flat' => 'Flat',
        'Heading' => 'Heading'
    ];

    /** @var bool Whether or not to explicitly shard the categories cache. */
    public static $ShardCache = false;

   /**
     * @var bool Whether or not to join users to recent posts.
    * Forums with a lot of categories may need to optimize using this setting and simpler views.
    */
    public $JoinRecentUsers = true;

    /**
     * @var bool Whether or not to join GDN_UserCategoryInformation in {@link CategoryModel::calculateUser()}.
     */
    private $joinUserCategory = false;

   /**
    * Class constructor. Defines the related database table name.
    *
    * @since 2.0.0
    * @access public
    */
    public function __construct() {
        parent::__construct('Category');
        $this->collection = $this->createCollection();
    }

    /**
     * The shared instance of this object.
     *
     * @return CategoryModel Returns the instance.
     */
    public static function instance() {
        if (self::$instance === null) {
            self::$instance = new CategoryModel();
        }
        return self::$instance;
    }


    /**
     * Checks the allowed discussion types on a category.
     *
     * @param array $PermissionCategory The permission category of the category.
     * @param array $category The category we're checking the permission on.
     * @return array The allowed discussion types on the category.
     * @throws Exception
     */
    public static function allowedDiscussionTypes($PermissionCategory, $category = []) {
        $PermissionCategory = self::permissionCategory($PermissionCategory);
        $Allowed = val('AllowedDiscussionTypes', $PermissionCategory);
        $AllTypes = DiscussionModel::discussionTypes();
        if (empty($Allowed) || !is_array($Allowed)) {
            $allowedTypes = $AllTypes;
        } else {
            $allowedTypes = array_intersect_key($AllTypes, array_flip($Allowed));
        }
        Gdn::pluginManager()->EventArguments['AllowedDiscussionTypes'] = &$allowedTypes;
        Gdn::pluginManager()->EventArguments['Category'] = $category;
        Gdn::pluginManager()->EventArguments['PermissionCategory'] = $PermissionCategory;
        Gdn::pluginManager()->fireAs('CategoryModel')->fireEvent('AllowedDiscussionTypes');

        return $allowedTypes;
    }

   /**
     * Load all of the categories from the cache or the database.
    */
    private static function loadAllCategories() {
        Logger::log(Logger::DEBUG, "CategoryModel::loadAllCategories");

           // Try and get the categories from the cache.
            $categoriesCache = Gdn::cache()->get(self::CACHE_KEY);
            $rebuild = true;

           // If we received a valid data structure, extract the embedded expiry
           // and re-store the real categories on our static property.
            if (is_array($categoriesCache)) {
               // Test if it's time to rebuild
                $rebuildAfter = val('expiry', $categoriesCache, null);
                if (!is_null($rebuildAfter) && time() < $rebuildAfter) {
                    $rebuild = false;
                }
                self::$Categories = val('categories', $categoriesCache, null);
            }
            unset($categoriesCache);

            if ($rebuild) {
               // Try to get a rebuild lock
                $haveRebuildLock = self::rebuildLock();
                if ($haveRebuildLock || !self::$Categories) {
                    $Sql = Gdn::sql();
                    $Sql = clone $Sql;
                    $Sql->reset();

                    $Sql->select('c.*')
                        ->from('Category c')
                        //->select('lc.DateInserted', '', 'DateLastComment')
                        //->join('Comment lc', 'c.LastCommentID = lc.CommentID', 'left')
                        ->orderBy('c.TreeLeft');

                    self::$Categories = array_merge(array(), $Sql->get()->resultArray());
                    self::$Categories = Gdn_DataSet::Index(self::$Categories, 'CategoryID');
                    self::buildCache();

                    // Release lock
                    if ($haveRebuildLock) {
                        self::rebuildLock(true);
                    }
                }
            }

            if (self::$Categories) {
                self::joinUserData(self::$Categories, true);
        }
    }

    /**
     * Calculate the user-specific information on a category.
     *
     * @param array &$category The category to calculate.
     * @param bool|null $addUserCategory
     */
    private function calculateUser(&$category, $addUserCategory = null) {
        $category['Url'] = url($category['Url'], '//');
        if ($Photo = val('Photo', $category)) {
            $category['PhotoUrl'] = Gdn_Upload::url($Photo);
        }

        if (!empty($category['LastUrl'])) {
            $category['LastUrl'] = url($category['LastUrl'], '//');
        }

        $category['PermsDiscussionsView'] = self::checkPermission($category, 'Vanilla.Discussions.View');
        $category['PermsDiscussionsAdd'] = self::checkPermission($category, 'Vanilla.Discussions.Add');
        $category['PermsDiscussionsEdit'] = self::checkPermission($category, 'Vanilla.Discussions.Edit');
        $category['PermsCommentsAdd'] = self::checkPermission($category, 'Vanilla.Comments.Add');

        $Code = $category['UrlCode'];
        $category['Name'] = translateContent("Categories.".$Code.".Name", $category['Name']);
        $category['Description'] = translateContent("Categories.".$Code.".Description", $category['Description']);

        if ($addUserCategory || ($addUserCategory === null && $this->joinUserCategory())) {
            $userCategories = $this->getUserCategories();

            $dateMarkedRead = val('DateMarkedRead', $category);
            $userData = val($category['CategoryID'], $userCategories);
            if ($userData) {
                $userDateMarkedRead = $userData['DateMarkedRead'];

                if (!$dateMarkedRead ||
                    ($userDateMarkedRead && Gdn_Format::toTimestamp($userDateMarkedRead) > Gdn_Format::toTimestamp($dateMarkedRead))) {

                    $category['DateMarkedRead'] = $userDateMarkedRead;
                    $dateMarkedRead = $userDateMarkedRead;
                }

                $category['Unfollow'] = $userData['Unfollow'];
            } else {
                $category['Unfollow'] = false;
        }

            // Calculate the following field.
            $Following = !((bool)val('Archived', $category) || (bool)val('Unfollow', $userData, false));
            $category['Following'] = $Following;

            // Calculate the read field.
            if (strcasecmp($category['DisplayAs'], 'heading') === 0) {
                $category['Read'] = false;
            } elseif ($dateMarkedRead) {
                if (val('LastDateInserted', $category)) {
                    $category['Read'] = Gdn_Format::toTimestamp($dateMarkedRead) >= Gdn_Format::toTimestamp($category['LastDateInserted']);
                } else {
                    $category['Read'] = true;
                }
            } else {
                $category['Read'] = false;
            }
        }
        }

    /**
     * Get the per-category information for the current user.
     *
     * @return array|mixed
     */
    private function getUserCategories() {
        if (Gdn::session()->UserID) {
            $key = 'UserCategory_'.Gdn::session()->UserID;
            $userData = Gdn::cache()->get($key);
            if ($userData === Gdn_Cache::CACHEOP_FAILURE) {
                $sql = clone $this->SQL;
                $sql->reset();

                $userData = $sql->getWhere('UserCategory', ['UserID' => Gdn::session()->UserID])->resultArray();
                $userData = array_column($userData, null, 'CategoryID');
                Gdn::cache()->store($key, $userData);
                return $userData;
            }
            return $userData;
        } else {
            $userData = [];
            return $userData;
        }
        }

    /**
     * Get the display type for the root category.
     *
     * @return string
     */
    public static function getRootDisplayAs() {
        return c('Vanilla.RootCategory.DisplayAs', 'Categories');
    }

    /**
     *
     *
     * @param bool $honorHideAllDiscussion Whether or not the HideAllDiscussions flag will be checked on categories.
     * @return array|bool Category IDs or true if all categories are watched.
     */
    public static function categoryWatch($honorHideAllDiscussion = true) {
        $Categories = self::categories();
        $AllCount = count($Categories);

        $Watch = array();

        foreach ($Categories as $CategoryID => $Category) {
            if ($honorHideAllDiscussion && val('HideAllDiscussions', $Category)) {
                continue;
            }

            if ($Category['PermsDiscussionsView'] && $Category['Following']) {
                $Watch[] = $CategoryID;
            }
        }

        Gdn::pluginManager()->EventArguments['CategoryIDs'] = &$Watch;
        Gdn::pluginManager()->fireAs('CategoryModel')->fireEvent('CategoryWatch');

        if ($AllCount == count($Watch)) {
            return true;
        }

        return $Watch;
    }

    /**
     * Gets either all of the categories or a single category.
     *
     * @param int|string|bool $ID Either the category ID or the category url code.
     * If nothing is passed then all categories are returned.
     * @return array Returns either one or all categories.
     * @since 2.0.18
     */
    public static function categories($ID = false) {
        if ((is_int($ID) || is_string($ID)) && empty(self::$Categories)) {
            $category = self::instance()->getOne($ID);
            return $category;
        }

        if (self::$Categories == null) {
            self::loadAllCategories();

            if (self::$Categories === null) {
                return null;
            }
        }

        if ($ID !== false) {
            if (!is_numeric($ID) && $ID) {
                $Code = $ID;
                foreach (self::$Categories as $Category) {
                    if (strcasecmp($Category['UrlCode'], $Code) === 0) {
                        $ID = $Category['CategoryID'];
                        break;
                    }
                }
            }

            if (isset(self::$Categories[$ID])) {
                $Result = self::$Categories[$ID];
                return $Result;
            } else {
                return null;
            }
        } else {
            $Result = self::$Categories;
            return $Result;
        }
    }

    /**
     * Request rebuild mutex.
     *
     * Allows competing instances to "vote" on the process that gets to rebuild
     * the category cache.
     *
     * @param bool $release
     * @return boolean whether we may rebuild
     */
    protected static function rebuildLock($release = false) {
        static $isMaster = null;
        if ($release) {
            Gdn::cache()->remove(self::MASTER_VOTE_KEY);
            return;
        }
        if (is_null($isMaster)) {
           // Vote for master
            $instanceKey = getmypid();
            $masterKey = Gdn::cache()->add(self::MASTER_VOTE_KEY, $instanceKey, array(
            Gdn_Cache::FEATURE_EXPIRY => self::CACHE_GRACE
            ));

            $isMaster = ($instanceKey == $masterKey);
        }
        return (bool)$isMaster;
    }

    /**
     * Build and augment the category cache.
     *
     * @param int $CategoryID The category to
     *
     */
    protected static function buildCache($CategoryID = null) {
        self::calculateData(self::$Categories);
        self::joinRecentPosts(self::$Categories, $CategoryID);

        $expiry = self::CACHE_TTL + self::CACHE_GRACE;
        Gdn::cache()->store(self::CACHE_KEY, array(
         'expiry' => time() + $expiry,
         'categories' => self::$Categories
        ), array(
            Gdn_Cache::FEATURE_EXPIRY => $expiry,
            Gdn_Cache::FEATURE_SHARD => self::$ShardCache
        ));
    }

    /**
     * Calculate the dynamic fields of a category.
     *
     * @param array &$category The category to calculate.
     */
    private static function calculate(&$category) {
        $category['Url'] = self::categoryUrl($category, false, '/');
        if (val('Photo', $category)) {
            $category['PhotoUrl'] = Gdn_Upload::url($category['Photo']);
            } else {
            $category['PhotoUrl'] = '';
            }

        self::calculateDisplayAs($category);

        if (!val('CssClass', $category)) {
            $category['CssClass'] = 'Category-'.$category['UrlCode'];
        }

        if (isset($category['AllowedDiscussionTypes']) && is_string($category['AllowedDiscussionTypes'])) {
            $category['AllowedDiscussionTypes'] = dbdecode($category['AllowedDiscussionTypes']);
        }
    }

    /**
     * Maintains backwards compatibilty with `DisplayAs: Default`-type categories by calculating the DisplayAs
     * property into an expected DisplayAs type: Categories, Heading, or Discussions. Respects the now-deprecated
     * config setting `Vanilla.Categories.DoHeadings`. Once we can be sure that all instances have their
     * categories' DisplayAs properties explicitly set in the database (i.e., not `Default`) we can deprecate/remove
     * this function.
     *
     * @param $category The category to calculate the DisplayAs property for.
     */
    public static function calculateDisplayAs(&$category) {
        if ($category['DisplayAs'] === 'Default') {
            if ($category['Depth'] <= c('Vanilla.Categories.NavDepth', 0)) {
                $category['DisplayAs'] = 'Categories';
            } elseif (
                $category['Depth'] == (c('Vanilla.Categories.NavDepth', 0) + 1)
                && c('Vanilla.Categories.DoHeadings')
                && !self::$stopHeadingsCalculation
            ) {
                $category['DisplayAs'] = 'Heading';
                } else {
                $category['DisplayAs'] = 'Discussions';
                }
            }
            }

    /**
     * Checks to see if the passed category depth is greater than the NavDepth and if so, stops calculating
     * Headings as a DisplayAs property in the `calculateDisplayAs` method. Once we can be sure that all
     * instances have their categories' DisplayAs properties explicitly set in the database (i.e., not `Default`)
     * we can deprecate/remove this function.
     *
     * @param bool $stopHeadingCalculation
     * @return CategoryModel
     */
    public function setStopHeadingsCalculation($stopHeadingCalculation) {
        self::$stopHeadingsCalculation = $stopHeadingCalculation;
        return $this;
        }

    /**
     * Build calculated category data on the passed set.
     *
     * @since 2.0.18
     * @access public
     * @param array $Data Dataset.
     */
    private static function calculateData(&$Data) {
        foreach ($Data as &$Category) {
            self::calculate($Category);
        }

        $Keys = array_reverse(array_keys($Data));
        foreach ($Keys as $Key) {
            $Cat = $Data[$Key];
            $ParentID = $Cat['ParentCategoryID'];

            if (isset($Data[$ParentID]) && $ParentID != $Key) {
                $Data[$ParentID]['CountAllDiscussions'] += $Cat['CountAllDiscussions'];
                $Data[$ParentID]['CountAllComments'] += $Cat['CountAllComments'];
                if (empty($Data[$ParentID]['ChildIDs'])) {
                    $Data[$ParentID]['ChildIDs'] = [];
                }
                array_unshift($Data[$ParentID]['ChildIDs'], $Key);
            }
        }
    }

    /**
     *
     */
    public static function clearCache() {
        Gdn::cache()->remove(self::CACHE_KEY);
        self::instance()->collection->flushCache();
    }

    /**
     *
     */
    public static function clearUserCache() {
        $Key = 'UserCategory_'.Gdn::session()->UserID;
        Gdn::cache()->remove($Key);
    }

    /**
     * @param $Column
     * @return array
     */
    public function counts($Column) {
        $Result = array('Complete' => true);
        switch ($Column) {
            case 'CountDiscussions':
                $this->Database->query(DBAModel::getCountSQL('count', 'Category', 'Discussion'));
                break;
            case 'CountComments':
                $this->Database->query(DBAModel::getCountSQL('sum', 'Category', 'Discussion', $Column, 'CountComments'));
                break;
            case 'CountAllDiscussions':
            case 'CountAllComments':
                self::recalculateAggregateCounts();
                break;
            case 'LastDiscussionID':
                $this->Database->query(DBAModel::getCountSQL('max', 'Category', 'Discussion'));
                break;
            case 'LastCommentID':
                $Data = $this->SQL
                    ->select('d.CategoryID')
                    ->select('c.CommentID', 'max', 'LastCommentID')
                    ->select('d.DiscussionID', 'max', 'LastDiscussionID')
                    ->select('c.DateInserted', 'max', 'DateLastComment')
                    ->select('d.DateInserted', 'max', 'DateLastDiscussion')
                    ->from('Comment c')
                    ->join('Discussion d', 'd.DiscussionID = c.DiscussionID')
                    ->groupBy('d.CategoryID')
                    ->get()->resultArray();

                // Now we have to grab the discussions associated with these comments.
                $CommentIDs = array_column($Data, 'LastCommentID');

               // Grab the discussions for the comments.
                $this->SQL
                    ->select('c.CommentID, c.DiscussionID')
                    ->from('Comment c')
                    ->whereIn('c.CommentID', $CommentIDs);

                $Discussions = $this->SQL->get()->resultArray();
                $Discussions = Gdn_DataSet::Index($Discussions, array('CommentID'));

                foreach ($Data as $Row) {
                    $CategoryID = (int)$Row['CategoryID'];
                    $Category = CategoryModel::categories($CategoryID);
                    $CommentID = $Row['LastCommentID'];
                    $DiscussionID = valr("$CommentID.DiscussionID", $Discussions, null);

                    $DateLastComment = Gdn_Format::toTimestamp($Row['DateLastComment']);
                    $DateLastDiscussion = Gdn_Format::toTimestamp($Row['DateLastDiscussion']);

                    $Set = array('LastCommentID' => $CommentID);

                    if ($DiscussionID) {
                        $LastDiscussionID = val('LastDiscussionID', $Category);

                        if ($DateLastComment >= $DateLastDiscussion) {
                           // The most recent discussion is from this comment.
                            $Set['LastDiscussionID'] = $DiscussionID;
                        } else {
                            // The most recent discussion has no comments.
                            $Set['LastCommentID'] = null;
                        }
                    } else {
                       // Something went wrong.
                        $Set['LastCommentID'] = null;
                        $Set['LastDiscussionID'] = null;
                    }

                    $this->setField($CategoryID, $Set);
                }
                break;
            case 'LastDateInserted':
                $Categories = $this->SQL
                    ->select('ca.CategoryID')
                    ->select('d.DateInserted', '', 'DateLastDiscussion')
                    ->select('c.DateInserted', '', 'DateLastComment')
                    ->from('Category ca')
                    ->join('Discussion d', 'd.DiscussionID = ca.LastDiscussionID')
                    ->join('Comment c', 'c.CommentID = ca.LastCommentID')
                    ->get()->resultArray();

                foreach ($Categories as $Category) {
                    $DateLastDiscussion = val('DateLastDiscussion', $Category);
                    $DateLastComment = val('DateLastComment', $Category);

                    $MaxDate = $DateLastComment;
                    if (is_null($DateLastComment) || $DateLastDiscussion > $MaxDate) {
                        $MaxDate = $DateLastDiscussion;
                    }

                    if (is_null($MaxDate)) {
                        continue;
                    }

                    $CategoryID = (int)$Category['CategoryID'];
                    $this->setField($CategoryID, 'LastDateInserted', $MaxDate);
                }
                break;
        }
        self::clearCache();
        return $Result;
    }

    /**
     *
     *
     * @return mixed
     */
    public static function defaultCategory() {
        foreach (self::categories() as $Category) {
            if ($Category['CategoryID'] > 0) {
                return $Category;
            }
        }
    }

   /**
    * Remove categories that a user does not have permission to view.
    *
    * @param array $categoryIDs An array of categories to filter.
    * @return array Returns an array of category IDs that are okay to view.
    */
    public static function filterCategoryPermissions($categoryIDs) {
        $permissionCategories = static::getByPermission('Discussions.View');

        if ($permissionCategories === true) {
            return $categoryIDs;
        } else {
            $permissionCategoryIDs = array_keys($permissionCategories);
            // Reindex the result.  array_intersect leaves the original, potentially incomplete, numeric indexes.
            return array_values(array_intersect($categoryIDs, $permissionCategoryIDs));
        }
    }

    /**
     * Check a category's permission.
     *
     * @param int|array|object $category The category to check.
     * @param string|array $permission The permission(s) to check.
     * @param bool $fullMatch Whether or not the permission has to be a full match.
     * @return bool Returns **true** if the current user has the permission or **false** otherwise.
     */
    public static function checkPermission($category, $permission, $fullMatch = true) {
        if (is_numeric($category)) {
            $category = static::categories($category);
        }
        
        $permissionCategoryID = val('PermissionCategoryID', $category, -1);

        $result = Gdn::session()->checkPermission($permission, $fullMatch, 'Category', $permissionCategoryID)
            || Gdn::session()->checkPermission($permission, $fullMatch, 'Category', val('CategoryID', $category));

        return $result;
        }

    /**
     * Get the child categories of a category.
     *
     * @param int $categoryID The category to get the children of.
     */
    public static function getChildren($categoryID) {
        $categories = self::instance()->collection->getChildren($categoryID);
        return $categories;
    }

    /**
     * Cast a category ID or slug to be passed to the various {@link CategoryCollection} methods.
     *
     * @param int|string|null $category The category ID or slug.
     * @return int|string|null Returns the cast category ID.
     */
    private static function castID($category) {
        if (empty($category)) {
            return null;
        } elseif (is_numeric($category)) {
            return (int)$category;
        } else {
            return (string)$category;
        }
    }

    /**
     * Get a category tree based on, but not including a parent category.
     *
     * @param int|string $id The parent category ID or slug.
     * @param array $options See {@link CategoryCollection::getTree()}.
     * @return array Returns an array of categories with child categories in the **Children** key.
     */
    public function getChildTree($id, $options = []) {
        $category = $this->getOne($id);

        $tree = $this->collection->getTree((int)val('CategoryID', $category), $options);
        self::filterChildren($tree);
        return $tree;
    }

    /**
     * Returns an icon name, given a display as value.
     *
     * @param string $displayAs The display as value.
     * @return string The corresponding icon name.
     */
    private static function displayAsIconName($displayAs) {
        switch (strtolower($displayAs)) {
            case 'heading':
                return 'heading';
            case 'categories':
                return 'nested';
            case 'flat':
                return 'flat';
            case 'discussions':
            default:
                return 'discussions';
        }
    }

    /**
     * Puts together a dropdown for a category's settings.
     *
     * @param object|array $category The category to get the settings dropdown for.
     * @return DropdownModule The dropdown module for the settings.
     */
    public static function getCategoryDropdown($category) {

        $triggerIcon = dashboardSymbol(self::displayAsIconName($category['DisplayAs']));

        $cdd = new DropdownModule('', '', 'dropdown-category-options', 'dropdown-menu-right');
        $cdd->setTrigger($triggerIcon, 'button', 'btn', 'caret-down', '', ['data-id' => val('CategoryID', $category)]);
        $cdd->setView('dropdown-twbs');
        $cdd->setForceDivider(true);

        $cdd->addGroup('', 'edit')
            ->addLink(t('View'), $category['Url'], 'edit.view')
            ->addLink(t('Edit'), "/vanilla/settings/editcategory?categoryid={$category['CategoryID']}", 'edit.edit')
            ->addGroup(t('Display as'), 'displayas');

        foreach (CategoryModel::getDisplayAsOptions() as $displayAs => $label) {
            $cssClass = strcasecmp($displayAs, $category['DisplayAs']) === 0 ? 'selected': '';
            $icon = dashboardSymbol(self::displayAsIconName($displayAs));

            $cdd->addLink(
                t($label),
                '#',
                'displayas.'.strtolower($displayAs),
                'js-displayas '.$cssClass,
                [],
                ['icon' => $icon, 'attributes' => ['data-displayas' => strtolower($displayAs)]],
                false
            );
        }

        $cdd->addGroup('', 'actions')
            ->addLink(
                t('Add Subcategory'),
                "/vanilla/settings/addcategory?parent={$category['CategoryID']}",
                'actions.add'
            );

        if (val('CanDelete', $category, true)) {
            $cdd->addGroup('', 'delete')
                ->addLink(
                    t('Delete'),
                    "/vanilla/settings/deletecategory?categoryid={$category['CategoryID']}",
                    'delete.delete',
                    'js-modal'
                );
        }

        return $cdd;
    }

    /**
     * @param int|string $id The parent category ID or slug.
     * @param int|null $offset Offset results by given value.
     * @param int|null $limit Total number of results should not exceed this value.
     * @param string|null $filter Restrict results to only those with names matching this value, if provided.
     * @param string $orderFields
     * @param string $orderDirection
     * @return array
     */
    public function getTreeAsFlat($id, $offset = null, $limit = null, $filter = null, $orderFields = 'Name', $orderDirection = 'asc') {
        $query = $this->SQL
            ->from('Category')
            ->where('DisplayAs <>', 'Heading')
            ->where('ParentCategoryID', $id)
            ->limit($limit, $offset)
            ->orderBy($orderFields, $orderDirection);

        if ($filter) {
            $query->like('Name', $filter);
        }

        $categoryTree = $query->get()->resultArray();
        self::calculateData($categoryTree);
        self::joinUserData($categoryTree);

        foreach ($categoryTree as &$category) {
            // Fix the depth to be relative, not global.
            $category['Depth'] = 1;

            // We don't have children, but trees are expected to have this key.
            $category['Children'] = [];
        }

        return $categoryTree;
    }

    /**
     * Recursively remove children from categories configured to display as "Categories" or "Flat".
     *
     * @param array $categories
     * @param string $childField
     */
    public static function filterChildren(&$categories, $childField = 'Children') {
        foreach ($categories as &$category) {
            $children = &$category[$childField];
            if (in_array($category['DisplayAs'], ['Categories', 'Flat'])) {
                    $children = [];
                } elseif (!empty($children)) {
                    static::filterChildren($children);
                }
         }
      }

    /**
     * Filter a category tree to only the followed categories.
     *
     * @param array $categories The category tree to filter.
     * @return array Returns a category tree.
     */
    public function filterFollowing($categories) {
        $result = [];
        foreach ($categories as $category) {
            if (val('Following', $category)) {
                if (!empty($category['Children'])) {
                    $category['Children'] = $this->filterFollowing($category['Children']);
                }
                $result[] = $category;
            }
        }
        return $result;
    }

    /**
     *
     *
     * @param string $Permission
     * @param null $CategoryID
     * @param array $Filter
     * @param array $PermFilter
     * @return array
     */
    public static function getByPermission($Permission = 'Discussions.Add', $CategoryID = null, $Filter = array(), $PermFilter = array()) {
        static $Map = array('Discussions.Add' => 'PermsDiscussionsAdd', 'Discussions.View' => 'PermsDiscussionsView');
        $Field = $Map[$Permission];
        $PermFilters = array();

        $Result = array();
        $Categories = self::categories();
        foreach ($Categories as $ID => $Category) {
            if (!$Category[$Field]) {
                continue;
            }

            if ($CategoryID != $ID) {
                if ($Category['CategoryID'] <= 0) {
                    continue;
                }

                $Exclude = false;
                foreach ($Filter as $Key => $Value) {
                    if (isset($Category[$Key]) && $Category[$Key] != $Value) {
                        $Exclude = true;
                        break;
                    }
                }

                if (!empty($PermFilter)) {
                    $PermCategory = val($Category['PermissionCategoryID'], $Categories);
                    if ($PermCategory) {
                        if (!isset($PermFilters[$PermCategory['CategoryID']])) {
                            $PermFilters[$PermCategory['CategoryID']] = self::Where($PermCategory, $PermFilter);
                        }

                        $Exclude = !$PermFilters[$PermCategory['CategoryID']];
                    } else {
                        $Exclude = true;
                    }
                }

                if ($Exclude) {
                    continue;
                }

                if ($Category['DisplayAs'] == 'Heading') {
                    if ($Permission == 'Discussions.Add') {
                        continue;
                    } else {
                        $Category['PermsDiscussionsAdd'] = false;
                    }
                }
            }

            $Result[$ID] = $Category;
        }
        return $Result;
    }

    /**
     *
     *
     * @param $Row
     * @param $Where
     * @return bool
     */
    public static function where($Row, $Where) {
        if (empty($Where)) {
            return true;
        }

        foreach ($Where as $Key => $Value) {
            $RowValue = val($Key, $Row);

           // If there are no discussion types set then all discussion types are allowed.
            if ($Key == 'AllowedDiscussionTypes' && empty($RowValue)) {
                continue;
            }

            if (is_array($RowValue)) {
                if (is_array($Value)) {
                   // If both items are arrays then all values in the filter must be in the row.
                    if (count(array_intersect($Value, $RowValue)) < count($Value)) {
                        return false;
                    }
                } elseif (!in_array($Value, $RowValue)) {
                    return false;
                }
            } elseif (is_array($Value)) {
                if (!in_array($RowValue, $Value)) {
                    return false;
                }
            } else {
                if ($RowValue != $Value) {
                    return false;
                }
            }
        }

        return true;
    }

   /**
    * Give a user points specific to this category.
    *
    * @param int $UserID The user to give the points to.
    * @param int $Points The number of points to give.
    * @param string $Source The source of the points.
    * @param int $CategoryID The category to give the points for.
    * @param int $Timestamp The time the points were given.
    */
    public static function givePoints($UserID, $Points, $Source = 'Other', $CategoryID = 0, $Timestamp = false) {
       // Figure out whether or not the category tracks points seperately.
        if ($CategoryID) {
            $Category = self::categories($CategoryID);
            if ($Category) {
                $CategoryID = val('PointsCategoryID', $Category);
            } else {
                $CategoryID = 0;
            }
        }

        UserModel::GivePoints($UserID, $Points, array($Source, 'CategoryID' => $CategoryID), $Timestamp);
    }

   /**
    *
    *
     * @param array|Gdn_DataSet &$Data Dataset.
     * @param string $Column Name of database column.
     * @param array $Options The 'Join' key may contain array of columns to join on.
    * @since 2.0.18
    */
    public static function joinCategories(&$Data, $Column = 'CategoryID', $Options = array()) {
        $Join = val('Join', $Options, array('Name' => 'Category', 'PermissionCategoryID', 'UrlCode' => 'CategoryUrlCode'));

        if ($Data instanceof Gdn_DataSet) {
            $Data2 = $Data->result();
        } else {
            $Data2 =& $Data;
        }

        foreach ($Data2 as &$Row) {
            $ID = val($Column, $Row);
            $Category = self::categories($ID);
            foreach ($Join as $N => $V) {
                if (is_numeric($N)) {
                    $N = $V;
                }

                if ($Category) {
                    $Value = $Category[$N];
                } else {
                    $Value = null;
                }

                setValue($V, $Row, $Value);
            }
        }
    }

    /**
     * Gather all of the last discussion and comment IDs from the categories.
     *
     * @param array $categoryTree A nested array of categories.
     * @param array &$result Where to store the result.
     */
    private function gatherLastIDs($categoryTree, &$result = null) {
        if ($result === null) {
            $result = [];
        }

        foreach ($categoryTree as $category) {
            $result["{$category['LastDiscussionID']}/{$category['LastCommentID']}"] = [
                'DiscussionID' => $category['LastDiscussionID'],
                'CommentID' => $category['LastCommentID']
            ];

            if (!empty($category['Children'])) {
                $this->gatherLastIDs($category['Children'], $result);
            }
        }
    }

    /**
     * Given a discussion, update its category's last post info and counts.
     *
     * @param int|array|stdClass $discussion The discussion ID or discussion.
     */
    public function incrementLastDiscussion($discussion) {
        // Lookup the discussion record, if necessary. We need at least a discussion to continue.
        if (filter_var($discussion, FILTER_VALIDATE_INT) !== false) {
            $discussion = DiscussionModel::instance()->getID($discussion);
        }
        if (!$discussion) {
            return;
        }
        $discussionID = val('DiscussionID', $discussion);

        $categoryID = val('CategoryID', $discussion);
        $category = CategoryModel::categories($categoryID);
        if (!$category) {
            return;
        }

        $countDiscussions = val('CountDiscussions', $category, 0);
        $countDiscussions++;

        // setField will update these values in the DB, as well as the cache.
        self::instance()->setField($categoryID, [
            'LastDiscussionID' => $discussionID,
            'LastCommentID' => null,
            'CountDiscussions' => $countDiscussions,
            'LastDateInserted' => val('DateInserted', $discussion),
            'LastCategoryID' => $categoryID
        ]);

        // Update the cached last post info with whatever we have.
        self::updateLastPost($discussion);

        // Update the aggregate discussion count for this category and all its parents.
        self::incrementAggregateCount($categoryID, self::AGGREGATE_DISCUSSION);

        // Set the new LastCategoryID.
        self::setAsLastCategory($categoryID);
    }

    /**
     * Given a comment, update its category's last post info and counts.
     *
     * @param int|array|object $comment A comment ID or array representing a comment.
     */
    public function incrementLastComment($comment) {
        if (filter_var($comment, FILTER_VALIDATE_INT) !== false) {
            $comment = CommentModel::instance()->getID($comment);
        }
        if (!$comment) {
            return;
        }
        $commentID = val('CommentID', $comment);
        $discussionID = val('DiscussionID', $comment);

        // Lookup the discussion record.
        $discussion = DiscussionModel::instance()->getID($discussionID);
        if (!$discussion) {
            return;
        }
        $categoryID = val('CategoryID', $discussion);

        // Grab the full category record.
        $category = CategoryModel::categories($categoryID);
        if (!$category) {
            return;
        }

        // We may or may not perform a MySQL sum to update the count. Verify using threshold constants.
        $countComments = val('CountComments', $category, 0);
        $countBelowThreshold = $countComments < CommentModel::COMMENT_THRESHOLD_SMALL;
        $countScheduledUpdate = ($countComments < CommentModel::COMMENT_THRESHOLD_LARGE && $countComments % CommentModel::COUNT_RECALC_MOD == 0);

        if ($countBelowThreshold || $countScheduledUpdate) {
            $countComments = Gdn::sql()->select('CountComments', 'sum', 'CountComments')
                ->from('Discussion')
                ->where('CategoryID', $categoryID)
                ->get()
                ->firstRow()
                ->CountComments;
        } else {
            // No SQL sum means we're going with a regular ole PHP increment.
            $countComments++;
        }

        // setField will update these values in the DB, as well as the cache.
        self::instance()->setField($categoryID, [
            'CountComments' => $countComments,
            'LastCommentID' => $commentID,
            'LastDiscussionID' => $discussionID,
            'LastDateInserted' => val('DateInserted', $comment)
        ]);

        // Update the cached last post info with whatever we have.
        self::updateLastPost($discussion, $comment);

        // Update the aggregate comment count for this category and all its parents.
        self::incrementAggregateCount($categoryID, self::AGGREGATE_COMMENT);

        // Set the new LastCategoryID.
        self::setAsLastCategory($categoryID);
    }

    /**
     * Update the cached latest post info for a category.
     *
     * @param int|array|object $discussion
     * @param int|array|object $comment
     */
    public static function updateLastPost($discussion, $comment = null) {
        // Make sure we at least have a discussion to work with.
        if (is_numeric($discussion)) {
            $discussion = DiscussionModel::instance()->getID($discussion);
        }
        if (!$discussion) {
            return;
        }
        $discussionID = val('DiscussionID', $discussion);
        $categoryID = val('CategoryID', $discussion);

        // Should we attempt to fetch a comment?
        if (is_numeric($comment)) {
            $comment = CommentModel::instance()->getID($comment);
        }

        // Discussion-related field values.
        $categoryCache = [
            'LastCommentID' => null,
            'LastDateInserted' => val('DateInserted', $discussion),
            'LastDiscussionID' => $discussionID,
            'LastDiscussionUserID' => val('InsertUserID', $discussion),
            'LastTitle' => Gdn_Format::text(val('Name', $discussion, t('No Title'))),
            'LastUrl' => discussionUrl($discussion, false, '//').'#latest',
            'LastUserID' => val('InsertUserID', $discussion)
        ];

        // If we have a valid comment, override some of the last post field info with its values.
        if ($comment) {
            $categoryCache['LastCommentID'] = val('CommentID', $comment);
            $categoryCache['LastDateInserted'] = val('DateInserted', $comment);
            $categoryCache['LastUserID'] = val('InsertUserID', $comment);
        }

        CategoryModel::setCache($categoryID, $categoryCache);
    }

    /**
     * Join recent posts and users to a category tree.
     *
     * @param array &$categoryTree A category tree obtained with {@link CategoryModel::getChildTree()}.
     */
    public function joinRecent(&$categoryTree) {
        // Gather all of the IDs from the posts.
        $this->gatherLastIDs($categoryTree, $ids);
        $discussionIDs = array_unique(array_column($ids, 'DiscussionID'));
        $commentIDs = array_filter(array_unique(array_column($ids, 'CommentID')));

        if (!empty($discussionIDs)) {
            $discussions = $this->SQL->getWhere('Discussion', ['DiscussionID' => $discussionIDs])->resultArray();
            $discussions = array_column($discussions, null, 'DiscussionID');
        } else {
            $discussions = [];
        }

        if (!empty($commentIDs)) {
            $comments = $this->SQL->getWhere('Comment', ['CommentID' => $commentIDs])->resultArray();
            $comments = array_column($comments, null, 'CommentID');
        } else {
            $comments = [];
        }

        $userIDs = [];
        foreach ($ids as $row) {
            if (!empty($row['CommentID']) && !empty($comments[$row['CommentID']]['InsertUserID'])) {
                $userIDs[] = $comments[$row['CommentID']]['InsertUserID'];
            } elseif (!empty($row['DiscussionID']) && !empty($discussions[$row['DiscussionID']]['InsertUserID'])) {
                $userIDs[] = $discussions[$row['DiscussionID']]['InsertUserID'];
            }
        }
        // Just gather the users into the local cache.
        Gdn::userModel()->getIDs($userIDs);

        $this->joinRecentInternal($categoryTree, $discussions, $comments);
    }

    /**
     * This method supports {@link CategoryModel::joinRecent()}.
     *
     * @param array &$categoryTree The array of categories in tree format.
     * @param array $discussions An array of discussions indexed by discussion ID.
     * @param array $comments An array of comments indexed by comment ID.
     */
    private function joinRecentInternal(&$categoryTree, $discussions, $comments) {
        foreach ($categoryTree as &$category) {
            $discussion = val($category['LastDiscussionID'], $discussions, null);
            $comment = val($category['LastCommentID'], $comments, null);

            if (!empty($discussion)) {
                $category['LastTitle'] = $discussion['Name'];
                $category['LastUrl'] = discussionUrl($discussion, false, '/').'#latest';
                $category['LastDiscussionUserID'] = $discussion['InsertUserID'];
            }

            if (!empty($comment)) {
                $category['LastUserID'] = $comment['InsertUserID'];
            } elseif (!empty($discussion)) {
                $category['LastUserID'] = $discussion['InsertUserID'];
            } else {
                $category['LastTitle'] = '';
                $category['LastUserID'] = null;
            }
            $user = Gdn::userModel()->getID($category['LastUserID']);
                foreach (['Name', 'Email', 'Photo'] as $field) {
                    $category['Last'.$field] = val($field, $user);
                }

            if (!empty($category['Children'])) {
                $this->joinRecentInternal($category['Children'], $discussions, $comments);
            }
        }
    }

    /**
     *
     *
     * @param $Data
     * @param null $CategoryID
     * @return bool
     */
    public static function joinRecentPosts(&$Data, $CategoryID = null) {
        $DiscussionIDs = array();
        $CommentIDs = array();
        $Joined = false;

        foreach ($Data as &$Row) {
            if (!is_null($CategoryID) && $Row['CategoryID'] != $CategoryID) {
                continue;
             }

            if (isset($Row['LastTitle']) && $Row['LastTitle']) {
                continue;
            }

            if ($Row['LastDiscussionID']) {
                $DiscussionIDs[] = $Row['LastDiscussionID'];
            }

            if ($Row['LastCommentID']) {
                $CommentIDs[] = $Row['LastCommentID'];
            }
            $Joined = true;
        }

       // Create a fresh copy of the Sql object so as not to pollute.
        $Sql = clone Gdn::sql();
        $Sql->reset();

        $Discussions = null;

       // Grab the discussions.
        if (count($DiscussionIDs) > 0) {
            $Discussions = $Sql->whereIn('DiscussionID', $DiscussionIDs)->get('Discussion')->resultArray();
            $Discussions = Gdn_DataSet::Index($Discussions, array('DiscussionID'));
        }

        if (count($CommentIDs) > 0) {
            $Comments = $Sql->whereIn('CommentID', $CommentIDs)->get('Comment')->resultArray();
            $Comments = Gdn_DataSet::Index($Comments, array('CommentID'));
        }

        foreach ($Data as &$Row) {
            if (!is_null($CategoryID) && $Row['CategoryID'] != $CategoryID) {
                continue;
            }

            $Discussion = val($Row['LastDiscussionID'], $Discussions);
            $NameUrl = 'x';
            if ($Discussion) {
                $Row['LastTitle'] = Gdn_Format::text($Discussion['Name']);
                $Row['LastUserID'] = $Discussion['InsertUserID'];
                $Row['LastDiscussionUserID'] = $Discussion['InsertUserID'];
                $Row['LastDateInserted'] = $Discussion['DateInserted'];
                $NameUrl = Gdn_Format::text($Discussion['Name'], true);
                $Row['LastUrl'] = DiscussionUrl($Discussion, false, '/').'#latest';
            }
            if (!empty($Comments) && ($Comment = val($Row['LastCommentID'], $Comments))) {
                $Row['LastUserID'] = $Comment['InsertUserID'];
                $Row['LastDateInserted'] = $Comment['DateInserted'];
                $Row['DateLastComment'] = $Comment['DateInserted'];
            } else {
                $Row['NoComment'] = true;
            }

            touchValue('LastTitle', $Row, '');
            touchValue('LastUserID', $Row, null);
            touchValue('LastDiscussionUserID', $Row, null);
            touchValue('LastDateInserted', $Row, null);
            touchValue('LastUrl', $Row, null);
        }
        return $Joined;
    }

    /**
     *
     *
     * @param null $Category
     * @param null $Categories
     */
    public static function joinRecentChildPosts(&$Category = null, &$Categories = null) {
        if ($Categories === null) {
            $Categories =& self::$Categories;
        }

        if ($Category === null) {
            $Category =& $Categories[-1];
        }

        if (!isset($Category['ChildIDs'])) {
            return;
        }

        $LastTimestamp = Gdn_Format::toTimestamp($Category['LastDateInserted']);
        $LastCategoryID = null;

        if ($Category['DisplayAs'] == 'Categories') {
           // This is an overview category so grab it's recent data from it's children.
            foreach ($Category['ChildIDs'] as $CategoryID) {
                if (!isset($Categories[$CategoryID])) {
                    continue;
                }

                $ChildCategory =& $Categories[$CategoryID];
                if ($ChildCategory['DisplayAs'] == 'Categories') {
                    self::JoinRecentChildPosts($ChildCategory, $Categories);
                }
                $Timestamp = Gdn_Format::toTimestamp($ChildCategory['LastDateInserted']);

                if ($LastTimestamp === false || $LastTimestamp < $Timestamp) {
                    $LastTimestamp = $Timestamp;
                    $LastCategoryID = $CategoryID;
                }
            }

            if ($LastCategoryID) {
                $LastCategory = $Categories[$LastCategoryID];

                $Category['LastCommentID'] = $LastCategory['LastCommentID'];
                $Category['LastDiscussionID'] = $LastCategory['LastDiscussionID'];
                $Category['LastDateInserted'] = $LastCategory['LastDateInserted'];
                $Category['LastTitle'] = $LastCategory['LastTitle'];
                $Category['LastUserID'] = $LastCategory['LastUserID'];
                $Category['LastDiscussionUserID'] = $LastCategory['LastDiscussionUserID'];
                $Category['LastUrl'] = $LastCategory['LastUrl'];
                $Category['LastCategoryID'] = $LastCategory['CategoryID'];
   //            $Category['LastName'] = $LastCategory['LastName'];
   //            $Category['LastName'] = $LastCategory['LastName'];
   //            $Category['LastEmail'] = $LastCategory['LastEmail'];
   //            $Category['LastPhoto'] = $LastCategory['LastPhoto'];
             }
        }
    }

   /**
    * Add UserCategory modifiers
    *
    * Update &$Categories in memory by applying modifiers from UserCategory for
    * the currently logged-in user.
    *
    * @since 2.0.18
    * @access public
    * @param array &$Categories
    * @param bool $AddUserCategory
    */
    public static function joinUserData(&$Categories, $AddUserCategory = true) {
        $IDs = array_keys($Categories);

        if ($AddUserCategory) {
            $UserData = self::instance()->getUserCategories();

            foreach ($IDs as $ID) {
                $Category = $Categories[$ID];

                $DateMarkedRead = val('DateMarkedRead', $Category);
                $Row = val($ID, $UserData);
                if ($Row) {
                    $UserDateMarkedRead = $Row['DateMarkedRead'];

                    if (!$DateMarkedRead || ($UserDateMarkedRead && Gdn_Format::toTimestamp($UserDateMarkedRead) > Gdn_Format::toTimestamp($DateMarkedRead))) {
                        $Categories[$ID]['DateMarkedRead'] = $UserDateMarkedRead;
                        $DateMarkedRead = $UserDateMarkedRead;
                    }

                    $Categories[$ID]['Unfollow'] = $Row['Unfollow'];
                } else {
                    $Categories[$ID]['Unfollow'] = false;
                }

                // Calculate the following field.
                $Following = !((bool)val('Archived', $Category) || (bool)val('Unfollow', $Row, false));
                $Categories[$ID]['Following'] = $Following;

                // Calculate the read field.
                if ($Category['DisplayAs'] == 'Heading') {
                    $Categories[$ID]['Read'] = false;
                } elseif ($DateMarkedRead) {
                    if (val('LastDateInserted', $Category)) {
                        $Categories[$ID]['Read'] = Gdn_Format::toTimestamp($DateMarkedRead) >= Gdn_Format::toTimestamp($Category['LastDateInserted']);
                    } else {
                        $Categories[$ID]['Read'] = true;
                    }
                 } else {
                    $Categories[$ID]['Read'] = false;
                 }
            }

        }

       // Add permissions.
        foreach ($IDs as $CID) {
            $Category = &$Categories[$CID];
            self::instance()->calculateUser($Category);
        }
    }

    /**
     * Delete a category.
     *
     * {@inheritdoc}
     */
    public function delete($where = [], $options = []) {
        if (is_numeric($where) || is_object($where)) {
            deprecated('CategoryModel->delete()', 'CategoryModel->deleteandReplace()');

            $result = $this->deleteAndReplace($where, $options);
            return $result;
        }

        throw new \BadMethodCallException("CategoryModel->delete() is not supported.", 400);
    }

    /**
     * Delete a category.
     *
     * @param int $categoryID The ID of the category to delete.
     * @param array $options An array of options to affect the behavior of the delete.
     *
     * - **newCategoryID**: The new category to point discussions to.
     * @return bool Returns **true** on success or **false** otherwise.
     */
    public function deleteID($categoryID, $options = []) {
        $result = $this->deleteAndReplace($categoryID, val('newCategoryID', $options));
        return $result;
    }

<<<<<<< HEAD
   /**
    * Delete a single category and assign its discussions to another.
    *
    * @since 2.0.0
    * @access public
    *
     * @param object $category
     * @param int $newCategoryID Unique ID of category all discussion are being move to.
    */
=======
    /**
     * Delete a category.
     * If $newCategoryID is:
     *  - a valid categoryID, every discussions and sub-categories will be moved to the new category.
     *  - not a valid categoryID, all its discussions and sub-category will be recursively deleted.
     *
     * @since 2.0.0
     * @access public
     *
     * @param object $category The category to delete
     * @param int $newCategoryID ID of the category that will replace this one.
     */
>>>>>>> 2443f1f1
    public function deleteAndReplace($category, $newCategoryID) {
        static $recursionLevel = 0;

        // Coerce the category into an object for deletion.
        if (is_numeric($category)) {
            $category = $this->getID($category, DATASET_TYPE_OBJECT);
        }

        if (is_array($category)) {
            $category = (object)$category;
        }

       // Don't do anything if the required category object & properties are not defined.
        if (!is_object($category)
            || !property_exists($category, 'CategoryID')
            || !property_exists($category, 'ParentCategoryID')
            || !property_exists($category, 'AllowDiscussions')
            || !property_exists($category, 'Name')
            || $category->CategoryID <= 0
        ) {
            throw new \InvalidArgumentException(t('Invalid category for deletion.'), 400);
        } else {
           // Remove permissions related to category
            $PermissionModel = Gdn::permissionModel();
            $PermissionModel->delete(null, 'Category', 'CategoryID', $category->CategoryID);

           // If there is a replacement category...
            if ($newCategoryID > 0) {
               // Update children categories
                $this->SQL
                    ->update('Category')
                    ->set('ParentCategoryID', $newCategoryID)
                    ->where('ParentCategoryID', $category->CategoryID)
                    ->put();

              // Update permission categories.
                $this->SQL
                    ->update('Category')
                    ->set('PermissionCategoryID', $newCategoryID)
                    ->where('PermissionCategoryID', $category->CategoryID)
                    ->where('CategoryID <>', $category->CategoryID)
                    ->put();

               // Update discussions
                $this->SQL
                    ->update('Discussion')
                    ->set('CategoryID', $newCategoryID)
                    ->where('CategoryID', $category->CategoryID)
                    ->put();

              // Update the discussion count
                $Count = $this->SQL
                    ->select('DiscussionID', 'count', 'DiscussionCount')
                    ->from('Discussion')
                    ->where('CategoryID', $newCategoryID)
                    ->get()
                    ->firstRow()
                ->DiscussionCount;

                if (!is_numeric($Count)) {
                    $Count = 0;
                }

                $this->SQL
                    ->update('Category')->set('CountDiscussions', $Count)
                    ->where('CategoryID', $newCategoryID)
                    ->put();

               // Update tags
                $this->SQL
                    ->update('Tag')
                    ->set('CategoryID', $newCategoryID)
                    ->where('CategoryID', $category->CategoryID)
                    ->put();

                $this->SQL
                    ->update('TagDiscussion')
                    ->set('CategoryID', $newCategoryID)
                    ->where('CategoryID', $category->CategoryID)
                    ->put();
            } else {
               // Delete comments in this category
                $this->SQL
                    ->from('Comment c')
                    ->join('Discussion d', 'c.DiscussionID = d.DiscussionID')
                    ->where('d.CategoryID', $category->CategoryID)
                    ->delete();

               // Delete discussions in this category
                $this->SQL->delete('Discussion', array('CategoryID' => $category->CategoryID));

               // Make inherited permission local permission
                $this->SQL
                    ->update('Category')
                    ->set('PermissionCategoryID', 0)
                    ->where('PermissionCategoryID', $category->CategoryID)
                    ->where('CategoryID <>', $category->CategoryID)
                    ->put();

               // Delete tags
                $this->SQL->delete('Tag', array('CategoryID' => $category->CategoryID));
                $this->SQL->delete('TagDiscussion', array('CategoryID' => $category->CategoryID));

                // Recursively delete child categories and their content.
                $children = self::flattenTree($this->collection->getTree($category->CategoryID));
                $recursionLevel++;
                foreach ($children as $child) {
                    self::deleteAndReplace($child, 0);
                }
                $recursionLevel--;
            }

           // Delete the category
            $this->SQL->delete('Category', array('CategoryID' => $category->CategoryID));
        }
<<<<<<< HEAD
       // Make sure to reorganize the categories after deletes
        $this->RebuildTree();
=======

        // Make sure to reorganize the categories after deletes
        if ($recursionLevel === 0) {
            $this->rebuildTree();
        }
>>>>>>> 2443f1f1
    }

   /**
    * Get data for a single category selected by Url Code. Disregards permissions.
    *
    * @since 2.0.0
    * @access public
    *
    * @param int $CodeID Unique Url Code of category we're getting data for.
    * @return object SQL results.
    */
    public function getByCode($Code) {
        return $this->SQL->getWhere('Category', array('UrlCode' => $Code))->firstRow();
    }

    /**
     * Get data for a single category selected by ID. Disregards permissions.
     *
     * @since 2.0.0
     *
     * @param int $categoryID The unique ID of category we're getting data for.
     * @param string $datasetType Not used.
     * @param array $options Not used.
     * @return object|array SQL results.
     */
    public function getID($categoryID, $datasetType = DATASET_TYPE_OBJECT, $options = []) {
        $category = $this->SQL->getWhere('Category', array('CategoryID' => $categoryID))->firstRow($datasetType);
        if (val('AllowedDiscussionTypes', $category) && is_string(val('AllowedDiscussionTypes', $category))) {
            setValue('AllowedDiscussionTypes', $category, dbdecode(val('AllowedDiscussionTypes', $category)));
        }

        return $category;
    }

   /**
    * Get list of categories (respecting user permission).
    *
    * @since 2.0.0
    * @access public
    *
    * @param string $OrderFields Ignored.
    * @param string $OrderDirection Ignored.
    * @param int $Limit Ignored.
    * @param int $Offset Ignored.
    * @return Gdn_DataSet SQL results.
    */
    public function get($OrderFields = '', $OrderDirection = 'asc', $Limit = false, $Offset = false) {
        $this->SQL
            ->select('c.ParentCategoryID, c.CategoryID, c.TreeLeft, c.TreeRight, c.Depth, c.Name, c.Description, c.CountDiscussions, c.AllowDiscussions, c.UrlCode')
            ->from('Category c')
            ->beginWhereGroup()
            ->permission('Vanilla.Discussions.View', 'c', 'PermissionCategoryID', 'Category')
            ->endWhereGroup()
            ->orWhere('AllowDiscussions', '0')
            ->orderBy('TreeLeft', 'asc');

         // Note: we are using the Nested Set tree model, so TreeLeft is used for sorting.
         // Ref: http://articles.sitepoint.com/article/hierarchical-data-database/2
         // Ref: http://en.wikipedia.org/wiki/Nested_set_model

        $CategoryData = $this->SQL->get();
        $this->AddCategoryColumns($CategoryData);
        return $CategoryData;
    }

    /**
     * @return array
     */
    public static function getDisplayAsOptions() {
        return self::$displayAsOptions;
    }

    /**
     * Get a single category from the collection.
     *
     * @param string|int $id The category code or ID.
     */
    private function getOne($id) {
        if (is_numeric($id)) {
            $id = (int)$id;
        }

        $category = $this->collection->get($id);
        return $category;
    }

   /**
    * Get list of categories (disregarding user permission for admins).
    *
    * @since 2.0.0
    * @access public
    *
    * @param string $OrderFields Ignored.
    * @param string $OrderDirection Ignored.
    * @param int $Limit Ignored.
    * @param int $Offset Ignored.
    * @return object SQL results.
    */
    public function getAll() {
        $CategoryData = $this->SQL
            ->select('c.*')
            ->from('Category c')
            ->orderBy('TreeLeft', 'asc')
            ->get();

        $this->AddCategoryColumns($CategoryData);
        return $CategoryData;
    }

   /**
    * Return the number of descendants for a specific category.
    */
    public function getDescendantCountByCode($Code) {
        $Category = $this->GetByCode($Code);
        if ($Category) {
            return round(($Category->TreeRight - $Category->TreeLeft - 1) / 2);
        }

        return 0;
    }

   /**
    * Get all of the ancestor categories above this one.
    * @param int|string $Category The category ID or url code.
    * @param bool $checkPermissions Whether or not to only return the categories with view permission.
    * @param bool $includeHeadings Whether or not to include heading categories.
    * @return array
    */
    public static function getAncestors($categoryID, $checkPermissions = true, $includeHeadings = false) {
        $result = [];

        $category = self::instance()->getOne($categoryID);

        if (!isset($category)) {
            return $result;
        }

       // Build up the ancestor array by tracing back through parents.
        $result[$category['CategoryID']] = $category;
        $Max = 20;
        while ($category = self::instance()->getOne($category['ParentCategoryID'])) {
           // Check for an infinite loop.
            if ($Max <= 0) {
                break;
            }
            $Max--;

            if ($category['CategoryID'] == -1) {
                break;
            }

            if ($checkPermissions && !$category['PermsDiscussionsView']) {
                $category = self::instance()->getOne($category['ParentCategoryID']);
                continue;
            }

           // Return by ID or code.
            if (is_numeric($categoryID)) {
                $ID = $category['CategoryID'];
            } else {
                $ID = $category['UrlCode'];
            }

            if ($includeHeadings || $category['DisplayAs'] !== 'Heading') {
                $result[$ID] = $category;
            }
        }
        $result = array_reverse($result, true); // order for breadcrumbs
        return $result;
    }

   /**
    *
    *
    * @since 2.0.18
    * @acces public
    * @param string $Code Where condition.
    * @return object DataSet
    */
    public function getDescendantsByCode($Code) {
        Deprecated('CategoryModel::GetDescendantsByCode', 'CategoryModel::GetAncestors');

       // SELECT title FROM tree WHERE lft < 4 AND rgt > 5 ORDER BY lft ASC;
        return $this->SQL
            ->select('c.ParentCategoryID, c.CategoryID, c.TreeLeft, c.TreeRight, c.Depth, c.Name, c.Description, c.CountDiscussions, c.CountComments, c.AllowDiscussions, c.UrlCode')
            ->from('Category c')
            ->join('Category d', 'c.TreeLeft < d.TreeLeft and c.TreeRight > d.TreeRight')
            ->where('d.UrlCode', $Code)
            ->orderBy('c.TreeLeft', 'asc')
            ->get();
    }

    /**
     * Get the role specific permissions for a category.
     *
     * @param int $categoryID The ID of the category to get the permissions for.
     * @return array Returns an array of permissions.
     */
    public function getRolePermissions($categoryID) {
        $permissions = Gdn::permissionModel()->getJunctionPermissions(['JunctionID' => $categoryID], 'Category');
        $result = [];

        foreach ($permissions as $perm) {
            $row = ['RoleID' => $perm['RoleID']];
            unset($perm['Name'], $perm['RoleID'], $perm['JunctionID'], $perm['JunctionTable'], $perm['JunctionColumn']);
            $row += $perm;
            $result[] = $row;
        }

        return $result;
    }

    /**
     * Get the subtree starting at a given parent.
     *
     * @param string $parentCategory The ID or url code of the parent category.
     * @since 2.0.18
     * @param bool $includeParent Whether or not to include the parent in the result.
     * @return array An array of categories.
     */
    public static function getSubtree($parentCategory, $includeParent = true) {
        $parent = self::instance()->getOne($parentCategory);
        if ($parent === null) {
            return [];
        }

        if (val('DisplayAs', $parent) === 'Flat') {
            $categories = self::instance()->getTreeAsFlat($parent['CategoryID']);
        } else {
            $categories = self::instance()->collection->getTree($parent['CategoryID'], ['depth' => 10]);
            $categories = self::instance()->flattenTree($categories);
        }

            if ($includeParent) {
            $parent['Depth'] = 1;
            $result = [$parent['CategoryID'] => $parent];

            foreach ($categories as $category) {
                $category['Depth']--;
                $result[$category['CategoryID']] = $category;
            }
        } else {
            $result = array_column($categories, null, 'CategoryID');
            }
        return $result;
        }

    public function getFull($CategoryID = false, $Permissions = false) {

       // Get the current category list
        $Categories = self::categories();

       // Filter out the categories we aren't supposed to view.
        if ($CategoryID && !is_array($CategoryID)) {
            $CategoryID = array($CategoryID);
        }

        if (!$CategoryID && $this->Watching) {
            $CategoryID = self::CategoryWatch(false);
        }

        switch ($Permissions) {
            case 'Vanilla.Discussions.Add':
                $Permissions = 'PermsDiscussionsAdd';
                break;
            case 'Vanilla.Disussions.Edit':
                $Permissions = 'PermsDiscussionsEdit';
                break;
            default:
                $Permissions = 'PermsDiscussionsView';
                break;
        }

        $IDs = array_keys($Categories);
        foreach ($IDs as $ID) {
            if ($ID < 0) {
                unset($Categories[$ID]);
            } elseif (!$Categories[$ID][$Permissions])
            unset($Categories[$ID]);
            elseif (is_array($CategoryID) && !in_array($ID, $CategoryID))
            unset($Categories[$ID]);
        }

       //self::JoinRecentPosts($Categories);
        foreach ($Categories as &$Category) {
            if ($Category['ParentCategoryID'] <= 0) {
                self::JoinRecentChildPosts($Category, $Categories);
            }
        }

       // This join users call can be very slow on forums with a lot of categories so we can disable it here.
        if ($this->JoinRecentUsers) {
            Gdn::userModel()->joinUsers($Categories, array('LastUserID'));
        }

        $Result = new Gdn_DataSet($Categories, DATASET_TYPE_ARRAY);
        $Result->DatasetType(DATASET_TYPE_OBJECT);
        return $Result;
    }

   /**
    * Get a list of categories, considering several filters
    *
    * @param array $RestrictIDs Optional list of category ids to mask the dataset
    * @param string $Permissions Optional permission to require. Defaults to Vanilla.Discussions.View.
    * @param array $ExcludeWhere Exclude categories with any of these flags
    * @return \Gdn_DataSet
    */
    public function getFiltered($RestrictIDs = false, $Permissions = false, $ExcludeWhere = false) {

       // Get the current category list
        $Categories = self::categories();

       // Filter out the categories we aren't supposed to view.
        if ($RestrictIDs && !is_array($RestrictIDs)) {
            $RestrictIDs = array($RestrictIDs);
        } elseif ($this->Watching)
         $RestrictIDs = self::CategoryWatch();

        switch ($Permissions) {
            case 'Vanilla.Discussions.Add':
                $Permissions = 'PermsDiscussionsAdd';
                break;
            case 'Vanilla.Disussions.Edit':
                $Permissions = 'PermsDiscussionsEdit';
                break;
            default:
                $Permissions = 'PermsDiscussionsView';
                break;
        }

        $IDs = array_keys($Categories);
        foreach ($IDs as $ID) {
           // Exclude the root category
            if ($ID < 0) {
                unset($Categories[$ID]);
            } // No categories where we don't have permission
            elseif (!$Categories[$ID][$Permissions])
            unset($Categories[$ID]);

           // No categories whose filter fields match the provided filter values
            elseif (is_array($ExcludeWhere)) {
                foreach ($ExcludeWhere as $Filter => $FilterValue) {
                    if (val($Filter, $Categories[$ID], false) == $FilterValue) {
                        unset($Categories[$ID]);
                    }
                }
            } // No categories that are otherwise filtered out
            elseif (is_array($RestrictIDs) && !in_array($ID, $RestrictIDs))
            unset($Categories[$ID]);
        }

        Gdn::userModel()->joinUsers($Categories, array('LastUserID'));

        $Result = new Gdn_DataSet($Categories, DATASET_TYPE_ARRAY);
        $Result->DatasetType(DATASET_TYPE_OBJECT);
        return $Result;
    }

   /**
    * Get full data for a single category by its URL slug. Respects permissions.
    *
    * @since 2.0.0
    * @access public
    *
    * @param string $UrlCode Unique category slug from URL.
    * @return object SQL results.
    */
    public function getFullByUrlCode($UrlCode) {
        $Data = (object)self::categories($UrlCode);

       // Check to see if the user has permission for this category.
       // Get the category IDs.
        $CategoryIDs = DiscussionModel::CategoryPermissions();
        if (is_array($CategoryIDs) && !in_array(val('CategoryID', $Data), $CategoryIDs)) {
            $Data = false;
        }
        return $Data;
    }

   /**
    * A simplified version of GetWhere that polls the cache instead of the database.
    * @param array $Where
    * @return array
    * @since 2.2.2
    */
    public function getWhereCache($Where) {
        $Result = array();

        foreach (self::categories() as $Index => $Row) {
            $Match = true;
            foreach ($Where as $Column => $Value) {
                $RowValue = val($Column, $Row, null);

                if ($RowValue != $Value && !(is_array($Value) && in_array($RowValue, $Value))) {
                    $Match = false;
                    break;
                }
            }
            if ($Match) {
                $Result[$Index] = $Row;
            }
        }

        return $Result;
    }

   /**
    * Check whether category has any children categories.
    *
    * @since 2.0.0
    * @access public
    *
    * @param string $CategoryID Unique ID for category being checked.
    * @return bool
    */
    public function hasChildren($CategoryID) {
        $ChildData = $this->SQL
            ->select('CategoryID')
            ->from('Category')
            ->where('ParentCategoryID', $CategoryID)
            ->get();
        return $ChildData->numRows() > 0 ? true : false;
    }

   /**
    *
    *
    * @since 2.0.0
    * @access public
    * @param array $Data
    * @param string $Permission
    * @param string $Column
    */
    public static function joinModerators($Data, $Permission = 'Vanilla.Comments.Edit', $Column = 'Moderators') {
        $Moderators = Gdn::sql()
            ->select('u.UserID, u.Name, u.Photo, u.Email')
            ->select('p.JunctionID as CategoryID')
            ->from('User u')
            ->join('UserRole ur', 'ur.UserID = u.UserID')
            ->join('Permission p', 'ur.RoleID = p.RoleID')
            ->where('`'.$Permission.'`', 1)
            ->get()->resultArray();

        $Moderators = Gdn_DataSet::Index($Moderators, 'CategoryID', array('Unique' => false));

        foreach ($Data as &$Category) {
            $ID = val('PermissionCategoryID', $Category);
            $Mods = val($ID, $Moderators, array());
            $ModIDs = array();
            $UniqueMods = array();
            foreach ($Mods as $Mod) {
                if (!in_array($Mod['UserID'], $ModIDs)) {
                    $ModIDs[] = $Mod['UserID'];
                    $UniqueMods[] = $Mod;
                }

            }
            setValue($Column, $Category, $UniqueMods);
        }
    }

    /**
     *
     *
     * @param $Categories
     * @param null $Root
     * @return array
     */
    public static function makeTree($Categories, $Root = null) {
        $Result = array();

        $Categories = (array)$Categories;

        if ($Root) {
            $Result = self::instance()->collection->getTree(
                (int)val('CategoryID', $Root),
                ['depth' => self::instance()->getMaxDisplayDepth() ?: 10]
            );
            self::instance()->joinRecent($Result);
        } else {
           // Make a tree out of all categories.
            foreach ($Categories as $Category) {
                if (isset($Category['Depth']) && $Category['Depth'] == 1) {
                    $Row = $Category;
                    $Row['Children'] = self::_MakeTreeChildren($Row, $Categories, 0);
                    $Result[] = $Row;
                }
            }
        }
        return $Result;
    }

    /**
     *
     *
     * @param $Category
     * @param $Categories
     * @param null $DepthAdj
     * @return array
     */
    protected static function _MakeTreeChildren($Category, $Categories, $DepthAdj = null) {
        if (is_null($DepthAdj)) {
            $DepthAdj = -val('Depth', $Category);
        }

        $Result = array();
        $childIDs = val('ChildIDs', $Category);
        if (is_array($childIDs) && count($childIDs)) {
            foreach ($childIDs as $ID) {
            if (!isset($Categories[$ID])) {
                continue;
            }
            $Row = (array)$Categories[$ID];
            $Row['Depth'] += $DepthAdj;
            $Row['Children'] = self::_MakeTreeChildren($Row, $Categories);
            $Result[] = $Row;
        }
        }
        return $Result;
    }

   /**
    * Return the category that contains the permissions for the given category.
    *
    * @param mixed $Category
    * @since 2.2
    */
    public static function permissionCategory($Category) {
        if (empty($Category)) {
            return self::categories(-1);
        }

        if (!is_array($Category) && !is_object($Category)) {
            $Category = self::categories($Category);
        }

        return self::categories(val('PermissionCategoryID', $Category));
    }

   /**
    * Rebuilds the category tree. We are using the Nested Set tree model.
    *
    * @param bool $BySort Rebuild the tree by sort order instead of existing tree order.
    * @ref http://en.wikipedia.org/wiki/Nested_set_model
    *
    * @since 2.0.0
    * @access public
    */
    public function rebuildTree($BySort = false) {
       // Grab all of the categories.
        if ($BySort) {
            $Order = 'Sort, Name';
        } else {
            $Order = 'TreeLeft, Sort, Name';
        }

        $Categories = $this->SQL->get('Category', $Order);
        $Categories = Gdn_DataSet::Index($Categories->resultArray(), 'CategoryID');

       // Make sure the tree has a root.
        if (!isset($Categories[-1])) {
            $RootCat = array('CategoryID' => -1, 'TreeLeft' => 1, 'TreeRight' => 4, 'Depth' => 0, 'InsertUserID' => 1, 'UpdateUserID' => 1, 'DateInserted' => Gdn_Format::toDateTime(), 'DateUpdated' => Gdn_Format::toDateTime(), 'Name' => 'Root', 'UrlCode' => '', 'Description' => 'Root of category tree. Users should never see this.', 'PermissionCategoryID' => -1, 'Sort' => 0, 'ParentCategoryID' => null);
            $Categories[-1] = $RootCat;
            $this->SQL->insert('Category', $RootCat);
        }

       // Build a tree structure out of the categories.
        $Root = null;
        foreach ($Categories as &$Cat) {
            if (!isset($Cat['CategoryID'])) {
                continue;
            }

           // Backup category settings for efficient database saving.
            try {
                $Cat['_TreeLeft'] = $Cat['TreeLeft'];
                $Cat['_TreeRight'] = $Cat['TreeRight'];
                $Cat['_Depth'] = $Cat['Depth'];
                $Cat['_PermissionCategoryID'] = $Cat['PermissionCategoryID'];
                $Cat['_ParentCategoryID'] = $Cat['ParentCategoryID'];
            } catch (Exception $Ex) {
            }

            if ($Cat['CategoryID'] == -1) {
                $Root =& $Cat;
                continue;
            }

            $ParentID = $Cat['ParentCategoryID'];
            if (!$ParentID) {
                $ParentID = -1;
                $Cat['ParentCategoryID'] = $ParentID;
            }
            if (!isset($Categories[$ParentID]['Children'])) {
                $Categories[$ParentID]['Children'] = array();
            }
            $Categories[$ParentID]['Children'][] =& $Cat;
        }
        unset($Cat);

       // Set the tree attributes of the tree.
        $this->_SetTree($Root);
        unset($Root);

       // Save the tree structure.
        foreach ($Categories as $Cat) {
            if (!isset($Cat['CategoryID'])) {
                continue;
            }
            if ($Cat['_TreeLeft'] != $Cat['TreeLeft'] || $Cat['_TreeRight'] != $Cat['TreeRight'] || $Cat['_Depth'] != $Cat['Depth'] || $Cat['PermissionCategoryID'] != $Cat['PermissionCategoryID'] || $Cat['_ParentCategoryID'] != $Cat['ParentCategoryID'] || $Cat['Sort'] != $Cat['TreeLeft']) {
                $this->SQL->put(
                    'Category',
                    array('TreeLeft' => $Cat['TreeLeft'], 'TreeRight' => $Cat['TreeRight'], 'Depth' => $Cat['Depth'], 'PermissionCategoryID' => $Cat['PermissionCategoryID'], 'ParentCategoryID' => $Cat['ParentCategoryID'], 'Sort' => $Cat['TreeLeft']),
                    array('CategoryID' => $Cat['CategoryID'])
                );
            }
        }
        self::setCache();
        $this->collection->flushCache();
    }

   /**
    *
    *
    * @since 2.0.18
    * @access protected
    * @param array $Node
    * @param int $Left
    * @param int $Depth
    */
    protected function _SetTree(&$Node, $Left = 1, $Depth = 0) {
        $Right = $Left + 1;

        if (isset($Node['Children'])) {
            foreach ($Node['Children'] as &$Child) {
                $Right = $this->_SetTree($Child, $Right, $Depth + 1);
                $Child['ParentCategoryID'] = $Node['CategoryID'];
                if ($Child['PermissionCategoryID'] != $Child['CategoryID']) {
                    $Child['PermissionCategoryID'] = val('PermissionCategoryID', $Node, $Child['CategoryID']);
                }
            }
            unset($Node['Children']);
        }

        $Node['TreeLeft'] = $Left;
        $Node['TreeRight'] = $Right;
        $Node['Depth'] = $Depth;

        return $Right + 1;
    }

    /**
     * Save a subtree.
     *
     * @param array $subtree A nested array where each array contains a CategoryID and optional Children element.
     * @parem int $parentID Parent ID of the subtree
     */
    public function saveSubtree($subtree, $parentID) {
        $this->saveSubtreeInternal($subtree, $parentID);
    }

    /**
     * Save a subtree.
     *
     * @param array $subtree A nested array where each array contains a CategoryID and optional Children element.
     * @param int|null $parentID The parent ID of the subtree.
     * @param bool $rebuild Whether or not to rebuild the nested set after saving.
     */
    private function saveSubtreeInternal($subtree, $parentID = null, $rebuild = true) {
        $order = 1;
        foreach ($subtree as $row) {
            $save = [];
            $category = $this->collection->get((int)$row['CategoryID']);
            if (!$category) {
                $this->Validation->addValidationResult("CategoryID", "@Category {$row['CategoryID']} does not exist.");
                continue;
            }

            if ($category['Sort'] != $order) {
                $save['Sort'] = $order;
            }

            if ($parentID !== null && $category['ParentCategoryID'] != $parentID) {
                $save['ParentCategoryID'] = $parentID;

                if ($category['PermissionCategoryID'] != $category['CategoryID']) {
                    $parentCategory = $this->collection->get((int)$parentID);
                    $save['PermissionCategoryID'] = $parentCategory['PermissionCategoryID'];
                }
            }

            if (!empty($save)) {
                $this->setField($category['CategoryID'], $save);
            }

            if (!empty($row['Children'])) {
                $this->saveSubtreeInternal($row['Children'], $category['CategoryID'], false);
            }

            $order++;
        }
        if ($rebuild) {
            $this->rebuildTree(true);
        }

        self::clearCache();
    }

    /**
     * Saves the category tree based on a provided tree array. We are using the
     * Nested Set tree model.
     *
     *   TreeArray comes in the format:
     *   '0' ...
     *     'item_id' => "root"
     *     'parent_id' => "none"
     *     'depth' => "0"
     *     'left' => "1"
     *     'right' => "34"
     *   '1' ...
     *     'item_id' => "1"
     *     'parent_id' => "root"
     *     'depth' => "1"
     *     'left' => "2"
     *     'right' => "3"
     *   etc...
     *
     * @ref http://articles.sitepoint.com/article/hierarchical-data-database/2
     * @ref http://en.wikipedia.org/wiki/Nested_set_model
     *
     * @since 2.0.16
     * @access public
     *
     * @param array $TreeArray A fully defined nested set model of the category tree.
     */
    public function saveTree($TreeArray) {
        // Grab all of the categories so that permissions can be properly saved.
        $PermTree = $this->SQL->select('CategoryID, PermissionCategoryID, TreeLeft, TreeRight, Depth, Sort, ParentCategoryID')->from('Category')->get();
        $PermTree = $PermTree->Index($PermTree->resultArray(), 'CategoryID');

       // The tree must be walked in order for the permissions to save properly.
        usort($TreeArray, array('CategoryModel', '_TreeSort'));
        $Saves = array();

        foreach ($TreeArray as $I => $Node) {
            $CategoryID = val('item_id', $Node);
            if ($CategoryID == 'root') {
                $CategoryID = -1;
            }

            $ParentCategoryID = val('parent_id', $Node);
            if (in_array($ParentCategoryID, array('root', 'none'))) {
                $ParentCategoryID = -1;
            }

            $PermissionCategoryID = valr("$CategoryID.PermissionCategoryID", $PermTree, 0);
            $PermCatChanged = false;
            if ($PermissionCategoryID != $CategoryID) {
               // This category does not have custom permissions so must inherit its parent's permissions.
                $PermissionCategoryID = valr("$ParentCategoryID.PermissionCategoryID", $PermTree, 0);
                if ($CategoryID != -1 && !valr("$ParentCategoryID.Touched", $PermTree)) {
                    throw new Exception("Category $ParentCategoryID not touched before touching $CategoryID.");
                }
                if ($PermTree[$CategoryID]['PermissionCategoryID'] != $PermissionCategoryID) {
                    $PermCatChanged = true;
                }
                $PermTree[$CategoryID]['PermissionCategoryID'] = $PermissionCategoryID;
            }
            $PermTree[$CategoryID]['Touched'] = true;

           // Only update if the tree doesn't match the database.
            $Row = $PermTree[$CategoryID];
            if ($Node['left'] != $Row['TreeLeft'] || $Node['right'] != $Row['TreeRight'] || $Node['depth'] != $Row['Depth'] || $ParentCategoryID != $Row['ParentCategoryID'] || $Node['left'] != $Row['Sort'] || $PermCatChanged) {
                $Set = array(
                  'TreeLeft' => $Node['left'],
                  'TreeRight' => $Node['right'],
                  'Depth' => $Node['depth'],
                  'Sort' => $Node['left'],
                  'ParentCategoryID' => $ParentCategoryID,
                  'PermissionCategoryID' => $PermissionCategoryID
                );

                $this->SQL->update(
                    'Category',
                    $Set,
                    array('CategoryID' => $CategoryID)
                )->put();

                self::setCache($CategoryID, $Set);
                $Saves[] = array_merge(array('CategoryID' => $CategoryID), $Set);
            }
        }
        return $Saves;
    }

    /**
     * Whether or not to join information from GDN_UserCategory in {@link CategoryModel::calculateUser()}.
     *
     * You only need the information from this table when looking at categories in a list. Controllers should set this
     * flag if they are going to be sending read/unread information with the category.
     *
     * @return boolean Returns the joinUserCategory.
     */
    public function joinUserCategory() {
        return $this->joinUserCategory;
    }

    /**
     * Set whether or not to join information from GDN_UserCategory in {@link CategoryModel::calculateUser()}.
     *
     * @param boolean $joinUserCategory The new value to set.
     * @return CategoryModel Returns `$this` for fluent calls.
     */
    public function setJoinUserCategory($joinUserCategory) {
        $this->joinUserCategory = $joinUserCategory;
        return $this;
    }

    /**
     * Create a new category collection tied to this model.
     *
     * @return CategoryCollection Returns a new collection.
     */
    public function createCollection(Gdn_SQLDriver $sql = null, Gdn_Cache $cache = null) {
        if ($sql === null) {
            $sql = $this->SQL;
    }
        if ($cache === null) {
            $cache = Gdn::cache();
        }
        $collection = new CategoryCollection($sql, $cache);
        // Inject the calculator dependency.
        $collection->setConfig(Gdn::config());
        $collection->setStaticCalculator(function (&$category) {
            self::calculate($category);
        });

        $collection->setUserCalculator(function (&$category) {
            $this->calculateUser($category);
        });
        return $collection;
    }

    /**
     * Utility method for sorting via usort.
     *
     * @since 2.0.18
     * @access protected
     * @param $A First element to compare.
     * @param $B Second element to compare.
     * @return int -1, 1, 0 (per usort)
     */
    protected function _treeSort($A, $B) {
        if ($A['left'] > $B['left']) {
            return 1;
        } elseif ($A['left'] < $B['left'])
         return -1;
        else {
            return 0;
        }
    }

   /**
    * Saves the category.
    *
    * @since 2.0.0
    * @access public
    *
    * @param array $FormPostValue The values being posted back from the form.
     * @param array|false $Settings Additional settings to affect saving.
    * @return int ID of the saved category.
    */
    public function save($FormPostValues, $Settings = false) {
       // Define the primary key in this model's table.
        $this->defineSchema();

       // Get data from form
        $CategoryID = val('CategoryID', $FormPostValues);
        $NewName = val('Name', $FormPostValues, '');
        $UrlCode = val('UrlCode', $FormPostValues, '');
        $AllowDiscussions = val('AllowDiscussions', $FormPostValues, '');
        $CustomPermissions = (bool)val('CustomPermissions', $FormPostValues) || is_array(val('Permissions', $FormPostValues));
        $CustomPoints = val('CustomPoints', $FormPostValues, null);

        if (isset($FormPostValues['AllowedDiscussionTypes']) && is_array($FormPostValues['AllowedDiscussionTypes'])) {
            $FormPostValues['AllowedDiscussionTypes'] = dbencode($FormPostValues['AllowedDiscussionTypes']);
        }

       // Is this a new category?
        $Insert = $CategoryID > 0 ? false : true;
        if ($Insert) {
            $this->addInsertFields($FormPostValues);
        }

        $this->addUpdateFields($FormPostValues);

        // Add some extra validation to the url code if one is provided.
        if ($Insert || array_key_exists('UrlCode', $FormPostValues)) {
        $this->Validation->applyRule('UrlCode', 'Required');
        $this->Validation->applyRule('UrlCode', 'UrlStringRelaxed');

        // Url slugs cannot be the name of a CategoriesController method or fully numeric.
        $this->Validation->addRule('CategorySlug', 'regex:/^(?!(all|archives|discussions|index|table|[0-9]+)$).*/');
        $this->Validation->applyRule('UrlCode', 'CategorySlug', 'Url code cannot be numeric or the name of an internal method.');

        // Make sure that the UrlCode is unique among categories.
        $this->SQL->select('CategoryID')
            ->from('Category')
            ->where('UrlCode', $UrlCode);

        if ($CategoryID) {
            $this->SQL->where('CategoryID <>', $CategoryID);
        }

        if ($this->SQL->get()->numRows()) {
            $this->Validation->addValidationResult('UrlCode', 'The specified url code is already in use by another category.');
            }
        }

        if (isset($FormPostValues['ParentCategoryID'])) {
            if (empty($FormPostValues['ParentCategoryID'])) {
                $FormPostValues['ParentCategoryID'] = -1;
            } else {
                $parent = CategoryModel::categories($FormPostValues['ParentCategoryID']);
                if (!$parent) {
                    $FormPostValues['ParentCategoryID'] = -1;
        }
        }
        }

        //	Prep and fire event.
        $this->EventArguments['FormPostValues'] = &$FormPostValues;
        $this->EventArguments['CategoryID'] = $CategoryID;
        $this->fireEvent('BeforeSaveCategory');

        // Validate the form posted values.
        if ($this->validate($FormPostValues, $Insert)) {
            $Fields = $this->Validation->schemaValidationFields();
            $Fields = $this->coerceData($Fields);
            unset($Fields['CategoryID']);
            $Fields['AllowDiscussions'] = (bool)val('AllowDiscussions', $Fields);

            if ($Insert === false) {
                $OldCategory = $this->getID($CategoryID, DATASET_TYPE_ARRAY);
                if (null === val('AllowDiscussions', $FormPostValues, null)) {
                    $AllowDiscussions = $OldCategory['AllowDiscussions']; // Force the allowdiscussions property
                }
                $Fields['AllowDiscussions'] = (bool)$AllowDiscussions;

               // Figure out custom points.
                if ($CustomPoints !== null) {
                    if ($CustomPoints) {
                        $Fields['PointsCategoryID'] = $CategoryID;
                    } else {
                        $Parent = self::categories(val('ParentCategoryID', $Fields, $OldCategory['ParentCategoryID']));
                        $Fields['PointsCategoryID'] = val('PointsCategoryID', $Parent, 0);
                    }
                }

                $this->update($Fields, array('CategoryID' => $CategoryID));

               // Check for a change in the parent category.
                if (isset($Fields['ParentCategoryID']) && $OldCategory['ParentCategoryID'] != $Fields['ParentCategoryID']) {
                    $this->rebuildTree();
                } else {
                    self::setCache($CategoryID, $Fields);
                }
            } else {
                $CategoryID = $this->insert($Fields);

                if ($CategoryID) {
                    if ($CustomPermissions) {
                        $this->SQL->put('Category', array('PermissionCategoryID' => $CategoryID), array('CategoryID' => $CategoryID));
                    }
                    if ($CustomPoints) {
                        $this->SQL->put('Category', array('PointsCategoryID' => $CategoryID), array('CategoryID' => $CategoryID));
                    }
                }

                $this->rebuildTree(); // Safeguard to make sure that treeleft and treeright cols are added
            }

           // Save the permissions
            if ($CategoryID) {
               // Check to see if this category uses custom permissions.
                if ($CustomPermissions) {
                    $permissionModel = Gdn::permissionModel();

                    if (is_array(val('Permissions', $FormPostValues))) {
                        // The permissions were posted in an API format provided by settings/getcategory
                        $permissions = val('Permissions', $FormPostValues);
                        foreach ($permissions as &$perm) {
                            $perm['JunctionTable'] = 'Category';
                            $perm['JunctionColumn'] = 'PermissionCategoryID';
                            $perm['JunctionID'] = $CategoryID;
                        }
                    } else {
                        // The permissions were posted in the web format provided by settings/addcategory and settings/editcategory
                        $permissions = $permissionModel->pivotPermissions(val('Permission', $FormPostValues, array()), array('JunctionID' => $CategoryID));
                    }
                    $permissionModel->saveAll($permissions, array('JunctionID' => $CategoryID, 'JunctionTable' => 'Category'));

                    if (!$Insert) {
                       // Figure out my last permission and tree info.
                        $Data = $this->SQL->select('PermissionCategoryID, TreeLeft, TreeRight')->from('Category')->where('CategoryID', $CategoryID)->get()->firstRow(DATASET_TYPE_ARRAY);

                       // Update this category's permission.
                        $this->SQL->put('Category', array('PermissionCategoryID' => $CategoryID), array('CategoryID' => $CategoryID));

                       // Update all of my children that shared my last category permission.
                        $this->SQL->put(
                            'Category',
                            array('PermissionCategoryID' => $CategoryID),
                            array('TreeLeft >' => $Data['TreeLeft'], 'TreeRight <' => $Data['TreeRight'], 'PermissionCategoryID' => $Data['PermissionCategoryID'])
                        );

                        self::clearCache();
                    }
                } elseif (!$Insert) {
                   // Figure out my parent's permission.
                    $NewPermissionID = $this->SQL
                        ->select('p.PermissionCategoryID')
                        ->from('Category c')
                        ->join('Category p', 'c.ParentCategoryID = p.CategoryID')
                        ->where('c.CategoryID', $CategoryID)
                        ->get()->value('PermissionCategoryID', 0);

                    if ($NewPermissionID != $CategoryID) {
                       // Update all of my children that shared my last permission.
                        $this->SQL->put(
                            'Category',
                            array('PermissionCategoryID' => $NewPermissionID),
                            array('PermissionCategoryID' => $CategoryID)
                        );

                        self::clearCache();
                    }

                   // Delete my custom permissions.
                    $this->SQL->delete(
                        'Permission',
                        array('JunctionTable' => 'Category', 'JunctionColumn' => 'PermissionCategoryID', 'JunctionID' => $CategoryID)
                    );
                }
            }

            // Force the user permissions to refresh.
            Gdn::userModel()->clearPermissions();

           // $this->RebuildTree();
        } else {
            $CategoryID = false;
        }

        return $CategoryID;
    }

   /**
    * Grab the Category IDs of the tree.
    *
    * @since 2.0.18
    * @access public
    * @param int $CategoryID
    * @param mixed $Set
    */
    public function saveUserTree($CategoryID, $Set) {
        $Categories = $this->GetSubtree($CategoryID);
        foreach ($Categories as $Category) {
            $this->SQL->replace(
                'UserCategory',
                $Set,
                array('UserID' => Gdn::session()->UserID, 'CategoryID' => $Category['CategoryID'])
            );
        }
        $Key = 'UserCategory_'.Gdn::session()->UserID;
        Gdn::cache()->remove($Key);
    }

   /**
    * Grab and update the category cache
    *
    * @since 2.0.18
    * @access public
     * @param int|bool $ID
     * @param array|bool $Data
    */
    public static function setCache($ID = false, $Data = false) {
        self::instance()->collection->refreshCache((int)$ID);

        $Categories = Gdn::cache()->get(self::CACHE_KEY);
        self::$Categories = null;

        if (!$Categories) {
            return;
        }

       // Extract actual category list, remove key if malformed
        if (!$ID || !is_array($Categories) || !array_key_exists('categories', $Categories)) {
            Gdn::cache()->remove(self::CACHE_KEY);
            return;
        }
        $Categories = $Categories['categories'];

       // Check for category in list, otherwise remove key if not found
        if (!array_key_exists($ID, $Categories)) {
            Gdn::cache()->remove(self::CACHE_KEY);
            return;
        }

        $Category = $Categories[$ID];
        $Category = array_merge($Category, $Data);
        $Categories[$ID] = $Category;

       // Update memcache entry
        self::$Categories = $Categories;
        unset($Categories);
        self::BuildCache($ID);

        self::JoinUserData(self::$Categories, true);
    }

    /**
     * Set a property on a category.
     *
     * @param int $ID
     * @param array|string $Property
     * @param bool|false $Value
     * @return array|string
     */
    public function setField($ID, $Property, $Value = false) {
        if (!is_array($Property)) {
            $Property = array($Property => $Value);
        }

        if (isset($Property['AllowedDiscussionTypes']) && is_array($Property['AllowedDiscussionTypes'])) {
            $Property['AllowedDiscussionTypes'] = dbencode($Property['AllowedDiscussionTypes']);
        }

        $this->SQL->put($this->Name, $Property, array('CategoryID' => $ID));

        // Set the cache.
        self::setCache($ID, $Property);

        return $Property;
    }

    /**
     * Set a property of a currently-loaded category in memory.
     *
     * @param $ID
     * @param $Property
     * @param $Value
     * @return bool
     */
    public static function setLocalField($ID, $Property, $Value) {
       // Make sure the field is here.
        if (!self::$Categories === null) {
            self::categories(-1);
        }

        if (isset(self::$Categories[$ID])) {
            self::$Categories[$ID][$Property] = $Value;
            return true;
        }
        return false;
    }

    /**
     *
     *
     * @param $CategoryID
     */
    public function setRecentPost($CategoryID) {
        $Row = $this->SQL->getWhere('Discussion', array('CategoryID' => $CategoryID), 'DateLastComment', 'desc', 1)->firstRow(DATASET_TYPE_ARRAY);

        $Fields = array('LastCommentID' => null, 'LastDiscussionID' => null);

        if ($Row) {
            $Fields['LastCommentID'] = $Row['LastCommentID'];
            $Fields['LastDiscussionID'] = $Row['DiscussionID'];
        }
        $this->setField($CategoryID, $Fields);
        self::setCache($CategoryID, array('LastTitle' => null, 'LastUserID' => null, 'LastDateInserted' => null, 'LastUrl' => null));
    }

   /**
    * If looking at the root node, make sure it exists and that the
    * nested set columns exist in the table.
    *
    * @since 2.0.15
    * @access public
    */
    public function applyUpdates() {
        if (!c('Vanilla.NestedCategoriesUpdate')) {
            // Add new columns
            $Construct = Gdn::database()->Structure();
            $Construct->table('Category')
                ->column('TreeLeft', 'int', true)
                ->column('TreeRight', 'int', true)
                ->column('Depth', 'int', true)
                ->column('CountComments', 'int', '0')
                ->column('LastCommentID', 'int', true)
                ->set(0, 0);

            // Insert the root node
            if ($this->SQL->getWhere('Category', array('CategoryID' => -1))->numRows() == 0) {
                $this->SQL->insert('Category', array('CategoryID' => -1, 'TreeLeft' => 1, 'TreeRight' => 4, 'Depth' => 0, 'InsertUserID' => 1, 'UpdateUserID' => 1, 'DateInserted' => Gdn_Format::toDateTime(), 'DateUpdated' => Gdn_Format::toDateTime(), 'Name' => t('Root Category Name', 'Root'), 'UrlCode' => '', 'Description' => t('Root Category Description', 'Root of category tree. Users should never see this.')));
            }

            // Build up the TreeLeft & TreeRight values.
            $this->rebuildTree();

            saveToConfig('Vanilla.NestedCategoriesUpdate', 1);
        }
    }

    /**
    * Modifies category data before it is returned.
    *
    * Adds CountAllDiscussions column to each category representing the sum of
    * discussions within this category as well as all subcategories.
    *
    * @since 2.0.17
    * @access public
    *
    * @param object $Data SQL result.
    */
    public static function addCategoryColumns($Data) {
        $Result = &$Data->result();
        $Result2 = $Result;
        foreach ($Result as &$Category) {
            if (!property_exists($Category, 'CountAllDiscussions')) {
                $Category->CountAllDiscussions = $Category->CountDiscussions;
            }

            if (!property_exists($Category, 'CountAllComments')) {
                $Category->CountAllComments = $Category->CountComments;
            }

            // Calculate the following field.
            $Following = !((bool)val('Archived', $Category) || (bool)val('Unfollow', $Category));
            $Category->Following = $Following;

            $DateMarkedRead = val('DateMarkedRead', $Category);
            $UserDateMarkedRead = val('UserDateMarkedRead', $Category);

            if (!$DateMarkedRead) {
                $DateMarkedRead = $UserDateMarkedRead;
            } elseif ($UserDateMarkedRead && Gdn_Format::toTimestamp($UserDateMarkedRead) > Gdn_Format::ToTimeStamp($DateMarkedRead))
            $DateMarkedRead = $UserDateMarkedRead;

            // Set appropriate Last* columns.
            setValue('LastTitle', $Category, val('LastDiscussionTitle', $Category, null));
            $LastDateInserted = val('LastDateInserted', $Category, null);

            if (val('LastCommentUserID', $Category) == null) {
                setValue('LastCommentUserID', $Category, val('LastDiscussionUserID', $Category, null));
                setValue('DateLastComment', $Category, val('DateLastDiscussion', $Category, null));
                setValue('LastUserID', $Category, val('LastDiscussionUserID', $Category, null));

                $LastDiscussion = arrayTranslate($Category, array(
                'LastDiscussionID' => 'DiscussionID',
                'CategoryID' => 'CategoryID',
                'LastTitle' => 'Name'));

                setValue('LastUrl', $Category, DiscussionUrl($LastDiscussion, false, '/').'#latest');

                if (is_null($LastDateInserted)) {
                    setValue('LastDateInserted', $Category, val('DateLastDiscussion', $Category, null));
                }
            } else {
                $LastDiscussion = arrayTranslate($Category, array(
                  'LastDiscussionID' => 'DiscussionID',
                  'CategoryID' => 'CategoryID',
                  'LastTitle' => 'Name'
                ));

                setValue('LastUserID', $Category, val('LastCommentUserID', $Category, null));
                setValue('LastUrl', $Category, DiscussionUrl($LastDiscussion, false, '/').'#latest');

                if (is_null($LastDateInserted)) {
                    setValue('LastDateInserted', $Category, val('DateLastComment', $Category, null));
                }
            }

            $LastDateInserted = val('LastDateInserted', $Category, null);
            if ($DateMarkedRead) {
                if ($LastDateInserted) {
                    $Category->Read = Gdn_Format::toTimestamp($DateMarkedRead) >= Gdn_Format::toTimestamp($LastDateInserted);
                } else {
                    $Category->Read = true;
                }
            } else {
                $Category->Read = false;
            }

            foreach ($Result2 as $Category2) {
                if ($Category2->TreeLeft > $Category->TreeLeft && $Category2->TreeRight < $Category->TreeRight) {
                    $Category->CountAllDiscussions += $Category2->CountDiscussions;
                    $Category->CountAllComments += $Category2->CountComments;
                }
            }
        }
    }

    /**
     * Build URL to a category page.
     *
     * @param $Category
     * @param string $Page
     * @param bool|true $WithDomain
     * @return string
     */
    public static function categoryUrl($Category, $Page = '', $WithDomain = true) {
        if (function_exists('CategoryUrl')) {
            return CategoryUrl($Category, $Page, $WithDomain);
        }

        if (is_string($Category)) {
            $Category = CategoryModel::categories($Category);
        }
        $Category = (array)$Category;

        $Result = '/categories/'.rawurlencode($Category['UrlCode']);
        if ($Page && $Page > 1) {
            $Result .= '/p'.$Page;
        }
        return url($Result, $WithDomain);
    }

    /**
     * Get the category nav depth.
     *
     * @return int Returns the nav depth as an integer.
     */
    public function getNavDepth() {
        return (int)c('Vanilla.Categories.NavDepth', 0);
    }

    /**
     * Get the maximum display depth for categories.
     *
     * @return int Returns the display depth as an integer.
     */
    public function getMaxDisplayDepth() {
        return (int)c('Vanilla.Categories.MaxDisplayDepth', 3);
    }

    /**
     * Recalculate the dynamic tree columns in the category.
     */
    public function recalculateTree() {
        $px = $this->Database->DatabasePrefix;

        // Update the child counts and reset the depth.
        $sql = <<<SQL
update {$px}Category c
join (
	select ParentCategoryID, count(ParentCategoryID) as CountCategories
	from {$px}Category
	group by ParentCategoryID
) c2
	on c.CategoryID = c2.ParentCategoryID
set c.CountCategories = c2.CountCategories,
    c.Depth = 0;
SQL;
        $this->Database->query($sql);

        // Update the first pass of the categories.
        $this->Database->query(<<<SQL
update {$px}Category p
join {$px}Category c
	on c.ParentCategoryID = p.CategoryID
set c.Depth = p.Depth + 1
where p.CategoryID = -1 and c.CategoryID <> -1;
SQL
        );

        // Update the child categories depth-by-depth.
        $sql = <<<SQL
update {$px}Category p
join {$px}Category c
	on c.ParentCategoryID = p.CategoryID
set c.Depth = p.Depth + 1
where p.Depth = :depth;
SQL;

        for ($i = 1; $i < 25; $i++) {
            $this->Database->query($sql, ['depth' => $i]);

            if (val('RowCount', $this->Database->LastInfo) == 0) {
                break;
    }
            }
        }

    /**
     * Return a flattened version of a tree.
     *
     * @param array $categories The category tree.
     * @return array Returns the flattened category tree.
     */
    public static function flattenTree($categories) {
        return self::instance()->collection->flattenTree($categories);
    }

    /**
     * Adjust the aggregate post counts for a category, using the provided offset to increment or decrement the value.
     *
     * @param int $categoryID
     * @param string $type
     * @param int $offset A value, positive or negative, to offset a category's current aggregate post counts.
     */
    private static function adjustAggregateCounts($categoryID, $type, $offset) {
        $offset = intval($offset);

        if (empty($categoryID)) {
            return;
        }

        // Iterate through the category and its ancestors, adjusting aggregate counts based on $offset.
        $updatedCategories = [];
        if ($categoryID) {
            $categories = self::instance()->collection->getAncestors($categoryID, true);

            foreach ($categories as $current) {
                $targetID = val('CategoryID', $current);
                $updatedCategories[] = $targetID;

                Gdn::sql()->update('Category');
                switch ($type) {
                    case self::AGGREGATE_COMMENT:
                        Gdn::sql()->set('CountAllComments', "CountAllComments + {$offset}", false);
                        break;
                    case self::AGGREGATE_DISCUSSION:
                        Gdn::sql()->set('CountAllDiscussions', "CountAllDiscussions + {$offset}", false);
                        break;
                }
                Gdn::sql()->where('CategoryID', $targetID)->put();
            }
        }

        // Update the cache.
        $categoriesToUpdate = self::instance()->getWhere(['CategoryID' => $updatedCategories]);
        foreach ($categoriesToUpdate as $current) {
            $currentID = val('CategoryID', $current);
            $countAllDiscussions = val('CountAllDiscussions', $current);
            $countAllComments = val('CountAllComments', $current);
            self::setCache(
                $currentID,
                ['CountAllDiscussions' => $countAllDiscussions, 'CountAllComments' => $countAllComments]
            );
        }
    }

    /**
     * Move upward through the category tree, incrementing aggregate post counts.
     *
     * @param int $categoryID A valid category ID.
     * @param string $type One of the CategoryModel::AGGREGATE_* constants.
     * @param int $offset The value to increment the aggregate counts by.
     */
    public static function incrementAggregateCount($categoryID, $type, $offset = 1) {
        // Make sure we're dealing with a positive offset.
        $offset = abs($offset);
        self::adjustAggregateCounts($categoryID, $type, $offset);
    }

    /**
     * Move upward through the category tree, decrementing aggregate post counts.
     *
     * @param int $categoryID A valid category ID.
     * @param string $type One of the CategoryModel::AGGREGATE_* constants.
     * @param int $offset The value to increment the aggregate counts by.
     */
    public static function decrementAggregateCount($categoryID, $type, $offset = 1) {
        // Make sure we're dealing with a negative offset.
        $offset = (-1 * abs($offset));
        self::adjustAggregateCounts($categoryID, $type, $offset);
    }

    /**
     * Recalculate all aggregate post count columns for all categories.
     *
     * @return void
     */
    private static function recalculateAggregateCounts() {
        // First grab the max depth so you know where to loop.
        $depth = Gdn::sql()
            ->select('Depth', 'max')
            ->from('Category')
            ->get()
            ->firstRow(DATASET_TYPE_ARRAY);
        $depth = (int)val('Depth', $depth, 0);

        if ($depth === 0) {
            return;
        }

        $prefix = Gdn::database()->DatabasePrefix;

        // Initialize with self count.
        Gdn::sql()
            ->update('Category')
            ->set('CountAllDiscussions', 'CountDiscussions', false)
            ->set('CountAllComments', 'CountComments', false)
            ->put();

        while ($depth > 0) {
            $sql = "update {$prefix}Category c
                    join (
                        select
                            c2.ParentCategoryID,
                            sum(CountAllDiscussions) as CountAllDiscussions,
                            sum(CountAllComments) as CountAllComments
                        from {$prefix}Category c2
                        where c2.Depth = :Depth
                        group by c2.ParentCategoryID
                    ) c2 on c.CategoryID = c2.ParentCategoryID
                set
                    c.CountAllDiscussions = c.CountAllDiscussions + c2.CountAllDiscussions,
                    c.CountAllComments = c.CountAllComments + c2.CountAllComments
                where c.Depth = :ParentDepth";
            Gdn::database()->query($sql, [':Depth' => $depth, ':ParentDepth' => ($depth - 1)]);
            $depth--;
        }

        self::instance()->clearCache();
    }

    /**
     * Update a category and its parents' LastCategoryID with the specified category's ID.
     *
     * @param int $categoryID A valid category ID.
     */
    public static function setAsLastCategory($categoryID) {
        $categories = self::instance()->collection->getAncestors($categoryID, true);

        foreach ($categories as $current) {
            $targetID = val('CategoryID', $current);
            self::instance()->setField($targetID, ['LastCategoryID' => $categoryID]);
        }
    }
}<|MERGE_RESOLUTION|>--- conflicted
+++ resolved
@@ -451,7 +451,7 @@
      * we can deprecate/remove this function.
      *
      * @param bool $stopHeadingCalculation
-     * @return CategoryModel
+     * @return CategoryModel 
      */
     public function setStopHeadingsCalculation($stopHeadingCalculation) {
         self::$stopHeadingsCalculation = $stopHeadingCalculation;
@@ -1034,9 +1034,9 @@
 
             if (!empty($category['Children'])) {
                 $this->gatherLastIDs($category['Children'], $result);
-            }
-        }
-    }
+    }
+            }
+        }
 
     /**
      * Given a discussion, update its category's last post info and counts.
@@ -1495,30 +1495,18 @@
         return $result;
     }
 
-<<<<<<< HEAD
    /**
-    * Delete a single category and assign its discussions to another.
-    *
-    * @since 2.0.0
-    * @access public
-    *
-     * @param object $category
-     * @param int $newCategoryID Unique ID of category all discussion are being move to.
-    */
-=======
-    /**
      * Delete a category.
      * If $newCategoryID is:
      *  - a valid categoryID, every discussions and sub-categories will be moved to the new category.
      *  - not a valid categoryID, all its discussions and sub-category will be recursively deleted.
-     *
-     * @since 2.0.0
-     * @access public
-     *
+    *
+    * @since 2.0.0
+    * @access public
+    *
      * @param object $category The category to delete
      * @param int $newCategoryID ID of the category that will replace this one.
-     */
->>>>>>> 2443f1f1
+    */
     public function deleteAndReplace($category, $newCategoryID) {
         static $recursionLevel = 0;
 
@@ -1634,16 +1622,11 @@
            // Delete the category
             $this->SQL->delete('Category', array('CategoryID' => $category->CategoryID));
         }
-<<<<<<< HEAD
+
        // Make sure to reorganize the categories after deletes
-        $this->RebuildTree();
-=======
-
-        // Make sure to reorganize the categories after deletes
         if ($recursionLevel === 0) {
             $this->rebuildTree();
         }
->>>>>>> 2443f1f1
     }
 
    /**
