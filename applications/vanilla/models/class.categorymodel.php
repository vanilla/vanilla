<?php
/**
 * Category model
 *
 * @copyright 2009-2015 Vanilla Forums Inc.
 * @license http://www.opensource.org/licenses/gpl-2.0.php GNU GPL v2
 * @package Vanilla
 * @since 2.0
 */

/**
 * Manages discussion categories' data.
 */
class CategoryModel extends Gdn_Model {

    /** Cache key. */
    const CACHE_KEY = 'Categories';

    /** Cache time to live. */
    const CACHE_TTL = 600;

    /** Cache grace. */
    const CACHE_GRACE = 60;

    /** Cache key. */
    const MASTER_VOTE_KEY = 'Categories.Rebuild.Vote';

    /** @var bool */
    public $Watching = false;

    /** @var array Merged Category data, including Pure + UserCategory. */
    public static $Categories = null;

    /** @var bool Whether or not to explicitly shard the categories cache. */
    public static $ShardCache = false;

   /**
     * @var bool Whether or not to join users to recent posts.
    * Forums with a lot of categories may need to optimize using this setting and simpler views.
    */
    public $JoinRecentUsers = true;

   /**
    * Class constructor. Defines the related database table name.
    *
    * @since 2.0.0
    * @access public
    */
    public function __construct() {
        parent::__construct('Category');
    }

    /**
     *
     *
     * @param $Category
     * @return array
     */
    public static function allowedDiscussionTypes($Category) {
        $Category = self::PermissionCategory($Category);
        $Allowed = val('AllowedDiscussionTypes', $Category);
        $AllTypes = DiscussionModel::DiscussionTypes();
        ;

        if (empty($Allowed) || !is_array($Allowed)) {
            return $AllTypes;
        } else {
            return array_intersect_key($AllTypes, array_flip($Allowed));
        }
    }

   /**
    *
    *
    * @since 2.0.18
    * @access public
    * @return array Category IDs.
    */
    public static function categoryWatch($AllDiscussions = true) {
        $Categories = self::categories();
        $AllCount = count($Categories);

        $Watch = array();

        foreach ($Categories as $CategoryID => $Category) {
            if ($AllDiscussions && val('HideAllDiscussions', $Category)) {
                continue;
            }

            if ($Category['PermsDiscussionsView'] && $Category['Following']) {
                $Watch[] = $CategoryID;
            }
        }

        Gdn::pluginManager()->EventArguments['CategoryIDs'] =& $Watch;
        Gdn::pluginManager()->fireEvent('CategoryWatch');

        if ($AllCount == count($Watch)) {
            return true;
        }

        return $Watch;
    }

   /**
    * Gets either all of the categories or a single category.
    *
    * @param int|string|bool $ID Either the category ID or the category url code.
    * If nothing is passed then all categories are returned.
    * @return array Returns either one or all categories.
    * @since 2.0.18
    */
    public static function categories($ID = false) {

        if (self::$Categories == null) {
           // Try and get the categories from the cache.
            $categoriesCache = Gdn::cache()->get(self::CACHE_KEY);
            $rebuild = true;

           // If we received a valid data structure, extract the embedded expiry
           // and re-store the real categories on our static property.
            if (is_array($categoriesCache)) {
               // Test if it's time to rebuild
                $rebuildAfter = val('expiry', $categoriesCache, null);
                if (!is_null($rebuildAfter) && time() < $rebuildAfter) {
                    $rebuild = false;
                }
                self::$Categories = val('categories', $categoriesCache, null);
            }
            unset($categoriesCache);

            if ($rebuild) {
               // Try to get a rebuild lock
                $haveRebuildLock = self::rebuildLock();
                if ($haveRebuildLock || !self::$Categories) {
                    $Sql = Gdn::sql();
                    $Sql = clone $Sql;
                    $Sql->reset();

                    $Sql->select('c.*')
                        ->from('Category c')
                        //->select('lc.DateInserted', '', 'DateLastComment')
                        //->join('Comment lc', 'c.LastCommentID = lc.CommentID', 'left')
                        ->orderBy('c.TreeLeft');

                    self::$Categories = array_merge(array(), $Sql->get()->resultArray());
                    self::$Categories = Gdn_DataSet::Index(self::$Categories, 'CategoryID');
                    self::BuildCache();

                    // Release lock
                    if ($haveRebuildLock) {
                        self::rebuildLock(true);
                    }
                }
            }

            if (self::$Categories) {
                self::JoinUserData(self::$Categories, true);
            } else {
                return null;
            }

        }

        if ($ID !== false) {
            if (!is_numeric($ID) && $ID) {
                $Code = $ID;
                foreach (self::$Categories as $Category) {
                    if (strcasecmp($Category['UrlCode'], $Code) === 0) {
                        $ID = $Category['CategoryID'];
                        break;
                    }
                }
            }

            if (isset(self::$Categories[$ID])) {
                $Result = self::$Categories[$ID];
                return $Result;
            } else {
                return null;
            }
        } else {
            $Result = self::$Categories;
            return $Result;
        }
    }

   /**
    * Request rebuild mutex
    *
    * Allows competing instances to "vote" on the process that gets to rebuild
    * the category cache.
    *
    * @return boolean whether we may rebuild
    */
    protected static function rebuildLock($release = false) {
        static $isMaster = null;
        if ($release) {
            Gdn::cache()->remove(self::MASTER_VOTE_KEY);
            return;
        }
        if (is_null($isMaster)) {
           // Vote for master
            $instanceKey = getmypid();
            $masterKey = Gdn::cache()->add(self::MASTER_VOTE_KEY, $instanceKey, array(
            Gdn_Cache::FEATURE_EXPIRY => self::CACHE_GRACE
            ));

            $isMaster = ($instanceKey == $masterKey);
        }
        return (bool)$isMaster;
    }

   /**
    * Build and augment the category cache
    *
    * @param integer $CategoryID restrict JoinRecentPosts to this ID
    *
    */
    protected static function buildCache($CategoryID = null) {
        self::CalculateData(self::$Categories);
        self::JoinRecentPosts(self::$Categories, $CategoryID);

        $expiry = self::CACHE_TTL + self::CACHE_GRACE;
        Gdn::cache()->store(self::CACHE_KEY, array(
         'expiry' => time() + $expiry,
         'categories' => self::$Categories
        ), array(
            Gdn_Cache::FEATURE_EXPIRY => $expiry,
            Gdn_Cache::FEATURE_SHARD => self::$ShardCache
        ));
    }

   /**
    *
    *
    * @since 2.0.18
    * @access public
    * @param array $Data Dataset.
    */
    protected static function calculateData(&$Data) {
        foreach ($Data as &$Category) {
            $Category['CountAllDiscussions'] = $Category['CountDiscussions'];
            $Category['CountAllComments'] = $Category['CountComments'];
            $Category['Url'] = self::CategoryUrl($Category, false, '/');
            $Category['ChildIDs'] = array();
            if (val('Photo', $Category)) {
                $Category['PhotoUrl'] = Gdn_Upload::url($Category['Photo']);
            } else {
                $Category['PhotoUrl'] = '';
            }

            if ($Category['DisplayAs'] == 'Default') {
                if ($Category['Depth'] <= c('Vanilla.Categories.NavDepth', 0)) {
                    $Category['DisplayAs'] = 'Categories';
                } elseif ($Category['Depth'] == (c('Vanilla.Categories.NavDepth', 0) + 1) && c('Vanilla.Categories.DoHeadings')) {
                    $Category['DisplayAs'] = 'Heading';
                } else {
                    $Category['DisplayAs'] = 'Discussions';
                }
            }

            if (!val('CssClass', $Category)) {
                $Category['CssClass'] = 'Category-'.$Category['UrlCode'];
            }

            if (isset($Category['AllowedDiscussionTypes']) && is_string($Category['AllowedDiscussionTypes'])) {
                $Category['AllowedDiscussionTypes'] = unserialize($Category['AllowedDiscussionTypes']);
            }
        }

        $Keys = array_reverse(array_keys($Data));
        foreach ($Keys as $Key) {
            $Cat = $Data[$Key];
            $ParentID = $Cat['ParentCategoryID'];

            if (isset($Data[$ParentID]) && $ParentID != $Key) {
                $Data[$ParentID]['CountAllDiscussions'] += $Cat['CountAllDiscussions'];
                $Data[$ParentID]['CountAllComments'] += $Cat['CountAllComments'];
                array_unshift($Data[$ParentID]['ChildIDs'], $Key);
            }
        }
    }

    public static function clearCache() {
        Gdn::cache()->Remove(self::CACHE_KEY);
    }

    public static function clearUserCache() {
        $Key = 'UserCategory_'.Gdn::session()->UserID;
        Gdn::cache()->Remove($Key);
    }

    public function counts($Column) {
        $Result = array('Complete' => true);
        switch ($Column) {
            case 'CountDiscussions':
                $this->Database->query(DBAModel::GetCountSQL('count', 'Category', 'Discussion'));
                break;
            case 'CountComments':
                $this->Database->query(DBAModel::GetCountSQL('sum', 'Category', 'Discussion', $Column, 'CountComments'));
                break;
            case 'LastDiscussionID':
                $this->Database->query(DBAModel::GetCountSQL('max', 'Category', 'Discussion'));
                break;
            case 'LastCommentID':
                $Data = $this->SQL
                    ->select('d.CategoryID')
                    ->select('c.CommentID', 'max', 'LastCommentID')
                    ->select('d.DiscussionID', 'max', 'LastDiscussionID')
                    ->select('c.DateInserted', 'max', 'DateLastComment')
                    ->select('d.DateInserted', 'max', 'DateLastDiscussion')
                    ->from('Comment c')
                    ->join('Discussion d', 'd.DiscussionID = c.DiscussionID')
                    ->groupBy('d.CategoryID')
                    ->get()->resultArray();

               // Now we have to grab the discussions associated with these comments.
                $CommentIDs = consolidateArrayValuesByKey($Data, 'LastCommentID');

               // Grab the discussions for the comments.
                $this->SQL
                    ->select('c.CommentID, c.DiscussionID')
                    ->from('Comment c')
                    ->whereIn('c.CommentID', $CommentIDs);

                $Discussions = $this->SQL->get()->resultArray();
                $Discussions = Gdn_DataSet::Index($Discussions, array('CommentID'));

                foreach ($Data as $Row) {
                    $CategoryID = (int)$Row['CategoryID'];
                    $Category = CategoryModel::categories($CategoryID);
                    $CommentID = $Row['LastCommentID'];
                    $DiscussionID = valr("$CommentID.DiscussionID", $Discussions, null);

                    $DateLastComment = Gdn_Format::toTimestamp($Row['DateLastComment']);
                    $DateLastDiscussion = Gdn_Format::toTimestamp($Row['DateLastDiscussion']);

                    $Set = array('LastCommentID' => $CommentID);

                    if ($DiscussionID) {
                        $LastDiscussionID = val('LastDiscussionID', $Category);

                        if ($DateLastComment >= $DateLastDiscussion) {
                           // The most recent discussion is from this comment.
                            $Set['LastDiscussionID'] = $DiscussionID;
                        } else {
                            // The most recent discussion has no comments.
                            $Set['LastCommentID'] = null;
                        }
                    } else {
                       // Something went wrong.
                        $Set['LastCommentID'] = null;
                        $Set['LastDiscussionID'] = null;
                    }

                    $this->setField($CategoryID, $Set);
                }
                break;
            case 'LastDateInserted':
                $Categories = $this->SQL
                    ->select('ca.CategoryID')
                    ->select('d.DateInserted', '', 'DateLastDiscussion')
                    ->select('c.DateInserted', '', 'DateLastComment')
                    ->from('Category ca')
                    ->join('Discussion d', 'd.DiscussionID = ca.LastDiscussionID')
                    ->join('Comment c', 'c.CommentID = ca.LastCommentID')
                    ->get()->resultArray();

                foreach ($Categories as $Category) {
                    $DateLastDiscussion = val('DateLastDiscussion', $Category);
                    $DateLastComment = val('DateLastComment', $Category);

                    $MaxDate = $DateLastComment;
                    if (is_null($DateLastComment) || $DateLastDiscussion > $MaxDate) {
                        $MaxDate = $DateLastDiscussion;
                    }

                    if (is_null($MaxDate)) {
                        continue;
                    }

                    $CategoryID = (int)$Category['CategoryID'];
                    $this->setField($CategoryID, 'LastDateInserted', $MaxDate);
                }
                break;
        }
        self::ClearCache();
        return $Result;
    }

    public static function defaultCategory() {
        foreach (self::categories() as $Category) {
            if ($Category['CategoryID'] > 0) {
                return $Category;
            }
        }
    }

   /**
    * Remove categories that a user does not have permission to view.
    *
    * @param array $categoryIDs An array of categories to filter.
    * @return array Returns an array of category IDs that are okay to view.
    */
    public static function filterCategoryPermissions($categoryIDs) {
        $permissionCategories = static::GetByPermission('Discussions.View');

        if ($permissionCategories === true) {
            return $categoryIDs;
        } else {
            $permissionCategoryIDs = array_keys($permissionCategories);
            return array_intersect($categoryIDs, $permissionCategoryIDs);
        }
    }

    public static function getByPermission($Permission = 'Discussions.Add', $CategoryID = null, $Filter = array(), $PermFilter = array()) {
        static $Map = array('Discussions.Add' => 'PermsDiscussionsAdd', 'Discussions.View' => 'PermsDiscussionsView');
        $Field = $Map[$Permission];
        $DoHeadings = c('Vanilla.Categories.DoHeadings');
        $PermFilters = array();

        $Result = array();
        $Categories = self::categories();
        foreach ($Categories as $ID => $Category) {
            if (!$Category[$Field]) {
                continue;
            }

            if ($CategoryID != $ID) {
                if ($Category['CategoryID'] <= 0) {
                    continue;
                }

                $Exclude = false;
                foreach ($Filter as $Key => $Value) {
                    if (isset($Category[$Key]) && $Category[$Key] != $Value) {
                        $Exclude = true;
                        break;
                    }
                }

                if (!empty($PermFilter)) {
                    $PermCategory = val($Category['PermissionCategoryID'], $Categories);
                    if ($PermCategory) {
                        if (!isset($PermFilters[$PermCategory['CategoryID']])) {
                            $PermFilters[$PermCategory['CategoryID']] = self::Where($PermCategory, $PermFilter);
                        }

                        $Exclude = !$PermFilters[$PermCategory['CategoryID']];
                    } else {
                        $Exclude = true;
                    }
                }

                if ($Exclude) {
                    continue;
                }

                if ($DoHeadings && $Category['Depth'] <= 1) {
                    if ($Permission == 'Discussions.Add') {
                        continue;
                    } else {
                        $Category['PermsDiscussionsAdd'] = false;
                    }
                }
            }

            $Result[$ID] = $Category;
        }
        return $Result;
    }

    public static function where($Row, $Where) {
        if (empty($Where)) {
            return true;
        }

        foreach ($Where as $Key => $Value) {
            $RowValue = val($Key, $Row);

           // If there are no discussion types set then all discussion types are allowed.
            if ($Key == 'AllowedDiscussionTypes' && empty($RowValue)) {
                continue;
            }

            if (is_array($RowValue)) {
                if (is_array($Value)) {
                   // If both items are arrays then all values in the filter must be in the row.
                    if (count(array_intersect($Value, $RowValue)) < count($Value)) {
                        return false;
                    }
                } elseif (!in_array($Value, $RowValue)) {
                    return false;
                }
            } elseif (is_array($Value)) {
                if (!in_array($RowValue, $Value)) {
                    return false;
                }
            } else {
                if ($RowValue != $Value) {
                    return false;
                }
            }
        }

        return true;
    }

   /**
    * Give a user points specific to this category.
    *
    * @param int $UserID The user to give the points to.
    * @param int $Points The number of points to give.
    * @param string $Source The source of the points.
    * @param int $CategoryID The category to give the points for.
    * @param int $Timestamp The time the points were given.
    */
    public static function givePoints($UserID, $Points, $Source = 'Other', $CategoryID = 0, $Timestamp = false) {
       // Figure out whether or not the category tracks points seperately.
        if ($CategoryID) {
            $Category = self::categories($CategoryID);
            if ($Category) {
                $CategoryID = val('PointsCategoryID', $Category);
            } else {
                $CategoryID = 0;
            }
        }

        UserModel::GivePoints($UserID, $Points, array($Source, 'CategoryID' => $CategoryID), $Timestamp);
    }

   /**
    *
    *
    * @since 2.0.18
    * @access public
    * @param array $Data Dataset.
    * @param string $Column Name of database column.
    * @param array $Options 'Join' key may contain array of columns to join on.
    */
    public static function joinCategories(&$Data, $Column = 'CategoryID', $Options = array()) {
        $Join = val('Join', $Options, array('Name' => 'Category', 'PermissionCategoryID', 'UrlCode' => 'CategoryUrlCode'));

        if ($Data instanceof Gdn_DataSet) {
            $Data2 = $Data->result();
        } else {
            $Data2 =& $Data;
        }

        foreach ($Data2 as &$Row) {
            $ID = val($Column, $Row);
            $Category = self::categories($ID);
            foreach ($Join as $N => $V) {
                if (is_numeric($N)) {
                    $N = $V;
                }

                if ($Category) {
                    $Value = $Category[$N];
                } else {
                    $Value = null;
                }

                setValue($V, $Row, $Value);
            }
        }
    }

    /**
     *
     *
     * @param $Data
     * @param null $CategoryID
     * @return bool
     */
    public static function joinRecentPosts(&$Data, $CategoryID = null) {
        $DiscussionIDs = array();
        $CommentIDs = array();
        $Joined = false;

        foreach ($Data as &$Row) {
            if (!is_null($CategoryID) && $Row['CategoryID'] != $CategoryID) {
                continue;
             }

            if (isset($Row['LastTitle']) && $Row['LastTitle']) {
                continue;
            }

            if ($Row['LastDiscussionID']) {
                $DiscussionIDs[] = $Row['LastDiscussionID'];
            }

            if ($Row['LastCommentID']) {
                $CommentIDs[] = $Row['LastCommentID'];
            }
            $Joined = true;
        }

       // Create a fresh copy of the Sql object so as not to pollute.
        $Sql = clone Gdn::sql();
        $Sql->reset();

        $Discussions = null;

       // Grab the discussions.
        if (count($DiscussionIDs) > 0) {
            $Discussions = $Sql->whereIn('DiscussionID', $DiscussionIDs)->get('Discussion')->resultArray();
            $Discussions = Gdn_DataSet::Index($Discussions, array('DiscussionID'));
        }

        if (count($CommentIDs) > 0) {
            $Comments = $Sql->whereIn('CommentID', $CommentIDs)->get('Comment')->resultArray();
            $Comments = Gdn_DataSet::Index($Comments, array('CommentID'));
        }

        foreach ($Data as &$Row) {
            if (!is_null($CategoryID) && $Row['CategoryID'] != $CategoryID) {
                continue;
            }

            $Discussion = val($Row['LastDiscussionID'], $Discussions);
            $NameUrl = 'x';
            if ($Discussion) {
                $Row['LastTitle'] = Gdn_Format::text($Discussion['Name']);
                $Row['LastUserID'] = $Discussion['InsertUserID'];
                $Row['LastDiscussionUserID'] = $Discussion['InsertUserID'];
                $Row['LastDateInserted'] = $Discussion['DateInserted'];
                $NameUrl = Gdn_Format::text($Discussion['Name'], true);
                $Row['LastUrl'] = DiscussionUrl($Discussion, false, '/').'#latest';
            }
            if (!empty($Comments) && ($Comment = val($Row['LastCommentID'], $Comments))) {
                $Row['LastUserID'] = $Comment['InsertUserID'];
                $Row['LastDateInserted'] = $Comment['DateInserted'];
                $Row['DateLastComment'] = $Comment['DateInserted'];
            } else {
                $Row['NoComment'] = true;
            }

            touchValue('LastTitle', $Row, '');
            touchValue('LastUserID', $Row, null);
            touchValue('LastDiscussionUserID', $Row, null);
            touchValue('LastDateInserted', $Row, null);
            touchValue('LastUrl', $Row, null);
        }
        return $Joined;
    }

    /**
     *
     *
     * @param null $Category
     * @param null $Categories
     */
    public static function joinRecentChildPosts(&$Category = null, &$Categories = null) {
        if ($Categories === null) {
            $Categories =& self::$Categories;
        }

        if ($Category === null) {
            $Category =& $Categories[-1];
        }

        if (!isset($Category['ChildIDs'])) {
            return;
        }

        $LastTimestamp = Gdn_Format::toTimestamp($Category['LastDateInserted']);
        ;
        $LastCategoryID = null;

        if ($Category['DisplayAs'] == 'Categories') {
           // This is an overview category so grab it's recent data from it's children.
            foreach ($Category['ChildIDs'] as $CategoryID) {
                if (!isset($Categories[$CategoryID])) {
                    continue;
                }

                $ChildCategory =& $Categories[$CategoryID];
                if ($ChildCategory['DisplayAs'] == 'Categories') {
                    self::JoinRecentChildPosts($ChildCategory, $Categories);
                }
                $Timestamp = Gdn_Format::toTimestamp($ChildCategory['LastDateInserted']);

                if ($LastTimestamp === false || $LastTimestamp < $Timestamp) {
                    $LastTimestamp = $Timestamp;
                    $LastCategoryID = $CategoryID;
                }
            }

            if ($LastCategoryID) {
                $LastCategory = $Categories[$LastCategoryID];

                $Category['LastCommentID'] = $LastCategory['LastCommentID'];
                $Category['LastDiscussionID'] = $LastCategory['LastDiscussionID'];
                $Category['LastDateInserted'] = $LastCategory['LastDateInserted'];
                $Category['LastTitle'] = $LastCategory['LastTitle'];
                $Category['LastUserID'] = $LastCategory['LastUserID'];
                $Category['LastDiscussionUserID'] = $LastCategory['LastDiscussionUserID'];
                $Category['LastUrl'] = $LastCategory['LastUrl'];
                $Category['LastCategoryID'] = $LastCategory['CategoryID'];
   //            $Category['LastName'] = $LastCategory['LastName'];
   //            $Category['LastName'] = $LastCategory['LastName'];
   //            $Category['LastEmail'] = $LastCategory['LastEmail'];
   //            $Category['LastPhoto'] = $LastCategory['LastPhoto'];
             }
        }
    }

   /**
    * Add UserCategory modifiers
    *
    * Update &$Categories in memory by applying modifiers from UserCategory for
    * the currently logged-in user.
    *
    * @since 2.0.18
    * @access public
    * @param array &$Categories
    * @param bool $AddUserCategory
    */
    public static function joinUserData(&$Categories, $AddUserCategory = true) {
        $IDs = array_keys($Categories);
        $DoHeadings = c('Vanilla.Categories.DoHeadings');

        if ($AddUserCategory) {
            $SQL = clone Gdn::sql();
            $SQL->reset();

            if (Gdn::session()->UserID) {
                $Key = 'UserCategory_'.Gdn::session()->UserID;
                $UserData = Gdn::cache()->get($Key);
                if ($UserData === Gdn_Cache::CACHEOP_FAILURE) {
                    $UserData = $SQL->getWhere('UserCategory', array('UserID' => Gdn::session()->UserID))->resultArray();
                    $UserData = Gdn_DataSet::Index($UserData, 'CategoryID');
                    Gdn::cache()->store($Key, $UserData);
                }
            } else {
                $UserData = array();
            }

//         Gdn::controller()->setData('UserData', $UserData);

            foreach ($IDs as $ID) {
                $Category = $Categories[$ID];

                $DateMarkedRead = val('DateMarkedRead', $Category);
                $Row = val($ID, $UserData);
                if ($Row) {
                    $UserDateMarkedRead = $Row['DateMarkedRead'];

                    if (!$DateMarkedRead || ($UserDateMarkedRead && Gdn_Format::toTimestamp($UserDateMarkedRead) > Gdn_Format::toTimestamp($DateMarkedRead))) {
                        $Categories[$ID]['DateMarkedRead'] = $UserDateMarkedRead;
                        $DateMarkedRead = $UserDateMarkedRead;
                    }

                    $Categories[$ID]['Unfollow'] = $Row['Unfollow'];
                } else {
                    $Categories[$ID]['Unfollow'] = false;
                }

               // Calculate the following field.
                $Following = !((bool)GetValue('Archived', $Category) || (bool)GetValue('Unfollow', $Row, false));
                $Categories[$ID]['Following'] = $Following;

               // Calculate the read field.
                if ($DoHeadings && $Category['Depth'] <= 1) {
                    $Categories[$ID]['Read'] = false;
                } elseif ($DateMarkedRead) {
                    if (val('LastDateInserted', $Category)) {
                        $Categories[$ID]['Read'] = Gdn_Format::toTimestamp($DateMarkedRead) >= Gdn_Format::toTimestamp($Category['LastDateInserted']);
                    } else {
                        $Categories[$ID]['Read'] = true;
                    }
                 } else {
                    $Categories[$ID]['Read'] = false;
                 }
            }

        }

       // Add permissions.
        $Session = Gdn::session();
        foreach ($IDs as $CID) {
            $Category = $Categories[$CID];
            $Categories[$CID]['Url'] = url($Category['Url'], '//');
            if ($Photo = val('Photo', $Category)) {
                $Categories[$CID]['PhotoUrl'] = Gdn_Upload::url($Photo);
            }

            if (!empty($Category['LastUrl'])) {
                $Categories[$CID]['LastUrl'] = url($Category['LastUrl'], '//');
            }
            $Categories[$CID]['PermsDiscussionsView'] = $Session->checkPermission('Vanilla.Discussions.View', true, 'Category', $Category['PermissionCategoryID']);
            $Categories[$CID]['PermsDiscussionsAdd'] = $Session->checkPermission('Vanilla.Discussions.Add', true, 'Category', $Category['PermissionCategoryID']);
            $Categories[$CID]['PermsDiscussionsEdit'] = $Session->checkPermission('Vanilla.Discussions.Edit', true, 'Category', $Category['PermissionCategoryID']);
            $Categories[$CID]['PermsCommentsAdd'] = $Session->checkPermission('Vanilla.Comments.Add', true, 'Category', $Category['PermissionCategoryID']);
        }

       // Translate name and description
        foreach ($IDs as $ID) {
            $Code = $Categories[$ID]['UrlCode'];
            $Categories[$ID]['Name'] = TranslateContent("Categories.".$Code.".Name", $Categories[$ID]['Name']);
            $Categories[$ID]['Description'] = TranslateContent("Categories.".$Code.".Description", $Categories[$ID]['Description']);
        }
    }

   /**
    * Delete a single category and assign its discussions to another.
    *
    * @since 2.0.0
    * @access public
    *
    * @param object $Category
    * @param int $ReplacementCategoryID Unique ID of category all discussion are being move to.
    */
    public function delete($Category, $ReplacementCategoryID) {
       // Don't do anything if the required category object & properties are not defined.
        if (!is_object($Category)
         || !property_exists($Category, 'CategoryID')
         || !property_exists($Category, 'ParentCategoryID')
         || !property_exists($Category, 'AllowDiscussions')
         || !property_exists($Category, 'Name')
         || $Category->CategoryID <= 0
        ) {
            throw new Exception(t('Invalid category for deletion.'));
        } else {
           // Remove permissions related to category
            $PermissionModel = Gdn::permissionModel();
            $PermissionModel->delete(null, 'Category', 'CategoryID', $Category->CategoryID);

           // If there is a replacement category...
            if ($ReplacementCategoryID > 0) {
               // Update children categories
                $this->SQL
                    ->update('Category')
                    ->set('ParentCategoryID', $ReplacementCategoryID)
                    ->where('ParentCategoryID', $Category->CategoryID)
                    ->put();

              // Update permission categories.
                $this->SQL
                    ->update('Category')
                    ->set('PermissionCategoryID', $ReplacementCategoryID)
                    ->where('PermissionCategoryID', $Category->CategoryID)
                    ->where('CategoryID <>', $Category->CategoryID)
                    ->put();

               // Update discussions
                $this->SQL
                    ->update('Discussion')
                    ->set('CategoryID', $ReplacementCategoryID)
                    ->where('CategoryID', $Category->CategoryID)
                    ->put();

              // Update the discussion count
                $Count = $this->SQL
                    ->select('DiscussionID', 'count', 'DiscussionCount')
                    ->from('Discussion')
                    ->where('CategoryID', $ReplacementCategoryID)
                    ->get()
                    ->firstRow()
                ->DiscussionCount;

                if (!is_numeric($Count)) {
                    $Count = 0;
                }

                $this->SQL
                    ->update('Category')->set('CountDiscussions', $Count)
                    ->where('CategoryID', $ReplacementCategoryID)
                    ->put();

               // Update tags
                $this->SQL
                    ->update('Tag')
                    ->set('CategoryID', $ReplacementCategoryID)
                    ->where('CategoryID', $Category->CategoryID)
                    ->put();

                $this->SQL
                    ->update('TagDiscussion')
                    ->set('CategoryID', $ReplacementCategoryID)
                    ->where('CategoryID', $Category->CategoryID)
                    ->put();
            } else {
               // Delete comments in this category
                $this->SQL
                    ->from('Comment c')
                    ->join('Discussion d', 'c.DiscussionID = d.DiscussionID')
                    ->where('d.CategoryID', $Category->CategoryID)
                    ->delete();

               // Delete discussions in this category
                $this->SQL->delete('Discussion', array('CategoryID' => $Category->CategoryID));

               // Make inherited permission local permission
                $this->SQL
                    ->update('Category')
                    ->set('PermissionCategoryID', 0)
                    ->where('PermissionCategoryID', $Category->CategoryID)
                    ->where('CategoryID <>', $Category->CategoryID)
                    ->put();

               // Delete tags
                $this->SQL->delete('Tag', array('CategoryID' => $Category->CategoryID));
                $this->SQL->delete('TagDiscussion', array('CategoryID' => $Category->CategoryID));
            }

           // Delete the category
            $this->SQL->delete('Category', array('CategoryID' => $Category->CategoryID));
        }
       // Make sure to reorganize the categories after deletes
        $this->RebuildTree();
    }

   /**
    * Get data for a single category selected by Url Code. Disregards permissions.
    *
    * @since 2.0.0
    * @access public
    *
    * @param int $CodeID Unique Url Code of category we're getting data for.
    * @return object SQL results.
    */
    public function getByCode($Code) {
        return $this->SQL->getWhere('Category', array('UrlCode' => $Code))->firstRow();
    }

   /**
    * Get data for a single category selected by ID. Disregards permissions.
    *
    * @since 2.0.0
    * @access public
    *
    * @param int $CategoryID Unique ID of category we're getting data for.
    * @return object SQL results.
    */
    public function getID($CategoryID, $DatasetType = DATASET_TYPE_OBJECT) {
        $Category = $this->SQL->getWhere('Category', array('CategoryID' => $CategoryID))->firstRow($DatasetType);
        if (isset($Category->AllowedDiscussionTypes) && is_string($Category->AllowedDiscussionTypes)) {
            $Category->AllowedDiscussionTypes = unserialize($Category->AllowedDiscussionTypes);
        }

        return $Category;
    }

   /**
    * Get list of categories (respecting user permission).
    *
    * @since 2.0.0
    * @access public
    *
    * @param string $OrderFields Ignored.
    * @param string $OrderDirection Ignored.
    * @param int $Limit Ignored.
    * @param int $Offset Ignored.
    * @return Gdn_DataSet SQL results.
    */
    public function get($OrderFields = '', $OrderDirection = 'asc', $Limit = false, $Offset = false) {
        $this->SQL
            ->select('c.ParentCategoryID, c.CategoryID, c.TreeLeft, c.TreeRight, c.Depth, c.Name, c.Description, c.CountDiscussions, c.AllowDiscussions, c.UrlCode')
            ->from('Category c')
            ->beginWhereGroup()
            ->permission('Vanilla.Discussions.View', 'c', 'PermissionCategoryID', 'Category')
            ->endWhereGroup()
            ->orWhere('AllowDiscussions', '0')
            ->orderBy('TreeLeft', 'asc');

         // Note: we are using the Nested Set tree model, so TreeLeft is used for sorting.
         // Ref: http://articles.sitepoint.com/article/hierarchical-data-database/2
         // Ref: http://en.wikipedia.org/wiki/Nested_set_model

        $CategoryData = $this->SQL->get();
        $this->AddCategoryColumns($CategoryData);
        return $CategoryData;
    }

   /**
    * Get list of categories (disregarding user permission for admins).
    *
    * @since 2.0.0
    * @access public
    *
    * @param string $OrderFields Ignored.
    * @param string $OrderDirection Ignored.
    * @param int $Limit Ignored.
    * @param int $Offset Ignored.
    * @return object SQL results.
    */
    public function getAll() {
        $CategoryData = $this->SQL
            ->select('c.*')
            ->from('Category c')
            ->orderBy('TreeLeft', 'asc')
            ->get();

        $this->AddCategoryColumns($CategoryData);
        return $CategoryData;
    }

   /**
    * Return the number of descendants for a specific category.
    */
    public function getDescendantCountByCode($Code) {
        $Category = $this->GetByCode($Code);
        if ($Category) {
            return round(($Category->TreeRight - $Category->TreeLeft - 1) / 2);
        }

        return 0;
    }

   /**
    * Get all of the ancestor categories above this one.
    * @param int|string $Category The category ID or url code.
    * @param bool $checkPermissions Whether or not to only return the categories with view permission.
    * @param bool $includeHeadings Whether or not to include heading categories.
    * @return array
    */
    public static function getAncestors($categoryID, $checkPermissions = true, $includeHeadings = false) {
        $Categories = self::categories();
        $Result = array();

       // Grab the category by ID or url code.
        if (is_numeric($categoryID)) {
            if (isset($Categories[$categoryID])) {
                $Category = $Categories[$categoryID];
            }
        } else {
            foreach ($Categories as $ID => $Value) {
                if ($Value['UrlCode'] == $categoryID) {
                    $Category = $Categories[$ID];
                    break;
                }
            }
        }

        if (!isset($Category)) {
            return $Result;
        }

       // Build up the ancestor array by tracing back through parents.
        $Result[$Category['CategoryID']] = $Category;
        $Max = 20;
        while (isset($Categories[$Category['ParentCategoryID']])) {
           // Check for an infinite loop.
            if ($Max <= 0) {
                break;
            }
            $Max--;

            if ($checkPermissions && !$Category['PermsDiscussionsView']) {
                $Category = $Categories[$Category['ParentCategoryID']];
                continue;
            }

            if ($Category['CategoryID'] == -1) {
                break;
            }

           // Return by ID or code.
            if (is_numeric($categoryID)) {
                $ID = $Category['CategoryID'];
            } else {
                $ID = $Category['UrlCode'];
            }

            if ($includeHeadings || $Category['DisplayAs'] !== 'Heading') {
                $Result[$ID] = $Category;
            }

            $Category = $Categories[$Category['ParentCategoryID']];
        }
        $Result = array_reverse($Result, true); // order for breadcrumbs
        return $Result;
    }

   /**
    *
    *
    * @since 2.0.18
    * @acces public
    * @param string $Code Where condition.
    * @return object DataSet
    */
    public function getDescendantsByCode($Code) {
        Deprecated('CategoryModel::GetDescendantsByCode', 'CategoryModel::GetAncestors');

       // SELECT title FROM tree WHERE lft < 4 AND rgt > 5 ORDER BY lft ASC;
        return $this->SQL
            ->select('c.ParentCategoryID, c.CategoryID, c.TreeLeft, c.TreeRight, c.Depth, c.Name, c.Description, c.CountDiscussions, c.CountComments, c.AllowDiscussions, c.UrlCode')
            ->from('Category c')
            ->join('Category d', 'c.TreeLeft < d.TreeLeft and c.TreeRight > d.TreeRight')
            ->where('d.UrlCode', $Code)
            ->orderBy('c.TreeLeft', 'asc')
            ->get();
    }

   /**
    * Get the subtree starting at a given parent.
    *
    * @param string $parentCategory The ID or url code of the parent category.
    * @since 2.0.18
    * @param bool $includeParent Whether or not to include the parent in the result.
    * @param bool|int $adjustDepth Whether or not to adjust the depth or a number to adjust the depth by.
    * Passing `true` as this parameter will make the returned subtree look like the full tree which is useful for many
    * views that expect the full category tree.
    * @return array An array of categories.
    */
    public static function getSubtree($parentCategory, $includeParent = true, $adjustDepth = false) {
        $Result = array();
        $Category = self::categories($parentCategory);

       // Check to see if the depth should be adjusted.
       // This value is true if called by a dev or a number if called recursively.
        if ($adjustDepth === true) {
            $adjustDepth = -val('Depth', $Category) + ($includeParent ? 1 : 0);
        }

        if ($Category) {
            if ($includeParent) {
                if ($adjustDepth) {
                    $Category['Depth'] += $adjustDepth;
                }

                $Result[$Category['CategoryID']] = $Category;
            }
            $ChildIDs = val('ChildIDs', $Category, array());

            foreach ($ChildIDs as $ChildID) {
                $Result = array_replace($Result, self::GetSubtree($ChildID, true, $adjustDepth));
            }
        }
        return $Result;
    }

    public function getFull($CategoryID = false, $Permissions = false) {

       // Get the current category list
        $Categories = self::categories();

       // Filter out the categories we aren't supposed to view.
        if ($CategoryID && !is_array($CategoryID)) {
            $CategoryID = array($CategoryID);
        }

        if (!$CategoryID && $this->Watching) {
            $CategoryID = self::CategoryWatch(false);
        }

        switch ($Permissions) {
            case 'Vanilla.Discussions.Add':
                $Permissions = 'PermsDiscussionsAdd';
                break;
            case 'Vanilla.Disussions.Edit':
                $Permissions = 'PermsDiscussionsEdit';
                break;
            default:
                $Permissions = 'PermsDiscussionsView';
                break;
        }

        $IDs = array_keys($Categories);
        foreach ($IDs as $ID) {
            if ($ID < 0) {
                unset($Categories[$ID]);
            } elseif (!$Categories[$ID][$Permissions])
            unset($Categories[$ID]);
            elseif (is_array($CategoryID) && !in_array($ID, $CategoryID))
            unset($Categories[$ID]);
        }

       //self::JoinRecentPosts($Categories);
        foreach ($Categories as &$Category) {
            if ($Category['ParentCategoryID'] <= 0) {
                self::JoinRecentChildPosts($Category, $Categories);
            }
        }

       // This join users call can be very slow on forums with a lot of categories so we can disable it here.
        if ($this->JoinRecentUsers) {
            Gdn::userModel()->joinUsers($Categories, array('LastUserID'));
        }

        $Result = new Gdn_DataSet($Categories, DATASET_TYPE_ARRAY);
        $Result->DatasetType(DATASET_TYPE_OBJECT);
        return $Result;
    }

   /**
    * Get a list of categories, considering several filters
    *
    * @param array $RestrictIDs Optional list of category ids to mask the dataset
    * @param string $Permissions Optional permission to require. Defaults to Vanilla.Discussions.View.
    * @param array $ExcludeWhere Exclude categories with any of these flags
    * @return \Gdn_DataSet
    */
    public function getFiltered($RestrictIDs = false, $Permissions = false, $ExcludeWhere = false) {

       // Get the current category list
        $Categories = self::categories();

       // Filter out the categories we aren't supposed to view.
        if ($RestrictIDs && !is_array($RestrictIDs)) {
            $RestrictIDs = array($RestrictIDs);
        } elseif ($this->Watching)
         $RestrictIDs = self::CategoryWatch();

        switch ($Permissions) {
            case 'Vanilla.Discussions.Add':
                $Permissions = 'PermsDiscussionsAdd';
                break;
            case 'Vanilla.Disussions.Edit':
                $Permissions = 'PermsDiscussionsEdit';
                break;
            default:
                $Permissions = 'PermsDiscussionsView';
                break;
        }

        $IDs = array_keys($Categories);
        foreach ($IDs as $ID) {
           // Exclude the root category
            if ($ID < 0) {
                unset($Categories[$ID]);
            } // No categories where we don't have permission
            elseif (!$Categories[$ID][$Permissions])
            unset($Categories[$ID]);

           // No categories whose filter fields match the provided filter values
            elseif (is_array($ExcludeWhere)) {
                foreach ($ExcludeWhere as $Filter => $FilterValue) {
                    if (val($Filter, $Categories[$ID], false) == $FilterValue) {
                        unset($Categories[$ID]);
                    }
                }
            } // No categories that are otherwise filtered out
            elseif (is_array($RestrictIDs) && !in_array($ID, $RestrictIDs))
            unset($Categories[$ID]);
        }

        Gdn::userModel()->joinUsers($Categories, array('LastUserID'));

        $Result = new Gdn_DataSet($Categories, DATASET_TYPE_ARRAY);
        $Result->DatasetType(DATASET_TYPE_OBJECT);
        return $Result;
    }

   /**
    * Get full data for a single category by its URL slug. Respects permissions.
    *
    * @since 2.0.0
    * @access public
    *
    * @param string $UrlCode Unique category slug from URL.
    * @return object SQL results.
    */
    public function getFullByUrlCode($UrlCode) {
        $Data = (object)self::categories($UrlCode);

       // Check to see if the user has permission for this category.
       // Get the category IDs.
        $CategoryIDs = DiscussionModel::CategoryPermissions();
        if (is_array($CategoryIDs) && !in_array(val('CategoryID', $Data), $CategoryIDs)) {
            $Data = false;
        }
        return $Data;
    }

   /**
    * A simplified version of GetWhere that polls the cache instead of the database.
    * @param array $Where
    * @return array
    * @since 2.2.2
    */
    public function getWhereCache($Where) {
        $Result = array();

        foreach (self::categories() as $Index => $Row) {
            $Match = true;
            foreach ($Where as $Column => $Value) {
                $RowValue = val($Column, $Row, null);

                if ($RowValue != $Value && !(is_array($Value) && in_array($RowValue, $Value))) {
                    $Match = false;
                    break;
                }
            }
            if ($Match) {
                $Result[$Index] = $Row;
            }
        }

        return $Result;
    }

   /**
    * Check whether category has any children categories.
    *
    * @since 2.0.0
    * @access public
    *
    * @param string $CategoryID Unique ID for category being checked.
    * @return bool
    */
    public function hasChildren($CategoryID) {
        $ChildData = $this->SQL
            ->select('CategoryID')
            ->from('Category')
            ->where('ParentCategoryID', $CategoryID)
            ->get();
        return $ChildData->numRows() > 0 ? true : false;
    }

   /**
    *
    *
    * @since 2.0.0
    * @access public
    * @param array $Data
    * @param string $Permission
    * @param string $Column
    */
    public static function joinModerators($Data, $Permission = 'Vanilla.Comments.Edit', $Column = 'Moderators') {
        $Moderators = Gdn::sql()
            ->select('u.UserID, u.Name, u.Photo, u.Email')
            ->select('p.JunctionID as CategoryID')
            ->from('User u')
            ->join('UserRole ur', 'ur.UserID = u.UserID')
            ->join('Permission p', 'ur.RoleID = p.RoleID')
            ->where('`'.$Permission.'`', 1)
            ->get()->resultArray();

        $Moderators = Gdn_DataSet::Index($Moderators, 'CategoryID', array('Unique' => false));

        foreach ($Data as &$Category) {
            $ID = val('PermissionCategoryID', $Category);
            $Mods = val($ID, $Moderators, array());
            $ModIDs = array();
            $UniqueMods = array();
            foreach ($Mods as $Mod) {
                if (!in_array($Mod['UserID'], $ModIDs)) {
                    $ModIDs[] = $Mod['UserID'];
                    $UniqueMods[] = $Mod;
                }

            }
            setValue($Column, $Category, $UniqueMods);
        }
    }

    public static function makeTree($Categories, $Root = null) {
        $Result = array();

        $Categories = (array)$Categories;

        if ($Root) {
            $Root = (array)$Root;
           // Make the tree out of this category as a subtree.
            $DepthAdjust = -$Root['Depth'];
            $Result = self::_MakeTreeChildren($Root, $Categories, $DepthAdjust);
        } else {
           // Make a tree out of all categories.
            foreach ($Categories as $Category) {
                if (isset($Category['Depth']) && $Category['Depth'] == 1) {
                    $Row = $Category;
                    $Row['Children'] = self::_MakeTreeChildren($Row, $Categories, 0);
                    $Result[] = $Row;
                }
            }
        }
        return $Result;
    }

    protected static function _MakeTreeChildren($Category, $Categories, $DepthAdj = null) {
        if (is_null($DepthAdj)) {
            $DepthAdj = -val('Depth', $Category);
        }

        $Result = array();
        foreach ($Category['ChildIDs'] as $ID) {
            if (!isset($Categories[$ID])) {
                continue;
            }
            $Row = $Categories[$ID];
            $Row['Depth'] += $DepthAdj;
            $Row['Children'] = self::_MakeTreeChildren($Row, $Categories);
            $Result[] = $Row;
        }
        return $Result;
    }

   /**
    * Return the category that contains the permissions for the given category.
    *
    * @param mixed $Category
    * @since 2.2
    */
    public static function permissionCategory($Category) {
        if (empty($Category)) {
            return self::categories(-1);
        }

        if (!is_array($Category) && !is_object($Category)) {
            $Category = self::categories($Category);
        }

        return self::categories(val('PermissionCategoryID', $Category));
    }

   /**
    * Rebuilds the category tree. We are using the Nested Set tree model.
    *
    * @param bool $BySort Rebuild the tree by sort order instead of existing tree order.
    * @ref http://en.wikipedia.org/wiki/Nested_set_model
    *
    * @since 2.0.0
    * @access public
    */
    public function rebuildTree($BySort = false) {
       // Grab all of the categories.
        if ($BySort) {
            $Order = 'Sort, Name';
        } else {
            $Order = 'TreeLeft, Sort, Name';
        }

        $Categories = $this->SQL->get('Category', $Order);
        $Categories = Gdn_DataSet::Index($Categories->resultArray(), 'CategoryID');

       // Make sure the tree has a root.
        if (!isset($Categories[-1])) {
            $RootCat = array('CategoryID' => -1, 'TreeLeft' => 1, 'TreeRight' => 4, 'Depth' => 0, 'InsertUserID' => 1, 'UpdateUserID' => 1, 'DateInserted' => Gdn_Format::toDateTime(), 'DateUpdated' => Gdn_Format::toDateTime(), 'Name' => 'Root', 'UrlCode' => '', 'Description' => 'Root of category tree. Users should never see this.', 'PermissionCategoryID' => -1, 'Sort' => 0, 'ParentCategoryID' => null);
            $Categories[-1] = $RootCat;
            $this->SQL->insert('Category', $RootCat);
        }

       // Build a tree structure out of the categories.
        $Root = null;
        foreach ($Categories as &$Cat) {
            if (!isset($Cat['CategoryID'])) {
                continue;
            }

           // Backup category settings for efficient database saving.
            try {
                $Cat['_TreeLeft'] = $Cat['TreeLeft'];
                $Cat['_TreeRight'] = $Cat['TreeRight'];
                $Cat['_Depth'] = $Cat['Depth'];
                $Cat['_PermissionCategoryID'] = $Cat['PermissionCategoryID'];
                $Cat['_ParentCategoryID'] = $Cat['ParentCategoryID'];
            } catch (Exception $Ex) {
            }

            if ($Cat['CategoryID'] == -1) {
                $Root =& $Cat;
                continue;
            }

            $ParentID = $Cat['ParentCategoryID'];
            if (!$ParentID) {
                $ParentID = -1;
                $Cat['ParentCategoryID'] = $ParentID;
            }
            if (!isset($Categories[$ParentID]['Children'])) {
                $Categories[$ParentID]['Children'] = array();
            }
            $Categories[$ParentID]['Children'][] =& $Cat;
        }
        unset($Cat);

       // Set the tree attributes of the tree.
        $this->_SetTree($Root);
        unset($Root);

       // Save the tree structure.
        foreach ($Categories as $Cat) {
            if (!isset($Cat['CategoryID'])) {
                continue;
            }
            if ($Cat['_TreeLeft'] != $Cat['TreeLeft'] || $Cat['_TreeRight'] != $Cat['TreeRight'] || $Cat['_Depth'] != $Cat['Depth'] || $Cat['PermissionCategoryID'] != $Cat['PermissionCategoryID'] || $Cat['_ParentCategoryID'] != $Cat['ParentCategoryID'] || $Cat['Sort'] != $Cat['TreeLeft']) {
                $this->SQL->put(
                    'Category',
                    array('TreeLeft' => $Cat['TreeLeft'], 'TreeRight' => $Cat['TreeRight'], 'Depth' => $Cat['Depth'], 'PermissionCategoryID' => $Cat['PermissionCategoryID'], 'ParentCategoryID' => $Cat['ParentCategoryID'], 'Sort' => $Cat['TreeLeft']),
                    array('CategoryID' => $Cat['CategoryID'])
                );
            }
        }
        $this->SetCache();
    }

   /**
    *
    *
    * @since 2.0.18
    * @access protected
    * @param array $Node
    * @param int $Left
    * @param int $Depth
    */
    protected function _SetTree(&$Node, $Left = 1, $Depth = 0) {
        $Right = $Left + 1;

        if (isset($Node['Children'])) {
            foreach ($Node['Children'] as &$Child) {
                $Right = $this->_SetTree($Child, $Right, $Depth + 1);
                $Child['ParentCategoryID'] = $Node['CategoryID'];
                if ($Child['PermissionCategoryID'] != $Child['CategoryID']) {
                    $Child['PermissionCategoryID'] = val('PermissionCategoryID', $Node, $Child['CategoryID']);
                }
            }
            unset($Node['Children']);
        }

        $Node['TreeLeft'] = $Left;
        $Node['TreeRight'] = $Right;
        $Node['Depth'] = $Depth;

        return $Right + 1;
    }

   /**
    * Saves the category tree based on a provided tree array. We are using the
    * Nested Set tree model.
    *
    * @ref http://articles.sitepoint.com/article/hierarchical-data-database/2
    * @ref http://en.wikipedia.org/wiki/Nested_set_model
    *
    * @since 2.0.16
    * @access public
    *
    * @param array $TreeArray A fully defined nested set model of the category tree.
    */
    public function saveTree($TreeArray) {
       /*
        TreeArray comes in the format:
       '0' ...
        'item_id' => "root"
        'parent_id' => "none"
        'depth' => "0"
        'left' => "1"
        'right' => "34"
       '1' ...
        'item_id' => "1"
        'parent_id' => "root"
        'depth' => "1"
        'left' => "2"
        'right' => "3"
       etc...
       */

       // Grab all of the categories so that permissions can be properly saved.
        $PermTree = $this->SQL->select('CategoryID, PermissionCategoryID, TreeLeft, TreeRight, Depth, Sort, ParentCategoryID')->from('Category')->get();
        $PermTree = $PermTree->Index($PermTree->resultArray(), 'CategoryID');

       // The tree must be walked in order for the permissions to save properly.
        usort($TreeArray, array('CategoryModel', '_TreeSort'));
        $Saves = array();

        foreach ($TreeArray as $I => $Node) {
            $CategoryID = val('item_id', $Node);
            if ($CategoryID == 'root') {
                $CategoryID = -1;
            }

            $ParentCategoryID = val('parent_id', $Node);
            if (in_array($ParentCategoryID, array('root', 'none'))) {
                $ParentCategoryID = -1;
            }

            $PermissionCategoryID = valr("$CategoryID.PermissionCategoryID", $PermTree, 0);
            $PermCatChanged = false;
            if ($PermissionCategoryID != $CategoryID) {
               // This category does not have custom permissions so must inherit its parent's permissions.
                $PermissionCategoryID = valr("$ParentCategoryID.PermissionCategoryID", $PermTree, 0);
                if ($CategoryID != -1 && !GetValueR("$ParentCategoryID.Touched", $PermTree)) {
                    throw new Exception("Category $ParentCategoryID not touched before touching $CategoryID.");
                }
                if ($PermTree[$CategoryID]['PermissionCategoryID'] != $PermissionCategoryID) {
                    $PermCatChanged = true;
                }
                $PermTree[$CategoryID]['PermissionCategoryID'] = $PermissionCategoryID;
            }
            $PermTree[$CategoryID]['Touched'] = true;

           // Only update if the tree doesn't match the database.
            $Row = $PermTree[$CategoryID];
            if ($Node['left'] != $Row['TreeLeft'] || $Node['right'] != $Row['TreeRight'] || $Node['depth'] != $Row['Depth'] || $ParentCategoryID != $Row['ParentCategoryID'] || $Node['left'] != $Row['Sort'] || $PermCatChanged) {
                $Set = array(
                  'TreeLeft' => $Node['left'],
                  'TreeRight' => $Node['right'],
                  'Depth' => $Node['depth'],
                  'Sort' => $Node['left'],
                  'ParentCategoryID' => $ParentCategoryID,
                  'PermissionCategoryID' => $PermissionCategoryID
                );

                $this->SQL->update(
                    'Category',
                    $Set,
                    array('CategoryID' => $CategoryID)
                )->put();

                $Saves[] = array_merge(array('CategoryID' => $CategoryID), $Set);
            }
        }
        self::ClearCache();
        return $Saves;
    }

   /**
    * Utility method for sorting via usort.
    *
    * @since 2.0.18
    * @access protected
    * @param $A First element to compare.
    * @param $B Second element to compare.
    * @return int -1, 1, 0 (per usort)
    */
    protected function _TreeSort($A, $B) {
        if ($A['left'] > $B['left']) {
            return 1;
        } elseif ($A['left'] < $B['left'])
         return -1;
        else {
            return 0;
        }
    }

   /**
    * Saves the category.
    *
    * @since 2.0.0
    * @access public
    *
    * @param array $FormPostValue The values being posted back from the form.
    * @return int ID of the saved category.
    */
    public function save($FormPostValues) {
       // Define the primary key in this model's table.
        $this->defineSchema();

       // Get data from form
        $CategoryID = val('CategoryID', $FormPostValues);
        $NewName = val('Name', $FormPostValues, '');
        $UrlCode = val('UrlCode', $FormPostValues, '');
        $AllowDiscussions = val('AllowDiscussions', $FormPostValues, '');
        $CustomPermissions = (bool)GetValue('CustomPermissions', $FormPostValues);
        $CustomPoints = val('CustomPoints', $FormPostValues, null);

        if (isset($FormPostValues['AllowedDiscussionTypes']) && is_array($FormPostValues['AllowedDiscussionTypes'])) {
            $FormPostValues['AllowedDiscussionTypes'] = serialize($FormPostValues['AllowedDiscussionTypes']);
        }

       // Is this a new category?
        $Insert = $CategoryID > 0 ? false : true;
        if ($Insert) {
            $this->AddInsertFields($FormPostValues);
        }

        $this->AddUpdateFields($FormPostValues);
        $this->Validation->applyRule('UrlCode', 'Required');
        $this->Validation->applyRule('UrlCode', 'UrlStringRelaxed');

<<<<<<< HEAD
       // Make sure that the UrlCode is unique among categories.
=======
        // Url slugs cannot be the name of a CategoriesController method or fully numeric.
        $this->Validation->addRule('CategorySlug', 'regex:/^(?!(all|archives|discussions|index|table|[0-9]+)$).*/');
        $this->Validation->applyRule('UrlCode', 'CategorySlug', 'Url code cannot be numeric or the name of an internal method.');

        // Make sure that the UrlCode is unique among categories.
>>>>>>> 86d434e9
        $this->SQL->select('CategoryID')
            ->from('Category')
            ->where('UrlCode', $UrlCode);

        if ($CategoryID) {
            $this->SQL->where('CategoryID <>', $CategoryID);
        }

        if ($this->SQL->get()->numRows()) {
            $this->Validation->addValidationResult('UrlCode', 'The specified url code is already in use by another category.');
        }

        //	Prep and fire event.
        $this->EventArguments['FormPostValues'] = &$FormPostValues;
        $this->EventArguments['CategoryID'] = $CategoryID;
        $this->fireEvent('BeforeSaveCategory');

       // Validate the form posted values
        if ($this->validate($FormPostValues, $Insert)) {
            $Fields = $this->Validation->SchemaValidationFields();
            $Fields = RemoveKeyFromArray($Fields, 'CategoryID');
            $AllowDiscussions = val('AllowDiscussions', $Fields) == '1' ? true : false;
            $Fields['AllowDiscussions'] = $AllowDiscussions ? '1' : '0';

            if ($Insert === false) {
                $OldCategory = $this->getID($CategoryID, DATASET_TYPE_ARRAY);
                if (null === val('AllowDiscussions', $FormPostValues, null)) {
                    $AllowDiscussions = $OldCategory['AllowDiscussions']; // Force the allowdiscussions property
                }                $Fields['AllowDiscussions'] = $AllowDiscussions ? '1' : '0';

               // Figure out custom points.
                if ($CustomPoints !== null) {
                    if ($CustomPoints) {
                        $Fields['PointsCategoryID'] = $CategoryID;
                    } else {
                        $Parent = self::categories(val('ParentCategoryID', $Fields, $OldCategory['ParentCategoryID']));
                        $Fields['PointsCategoryID'] = val('PointsCategoryID', $Parent, 0);
                    }
                }

                $this->update($Fields, array('CategoryID' => $CategoryID));

               // Check for a change in the parent category.
                if (isset($Fields['ParentCategoryID']) && $OldCategory['ParentCategoryID'] != $Fields['ParentCategoryID']) {
                    $this->RebuildTree();
                } else {
                    $this->SetCache($CategoryID, $Fields);
                }
            } else {
                $CategoryID = $this->insert($Fields);

                if ($CategoryID) {
                    if ($CustomPermissions) {
                        $this->SQL->put('Category', array('PermissionCategoryID' => $CategoryID), array('CategoryID' => $CategoryID));
                    }
                    if ($CustomPoints) {
                        $this->SQL->put('Category', array('PointsCategoryID' => $CategoryID), array('CategoryID' => $CategoryID));
                    }
                }

                $this->RebuildTree(); // Safeguard to make sure that treeleft and treeright cols are added
            }

           // Save the permissions
            if ($CategoryID) {
               // Check to see if this category uses custom permissions.
                if ($CustomPermissions) {
                    $PermissionModel = Gdn::permissionModel();
                    if (GetValue('Permission', $FormPostValues, array())) {
                    $Permissions = $PermissionModel->PivotPermissions(val('Permission', $FormPostValues, array()), array('JunctionID' => $CategoryID));
                    } elseif (GetValue('Permissions', $FormPostValues, array())) {
                        $Permissions = GetValue('Permissions', $FormPostValues, array());
                        foreach ($Permissions as &$Permission) {
                            TouchValue('JunctionTable', $Permission, 'Category');
                            TouchValue('JunctionColumn', $Permission, 'PermissionCategoryID');
                            TouchValue('JunctionID', $Permission, $CategoryID);
                        }
                    }
                    $PermissionModel->SaveAll($Permissions, array('JunctionID' => $CategoryID, 'JunctionTable' => 'Category'));

                    if (!$Insert) {
                       // Figure out my last permission and tree info.
                        $Data = $this->SQL->select('PermissionCategoryID, TreeLeft, TreeRight')->from('Category')->where('CategoryID', $CategoryID)->get()->firstRow(DATASET_TYPE_ARRAY);

                       // Update this category's permission.
                        $this->SQL->put('Category', array('PermissionCategoryID' => $CategoryID), array('CategoryID' => $CategoryID));

                       // Update all of my children that shared my last category permission.
                        $this->SQL->put(
                            'Category',
                            array('PermissionCategoryID' => $CategoryID),
                            array('TreeLeft >' => $Data['TreeLeft'], 'TreeRight <' => $Data['TreeRight'], 'PermissionCategoryID' => $Data['PermissionCategoryID'])
                        );

                        self::ClearCache();
                    }
                } elseif (!$Insert) {
                   // Figure out my parent's permission.
                    $NewPermissionID = $this->SQL
                        ->select('p.PermissionCategoryID')
                        ->from('Category c')
                        ->join('Category p', 'c.ParentCategoryID = p.CategoryID')
                        ->where('c.CategoryID', $CategoryID)
                        ->get()->value('PermissionCategoryID', 0);

                    if ($NewPermissionID != $CategoryID) {
                       // Update all of my children that shared my last permission.
                        $this->SQL->put(
                            'Category',
                            array('PermissionCategoryID' => $NewPermissionID),
                            array('PermissionCategoryID' => $CategoryID)
                        );

                        self::ClearCache();
                    }

                   // Delete my custom permissions.
                    $this->SQL->delete(
                        'Permission',
                        array('JunctionTable' => 'Category', 'JunctionColumn' => 'PermissionCategoryID', 'JunctionID' => $CategoryID)
                    );
                }
            }

           // Force the user permissions to refresh.
            Gdn::userModel()->ClearPermissions();

           // $this->RebuildTree();
        } else {
            $CategoryID = false;
        }

        return $CategoryID;
    }

   /**
    * Grab the Category IDs of the tree.
    *
    * @since 2.0.18
    * @access public
    * @param int $CategoryID
    * @param mixed $Set
    */
    public function saveUserTree($CategoryID, $Set) {
        $Categories = $this->GetSubtree($CategoryID);
        foreach ($Categories as $Category) {
            $this->SQL->replace(
                'UserCategory',
                $Set,
                array('UserID' => Gdn::session()->UserID, 'CategoryID' => $Category['CategoryID'])
            );
        }
        $Key = 'UserCategory_'.Gdn::session()->UserID;
        Gdn::cache()->Remove($Key);
    }

   /**
    * Grab and update the category cache
    *
    * @since 2.0.18
    * @access public
    * @param int $ID
    * @param array $Data
    */
    public static function setCache($ID = false, $Data = false) {
        $Categories = Gdn::cache()->get(self::CACHE_KEY);
        self::$Categories = null;

        if (!$Categories) {
            return;
        }

       // Extract actual category list, remove key if malformed
        if (!$ID || !is_array($Categories) || !array_key_exists('categories', $Categories)) {
            Gdn::cache()->Remove(self::CACHE_KEY);
            return;
        }
        $Categories = $Categories['categories'];

       // Check for category in list, otherwise remove key if not found
        if (!array_key_exists($ID, $Categories)) {
            Gdn::cache()->Remove(self::CACHE_KEY);
            return;
        }

        $Category = $Categories[$ID];
        $Category = array_merge($Category, $Data);
        $Categories[$ID] = $Category;

       // Update memcache entry
        self::$Categories = $Categories;
        unset($Categories);
        self::BuildCache($ID);

        self::JoinUserData(self::$Categories, true);
    }

    public function setField($ID, $Property, $Value = false) {
        if (!is_array($Property)) {
            $Property = array($Property => $Value);
        }

        if (isset($Property['AllowedDiscussionTypes']) && is_array($Property['AllowedDiscussionTypes'])) {
            $Property['AllowedDiscussionTypes'] = serialize($Property['AllowedDiscussionTypes']);
        }

        $this->SQL->put($this->Name, $Property, array('CategoryID' => $ID));

       // Set the cache.
        self::SetCache($ID, $Property);

        return $Property;
    }

    public static function setLocalField($ID, $Property, $Value) {
       // Make sure the field is here.
        if (!self::$Categories === null) {
            self::categories(-1);
        }

        if (isset(self::$Categories[$ID])) {
            self::$Categories[$ID][$Property] = $Value;
            return true;
        }
        return false;
    }

    public function setRecentPost($CategoryID) {
        $Row = $this->SQL->getWhere('Discussion', array('CategoryID' => $CategoryID), 'DateLastComment', 'desc', 1)->firstRow(DATASET_TYPE_ARRAY);

        $Fields = array('LastCommentID' => null, 'LastDiscussionID' => null);

        if ($Row) {
            $Fields['LastCommentID'] = $Row['LastCommentID'];
            $Fields['LastDiscussionID'] = $Row['DiscussionID'];
        }
        $this->setField($CategoryID, $Fields);
        $this->SetCache($CategoryID, array('LastTitle' => null, 'LastUserID' => null, 'LastDateInserted' => null, 'LastUrl' => null));
    }

   /**
    * If looking at the root node, make sure it exists and that the
    * nested set columns exist in the table.
    *
    * @since 2.0.15
    * @access public
    */
    public function applyUpdates() {
        if (!c('Vanilla.NestedCategoriesUpdate')) {
           // Add new columns
            $Construct = Gdn::database()->Structure();
            $Construct->table('Category')
                ->column('TreeLeft', 'int', true)
                ->column('TreeRight', 'int', true)
                ->column('Depth', 'int', true)
                ->column('CountComments', 'int', '0')
                ->column('LastCommentID', 'int', true)
                ->set(0, 0);

           // Insert the root node
            if ($this->SQL->getWhere('Category', array('CategoryID' => -1))->numRows() == 0) {
                $this->SQL->insert('Category', array('CategoryID' => -1, 'TreeLeft' => 1, 'TreeRight' => 4, 'Depth' => 0, 'InsertUserID' => 1, 'UpdateUserID' => 1, 'DateInserted' => Gdn_Format::toDateTime(), 'DateUpdated' => Gdn_Format::toDateTime(), 'Name' => t('Root Category Name', 'Root'), 'UrlCode' => '', 'Description' => t('Root Category Description', 'Root of category tree. Users should never see this.')));
            }

           // Build up the TreeLeft & TreeRight values.
            $this->RebuildTree();

            saveToConfig('Vanilla.NestedCategoriesUpdate', 1);
        }
    }

    /**
    * Modifies category data before it is returned.
    *
    * Adds CountAllDiscussions column to each category representing the sum of
    * discussions within this category as well as all subcategories.
    *
    * @since 2.0.17
    * @access public
    *
    * @param object $Data SQL result.
    */
    public static function addCategoryColumns($Data) {
        $Result = &$Data->result();
        $Result2 = $Result;
        foreach ($Result as &$Category) {
            if (!property_exists($Category, 'CountAllDiscussions')) {
                $Category->CountAllDiscussions = $Category->CountDiscussions;
            }

            if (!property_exists($Category, 'CountAllComments')) {
                $Category->CountAllComments = $Category->CountComments;
            }

         // Calculate the following field.
            $Following = !((bool)GetValue('Archived', $Category) || (bool)GetValue('Unfollow', $Category));
            $Category->Following = $Following;

            $DateMarkedRead = val('DateMarkedRead', $Category);
            $UserDateMarkedRead = val('UserDateMarkedRead', $Category);

            if (!$DateMarkedRead) {
                $DateMarkedRead = $UserDateMarkedRead;
            } elseif ($UserDateMarkedRead && Gdn_Format::toTimestamp($UserDateMarkedRead) > Gdn_Format::ToTimeStamp($DateMarkedRead))
            $DateMarkedRead = $UserDateMarkedRead;

         // Set appropriate Last* columns.
            setValue('LastTitle', $Category, val('LastDiscussionTitle', $Category, null));
            $LastDateInserted = val('LastDateInserted', $Category, null);

            if (val('LastCommentUserID', $Category) == null) {
                setValue('LastCommentUserID', $Category, val('LastDiscussionUserID', $Category, null));
                setValue('DateLastComment', $Category, val('DateLastDiscussion', $Category, null));
                setValue('LastUserID', $Category, val('LastDiscussionUserID', $Category, null));

                $LastDiscussion = arrayTranslate($Category, array(
                'LastDiscussionID' => 'DiscussionID',
                'CategoryID' => 'CategoryID',
                'LastTitle' => 'Name'));

                setValue('LastUrl', $Category, DiscussionUrl($LastDiscussion, false, '/').'#latest');

                if (is_null($LastDateInserted)) {
                    setValue('LastDateInserted', $Category, val('DateLastDiscussion', $Category, null));
                }
            } else {
                $LastDiscussion = arrayTranslate($Category, array(
                  'LastDiscussionID' => 'DiscussionID',
                  'CategoryID' => 'CategoryID',
                  'LastTitle' => 'Name'
                ));

                setValue('LastUserID', $Category, val('LastCommentUserID', $Category, null));
                setValue('LastUrl', $Category, DiscussionUrl($LastDiscussion, false, '/').'#latest');

                if (is_null($LastDateInserted)) {
                    setValue('LastDateInserted', $Category, val('DateLastComment', $Category, null));
                }
            }

            $LastDateInserted = val('LastDateInserted', $Category, null);
            if ($DateMarkedRead) {
                if ($LastDateInserted) {
                    $Category->Read = Gdn_Format::toTimestamp($DateMarkedRead) >= Gdn_Format::toTimestamp($LastDateInserted);
                } else {
                    $Category->Read = true;
                }
            } else {
                $Category->Read = false;
            }

            foreach ($Result2 as $Category2) {
                if ($Category2->TreeLeft > $Category->TreeLeft && $Category2->TreeRight < $Category->TreeRight) {
                    $Category->CountAllDiscussions += $Category2->CountDiscussions;
                    $Category->CountAllComments += $Category2->CountComments;
                }
            }
        }
    }

    public static function categoryUrl($Category, $Page = '', $WithDomain = true) {
        if (function_exists('CategoryUrl')) {
            return CategoryUrl($Category, $Page, $WithDomain);
        }

        if (is_string($Category)) {
            $Category = CategoryModel::categories($Category);
        }
        $Category = (array)$Category;

        $Result = '/categories/'.rawurlencode($Category['UrlCode']);
        if ($Page && $Page > 1) {
            $Result .= '/p'.$Page;
        }
        return url($Result, $WithDomain);
    }
}<|MERGE_RESOLUTION|>--- conflicted
+++ resolved
@@ -1663,15 +1663,11 @@
         $this->Validation->applyRule('UrlCode', 'Required');
         $this->Validation->applyRule('UrlCode', 'UrlStringRelaxed');
 
-<<<<<<< HEAD
-       // Make sure that the UrlCode is unique among categories.
-=======
         // Url slugs cannot be the name of a CategoriesController method or fully numeric.
         $this->Validation->addRule('CategorySlug', 'regex:/^(?!(all|archives|discussions|index|table|[0-9]+)$).*/');
         $this->Validation->applyRule('UrlCode', 'CategorySlug', 'Url code cannot be numeric or the name of an internal method.');
 
         // Make sure that the UrlCode is unique among categories.
->>>>>>> 86d434e9
         $this->SQL->select('CategoryID')
             ->from('Category')
             ->where('UrlCode', $UrlCode);
