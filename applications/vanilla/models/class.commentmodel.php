--- conflicted
+++ resolved
@@ -490,11 +490,7 @@
         }
         $result = $query->get();
         $data =& $result->result();
-<<<<<<< HEAD
-        $result->hasMore = $result->count() >= $limit;
-=======
         $this->LastCommentCount = $result->numRows();
->>>>>>> e9181b6a
 
         // Filter out any comments this user does not have access to.
         if ($permissionFilter && $perms !== true) {
