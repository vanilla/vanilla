<?php
/**
 * Comment model
 *
 * @copyright 2009-2017 Vanilla Forums Inc.
 * @license http://www.opensource.org/licenses/gpl-2.0.php GNU GPL v2
 * @package Vanilla
 * @since 2.0
 */

/**
 * Manages discussion comments data.
 */
class CommentModel extends Gdn_Model {

    use \Vanilla\FloodControlTrait;

    /** Threshold. */
    const COMMENT_THRESHOLD_SMALL = 1000;

    /** Threshold. */
    const COMMENT_THRESHOLD_LARGE = 50000;

    /** Trigger to recalculate counter. */
    const COUNT_RECALC_MOD = 50;

    /** @var array List of fields to order results by. */
    protected $_OrderBy = array(array('c.DateInserted', ''));

    /** @var array Wheres. */
    protected $_Where = array();

    /** @var bool */
    public $pageCache;

    /**
<<<<<<< HEAD
     * @var \Vanilla\CacheInterface Object used to store the FloodControl data.
     */
    protected $floodGate;
=======
     * @var CommentModel $instance;
     */
    private static $instance;
>>>>>>> bf001898

    /**
     * Class constructor. Defines the related database table name.
     *
     * @since 2.0.0
     * @access public
     */
    public function __construct() {
        parent::__construct('Comment');
        $this->floodGate = FloodControlHelper::configure($this, 'Comment');
        $this->pageCache = Gdn::cache()->activeEnabled() && c('Properties.CommentModel.pageCache', false);
        $this->fireEvent('AfterConstruct');
    }

    /**
     * The shared instance of this object.
     *
     * @return CommentModel Returns the instance.
     */
    public static function instance() {
        if (self::$instance === null) {
            self::$instance = new CommentModel();
        }
        return self::$instance;
    }

    /**
     *
     *
     * @param $Result
     * @param $PageWhere
     * @param $DiscussionID
     * @param $Page
     * @param null $Limit
     */
    public function cachePageWhere($Result, $PageWhere, $DiscussionID, $Page, $Limit = null) {
        if (!$this->pageCache || !empty($this->_Where) || $this->_OrderBy[0][0] != 'c.DateInserted' || $this->_OrderBy[0][1] == 'desc') {
            return;
        }

        if (count($Result) == 0) {
            return;
        }

        $ConfigLimit = c('Vanilla.Comments.PerPage', 30);

        if (!$Limit) {
            $Limit = $ConfigLimit;
        }

        if ($Limit != $ConfigLimit) {
            return;
        }

        if (is_array($PageWhere)) {
            $Curr = array_values($PageWhere);
        } else {
            $Curr = false;
        }

        $New = array(GetValueR('0.DateInserted', $Result));

        if (count($Result) >= $Limit) {
            $New[] = valr(($Limit - 1).'.DateInserted', $Result);
        }

        if ($Curr != $New) {
            trace('CommentModel->CachePageWhere()');

            $CacheKey = "Comment.Page.$Limit.$DiscussionID.$Page";
            Gdn::cache()->store($CacheKey, $New, array(Gdn_Cache::FEATURE_EXPIRY => 86400));

            trace($New, $CacheKey);
//         Gdn::controller()->setData('_PageCacheStore', array($CacheKey, $New));
        }
    }

    /**
     * Select the data for a single comment.
     *
     * @since 2.0.0
     * @access public
     *
     * @param bool $FireEvent Kludge to fix VanillaCommentReplies plugin.
     */
    public function commentQuery($FireEvent = true, $Join = true) {
        $this->SQL->select('c.*')
//         ->select('du.Name', '', 'DeleteName')
//         ->SelectCase('c.DeleteUserID', array('null' => '0', '' => '1'), 'Deleted')
//         ->join('User du', 'c.DeleteUserID = du.UserID', 'left');
            ->from('Comment c');

        if ($Join) {
            $this->SQL
                ->select('iu.Name', '', 'InsertName')
                ->select('iu.Photo', '', 'InsertPhoto')
                ->select('iu.Email', '', 'InsertEmail')
                ->join('User iu', 'c.InsertUserID = iu.UserID', 'left')
                ->select('uu.Name', '', 'UpdateName')
                ->select('uu.Photo', '', 'UpdatePhoto')
                ->select('uu.Email', '', 'UpdateEmail')
                ->join('User uu', 'c.UpdateUserID = uu.UserID', 'left');
        }

        if ($FireEvent) {
            $this->fireEvent('AfterCommentQuery');
        }
    }

    /**
     * {@inheritdoc}
     */
    public function get($OrderFields = '', $OrderDirection = 'asc', $Limit = false, $PageNumber = false) {
        if (is_numeric($OrderFields)) {
            deprecated('CommentModel->get($discussionID, ...)', 'CommentModel->getByDiscussion($discussionID, ...)');
            return $this->getByDiscussion($OrderFields, $OrderDirection, $Limit);
        }

        throw new \BadMethodCallException('CommentModel->get() is not supported.', 400);
    }

    /**
     * Get comments for a discussion.
     *
     * @param int $DiscussionID Which discussion to get comment from.
     * @param int $Limit Max number to get.
     * @param int $Offset Number to skip.
     * @return Gdn_DataSet Returns a list of comments.
     */
    public function getByDiscussion($DiscussionID, $Limit, $Offset = 0) {
        $this->CommentQuery(true, false);
        $this->EventArguments['DiscussionID'] =& $DiscussionID;
        $this->EventArguments['Limit'] =& $Limit;
        $this->EventArguments['Offset'] =& $Offset;
        $this->fireEvent('BeforeGet');

        $Page = PageNumber($Offset, $Limit);
        $PageWhere = $this->PageWhere($DiscussionID, $Page, $Limit);

        if ($PageWhere) {
            $this->SQL
                ->where('c.DiscussionID', $DiscussionID);

            $this->SQL->where($PageWhere)->limit($Limit + 10);
            $this->orderBy($this->SQL);
        } else {
            // Do an inner-query to force late-loading of comments.
            $Sql2 = clone $this->SQL;
            $Sql2->reset();
            $Sql2->select('CommentID')
                ->from('Comment c')
                ->where('c.DiscussionID', $DiscussionID, true, false)
                ->limit($Limit, $Offset);
            $this->orderBy($Sql2);
            $Select = $Sql2->GetSelect();

            $Px = $this->SQL->Database->DatabasePrefix;
            $this->SQL->Database->DatabasePrefix = '';

            $this->SQL->join("($Select) c2", "c.CommentID = c2.CommentID");
            $this->SQL->Database->DatabasePrefix = $Px;

//         $this->SQL->limit($Limit, $Offset);
        }

        $this->where($this->SQL);

        $Result = $this->SQL->get();

        Gdn::userModel()->joinUsers($Result, array('InsertUserID', 'UpdateUserID'));

        $this->setCalculatedFields($Result);

        $this->EventArguments['Comments'] =& $Result;
        $this->CachePageWhere($Result->result(), $PageWhere, $DiscussionID, $Page, $Limit);
        $this->fireEvent('AfterGet');

        return $Result;
    }

    /**
     * Get comments for a user.
     *
     * @since 2.0.17
     * @access public
     *
     * @param int $UserID Which user to get comments for.
     * @param int $Limit Max number to get.
     * @param int $Offset Number to skip.
     * @return object SQL results.
     */
    public function getByUser($UserID, $Limit, $Offset = 0) {
        // Get category permissions
        $Perms = DiscussionModel::CategoryPermissions();

        // Build main query
        $this->CommentQuery(true, false);
        $this->fireEvent('BeforeGet');
        $this->SQL
            ->select('d.Name', '', 'DiscussionName')
            ->join('Discussion d', 'c.DiscussionID = d.DiscussionID')
            ->where('c.InsertUserID', $UserID)
            ->orderBy('c.CommentID', 'desc')
            ->limit($Limit, $Offset);

        // Verify permissions (restricting by category if necessary)
        if ($Perms !== true) {
            $this->SQL
                ->join('Category ca', 'd.CategoryID = ca.CategoryID', 'left')
                ->whereIn('d.CategoryID', $Perms);
        }

        //$this->orderBy($this->SQL);

        $Data = $this->SQL->get();
        Gdn::userModel()->joinUsers($Data, array('InsertUserID', 'UpdateUserID'));

        return $Data;

    }

    /**
     *
     * Get comments for a user. This is an optimized version of CommentModel->GetByUser().
     *
     * @since 2.1
     * @access public
     *
     * @param int $UserID Which user to get comments for.
     * @param int $Limit Max number to get.
     * @param int $Offset Number to skip.
     * @param int $LastCommentID A hint for quicker paging.
     * @return Gdn_DataSet SQL results.
     */
    public function getByUser2($UserID, $Limit, $Offset, $LastCommentID = false) {
        $Perms = DiscussionModel::CategoryPermissions();

        if (is_array($Perms) && empty($Perms)) {
            return new Gdn_DataSet(array());
        }

        // The point of this query is to select from one comment table, but filter and sort on another.
        // This puts the paging into an index scan rather than a table scan.
        $this->SQL
            ->select('c2.*')
            ->select('d.Name', '', 'DiscussionName')
            ->select('d.CategoryID')
            ->from('Comment c')
            ->join('Comment c2', 'c.CommentID = c2.CommentID')
            ->join('Discussion d', 'c2.DiscussionID = d.DiscussionID')
            ->where('c.InsertUserID', $UserID)
            ->orderBy('c.CommentID', 'desc');

        if ($LastCommentID) {
            // The last comment id from the last page was given and can be used as a hint to speed up the query.
            $this->SQL
                ->where('c.CommentID <', $LastCommentID)
                ->limit($Limit);
        } else {
            $this->SQL->limit($Limit, $Offset);
        }

        $Data = $this->SQL->get();


        $Result =& $Data->result();
        $this->LastCommentCount = $Data->numRows();
        if (count($Result) > 0) {
            $this->LastCommentID = $Result[count($Result) - 1]->CommentID;
        } else {
            $this->LastCommentID = null;
        }

        // Now that we have th comments we can filter out the ones we don't have permission to.
        if ($Perms !== true) {
            $Remove = array();

            foreach ($Data->result() as $Index => $Row) {
                if (!in_array($Row->CategoryID, $Perms)) {
                    $Remove[] = $Index;
                }
            }

            if (count($Remove) > 0) {
                foreach ($Remove as $Index) {
                    unset($Result[$Index]);
                }

                $Result = array_values($Result);
            }
        }

        Gdn::userModel()->joinUsers($Data, array('InsertUserID', 'UpdateUserID'));

        $this->EventArguments['Comments'] =& $Data;
        $this->fireEvent('AfterGet');

        return $Data;
    }

    /**
     * Set the order of the comments or return current order.
     *
     * Getter/setter for $this->_OrderBy.
     *
     * @since 2.0.0
     * @access public
     *
     * @param mixed Field name(s) to order results by. May be a string or array of strings.
     * @return array $this->_OrderBy (optionally).
     */
    public function orderBy($Value = null) {
        if ($Value === null) {
            return $this->_OrderBy;
        }

        if (is_string($Value)) {
            $Value = array($Value);
        }

        if (is_array($Value)) {
            // Set the order of this object.
            $OrderBy = array();

            foreach ($Value as $Part) {
                if (StringEndsWith($Part, ' desc', true)) {
                    $OrderBy[] = array(substr($Part, 0, -5), 'desc');
                } elseif (StringEndsWith($Part, ' asc', true))
                    $OrderBy[] = array(substr($Part, 0, -4), 'asc');
                else {
                    $OrderBy[] = array($Part, 'asc');
                }
            }
            $this->_OrderBy = $OrderBy;
        } elseif (is_a($Value, 'Gdn_SQLDriver')) {
            // Set the order of the given sql.
            foreach ($this->_OrderBy as $Parts) {
                $Value->orderBy($Parts[0], $Parts[1]);
            }
        }
    }

    public function pageWhere($DiscussionID, $Page, $Limit) {
        if (!$this->pageCache || !empty($this->_Where) || $this->_OrderBy[0][0] != 'c.DateInserted' || $this->_OrderBy[0][1] == 'desc') {
            return false;
        }

        if ($Limit != c('Vanilla.Comments.PerPage', 30)) {
            return false;
        }

        $CacheKey = "Comment.Page.$Limit.$DiscussionID.$Page";
        $Value = Gdn::cache()->get($CacheKey);
        trace('CommentModel->PageWhere()');
        trace($Value, $CacheKey);
//      Gdn::controller()->setData('_PageCache', array($CacheKey, $Value));
        if ($Value === false) {
            return false;
        } elseif (is_array($Value)) {
            $Result = array('DateInserted >=' => $Value[0]);
            if (isset($Value[1])) {
                $Result['DateInserted <='] = $Value[1];
            }
            return $Result;
        }
        return false;
    }

    /**
     * Sets the UserComment Score value.
     *
     * @since 2.0.0
     * @access public
     *
     * @param int $CommentID Unique ID of comment we're setting the score for.
     * @param int $UserID Unique ID of user scoring the comment.
     * @param int $Score Score being assigned to the comment.
     * @return int New total score for the comment.
     */
    public function setUserScore($CommentID, $UserID, $Score) {
        // Insert or update the UserComment row
        $this->SQL->replace(
            'UserComment',
            array('Score' => $Score),
            array('CommentID' => $CommentID, 'UserID' => $UserID)
        );

        // Get the total new score
        $TotalScore = $this->SQL->select('Score', 'sum', 'TotalScore')
            ->from('UserComment')
            ->where('CommentID', $CommentID)
            ->get()
            ->firstRow()
            ->TotalScore;

        // Update the comment's cached version
        $this->SQL->update('Comment')
            ->set('Score', $TotalScore)
            ->where('CommentID', $CommentID)
            ->put();

        return $TotalScore;
    }

    /**
     * Gets the UserComment Score value for the specified user.
     *
     * @since 2.0.0
     * @access public
     *
     * @param int $CommentID Unique ID of comment we're getting the score for.
     * @param int $UserID Unique ID of user who scored the comment.
     * @return int Current score for the comment.
     */
    public function getUserScore($CommentID, $UserID) {
        $Data = $this->SQL->select('Score')
            ->from('UserComment')
            ->where('CommentID', $CommentID)
            ->where('UserID', $UserID)
            ->get()
            ->firstRow();

        return $Data ? $Data->Score : 0;
    }

    /**
     * Record the user's watch data.
     *
     * @since 2.0.0
     * @access public
     *
     * @param object $Discussion Discussion being watched.
     * @param int $Limit Max number to get.
     * @param int $Offset Number to skip.
     * @param int $TotalComments Total in entire discussion (hard limit).
     */
    public function setWatch($Discussion, $Limit, $Offset, $TotalComments) {

        $NewComments = false;

        $Session = Gdn::session();
        if ($Session->UserID > 0) {
            // Max comments we could have seen
            $CountWatch = $Limit + $Offset;
            if ($CountWatch > $TotalComments) {
                $CountWatch = $TotalComments;
            }

            // This dicussion looks familiar...
            if (is_numeric($Discussion->CountCommentWatch)) {
                if ($CountWatch < $Discussion->CountCommentWatch) {
                    $CountWatch = $Discussion->CountCommentWatch;
                }

                if (isset($Discussion->DateLastViewed)) {
                    $NewComments |= Gdn_Format::toTimestamp($Discussion->DateLastComment) > Gdn_Format::toTimestamp($Discussion->DateLastViewed);
                }

                if ($TotalComments > $Discussion->CountCommentWatch) {
                    $NewComments |= true;
                }

                // Update the watch data.
                if ($NewComments) {
                    // Only update the watch if there are new comments.
                    $this->SQL->put(
                        'UserDiscussion',
                        array(
                            'CountComments' => $CountWatch,
                            'DateLastViewed' => Gdn_Format::toDateTime()
                        ),
                        array(
                            'UserID' => $Session->UserID,
                            'DiscussionID' => $Discussion->DiscussionID
                        )
                    );
                }

            } else {
                // Make sure the discussion isn't archived.
                $ArchiveDate = c('Vanilla.Archive.Date', false);
                if (!$ArchiveDate || (Gdn_Format::toTimestamp($Discussion->DateLastComment) > Gdn_Format::toTimestamp($ArchiveDate))) {
                    $NewComments = true;

                    // Insert watch data.
                    $this->SQL->Options('Ignore', true);
                    $this->SQL->insert(
                        'UserDiscussion',
                        array(
                            'UserID' => $Session->UserID,
                            'DiscussionID' => $Discussion->DiscussionID,
                            'CountComments' => $CountWatch,
                            'DateLastViewed' => Gdn_Format::toDateTime()
                        )
                    );
                }
            }

            /**
             * Fuzzy way of trying to automatically mark a cateogyr read again
             * if the user reads all the comments on the first few pages.
             */

            // If this discussion is in a category that has been marked read,
            // check if reading this thread causes it to be completely read again
            $CategoryID = val('CategoryID', $Discussion);
            if ($CategoryID) {
                $Category = CategoryModel::categories($CategoryID);
                if ($Category) {
                    $DateMarkedRead = val('DateMarkedRead', $Category);
                    if ($DateMarkedRead) {
                        // Fuzzy way of looking back about 2 pages into the past
                        $LookBackCount = c('Vanilla.Discussions.PerPage', 50) * 2;

                        // Find all discussions with content from after DateMarkedRead
                        $DiscussionModel = new DiscussionModel();
                        $Discussions = $DiscussionModel->get(0, 101, array(
                            'CategoryID' => $CategoryID,
                            'DateLastComment>' => $DateMarkedRead
                        ));
                        unset($DiscussionModel);

                        // Abort if we get back as many as we asked for, meaning a
                        // lot has happened.
                        $NumDiscussions = $Discussions->numRows();
                        if ($NumDiscussions <= $LookBackCount) {
                            // Loop over these and see if any are still unread
                            $MarkAsRead = true;
                            while ($Discussion = $Discussions->NextRow(DATASET_TYPE_ARRAY)) {
                                if ($Discussion['Read']) {
                                    continue;
                                }
                                $MarkAsRead = false;
                                break;
                            }

                            // Mark this category read if all the new content is read
                            if ($MarkAsRead) {
                                $CategoryModel = new CategoryModel();
                                $CategoryModel->SaveUserTree($CategoryID, array('DateMarkedRead' => Gdn_Format::toDateTime()));
                                unset($CategoryModel);
                            }

                        }
                    }
                }
            }

        }
    }

    /**
     * {@inheritdoc}
     */
    public function getCount($Wheres = '') {
        if (is_numeric($Wheres)) {
            deprecated('CommentModel->getCount(int)', 'CommentModel->getCountByDiscussion()');
            return $this->getCountByDiscussion($Wheres);
        }

        return parent::getCount($Wheres);
    }

    /**
     * Count total comments in a discussion specified by ID.
     *
     * Events: BeforeGetCount
     *
     * @param int $DiscussionID Unique ID of discussion we're counting comments from.
     * @return object SQL result.
     */
    public function getCountByDiscussion($DiscussionID) {
        $this->fireEvent('BeforeGetCount');

        if (!empty($this->_Where)) {
            return false;
        }

        return $this->SQL->select('CommentID', 'count', 'CountComments')
            ->from('Comment')
            ->where('DiscussionID', $DiscussionID)
            ->get()
            ->firstRow()
            ->CountComments;
    }

    /**
     * Count total comments in a discussion specified by $Where conditions.
     *
     * @since 2.0.0
     * @access public
     *
     * @param array $Where Conditions
     * @return object SQL result.
     */
    public function getCountWhere($Where = false) {
        if (is_array($Where)) {
            $this->SQL->where($Where);
        }

        return $this->SQL->select('CommentID', 'count', 'CountComments')
            ->from('Comment')
            ->get()
            ->firstRow()
            ->CountComments;
    }

    /**
     * Get single comment by ID. Allows you to pick data format of return value.
     *
     * @since 2.0.0
     * @access public
     *
     * @param int $CommentID Unique ID of the comment.
     * @param string $ResultType Format to return comment in.
     * @param array $Options options to pass to the database.
     * @return mixed SQL result in format specified by $ResultType.
     */
    public function getID($CommentID, $ResultType = DATASET_TYPE_OBJECT, $Options = array()) {
        $this->Options($Options);

        $this->CommentQuery(false); // FALSE supresses FireEvent
        $Comment = $this->SQL
            ->where('c.CommentID', $CommentID)
            ->get()
            ->firstRow($ResultType);

        if ($Comment) {
            $this->Calculate($Comment);
        }
        return $Comment;
    }

    /**
     * Get single comment by ID as SQL result data.
     *
     * @since 2.0.0
     * @access public
     *
     * @param int $CommentID Unique ID of the comment.
     * @return object SQL result.
     */
    public function getIDData($CommentID, $Options = array()) {
        $this->fireEvent('BeforeGetIDData');
        $this->CommentQuery(false); // FALSE supresses FireEvent
        $this->Options($Options);

        return $this->SQL
            ->where('c.CommentID', $CommentID)
            ->get();
    }

    /**
     * Get comments in a discussion since the specified one.
     *
     * Events: BeforeGetNew
     *
     * @since 2.0.0
     * @access public
     *
     * @param int $DiscussionID Unique ID of the discusion.
     * @param int $LastCommentID Unique ID of the comment.
     * @return object SQL result.
     */
    public function getNew($DiscussionID, $LastCommentID) {
        $this->CommentQuery();
        $this->fireEvent('BeforeGetNew');
        $this->orderBy($this->SQL);
        $Comments = $this->SQL
            ->where('c.DiscussionID', $DiscussionID)
            ->where('c.CommentID >', $LastCommentID)
            ->get();

        $this->setCalculatedFields($Comments);
        return $Comments;
    }

    /**
     * Gets the offset of the specified comment in its related discussion.
     *
     * Events: BeforeGetOffset
     *
     * @since 2.0.0
     * @access public
     *
     * @param mixed $Comment Unique ID or or a comment object for which the offset is being defined.
     * @return object SQL result.
     */
    public function getOffset($Comment) {
        $this->fireEvent('BeforeGetOffset');

        if (is_numeric($Comment)) {
            $Comment = $this->getID($Comment);
        }

        $this->SQL
            ->select('c.CommentID', 'count', 'CountComments')
            ->from('Comment c')
            ->where('c.DiscussionID', val('DiscussionID', $Comment));

        $this->SQL->beginWhereGroup();

        // Figure out the where clause based on the sort.
        foreach ($this->_OrderBy as $Part) {
            //$Op = count($this->_OrderBy) == 1 || isset($PrevWhere) ? '=' : '';
            list($Expr, $Value) = $this->_WhereFromOrderBy($Part, $Comment, '');

            if (!isset($PrevWhere)) {
                $this->SQL->where($Expr, $Value);
            } else {
                $this->SQL->orOp();
                $this->SQL->beginWhereGroup();
                $this->SQL->orWhere($PrevWhere[0], $PrevWhere[1]);
                $this->SQL->where($Expr, $Value);
                $this->SQL->endWhereGroup();
            }

            $PrevWhere = $this->_WhereFromOrderBy($Part, $Comment, '==');
        }

        $this->SQL->endWhereGroup();

        return $this->SQL
            ->get()
            ->firstRow()
            ->CountComments;
    }

    /**
     * @deprecated since 2.4
     *
     * @param $DiscussionID
     * @param null $UserID
     * @return int
     */
    public function getUnreadOffset($DiscussionID, $UserID = null) {
        deprecated(__METHOD__);

        if ($UserID == null) {
            $UserID = Gdn::session()->UserID;
        }
        if ($UserID == 0) {
            return 0;
        }

        // See of the user has read the discussion.
        $UserDiscussion = $this->SQL->getWhere('UserDiscussion', array('DiscussionID' => $DiscussionID, 'UserID' => $UserID))->firstRow(DATASET_TYPE_ARRAY);
        if (empty($UserDiscussion)) {
            return 0;
        }

        return $UserDiscussion['CountComments'];
    }

    /**
     * Builds Where statements for GetOffset method.
     *
     * @since 2.0.0
     * @access protected
     * @see CommentModel::GetOffset()
     *
     * @param array $Part Value from $this->_OrderBy.
     * @param object $Comment
     * @param string $Op Comparison operator.
     * @return array Expression and value.
     */
    protected function _WhereFromOrderBy($Part, $Comment, $Op = '') {
        if (!$Op || $Op == '=') {
            $Op = ($Part[1] == 'desc' ? '>' : '<').$Op;
        } elseif ($Op == '==')
            $Op = '=';

        $Expr = $Part[0].' '.$Op;
        if (preg_match('/c\.(\w*\b)/', $Part[0], $Matches)) {
            $Field = $Matches[1];
        } else {
            $Field = $Part[0];
        }
        $Value = val($Field, $Comment);
        if (!$Value) {
            $Value = 0;
        }

        return array($Expr, $Value);
    }

    /**
     * Insert or update core data about the comment.
     *
     * Events: BeforeSaveComment, AfterValidateComment, AfterSaveComment.
     *
     * @param array $FormPostValues Data from the form model.
     * @param array $Settings Currently unused.
     * @return int $CommentID
     * @since 2.0.0
     */
    public function save($FormPostValues, $Settings = false) {
        // Define the primary key in this model's table.
        $this->defineSchema();

        // Add & apply any extra validation rules:
        $this->Validation->applyRule('Body', 'Required');
        $this->Validation->addRule('MeAction', 'function:ValidateMeAction');
        $this->Validation->applyRule('Body', 'MeAction');
        $MaxCommentLength = Gdn::config('Vanilla.Comment.MaxLength');
        if (is_numeric($MaxCommentLength) && $MaxCommentLength > 0) {
            $this->Validation->SetSchemaProperty('Body', 'Length', $MaxCommentLength);
            $this->Validation->applyRule('Body', 'Length');
        }
        $MinCommentLength = c('Vanilla.Comment.MinLength');
        if ($MinCommentLength && is_numeric($MinCommentLength)) {
            $this->Validation->SetSchemaProperty('Body', 'MinLength', $MinCommentLength);
            $this->Validation->addRule('MinTextLength', 'function:ValidateMinTextLength');
            $this->Validation->applyRule('Body', 'MinTextLength');
        }

        // Validate $CommentID and whether this is an insert
        $CommentID = val('CommentID', $FormPostValues);
        $CommentID = is_numeric($CommentID) && $CommentID > 0 ? $CommentID : false;
        $Insert = $CommentID === false;
        if ($Insert) {
            $this->AddInsertFields($FormPostValues);
        } else {
            $this->AddUpdateFields($FormPostValues);
        }

        // Prep and fire event
        $this->EventArguments['FormPostValues'] = &$FormPostValues;
        $this->EventArguments['CommentID'] = $CommentID;
        $this->fireEvent('BeforeSaveComment');

        // Validate the form posted values
        if ($this->validate($FormPostValues, $Insert)) {
            // Backward compatible check for flood control
            if (!val('SpamCheck', $this, true)) {
                deprecated('DiscussionModel->SpamCheck attribute', 'FloodControlTrait->setFloodControlEnabled()');
                $this->setFloodControlEnabled(false);
            }

            $isUserSpamming = $this->isUserSpamming(Gdn::session()->UserID, $this->floodGate);

            // If the post is new and it validates, check for spam
            if (!$Insert || !$isUserSpamming) {
                $Fields = $this->Validation->SchemaValidationFields();
                unset($Fields[$this->PrimaryKey]);

                $CommentData = $CommentID ? array_merge($Fields, ['CommentID' => $CommentID]) : $Fields;
                // Check for spam
                $spam = SpamModel::isSpam('Comment', $CommentData);
                if ($spam) {
                    return SPAM;
                }

                $isValid = true;
                $invalidReturnType = false;
                $this->EventArguments['CommentData'] = $CommentData;
                $this->EventArguments['IsValid'] = &$isValid;
                $this->EventArguments['InvalidReturnType'] = &$invalidReturnType;
                $this->fireEvent('AfterValidateComment');

                if (!$isValid) {
                    return $invalidReturnType;
                }

                if ($Insert === false) {
                    // Log the save.
                    LogModel::LogChange('Edit', 'Comment', array_merge($Fields, array('CommentID' => $CommentID)));
                    // Save the new value.
                    $this->SerializeRow($Fields);
                    $this->SQL->put($this->Name, $Fields, array('CommentID' => $CommentID));
                } else {
                    // Make sure that the comments get formatted in the method defined by Garden.
                    if (!val('Format', $Fields) || c('Garden.ForceInputFormatter')) {
                        $Fields['Format'] = Gdn::config('Garden.InputFormatter', '');
                    }

                    // Check for approval
                    $ApprovalRequired = CheckRestriction('Vanilla.Approval.Require');
                    if ($ApprovalRequired && !val('Verified', Gdn::session()->User)) {
                        $DiscussionModel = new DiscussionModel();
                        $Discussion = $DiscussionModel->getID(val('DiscussionID', $Fields));
                        $Fields['CategoryID'] = val('CategoryID', $Discussion);
                        LogModel::insert('Pending', 'Comment', $Fields);
                        return UNAPPROVED;
                    }

                    // Create comment.
                    $this->SerializeRow($Fields);
                    $CommentID = $this->SQL->insert($this->Name, $Fields);
                }
                if ($CommentID) {
                    $this->EventArguments['CommentID'] = $CommentID;
                    $this->EventArguments['Insert'] = $Insert;

                    // IsNewDiscussion is passed when the first comment for new discussions are created.
                    $this->EventArguments['IsNewDiscussion'] = val('IsNewDiscussion', $FormPostValues);
                    $this->fireEvent('AfterSaveComment');
                }
            }
        }

        // Update discussion's comment count
        $DiscussionID = val('DiscussionID', $FormPostValues);
        $this->UpdateCommentCount($DiscussionID, array('Slave' => false));

        return $CommentID;
    }

    /**
     * Insert or update meta data about the comment.
     *
     * Updates unread comment totals, bookmarks, and activity. Sends notifications.
     *
     * @since 2.0.0
     * @access public
     *
     * @param array $CommentID Unique ID for this comment.
     * @param int $Insert Used as a boolean for whether this is a new comment.
     * @param bool $CheckExisting Not used.
     * @param bool $IncUser Whether or not to just increment the user's comment count rather than recalculate it.
     */
    public function save2($CommentID, $Insert, $CheckExisting = true, $IncUser = false) {
        $Session = Gdn::session();
        $discussionModel = new DiscussionModel();

        // Load comment data
        $Fields = $this->getID($CommentID, DATASET_TYPE_ARRAY);

        // Clear any session stashes related to this discussion
        $DiscussionModel = new DiscussionModel();
        $DiscussionID = val('DiscussionID', $Fields);
        $Discussion = $DiscussionModel->getID($DiscussionID);
        $Session->setPublicStash('CommentForForeignID_'.GetValue('ForeignID', $Discussion), null);

        // Make a quick check so that only the user making the comment can make the notification.
        // This check may be used in the future so should not be depended on later in the method.
        if (Gdn::controller()->deliveryType() === DELIVERY_TYPE_ALL && $Fields['InsertUserID'] != $Session->UserID) {
            return;
        }

        // Update the discussion author's CountUnreadDiscussions (ie.
        // the number of discussions created by the user that s/he has
        // unread messages in) if this comment was not added by the
        // discussion author.
        $this->UpdateUser($Fields['InsertUserID'], $IncUser && $Insert);

        // Mark the user as participated.
        $this->SQL->replace(
            'UserDiscussion',
            array('Participated' => 1),
            array('DiscussionID' => $DiscussionID, 'UserID' => val('InsertUserID', $Fields))
        );

        if ($Insert) {
            // UPDATE COUNT AND LAST COMMENT ON CATEGORY TABLE
            if ($Discussion->CategoryID > 0) {
                CategoryModel::instance()->incrementLastComment($Fields);
            }

            // Prepare the notification queue.
            $ActivityModel = new ActivityModel();
            $HeadlineFormat = t('HeadlineFormat.Comment', '{ActivityUserID,user} commented on <a href="{Url,html}">{Data.Name,text}</a>');
            $Category = CategoryModel::categories($Discussion->CategoryID);
            $Activity = array(
                'ActivityType' => 'Comment',
                'ActivityUserID' => $Fields['InsertUserID'],
                'HeadlineFormat' => $HeadlineFormat,
                'RecordType' => 'Comment',
                'RecordID' => $CommentID,
                'Route' => "/discussion/comment/$CommentID#Comment_$CommentID",
                'Data' => array(
                    'Name' => $Discussion->Name,
                    'Category' => val('Name', $Category),
                )
            );

            // Allow simple fulltext notifications
            if (c('Vanilla.Activity.ShowCommentBody', false)) {
                $Activity['Story'] = val('Body', $Fields);
                $Activity['Format'] = val('Format', $Fields);
            }

            // Pass generic activity to events.
            $this->EventArguments['Activity'] = $Activity;


            // Notify users who have bookmarked the discussion.
            $BookmarkData = $DiscussionModel->GetBookmarkUsers($DiscussionID);
            foreach ($BookmarkData->result() as $Bookmark) {
                // Check user can still see the discussion.
                if (!$discussionModel->canView($Discussion, $Bookmark->UserID)) {
                    continue;
                }

                $Activity['NotifyUserID'] = $Bookmark->UserID;
                $Activity['Data']['Reason'] = 'bookmark';
                $ActivityModel->Queue($Activity, 'BookmarkComment', array('CheckRecord' => true));
            }

            // Notify users who have participated in the discussion.
            $ParticipatedData = $DiscussionModel->GetParticipatedUsers($DiscussionID);
            foreach ($ParticipatedData->result() as $UserRow) {
                if (!$discussionModel->canView($Discussion, $UserRow->UserID)) {
                    continue;
                }

                $Activity['NotifyUserID'] = $UserRow->UserID;
                $Activity['Data']['Reason'] = 'participated';
                $ActivityModel->Queue($Activity, 'ParticipateComment', array('CheckRecord' => true));
            }

            // Record user-comment activity.
            if ($Discussion != false) {
                $InsertUserID = val('InsertUserID', $Discussion);
                // Check user can still see the discussion.
                if ($discussionModel->canView($Discussion, $InsertUserID)) {
                    $Activity['NotifyUserID'] = $InsertUserID;
                    $Activity['Data']['Reason'] = 'mine';
                    $ActivityModel->Queue($Activity, 'DiscussionComment');
                }
            }

            // Record advanced notifications.
            if ($Discussion !== false) {
                $Activity['Data']['Reason'] = 'advanced';
                $this->RecordAdvancedNotications($ActivityModel, $Activity, $Discussion);
            }

            // Notify any users who were mentioned in the comment.
            $Usernames = GetMentions($Fields['Body']);
            $userModel = Gdn::userModel();
            foreach ($Usernames as $i => $Username) {
                $User = $userModel->GetByUsername($Username);
                if (!$User) {
                    unset($Usernames[$i]);
                    continue;
                }

                // Check user can still see the discussion.
                if (!$discussionModel->canView($Discussion, $User->UserID)) {
                    continue;
                }

                $HeadlineFormatBak = $Activity['HeadlineFormat'];
                $Activity['HeadlineFormat'] = t('HeadlineFormat.Mention', '{ActivityUserID,user} mentioned you in <a href="{Url,html}">{Data.Name,text}</a>');
                $Activity['NotifyUserID'] = $User->UserID;
                $Activity['Data']['Reason'] = 'mention';
                $ActivityModel->Queue($Activity, 'Mention');
                $Activity['HeadlineFormat'] = $HeadlineFormatBak;
            }
            unset($Activity['Data']['Reason']);

            // Throw an event for users to add their own events.
            $this->EventArguments['Comment'] = $Fields;
            $this->EventArguments['Discussion'] = $Discussion;
            $this->EventArguments['NotifiedUsers'] = array_keys(ActivityModel::$Queue);
            $this->EventArguments['MentionedUsers'] = $Usernames;
            $this->EventArguments['ActivityModel'] = $ActivityModel;
            $this->fireEvent('BeforeNotification');

            // Send all notifications.
            $ActivityModel->SaveQueue();
        }
    }

    /**
     * Record advanced notifications for users.
     *
     * @param ActivityModel $ActivityModel
     * @param array $Activity
     * @param array $Discussion
     * @param array $NotifiedUsers
     */
    public function recordAdvancedNotications($ActivityModel, $Activity, $Discussion) {
        if (is_numeric($Discussion)) {
            $Discussion = $this->getID($Discussion);
        }

        $CategoryID = val('CategoryID', $Discussion);

        // Figure out the category that governs this notification preference.
        $i = 0;
        $Category = CategoryModel::categories($CategoryID);
        if (!$Category) {
            return;
        }

        while ($Category['Depth'] > 2 && $i < 20) {
            if (!$Category || $Category['Archived']) {
                return;
            }
            $i++;
            $Category = CategoryModel::categories($Category['ParentCategoryID']);
        }

        // Grab all of the users that need to be notified.
        $Data = $this->SQL
            ->whereIn('Name', array('Preferences.Email.NewComment.'.$Category['CategoryID'], 'Preferences.Popup.NewComment.'.$Category['CategoryID']))
            ->get('UserMeta')->resultArray();

        $NotifyUsers = array();
        foreach ($Data as $Row) {
            if (!$Row['Value']) {
                continue;
            }

            $UserID = $Row['UserID'];
            // Check user can still see the discussion.
            $discussionModel = new DiscussionModel();
            if (!$discussionModel->canView($Discussion, $UserID)) {
                continue;
            }

            $Name = $Row['Name'];
            if (strpos($Name, '.Email.') !== false) {
                $NotifyUsers[$UserID]['Emailed'] = ActivityModel::SENT_PENDING;
            } elseif (strpos($Name, '.Popup.') !== false) {
                $NotifyUsers[$UserID]['Notified'] = ActivityModel::SENT_PENDING;
            }
        }

        foreach ($NotifyUsers as $UserID => $Prefs) {
            $Activity['NotifyUserID'] = $UserID;
            $Activity['Emailed'] = val('Emailed', $Prefs, false);
            $Activity['Notified'] = val('Notified', $Prefs, false);
            $ActivityModel->Queue($Activity);
        }
    }

    public function removePageCache($DiscussionID, $From = 1) {
        if (!$this->pageCache) {
            return;
        }

        $CountComments = $this->SQL->getWhere('Discussion', array('DiscussionID' => $DiscussionID))->value('CountComments');
        $Limit = c('Vanilla.Comments.PerPage', 30);
        $PageCount = PageNumber($CountComments, $Limit) + 1;

        for ($Page = $From; $Page <= $PageCount; $Page++) {
            $CacheKey = "Comment.Page.$Limit.$DiscussionID.$Page";
            Gdn::cache()->Remove($CacheKey);
        }
    }

    /**
     * Updates the CountComments value on the discussion based on the CommentID being saved.
     *
     * Events: BeforeUpdateCommentCount.
     *
     * @since 2.0.0
     * @access public
     *
     * @param int $DiscussionID Unique ID of the discussion we are updating.
     * @param array $Options
     *
     * @since 2.3 Added the $Options parameter.
     */
    public function updateCommentCount($Discussion, $Options = array()) {
        // Get the discussion.
        if (is_numeric($Discussion)) {
            $this->Options($Options);
            $Discussion = $this->SQL->getWhere('Discussion', array('DiscussionID' => $Discussion))->firstRow(DATASET_TYPE_ARRAY);
        }
        $DiscussionID = $Discussion['DiscussionID'];

        $this->fireEvent('BeforeUpdateCommentCountQuery');

        $this->Options($Options);
        $Data = $this->SQL
            ->select('c.CommentID', 'min', 'FirstCommentID')
            ->select('c.CommentID', 'max', 'LastCommentID')
            ->select('c.DateInserted', 'max', 'DateLastComment')
            ->select('c.CommentID', 'count', 'CountComments')
            ->from('Comment c')
            ->where('c.DiscussionID', $DiscussionID)
            ->get()->firstRow(DATASET_TYPE_ARRAY);

        $this->EventArguments['Discussion'] =& $Discussion;
        $this->EventArguments['Counts'] =& $Data;
        $this->fireEvent('BeforeUpdateCommentCount');

        if ($Discussion) {
            if ($Data) {
                $this->SQL->update('Discussion');
                if (!$Discussion['Sink'] && $Data['DateLastComment']) {
                    $this->SQL->set('DateLastComment', $Data['DateLastComment']);
                } elseif (!$Data['DateLastComment'])
                    $this->SQL->set('DateLastComment', $Discussion['DateInserted']);

                $this->SQL
                    ->set('FirstCommentID', $Data['FirstCommentID'])
                    ->set('LastCommentID', $Data['LastCommentID'])
                    ->set('CountComments', $Data['CountComments'])
                    ->where('DiscussionID', $DiscussionID)
                    ->put();

                // Update the last comment's user ID.
                $this->SQL
                    ->update('Discussion d')
                    ->update('Comment c')
                    ->set('d.LastCommentUserID', 'c.InsertUserID', false)
                    ->where('d.DiscussionID', $DiscussionID)
                    ->where('c.CommentID', 'd.LastCommentID', false, false)
                    ->put();
            } else {
                // Update the discussion with null counts.
                $this->SQL
                    ->update('Discussion')
                    ->set('CountComments', 0)
                    ->set('FirstCommentID', null)
                    ->set('LastCommentID', null)
                    ->set('DateLastComment', 'DateInserted', false, false)
                    ->set('LastCommentUserID', null)
                    ->where('DiscussionID', $DiscussionID);
            }
        }
    }

    /**
     * Update UserDiscussion so users don't have incorrect counts.
     *
     * @since 2.0.18
     * @access public
     *
     * @param int $DiscussionID Unique ID of the discussion we are updating.
     */
    public function updateUserCommentCounts($DiscussionID) {
        $Sql = "update ".$this->Database->DatabasePrefix."UserDiscussion ud
         set CountComments = (
            select count(c.CommentID)+1
            from ".$this->Database->DatabasePrefix."Comment c
            where c.DateInserted < ud.DateLastViewed
         )
         where DiscussionID = $DiscussionID";
        $this->SQL->query($Sql);
    }

    /**
     * Update user's total comment count.
     *
     * @since 2.0.0
     * @access public
     *
     * @param int $UserID Unique ID of the user to be updated.
     */
    public function updateUser($UserID, $Inc = false) {
        if ($Inc) {
            // Just increment the comment count.
            $this->SQL
                ->update('User')
                ->set('CountComments', 'CountComments + 1', false)
                ->where('UserID', $UserID)
                ->put();
        } else {
            // Retrieve a comment count
            $CountComments = $this->SQL
                ->select('c.CommentID', 'count', 'CountComments')
                ->from('Comment c')
                ->where('c.InsertUserID', $UserID)
                ->get()
                ->firstRow()
                ->CountComments;

            // Save to the attributes column of the user table for this user.
            Gdn::userModel()->setField($UserID, 'CountComments', $CountComments);
        }
    }

    /**
     * Delete a comment.
     *
     * {@inheritdoc}
     */
    public function delete($where = [], $options = []) {
        if (is_numeric($where)) {
            deprecated('CommentModel->delete(int)', 'CommentModel->deleteID(int)');

            $result = $this->deleteID($where, $options);
            return $result;
        }

        throw new \BadMethodCallException("CommentModel->delete() is not supported.", 400);
    }

    /**
     * Delete a comment.
     *
     * This is a hard delete that completely removes it from the database.
     * Events: DeleteComment, BeforeDeleteComment.
     *
     * @since 2.0.0
     * @access public
     *
     * @param int $CommentID Unique ID of the comment to be deleted.
     * @param array $Options Additional options for the delete.
     * @param bool Always returns TRUE.
     */
    public function deleteID($CommentID, $Options = array()) {
        $this->EventArguments['CommentID'] = $CommentID;

        $Comment = $this->getID($CommentID, DATASET_TYPE_ARRAY);
        if (!$Comment) {
            return false;
        }
        $Discussion = $this->SQL->getWhere('Discussion', array('DiscussionID' => $Comment['DiscussionID']))->firstRow(DATASET_TYPE_ARRAY);

        // Decrement the UserDiscussion comment count if the user has seen this comment
        $Offset = $this->GetOffset($CommentID);
        $this->SQL->update('UserDiscussion')
            ->set('CountComments', 'CountComments - 1', false)
            ->where('DiscussionID', $Comment['DiscussionID'])
            ->where('CountComments >', $Offset)
            ->put();

        $this->EventArguments['Comment'] = $Comment;
        $this->EventArguments['Discussion'] = $Discussion;
        $this->fireEvent('DeleteComment');
        $this->fireEvent('BeforeDeleteComment');

        // Log the deletion.
        $Log = val('Log', $Options, 'Delete');
        LogModel::insert($Log, 'Comment', $Comment, val('LogOptions', $Options, array()));

        // Delete the comment.
        $this->SQL->delete('Comment', array('CommentID' => $CommentID));

        // Update the comment count
        $this->UpdateCommentCount($Discussion, array('Slave' => false));

        // Update the user's comment count
        $this->UpdateUser($Comment['InsertUserID']);

        // Update the category.
        $categoryID = val('CategoryID', $Discussion);
        $Category = CategoryModel::categories($categoryID);
        if ($Category && $Category['LastCommentID'] == $CommentID) {
            $CategoryModel = new CategoryModel();
            $CategoryModel->SetRecentPost($Category['CategoryID']);
        }
        // Decrement CountAllComments for category and its parents.
        CategoryModel::decrementAggregateCount($categoryID, CategoryModel::AGGREGATE_COMMENT);

        // Clear the page cache.
        $this->RemovePageCache($Comment['DiscussionID']);
        return true;
    }

    /**
     * Modifies comment data before it is returned.
     *
     * @since 2.1a32
     * @access public
     *
     * @param object $Data SQL result.
     */
    public function setCalculatedFields(&$Data) {
        $Result = &$Data->result();
        foreach ($Result as &$Comment) {
            $this->Calculate($Comment);
        }
    }

    /**
     * Modifies comment data before it is returned.
     *
     * @since 2.1a32
     * @access public
     *
     * @param object $Data SQL result.
     */
    public function calculate($Comment) {

        // Do nothing yet.
        if ($Attributes = val('Attributes', $Comment)) {
            setValue('Attributes', $Comment, dbdecode($Attributes));
        }

        $this->EventArguments['Comment'] = $Comment;
        $this->fireEvent('SetCalculatedFields');
    }

    public function where($Value = null) {
        if ($Value === null) {
            return $this->_Where;
        } elseif (!$Value)
            $this->_Where = array();
        elseif (is_a($Value, 'Gdn_SQLDriver')) {
            if (!empty($this->_Where)) {
                $Value->where($this->_Where);
            }
        } else {
            $this->_Where = $Value;
        }
    }
}<|MERGE_RESOLUTION|>--- conflicted
+++ resolved
@@ -34,15 +34,14 @@
     public $pageCache;
 
     /**
-<<<<<<< HEAD
      * @var \Vanilla\CacheInterface Object used to store the FloodControl data.
      */
     protected $floodGate;
-=======
+
+    /**
      * @var CommentModel $instance;
      */
     private static $instance;
->>>>>>> bf001898
 
     /**
      * Class constructor. Defines the related database table name.
