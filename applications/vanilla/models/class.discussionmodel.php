--- conflicted
+++ resolved
@@ -185,22 +185,22 @@
 
       }
 
-      // Add any additional fields that were requested
-      if(is_array($AdditionalFields)) {
-         foreach($AdditionalFields as $Alias => $Field) {
-            // See if a new table needs to be joined to the query.
-            $TableAlias = explode('.', $Field);
-            $TableAlias = $TableAlias[0];
-            if(array_key_exists($TableAlias, $Tables)) {
-               $Join = $Tables[$TableAlias];
-               $this->SQL->Join($Join[0], $Join[1]);
-               unset($Tables[$TableAlias]);
-            }
-
-            // Select the field.
-            $this->SQL->Select($Field, '', is_numeric($Alias) ? '' : $Alias);
-         }
-      }
+		// Add any additional fields that were requested
+		if(is_array($AdditionalFields)) {
+			foreach($AdditionalFields as $Alias => $Field) {
+				// See if a new table needs to be joined to the query.
+				$TableAlias = explode('.', $Field);
+				$TableAlias = $TableAlias[0];
+				if(array_key_exists($TableAlias, $Tables)) {
+					$Join = $Tables[$TableAlias];
+					$this->SQL->Join($Join[0], $Join[1]);
+					unset($Tables[$TableAlias]);
+				}
+
+				// Select the field.
+				$this->SQL->Select($Field, '', is_numeric($Alias) ? '' : $Alias);
+			}
+		}
 
       $this->FireEvent('AfterDiscussionSummaryQuery');
    }
@@ -257,17 +257,17 @@
             ->Select('w.Participated')
             ->Join('UserDiscussion w', 'd.DiscussionID = w.DiscussionID and w.UserID = '.$UserID, 'left');
       } else {
-         $this->SQL
-            ->Select('0', '', 'WatchUserID')
-            ->Select('now()', '', 'DateLastViewed')
-            ->Select('0', '', 'Dismissed')
-            ->Select('0', '', 'Bookmarked')
-            ->Select('0', '', 'CountCommentWatch')
+			$this->SQL
+				->Select('0', '', 'WatchUserID')
+				->Select('now()', '', 'DateLastViewed')
+				->Select('0', '', 'Dismissed')
+				->Select('0', '', 'Bookmarked')
+				->Select('0', '', 'CountCommentWatch')
             ->Select('0', '', 'Participated')
-            ->Select('d.Announce','','IsAnnounce');
-      }
-
-      $this->AddArchiveWhere($this->SQL);
+				->Select('d.Announce','','IsAnnounce');
+      }
+
+		$this->AddArchiveWhere($this->SQL);
 
       if ($Offset !== FALSE && $Limit !== FALSE)
          $this->SQL->Limit($Limit, $Offset);
@@ -277,8 +277,8 @@
 
       $this->EventArguments['SortField'] = &$SortField;
       $this->EventArguments['SortDirection'] = C('Vanilla.Discussions.SortDirection', 'desc');
-      $this->EventArguments['Wheres'] = &$Wheres;
-      $this->FireEvent('BeforeGet'); // @see 'BeforeGetCount' for consistency in results vs. counts
+		$this->EventArguments['Wheres'] = &$Wheres;
+		$this->FireEvent('BeforeGet'); // @see 'BeforeGetCount' for consistency in results vs. counts
 
       $IncludeAnnouncements = FALSE;
       if (strtolower(GetValue('Announce', $Wheres)) == 'all') {
@@ -289,16 +289,16 @@
       if (is_array($Wheres))
          $this->SQL->Where($Wheres);
 
-      // Whitelist sorting options
-      if (!in_array($SortField, array('d.DiscussionID', 'd.DateLastComment', 'd.DateInserted'))) {
-         trigger_error("You are sorting discussions by a possibly sub-optimal column.", E_USER_NOTICE);
-      }
-
-      $SortDirection = $this->EventArguments['SortDirection'];
-      if ($SortDirection != 'asc')
-         $SortDirection = 'desc';
-
-      $this->SQL->OrderBy($SortField, $SortDirection);
+		// Whitelist sorting options
+		if (!in_array($SortField, array('d.DiscussionID', 'd.DateLastComment', 'd.DateInserted'))) {
+			trigger_error("You are sorting discussions by a possibly sub-optimal column.", E_USER_NOTICE);
+      }
+
+		$SortDirection = $this->EventArguments['SortDirection'];
+		if ($SortDirection != 'asc')
+			$SortDirection = 'desc';
+
+		$this->SQL->OrderBy($SortField, $SortDirection);
 
       // Set range and fetch
       $Data = $this->SQL->Get();
@@ -314,16 +314,16 @@
       CategoryModel::JoinCategories($Data);
 
       // Change discussions returned based on additional criteria
-      $this->AddDiscussionColumns($Data);
+		$this->AddDiscussionColumns($Data);
 
       if (C('Vanilla.Views.Denormalize', FALSE))
          $this->AddDenormalizedViews($Data);
 
-      // Prep and fire event
-      $this->EventArguments['Data'] = $Data;
-      $this->FireEvent('AfterAddColumns');
-
-      return $Data;
+		// Prep and fire event
+		$this->EventArguments['Data'] = $Data;
+		$this->FireEvent('AfterAddColumns');
+
+		return $Data;
    }
 
    public function GetWhere($Where = array(), $Offset = 0, $Limit = FALSE) {
@@ -411,7 +411,7 @@
       $Result =& $Data->Result();
 
       // Change discussions returned based on additional criteria
-      $this->AddDiscussionColumns($Data);
+		$this->AddDiscussionColumns($Data);
 
       // If not looking at discussions filtered by bookmarks or user, filter announcements out.
       if ($RemoveAnnouncements && !isset($Where['w.Bookmarked']) && !isset($Wheres['d.InsertUserID']))
@@ -425,8 +425,8 @@
          $this->AddDenormalizedViews($Data);
 
       // Prep and fire event
-      $this->EventArguments['Data'] = $Data;
-      $this->FireEvent('AfterAddColumns');
+		$this->EventArguments['Data'] = $Data;
+		$this->FireEvent('AfterAddColumns');
 
       return $Data;
    }
@@ -470,25 +470,25 @@
             //->EndWhereGroup()
             ->Where('d.CountComments >', 'COALESCE(w.CountComments, 0)', TRUE, FALSE);
       } else {
-         $this->SQL
-            ->Select('0', '', 'WatchUserID')
-            ->Select('now()', '', 'DateLastViewed')
-            ->Select('0', '', 'Dismissed')
-            ->Select('0', '', 'Bookmarked')
-            ->Select('0', '', 'CountCommentWatch')
+			$this->SQL
+				->Select('0', '', 'WatchUserID')
+				->Select('now()', '', 'DateLastViewed')
+				->Select('0', '', 'Dismissed')
+				->Select('0', '', 'Bookmarked')
+				->Select('0', '', 'CountCommentWatch')
             ->Select('0', '', 'Participated')
-            ->Select('d.Announce','','IsAnnounce');
-      }
-
-      $this->AddArchiveWhere($this->SQL);
+				->Select('d.Announce','','IsAnnounce');
+      }
+
+		$this->AddArchiveWhere($this->SQL);
 
 
       $this->SQL->Limit($Limit, $Offset);
 
       $this->EventArguments['SortField'] = C('Vanilla.Discussions.SortField', 'd.DateLastComment');
       $this->EventArguments['SortDirection'] = C('Vanilla.Discussions.SortDirection', 'desc');
-      $this->EventArguments['Wheres'] = &$Wheres;
-      $this->FireEvent('BeforeGetUnread'); // @see 'BeforeGetCount' for consistency in results vs. counts
+		$this->EventArguments['Wheres'] = &$Wheres;
+		$this->FireEvent('BeforeGetUnread'); // @see 'BeforeGetCount' for consistency in results vs. counts
 
       $IncludeAnnouncements = FALSE;
       if (strtolower(GetValue('Announce', $Wheres)) == 'all') {
@@ -499,17 +499,17 @@
       if (is_array($Wheres))
          $this->SQL->Where($Wheres);
 
-      // Get sorting options from config
-      $SortField = $this->EventArguments['SortField'];
-      if (!in_array($SortField, array('d.DiscussionID', 'd.DateLastComment', 'd.DateInserted'))) {
-         trigger_error("You are sorting discussions by a possibly sub-optimal column.", E_USER_NOTICE);
-      }
-
-      $SortDirection = $this->EventArguments['SortDirection'];
-      if ($SortDirection != 'asc')
-         $SortDirection = 'desc';
-
-      $this->SQL->OrderBy($SortField, $SortDirection);
+		// Get sorting options from config
+		$SortField = $this->EventArguments['SortField'];
+		if (!in_array($SortField, array('d.DiscussionID', 'd.DateLastComment', 'd.DateInserted'))) {
+			trigger_error("You are sorting discussions by a possibly sub-optimal column.", E_USER_NOTICE);
+      }
+
+		$SortDirection = $this->EventArguments['SortDirection'];
+		if ($SortDirection != 'asc')
+			$SortDirection = 'desc';
+
+		$this->SQL->OrderBy($SortField, $SortDirection);
 
       // Set range and fetch
       $Data = $this->SQL->Get();
@@ -520,8 +520,8 @@
             $this->RemoveAnnouncements($Data);
       }
 
-      // Change discussions returned based on additional criteria
-      $this->AddDiscussionColumns($Data);
+		// Change discussions returned based on additional criteria
+		$this->AddDiscussionColumns($Data);
 
       // Join in the users.
       Gdn::UserModel()->JoinUsers($Data, array('FirstUserID', 'LastUserID'));
@@ -530,11 +530,11 @@
       if (C('Vanilla.Views.Denormalize', FALSE))
          $this->AddDenormalizedViews($Data);
 
-      // Prep and fire event
-      $this->EventArguments['Data'] = $Data;
-      $this->FireEvent('AfterAddColumns');
-
-      return $Data;
+		// Prep and fire event
+		$this->EventArguments['Data'] = $Data;
+		$this->FireEvent('AfterAddColumns');
+
+		return $Data;
    }
 
    /**
@@ -596,7 +596,7 @@
       }
    }
 
-   /**
+	/**
     * Modifies discussion data before it is returned.
     *
     * Takes archiving into account and fixes inaccurate comment counts.
@@ -606,13 +606,13 @@
     *
     * @param object $Data SQL result.
     */
-   public function AddDiscussionColumns($Data) {
-      // Change discussions based on archiving.
-      $Result = &$Data->Result();
-      foreach($Result as &$Discussion) {
+	public function AddDiscussionColumns($Data) {
+		// Change discussions based on archiving.
+		$Result = &$Data->Result();
+		foreach($Result as &$Discussion) {
          $this->Calculate($Discussion);
-      }
-   }
+		}
+	}
 
    public function Calculate(&$Discussion) {
       $ArchiveTimestamp = Gdn_Format::ToTimestamp(Gdn::Config('Vanilla.Archive.Date', 0));
@@ -700,26 +700,26 @@
       $this->FireEvent('SetCalculatedFields');
    }
 
-   /**
+	/**
     * Add SQL Where to account for archive date.
     *
     * @since 2.0.0
     * @access public
     *
-    * @param object $Sql Gdn_SQLDriver
-    */
-   public function AddArchiveWhere($Sql = NULL) {
-      if(is_null($Sql))
-         $Sql = $this->SQL;
-
-      $Exclude = Gdn::Config('Vanilla.Archive.Exclude');
-      if($Exclude) {
-         $ArchiveDate = Gdn::Config('Vanilla.Archive.Date');
-         if($ArchiveDate) {
-            $Sql->Where('d.DateLastComment >', $ArchiveDate);
-         }
-      }
-   }
+	 * @param object $Sql Gdn_SQLDriver
+	 */
+	public function AddArchiveWhere($Sql = NULL) {
+		if(is_null($Sql))
+			$Sql = $this->SQL;
+
+		$Exclude = Gdn::Config('Vanilla.Archive.Exclude');
+		if($Exclude) {
+			$ArchiveDate = Gdn::Config('Vanilla.Archive.Date');
+			if($ArchiveDate) {
+				$Sql->Where('d.DateLastComment >', $ArchiveDate);
+			}
+		}
+	}
 
 
 
@@ -729,9 +729,9 @@
     * @since 2.0.0
     * @access public
     *
-    * @param array $Wheres SQL conditions.
-    * @return object SQL result.
-    */
+	 * @param array $Wheres SQL conditions.
+	 * @return object SQL result.
+	 */
    public function GetAnnouncements($Wheres = '') {
       $Session = Gdn::Session();
       $Limit = Gdn::Config('Vanilla.Discussions.PerPage', 50);
@@ -816,7 +816,7 @@
       }
       $this->_AnnouncementIDs = $AnnouncementIDs;
 
-      $this->AddDiscussionColumns($Data);
+		$this->AddDiscussionColumns($Data);
 
       if (C('Vanilla.Views.Denormalize', FALSE))
          $this->AddDenormalizedViews($Data);
@@ -824,11 +824,11 @@
       Gdn::UserModel()->JoinUsers($Data, array('FirstUserID', 'LastUserID'));
       CategoryModel::JoinCategories($Data);
 
-      // Prep and fire event
-      $this->EventArguments['Data'] = $Data;
-      $this->FireEvent('AfterAddColumns');
-
-      return $Data;
+		// Prep and fire event
+		$this->EventArguments['Data'] = $Data;
+		$this->FireEvent('AfterAddColumns');
+
+		return $Data;
    }
 
    /**
@@ -849,9 +849,9 @@
     * @since 2.0.0
     * @access public
     *
-    * @param int $DiscussionID Unique ID to find bookmarks for.
-    * @return object SQL result.
-    */
+	 * @param int $DiscussionID Unique ID to find bookmarks for.
+	 * @return object SQL result.
+	 */
    public function GetBookmarkUsers($DiscussionID) {
       return $this->SQL
          ->Select('UserID')
@@ -903,13 +903,13 @@
             ->Select('w.Participated')
             ->Join('UserDiscussion w', 'd2.DiscussionID = w.DiscussionID and w.UserID = '.$UserID, 'left');
       } else {
-         $this->SQL
-            ->Select('0', '', 'WatchUserID')
-            ->Select('now()', '', 'DateLastViewed')
-            ->Select('0', '', 'Dismissed')
-            ->Select('0', '', 'Bookmarked')
-            ->Select('0', '', 'CountCommentWatch')
-            ->Select('d.Announce','','IsAnnounce');
+			$this->SQL
+				->Select('0', '', 'WatchUserID')
+				->Select('now()', '', 'DateLastViewed')
+				->Select('0', '', 'Dismissed')
+				->Select('0', '', 'Bookmarked')
+				->Select('0', '', 'CountCommentWatch')
+				->Select('d.Announce','','IsAnnounce');
       }
 
       if ($LastDiscussionID) {
@@ -950,7 +950,7 @@
       }
 
       // Change discussions returned based on additional criteria
-      $this->AddDiscussionColumns($Data);
+		$this->AddDiscussionColumns($Data);
 
       // Join in the users.
       Gdn::UserModel()->JoinUsers($Data, array('FirstUserID', 'LastUserID'));
@@ -983,20 +983,20 @@
     * @since 2.0.0
     * @access public
     *
-    * @param bool $Escape Prepends category IDs with @
-    * @return array Protected local _CategoryPermissions
-    */
+	 * @param bool $Escape Prepends category IDs with @
+	 * @return array Protected local _CategoryPermissions
+	 */
    public static function CategoryPermissions($Escape = FALSE) {
       if(is_null(self::$_CategoryPermissions)) {
          $Session = Gdn::Session();
 
          if((is_object($Session->User) && $Session->User->Admin)) {
             self::$_CategoryPermissions = TRUE;
-         } elseif(C('Garden.Permissions.Disabled.Category')) {
-            if($Session->CheckPermission('Vanilla.Discussions.View'))
-               self::$_CategoryPermissions = TRUE;
-            else
-               self::$_CategoryPermissions = array(); // no permission
+			} elseif(C('Garden.Permissions.Disabled.Category')) {
+				if($Session->CheckPermission('Vanilla.Discussions.View'))
+					self::$_CategoryPermissions = TRUE;
+				else
+					self::$_CategoryPermissions = array(); // no permission
          } else {
             $SQL = Gdn::SQL();
 
@@ -1072,10 +1072,10 @@
     * @since 2.0.0
     * @access public
     *
-    * @param array $Wheres SQL conditions.
-    * @param bool $ForceNoAnnouncements Not used.
-    * @return int Number of discussions.
-    */
+	 * @param array $Wheres SQL conditions.
+	 * @param bool $ForceNoAnnouncements Not used.
+	 * @return int Number of discussions.
+	 */
    public function GetCount($Wheres = '', $ForceNoAnnouncements = FALSE) {
       if (is_array($Wheres) && count($Wheres) == 0)
          $Wheres = '';
@@ -1118,7 +1118,7 @@
       }
 
       $this->EventArguments['Wheres'] = &$Wheres;
-      $this->FireEvent('BeforeGetCount'); // @see 'BeforeGet' for consistency in count vs. results
+		$this->FireEvent('BeforeGetCount'); // @see 'BeforeGet' for consistency in count vs. results
 
       $this->SQL
          ->Select('d.DiscussionID', 'count', 'CountDiscussions')
@@ -1141,10 +1141,10 @@
     * @since 2.0.0
     * @access public
     *
-    * @param array $Wheres SQL conditions.
-    * @param bool $ForceNoAnnouncements Not used.
-    * @return int Number of discussions.
-    */
+	 * @param array $Wheres SQL conditions.
+	 * @param bool $ForceNoAnnouncements Not used.
+	 * @return int Number of discussions.
+	 */
    public function GetUnreadCount($Wheres = '', $ForceNoAnnouncements = FALSE) {
       if (is_array($Wheres) && count($Wheres) == 0)
          $Wheres = '';
@@ -1187,7 +1187,7 @@
       }
 
       $this->EventArguments['Wheres'] = &$Wheres;
-      $this->FireEvent('BeforeGetUnreadCount'); // @see 'BeforeGet' for consistency in count vs. results
+		$this->FireEvent('BeforeGetUnreadCount'); // @see 'BeforeGet' for consistency in count vs. results
 
       $this->SQL
          ->Select('d.DiscussionID', 'count', 'CountDiscussions')
@@ -1215,9 +1215,9 @@
     * @since 2.0.18
     * @access public
     *
-    * @param int $ForeignID Foreign ID of discussion to get.
-    * @return object SQL result.
-    */
+	 * @param int $ForeignID Foreign ID of discussion to get.
+	 * @return object SQL result.
+	 */
    public function GetForeignID($ForeignID, $Type = '') {
       $Hash = ForeignIDHash($ForeignID);
       $Session = Gdn::Session();
@@ -1233,20 +1233,20 @@
          ->Select('d.DateLastComment', '', 'LastDate')
          ->Select('d.LastCommentUserID', '', 'LastUserID')
          ->Select('lcu.Name', '', 'LastName')
-         ->Select('iu.Name', '', 'InsertName')
-         ->Select('iu.Photo', '', 'InsertPhoto')
+			->Select('iu.Name', '', 'InsertName')
+			->Select('iu.Photo', '', 'InsertPhoto')
          ->From('Discussion d')
          ->Join('Category ca', 'd.CategoryID = ca.CategoryID', 'left')
          ->Join('UserDiscussion w', 'd.DiscussionID = w.DiscussionID and w.UserID = '.$Session->UserID, 'left')
-         ->Join('User iu', 'd.InsertUserID = iu.UserID', 'left') // Insert user
-         ->Join('Comment lc', 'd.LastCommentID = lc.CommentID', 'left') // Last comment
+			->Join('User iu', 'd.InsertUserID = iu.UserID', 'left') // Insert user
+			->Join('Comment lc', 'd.LastCommentID = lc.CommentID', 'left') // Last comment
          ->Join('User lcu', 'lc.InsertUserID = lcu.UserID', 'left') // Last comment user
          ->Where('d.ForeignID', $Hash);
 
-      if ($Type != '')
-         $this->SQL->Where('d.Type', $Type);
-
-      $Discussion = $this->SQL
+		if ($Type != '')
+			$this->SQL->Where('d.Type', $Type);
+
+		$Discussion = $this->SQL
          ->Get()
          ->FirstRow();
 
@@ -1262,9 +1262,9 @@
     * @since 2.0.0
     * @access public
     *
-    * @param int $DiscussionID Unique ID of discussion to get.
-    * @return object SQL result.
-    */
+	 * @param int $DiscussionID Unique ID of discussion to get.
+	 * @return object SQL result.
+	 */
    public function GetID($DiscussionID, $DataSetType = DATASET_TYPE_OBJECT, $Options = array()) {
       $Session = Gdn::Session();
       $this->FireEvent('BeforeGetID');
@@ -1297,7 +1297,7 @@
       if (C('Vanilla.Views.Denormalize', FALSE))
          $this->AddDenormalizedViews($Discussion);
 
-      return $Discussion;
+		return $Discussion;
    }
 
    /**
@@ -1306,9 +1306,9 @@
     * @since 2.0.18
     * @access public
     *
-    * @param array $DiscussionIDs Array of DiscussionIDs to get.
-    * @return object SQL result.
-    */
+	 * @param array $DiscussionIDs Array of DiscussionIDs to get.
+	 * @return object SQL result.
+	 */
    public function GetIn($DiscussionIDs) {
       $Session = Gdn::Session();
       $this->FireEvent('BeforeGetIn');
@@ -1323,13 +1323,13 @@
          ->Select('d.DateLastComment', '', 'LastDate')
          ->Select('d.LastCommentUserID', '', 'LastUserID')
          ->Select('lcu.Name', '', 'LastName')
-         ->Select('iu.Name', '', 'InsertName')
-         ->Select('iu.Photo', '', 'InsertPhoto')
+			->Select('iu.Name', '', 'InsertName')
+			->Select('iu.Photo', '', 'InsertPhoto')
          ->From('Discussion d')
          ->Join('Category ca', 'd.CategoryID = ca.CategoryID', 'left')
          ->Join('UserDiscussion w', 'd.DiscussionID = w.DiscussionID and w.UserID = '.$Session->UserID, 'left')
-         ->Join('User iu', 'd.InsertUserID = iu.UserID', 'left') // Insert user
-         ->Join('Comment lc', 'd.LastCommentID = lc.CommentID', 'left') // Last comment
+			->Join('User iu', 'd.InsertUserID = iu.UserID', 'left') // Insert user
+			->Join('Comment lc', 'd.LastCommentID = lc.CommentID', 'left') // Last comment
          ->Join('User lcu', 'lc.InsertUserID = lcu.UserID', 'left') // Last comment user
          ->WhereIn('d.DiscussionID', $DiscussionIDs)
          ->Get();
@@ -1428,21 +1428,16 @@
     * @param mixed $Value
     */
    public function SetField($RowID, $Property, $Value = FALSE) {
-<<<<<<< HEAD
+      if (!is_array($Property)) {
+         $Property = array($Property => $Value);
+      }
+
       $this->EventArguments['DiscussionID'] = $RowID;
       if (!is_array($Property)) {
          $this->EventArguments['SetField'] = array($Property => $Value);
       } else {
          $this->EventArguments['SetField'] = $Property;
       }
-=======
-      if (!is_array($Property)) {
-         $Property = array($Property => $Value);
-      }
-
-       $this->EventArguments['DiscussionID'] = $RowID;
-       $this->EventArguments['SetField'] = $Property;
->>>>>>> 9fdad4dc
 
       parent::SetField($RowID, $Property, $Value);
       $this->fireEvent('AfterSetField');
@@ -1498,7 +1493,7 @@
       }
 
       $Insert = $DiscussionID == '' ? TRUE : FALSE;
-      $this->EventArguments['Insert'] = $Insert;
+		$this->EventArguments['Insert'] = $Insert;
 
       if ($Insert) {
          unset($FormPostValues['DiscussionID']);
@@ -1531,10 +1526,10 @@
       if (ArrayValue('Sink', $FormPostValues, '') === FALSE)
          $FormPostValues['Sink'] = 0;
 
-      //	Prep and fire event
-      $this->EventArguments['FormPostValues'] = &$FormPostValues;
-      $this->EventArguments['DiscussionID'] = $DiscussionID;
-      $this->FireEvent('BeforeSaveDiscussion');
+		//	Prep and fire event
+		$this->EventArguments['FormPostValues'] = &$FormPostValues;
+		$this->EventArguments['DiscussionID'] = $DiscussionID;
+		$this->FireEvent('BeforeSaveDiscussion');
 
       // Validate the form posted values
       $this->Validate($FormPostValues, $Insert);
@@ -1601,7 +1596,6 @@
                   return SPAM;
                }
 
-<<<<<<< HEAD
                if (!GetValue('Approved', $FormPostValues)) {
                   $QueueModel = QueueModel::Instance();
                   $Options = array();
@@ -1614,13 +1608,6 @@
                   if ($Premoderation) {
                      return UNAPPROVED;
                   }
-=======
-               // Check for approval
-               $ApprovalRequired = CheckRestriction('Vanilla.Approval.Require');
-               if ($ApprovalRequired && !GetValue('Verified', Gdn::Session()->User)) {
-                  LogModel::Insert('Pending', 'Discussion', $Fields);
-                  return UNAPPROVED;
->>>>>>> 9fdad4dc
                }
 
                // Create discussion
@@ -1660,7 +1647,7 @@
                $FormPostValues['DiscussionID'] = $DiscussionID;
 
                // Do data prep.
-               $DiscussionName = ArrayValue('Name', $Fields, '');
+					$DiscussionName = ArrayValue('Name', $Fields, '');
                $Story = ArrayValue('Body', $Fields, '');
                $NotifiedUsers = array();
 
@@ -1749,11 +1736,11 @@
                $this->UpdateDiscussionCount($StoredCategoryID);
             }
 
-            // Fire an event that the discussion was saved.
-            $this->EventArguments['FormPostValues'] = $FormPostValues;
-            $this->EventArguments['Fields'] = $Fields;
-            $this->EventArguments['DiscussionID'] = $DiscussionID;
-            $this->FireEvent('AfterSaveDiscussion');
+				// Fire an event that the discussion was saved.
+				$this->EventArguments['FormPostValues'] = $FormPostValues;
+				$this->EventArguments['Fields'] = $Fields;
+				$this->EventArguments['DiscussionID'] = $DiscussionID;
+				$this->FireEvent('AfterSaveDiscussion');
          }
       }
 
@@ -1837,19 +1824,19 @@
     */
    public function UpdateDiscussionCount($CategoryID, $Discussion = FALSE) {
       $DiscussionID = GetValue('DiscussionID', $Discussion, FALSE);
-      if (strcasecmp($CategoryID, 'All') == 0) {
-         $Exclude = (bool)Gdn::Config('Vanilla.Archive.Exclude');
-         $ArchiveDate = Gdn::Config('Vanilla.Archive.Date');
-         $Params = array();
-         $Where = '';
-
-         if($Exclude && $ArchiveDate) {
-            $Where = 'where d.DateLastComment > :ArchiveDate';
-            $Params[':ArchiveDate'] = $ArchiveDate;
-         }
-
-         // Update all categories.
-         $Sql = "update :_Category c
+		if (strcasecmp($CategoryID, 'All') == 0) {
+			$Exclude = (bool)Gdn::Config('Vanilla.Archive.Exclude');
+			$ArchiveDate = Gdn::Config('Vanilla.Archive.Date');
+			$Params = array();
+			$Where = '';
+
+			if($Exclude && $ArchiveDate) {
+				$Where = 'where d.DateLastComment > :ArchiveDate';
+				$Params[':ArchiveDate'] = $ArchiveDate;
+			}
+
+			// Update all categories.
+			$Sql = "update :_Category c
             left join (
               select
                 d.CategoryID,
@@ -1863,19 +1850,19 @@
             set
                c.CountDiscussions = coalesce(d.CountDiscussions, 0),
                c.CountComments = coalesce(d.CountComments, 0)";
-         $Sql = str_replace(':_', $this->Database->DatabasePrefix, $Sql);
-         $this->Database->Query($Sql, $Params, 'DiscussionModel_UpdateDiscussionCount');
-
-      } elseif (is_numeric($CategoryID)) {
+			$Sql = str_replace(':_', $this->Database->DatabasePrefix, $Sql);
+			$this->Database->Query($Sql, $Params, 'DiscussionModel_UpdateDiscussionCount');
+
+		} elseif (is_numeric($CategoryID)) {
          $this->SQL
             ->Select('d.DiscussionID', 'count', 'CountDiscussions')
             ->Select('d.CountComments', 'sum', 'CountComments')
             ->From('Discussion d')
             ->Where('d.CategoryID', $CategoryID);
 
-         $this->AddArchiveWhere();
-
-         $Data = $this->SQL->Get()->FirstRow();
+			$this->AddArchiveWhere();
+
+			$Data = $this->SQL->Get()->FirstRow();
          $CountDiscussions = (int)GetValue('CountDiscussions', $Data, 0);
          $CountComments = (int)GetValue('CountComments', $Data, 0);
 
@@ -1953,21 +1940,21 @@
       Gdn::UserModel()->SetField($UserID, 'CountDiscussions', $CountDiscussions);
    }
 
-   /**
-    * Update and get bookmark count for the specified user.
-    *
+	/**
+	 * Update and get bookmark count for the specified user.
+	 *
     * @since 2.0.0
     * @access public
     *
     * @param int $UserID Unique ID of user to update.
     * @return int Total number of bookmarks user has.
     */
-   public function SetUserBookmarkCount($UserID) {
-      $Count = $this->UserBookmarkCount($UserID);
+	public function SetUserBookmarkCount($UserID) {
+		$Count = $this->UserBookmarkCount($UserID);
       Gdn::UserModel()->SetField($UserID, 'CountBookmarks', $Count);
 
-      return $Count;
-   }
+		return $Count;
+	}
 
    /**
     * Updates a discussion field.
@@ -1998,9 +1985,9 @@
       return $Value;
    }
 
-   /**
-    * Sets the discussion score for specified user.
-    *
+	/**
+	 * Sets the discussion score for specified user.
+	 *
     * @since 2.0.0
     * @access public
     *
@@ -2009,34 +1996,34 @@
     * @param int $Score New score for discussion.
     * @return int Total score.
     */
-   public function SetUserScore($DiscussionID, $UserID, $Score) {
-      // Insert or update the UserDiscussion row
-      $this->SQL->Replace(
-         'UserDiscussion',
-         array('Score' => $Score),
-         array('DiscussionID' => $DiscussionID, 'UserID' => $UserID)
-      );
-
-      // Get the total new score
-      $TotalScore = $this->SQL->Select('Score', 'sum', 'TotalScore')
-         ->From('UserDiscussion')
-         ->Where('DiscussionID', $DiscussionID)
-         ->Get()
-         ->FirstRow()
-         ->TotalScore;
-
-      // Update the Discussion's cached version
-      $this->SQL->Update('Discussion')
-         ->Set('Score', $TotalScore)
-         ->Where('DiscussionID', $DiscussionID)
-         ->Put();
-
-      return $TotalScore;
-   }
-
-   /**
-    * Gets the discussion score for specified user.
-    *
+	public function SetUserScore($DiscussionID, $UserID, $Score) {
+		// Insert or update the UserDiscussion row
+		$this->SQL->Replace(
+			'UserDiscussion',
+			array('Score' => $Score),
+			array('DiscussionID' => $DiscussionID, 'UserID' => $UserID)
+		);
+
+		// Get the total new score
+		$TotalScore = $this->SQL->Select('Score', 'sum', 'TotalScore')
+			->From('UserDiscussion')
+			->Where('DiscussionID', $DiscussionID)
+			->Get()
+			->FirstRow()
+			->TotalScore;
+
+		// Update the Discussion's cached version
+		$this->SQL->Update('Discussion')
+			->Set('Score', $TotalScore)
+			->Where('DiscussionID', $DiscussionID)
+			->Put();
+
+		return $TotalScore;
+	}
+
+	/**
+	 * Gets the discussion score for specified user.
+	 *
     * @since 2.0.0
     * @access public
     *
@@ -2044,26 +2031,26 @@
     * @param int $UserID Unique ID of user whose score we're getting.
     * @return int Total score.
     */
-   public function GetUserScore($DiscussionID, $UserID) {
-      $Data = $this->SQL->Select('Score')
-         ->From('UserDiscussion')
-         ->Where('DiscussionID', $DiscussionID)
-         ->Where('UserID', $UserID)
-         ->Get()
-         ->FirstRow();
-
-      return $Data ? $Data->Score : 0;
-   }
-
-   /**
-    * Increments view count for the specified discussion.
-    *
+	public function GetUserScore($DiscussionID, $UserID) {
+		$Data = $this->SQL->Select('Score')
+			->From('UserDiscussion')
+			->Where('DiscussionID', $DiscussionID)
+			->Where('UserID', $UserID)
+			->Get()
+			->FirstRow();
+
+		return $Data ? $Data->Score : 0;
+	}
+
+	/**
+	 * Increments view count for the specified discussion.
+	 *
     * @since 2.0.0
     * @access public
     *
     * @param int $DiscussionID Unique ID of discussion to get +1 view.
     */
-   public function AddView($DiscussionID) {
+	public function AddView($DiscussionID) {
       $IncrementBy = 0;
       if (
          C('Vanilla.Views.Denormalize', FALSE) &&
@@ -2096,7 +2083,7 @@
             ->Put();
       }
 
-   }
+	}
 
    /**
     * Bookmarks (or unbookmarks) a discussion for the specified user.
@@ -2169,12 +2156,12 @@
          ->Select('lcu.Name', '', 'LastName')
          ->From('Discussion d')
          ->Join('UserDiscussion w', "d.DiscussionID = w.DiscussionID and w.UserID = $UserID", 'left')
-         ->Join('User lcu', 'd.LastCommentUserID = lcu.UserID', 'left') // Last comment user
+			->Join('User lcu', 'd.LastCommentUserID = lcu.UserID', 'left') // Last comment user
          ->Where('d.DiscussionID', $DiscussionID)
          ->Get();
 
-      $this->AddDiscussionColumns($DiscussionData);
-      $Discussion = $DiscussionData->FirstRow();
+		$this->AddDiscussionColumns($DiscussionData);
+		$Discussion = $DiscussionData->FirstRow();
 
       if ($Discussion->WatchUserID == '') {
          $this->SQL->Options('Ignore', TRUE);
@@ -2196,16 +2183,16 @@
          $Discussion->Bookmarked = $State;
       }
 
-      // Update the cached bookmark count on the discussion
-      $BookmarkCount = $this->BookmarkCount($DiscussionID);
-      $this->SQL->Update('Discussion')
-         ->Set('CountBookmarks', $BookmarkCount)
-         ->Where('DiscussionID', $DiscussionID)
-         ->Put();
+		// Update the cached bookmark count on the discussion
+		$BookmarkCount = $this->BookmarkCount($DiscussionID);
+		$this->SQL->Update('Discussion')
+			->Set('CountBookmarks', $BookmarkCount)
+			->Where('DiscussionID', $DiscussionID)
+			->Put();
       $this->CountDiscussionBookmarks = $BookmarkCount;
 
 
-      // Prep and fire event
+		// Prep and fire event
       $this->EventArguments['Discussion'] = $Discussion;
       $this->EventArguments['State'] = $State;
       $this->FireEvent('AfterBookmarkDiscussion');
@@ -2256,11 +2243,11 @@
       return $Data !== FALSE ? $Data->Count : 0;
    }
 
-   /**
-    * Delete a discussion. Update and/or delete all related data.
-    *
-    * Events: DeleteDiscussion.
-    *
+	/**
+	 * Delete a discussion. Update and/or delete all related data.
+	 *
+	 * Events: DeleteDiscussion.
+	 *
     * @since 2.0.0
     * @access public
     *
@@ -2268,8 +2255,8 @@
     * @return bool Always returns TRUE.
     */
    public function Delete($DiscussionID, $Options = array()) {
-      // Retrieve the users who have bookmarked this discussion.
-      $BookmarkData = $this->GetBookmarkUsers($DiscussionID);
+		// Retrieve the users who have bookmarked this discussion.
+		$BookmarkData = $this->GetBookmarkUsers($DiscussionID);
 
       $Data = $this->SQL
          ->Select('*')
@@ -2319,23 +2306,23 @@
       $this->SQL->Delete('Comment', array('DiscussionID' => $DiscussionID));
       $this->SQL->Delete('Discussion', array('DiscussionID' => $DiscussionID));
 
-      $this->SQL->Delete('UserDiscussion', array('DiscussionID' => $DiscussionID));
+		$this->SQL->Delete('UserDiscussion', array('DiscussionID' => $DiscussionID));
       $this->UpdateDiscussionCount($CategoryID);
 
       // Get the user's discussion count.
       $this->UpdateUserDiscussionCount($UserID);
 
-      // Update bookmark counts for users who had bookmarked this discussion
-      foreach ($BookmarkData->Result() as $User) {
-         $this->SetUserBookmarkCount($User->UserID);
-      }
+		// Update bookmark counts for users who had bookmarked this discussion
+		foreach ($BookmarkData->Result() as $User) {
+			$this->SetUserBookmarkCount($User->UserID);
+		}
 
       return TRUE;
    }
 
    /**
-    * Convert tags from stored format to user-presentable format.
-    *
+	 * Convert tags from stored format to user-presentable format.
+	 *
     * @since 2.1
     * @access protected
     *
