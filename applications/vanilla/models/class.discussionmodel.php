--- conflicted
+++ resolved
@@ -370,13 +370,8 @@
             ->Join('UserDiscussion w', "w.DiscussionID = d2.DiscussionID and w.UserID = $UserID", 'left')
             ->Select('w.UserID', '', 'WatchUserID')
             ->Select('w.DateLastViewed, w.Dismissed, w.Bookmarked')
-<<<<<<< HEAD
-	    ->Select('w.CountComments', '', 'CountCommentWatch')
-	    ->Select('w.Participated');
-=======
             ->Select('w.CountComments', '', 'CountCommentWatch')
             ->Select('w.Participated');
->>>>>>> e8d1fa84
       }
 
       $Data = $Sql->Get();
