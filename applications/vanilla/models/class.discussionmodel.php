<?php if (!defined('APPLICATION')) exit();
/*
Copyright 2008, 2009 Vanilla Forums Inc.
This file is part of Garden.
Garden is free software: you can redistribute it and/or modify it under the terms of the GNU General Public License as published by the Free Software Foundation, either version 3 of the License, or (at your option) any later version.
Garden is distributed in the hope that it will be useful, but WITHOUT ANY WARRANTY; without even the implied warranty of MERCHANTABILITY or FITNESS FOR A PARTICULAR PURPOSE. See the GNU General Public License for more details.
You should have received a copy of the GNU General Public License along with Garden.  If not, see <http://www.gnu.org/licenses/>.
Contact Vanilla Forums Inc. at support [at] vanillaforums [dot] com
*/
/**
 * Discussion Model
 *
 * @package Vanilla
 */
 
/**
 * Manages discussions.
 *
 * @since 2.0.0
 * @package Vanilla
 */
class DiscussionModel extends VanillaModel {
   /**
    * @var array
    */
   protected static $_CategoryPermissions = NULL;

   public $Watching = FALSE;
   
   /**
    * Class constructor. Defines the related database table name.
    * 
    * @since 2.0.0
    * @access public
    */
   public function __construct() {
      parent::__construct('Discussion');
   }
   
   public function Counts($Column, $From = FALSE, $To = FALSE, $Max = FALSE) {
      $Result = array('Complete' => TRUE);
      switch ($Column) {
         case 'CountComments':
            $this->Database->Query(DBAModel::GetCountSQL('count', 'Discussion', 'Comment'));
            break;
         case 'FirstCommentID':
            $this->Database->Query(DBAModel::GetCountSQL('min', 'Discussion', 'Comment', $Column));
            break;
         case 'LastCommentID':
            $this->Database->Query(DBAModel::GetCountSQL('max', 'Discussion', 'Comment', $Column));
            break;
         case 'DateLastComment':
            $this->Database->Query(DBAModel::GetCountSQL('max', 'Discussion', 'Comment', $Column, 'DateInserted'));
            $this->SQL
               ->Update('Discussion')
               ->Set('DateLastComment', 'DateInserted', FALSE, FALSE)
               ->Where('DateLastComment', NULL)
               ->Put();
            break;
         case 'LastCommentUserID':
            if (!$Max) {
               // Get the range for this update.
               $DBAModel = new DBAModel();
               list($Min, $Max) = $DBAModel->PrimaryKeyRange('Discussion');
               
               if (!$From) {
                  $From = $Min;
                  $To = $Min + DBAModel::$ChunkSize - 1;
               }
            }
            $this->SQL
               ->Update('Discussion d')
               ->Join('Comment c', 'c.CommentID = d.LastCommentID')
               ->Set('d.LastCommentUserID', 'c.InsertUserID', FALSE, FALSE)
               ->Where('d.DiscussionID >=', $From)
               ->Where('d.DiscussionID <=', $To)
               ->Put();
            $Result['Complete'] = $To >= $Max;
            
            $Percent = round($To * 100 / $Max);
            if ($Percent > 100 || $Result['Complete'])
               $Result['Percent'] = '100%';
            else
               $Result['Percent'] = $Percent.'%';
            
            
            $From = $To + 1;
            $To = $From + DBAModel::$ChunkSize - 1;
            $Result['Args']['From'] = $From;
            $Result['Args']['To'] = $To;
            $Result['Args']['Max'] = $Max;
            break;
         default:
            throw new Gdn_UserException("Unknown column $Column");
      }
      return $Result;
   }
   
   /**
    * Builds base SQL query for discussion data.
    * 
    * Events: AfterDiscussionSummaryQuery.
    * 
    * @since 2.0.0
    * @access public
    *
    * @param array $AdditionalFields Allows selection of additional fields as Alias=>Table.Fieldname.
    */
   public function DiscussionSummaryQuery($AdditionalFields = array(), $Join = TRUE) {
      // Verify permissions (restricting by category if necessary)
      if ($this->Watching)
         $Perms = CategoryModel::CategoryWatch();
      else
         $Perms = self::CategoryPermissions();
      
      if($Perms !== TRUE) {
         $this->SQL->WhereIn('d.CategoryID', $Perms);
      }
      
      // Buid main query
      $this->SQL
         ->Select('d.*')
         ->Select('d.InsertUserID', '', 'FirstUserID')
         ->Select('d.DateInserted', '', 'FirstDate')
         ->Select('d.DateLastComment', '', 'LastDate')
         ->Select('d.LastCommentUserID', '', 'LastUserID')
         ->From('Discussion d');
      
      if ($Join) {
         $this->SQL
            ->Select('iu.Name', '', 'FirstName') // <-- Need these for rss!
            ->Select('iu.Photo', '', 'FirstPhoto')
            ->Select('iu.Email', '', 'FirstEmail')
            ->Join('User iu', 'd.InsertUserID = iu.UserID', 'left') // First comment author is also the discussion insertuserid
         
            ->Select('lcu.Name', '', 'LastName')
            ->Select('lcu.Photo', '', 'LastPhoto')
            ->Select('lcu.Email', '', 'LastEmail')
            ->Join('User lcu', 'd.LastCommentUserID = lcu.UserID', 'left') // Last comment user
         
            ->Select('ca.Name', '', 'Category')
            ->Select('ca.UrlCode', '', 'CategoryUrlCode')
            ->Select('ca.PermissionCategoryID')
            ->Join('Category ca', 'd.CategoryID = ca.CategoryID', 'left'); // Category
         
      }
		
		// Add any additional fields that were requested	
		if(is_array($AdditionalFields)) {
			foreach($AdditionalFields as $Alias => $Field) {
				// See if a new table needs to be joined to the query.
				$TableAlias = explode('.', $Field);
				$TableAlias = $TableAlias[0];
				if(array_key_exists($TableAlias, $Tables)) {
					$Join = $Tables[$TableAlias];
					$this->SQL->Join($Join[0], $Join[1]);
					unset($Tables[$TableAlias]);
				}
				
				// Select the field.
				$this->SQL->Select($Field, '', is_numeric($Alias) ? '' : $Alias);
			}
		}
         
      $this->FireEvent('AfterDiscussionSummaryQuery');
   }
   
   /**
    * Gets the data for multiple discussions based on the given criteria.
    * 
    * Sorts results based on config options Vanilla.Discussions.SortField
    * and Vanilla.Discussions.SortDirection.
    * Events: BeforeGet, AfterAddColumns.
    * 
    * @since 2.0.0
    * @access public
    *
    * @param int $Offset Number of discussions to skip.
    * @param int $Limit Max number of discussions to return.
    * @param array $Wheres SQL conditions.
    * @param array $AdditionalFields Allows selection of additional fields as Alias=>Table.Fieldname.
    * @return Gdn_DataSet SQL result.
    */
   public function Get($Offset = '0', $Limit = '', $Wheres = '', $AdditionalFields = NULL) {
      if ($Limit == '') 
         $Limit = Gdn::Config('Vanilla.Discussions.PerPage', 50);

      $Offset = !is_numeric($Offset) || $Offset < 0 ? 0 : $Offset;
      
      $Session = Gdn::Session();
      $UserID = $Session->UserID > 0 ? $Session->UserID : 0;
      $this->DiscussionSummaryQuery($AdditionalFields, FALSE);
         
      if ($UserID > 0) {
         $this->SQL
            ->Select('w.UserID', '', 'WatchUserID')
            ->Select('w.DateLastViewed, w.Dismissed, w.Bookmarked')
            ->Select('w.CountComments', '', 'CountCommentWatch')
            ->Join('UserDiscussion w', 'd.DiscussionID = w.DiscussionID and w.UserID = '.$UserID, 'left');
      } else {
			$this->SQL
				->Select('0', '', 'WatchUserID')
				->Select('now()', '', 'DateLastViewed')
				->Select('0', '', 'Dismissed')
				->Select('0', '', 'Bookmarked')
				->Select('0', '', 'CountCommentWatch')
				->Select('d.Announce','','IsAnnounce');
      }
		
		$this->AddArchiveWhere($this->SQL);
      
      
      $this->SQL->Limit($Limit, $Offset);
      
      $this->EventArguments['SortField'] = C('Vanilla.Discussions.SortField', 'd.DateLastComment');
      $this->EventArguments['SortDirection'] = C('Vanilla.Discussions.SortDirection', 'desc');
		$this->EventArguments['Wheres'] = &$Wheres;
		$this->FireEvent('BeforeGet'); // @see 'BeforeGetCount' for consistency in results vs. counts
      
      $IncludeAnnouncements = FALSE;
      if (strtolower(GetValue('Announce', $Wheres)) == 'all') {
         $IncludeAnnouncements = TRUE;
         unset($Wheres['Announce']);
      }

      if (is_array($Wheres))
         $this->SQL->Where($Wheres);
      
		// Get sorting options from config
		$SortField = $this->EventArguments['SortField'];
		if (!in_array($SortField, array('d.DiscussionID', 'd.DateLastComment', 'd.DateInserted')))
			$SortField = 'd.DateLastComment';
		
		$SortDirection = $this->EventArguments['SortDirection'];
		if ($SortDirection != 'asc')
			$SortDirection = 'desc';
			
		$this->SQL->OrderBy($SortField, $SortDirection);
      
      // Set range and fetch
      $Data = $this->SQL->Get();
         
      // If not looking at discussions filtered by bookmarks or user, filter announcements out.
      if (!$IncludeAnnouncements) {
         if (!isset($Wheres['w.Bookmarked']) && !isset($Wheres['d.InsertUserID']))
            $this->RemoveAnnouncements($Data);
      }
		
		// Change discussions returned based on additional criteria	
		$this->AddDiscussionColumns($Data);
      
      // Join in the users.
      Gdn::UserModel()->JoinUsers($Data, array('FirstUserID', 'LastUserID'));
      CategoryModel::JoinCategories($Data);
		
      if (C('Vanilla.Views.Denormalize', FALSE))
         $this->AddDenormalizedViews($Data);
      
		// Prep and fire event
		$this->EventArguments['Data'] = $Data;
		$this->FireEvent('AfterAddColumns');
		
		return $Data;
   }
   
   /**
    * Gets the data for multiple unread discussions based on the given criteria.
    * 
    * Sorts results based on config options Vanilla.Discussions.SortField
    * and Vanilla.Discussions.SortDirection.
    * Events: BeforeGet, AfterAddColumns.
    * 
    * @since 2.0.0
    * @access public
    *
    * @param int $Offset Number of discussions to skip.
    * @param int $Limit Max number of discussions to return.
    * @param array $Wheres SQL conditions.
    * @param array $AdditionalFields Allows selection of additional fields as Alias=>Table.Fieldname.
    * @return Gdn_DataSet SQL result.
    */
   public function GetUnread($Offset = '0', $Limit = '', $Wheres = '', $AdditionalFields = NULL) {
      if ($Limit == '') 
         $Limit = Gdn::Config('Vanilla.Discussions.PerPage', 50);

      $Offset = !is_numeric($Offset) || $Offset < 0 ? 0 : $Offset;
      
      $Session = Gdn::Session();
      $UserID = $Session->UserID > 0 ? $Session->UserID : 0;
      $this->DiscussionSummaryQuery($AdditionalFields, FALSE);
         
      if ($UserID > 0) {
         $this->SQL
            ->Select('w.UserID', '', 'WatchUserID')
            ->Select('w.DateLastViewed, w.Dismissed, w.Bookmarked')
            ->Select('w.CountComments', '', 'CountCommentWatch')
            ->Join('UserDiscussion w', 'd.DiscussionID = w.DiscussionID and w.UserID = '.$UserID, 'left')
            //->BeginWhereGroup()
            //->Where('w.DateLastViewed', NULL)
            //->OrWhere('d.DateLastComment >', 'w.DateLastViewed')
            //->EndWhereGroup()
            ->Where('d.CountComments >', 'COALESCE(w.CountComments, 0)', TRUE, FALSE);
      } else {
			$this->SQL
				->Select('0', '', 'WatchUserID')
				->Select('now()', '', 'DateLastViewed')
				->Select('0', '', 'Dismissed')
				->Select('0', '', 'Bookmarked')
				->Select('0', '', 'CountCommentWatch')
				->Select('d.Announce','','IsAnnounce');
      }
		
		$this->AddArchiveWhere($this->SQL);
      
      
      $this->SQL->Limit($Limit, $Offset);
      
      $this->EventArguments['SortField'] = C('Vanilla.Discussions.SortField', 'd.DateLastComment');
      $this->EventArguments['SortDirection'] = C('Vanilla.Discussions.SortDirection', 'desc');
		$this->EventArguments['Wheres'] = &$Wheres;
		$this->FireEvent('BeforeGetUnread'); // @see 'BeforeGetCount' for consistency in results vs. counts
      
      $IncludeAnnouncements = FALSE;
      if (strtolower(GetValue('Announce', $Wheres)) == 'all') {
         $IncludeAnnouncements = TRUE;
         unset($Wheres['Announce']);
      }

      if (is_array($Wheres))
         $this->SQL->Where($Wheres);
      
		// Get sorting options from config
		$SortField = $this->EventArguments['SortField'];
		if (!in_array($SortField, array('d.DiscussionID', 'd.DateLastComment', 'd.DateInserted')))
			$SortField = 'd.DateLastComment';
		
		$SortDirection = $this->EventArguments['SortDirection'];
		if ($SortDirection != 'asc')
			$SortDirection = 'desc';
			
		$this->SQL->OrderBy($SortField, $SortDirection);
      
      // Set range and fetch
      $Data = $this->SQL->Get();
         
      // If not looking at discussions filtered by bookmarks or user, filter announcements out.
      if (!$IncludeAnnouncements) {
         if (!isset($Wheres['w.Bookmarked']) && !isset($Wheres['d.InsertUserID']))
            $this->RemoveAnnouncements($Data);
      }
		
		// Change discussions returned based on additional criteria	
		$this->AddDiscussionColumns($Data);
      
      // Join in the users.
      Gdn::UserModel()->JoinUsers($Data, array('FirstUserID', 'LastUserID'));
      CategoryModel::JoinCategories($Data);
		
      if (C('Vanilla.Views.Denormalize', FALSE))
         $this->AddDenormalizedViews($Data);
      
		// Prep and fire event
		$this->EventArguments['Data'] = $Data;
		$this->FireEvent('AfterAddColumns');
		
		return $Data;
   }
   
   /**
    * Removes undismissed announcements from the data.
    *
    * @since 2.0.0
    * @access public
    *
    * @param object $Data SQL result.
    */
   public function RemoveAnnouncements($Data) {
      $Result =& $Data->Result();
      $Unset = FALSE;
      
      foreach($Result as $Key => &$Discussion) {
         if (isset($this->_AnnouncementIDs)) {
            if (in_array($Discussion->DiscussionID, $this->_AnnouncementIDs)) {
               unset($Result[$Key]);
               $Unset = TRUE;
            }
         } elseif ($Discussion->Announce == 1 && $Discussion->Dismissed == 0) {
            // Unset discussions that are announced and not dismissed
            unset($Result[$Key]);
            $Unset = TRUE;
         }
      }
      if ($Unset) {
         // Make sure the discussions are still in order for json encoding.
         $Result = array_values($Result);
      }
   }
   
   public function AddDenormalizedViews(&$Discussions) {
      if ($Discussions instanceof Gdn_DataSet) {
         $Result = $Discussions->Result();
         foreach($Result as &$Discussion) {
            $CacheKey = "QueryCache.Discussion.{$Discussion->DiscussionID}.CountViews";
            $CacheViews = Gdn::Cache()->Get($CacheKey);
            if ($CacheViews !== Gdn_Cache::CACHEOP_FAILURE)
               $Discussion->CountViews = $CacheViews;
         }
      } else {
         if (isset($Discussions->DiscussionID)) {
            $Discussion = $Discussions;
            $CacheKey = "QueryCache.Discussion.{$Discussion->DiscussionID}.CountViews";
            $CacheViews = Gdn::Cache()->Get($CacheKey);
            if ($CacheViews !== Gdn_Cache::CACHEOP_FAILURE)
               $Discussion->CountViews = $CacheViews;
         }
      }
   }
	
	/**
    * Modifies discussion data before it is returned.
    *
    * Takes archiving into account and fixes inaccurate comment counts.
    * 
    * @since 2.0.0
    * @access public
    *
    * @param object $Data SQL result.
    */
	public function AddDiscussionColumns($Data) {
		// Change discussions based on archiving.
		$ArchiveTimestamp = Gdn_Format::ToTimestamp(Gdn::Config('Vanilla.Archive.Date', 0));
		$Result = &$Data->Result();
		foreach($Result as &$Discussion) {
         $Discussion->Name = Gdn_Format::Text($Discussion->Name);
         $Discussion->Url = DiscussionUrl($Discussion);

			if($Discussion->DateLastComment && Gdn_Format::ToTimestamp($Discussion->DateLastComment) <= $ArchiveTimestamp) {
				$Discussion->Closed = '1';
				if ($Discussion->CountCommentWatch) {
					$Discussion->CountUnreadComments = $Discussion->CountComments - $Discussion->CountCommentWatch;
				} else {
					$Discussion->CountUnreadComments = 0;
				}
			} elseif ($Discussion->CountCommentWatch === NULL) {
            // Allow for discussions to just be new.
            $Discussion->CountUnreadComments = TRUE;
         } else {
				$Discussion->CountUnreadComments = $Discussion->CountComments - $Discussion->CountCommentWatch;
			}
			// Logic for incomplete comment count.
			if ($Discussion->CountCommentWatch == 0 && $DateLastViewed = GetValue('DateLastViewed', $Discussion)) {
            $Discussion->CountUnreadComments = TRUE;
				if (Gdn_Format::ToTimestamp($DateLastViewed) >= Gdn_Format::ToTimestamp($Discussion->LastDate)) {
					$Discussion->CountCommentWatch = $Discussion->CountComments;
               $Discussion->CountUnreadComments = 0;
            }
			}
         if ($Discussion->CountUnreadComments === NULL)
            $Discussion->CountUnreadComments = 0;
			elseif ($Discussion->CountUnreadComments < 0)
            $Discussion->CountUnreadComments = 0;
         
         
         $Discussion->CountCommentWatch = is_numeric($Discussion->CountCommentWatch) ? $Discussion->CountCommentWatch : 0;
         
         if ($Discussion->LastUserID == NULL) {
            $Discussion->LastUserID = $Discussion->InsertUserID;
            $Discussion->LastDate = $Discussion->DateInserted;
         }
		}
	}
	
	/**
    * Add SQL Where to account for archive date.
    * 
    * @since 2.0.0
    * @access public
    *
	 * @param object $Sql Gdn_SQLDriver
	 */
	public function AddArchiveWhere($Sql = NULL) {
		if(is_null($Sql))
			$Sql = $this->SQL;
		
		$Exclude = Gdn::Config('Vanilla.Archive.Exclude');
		if($Exclude) {
			$ArchiveDate = Gdn::Config('Vanilla.Archive.Date');
			if($ArchiveDate) {
				$Sql->Where('d.DateLastComment >', $ArchiveDate);
			}
		}
	}

   /**
    * Gets announced discussions.
    * 
    * @since 2.0.0
    * @access public
    * 
	 * @param array $Wheres SQL conditions.
	 * @return object SQL result.
	 */
   public function GetAnnouncements($Wheres = '') {
      $Session = Gdn::Session();
      $Limit = Gdn::Config('Vanilla.Discussions.PerPage', 50);
      $Offset = 0;
      $UserID = $Session->UserID > 0 ? $Session->UserID : 0;

      // Get the discussion IDs of the announcements.
      $CacheKey = 'Announcements';
      
      $AnnouncementIDs = $this->SQL
         ->Cache($CacheKey)
         ->Select('d.DiscussionID')
         ->From('Discussion d')
         ->Where('d.Announce >', '0')->Get()->ResultArray();

      $AnnouncementIDs = ConsolidateArrayValuesByKey($AnnouncementIDs, 'DiscussionID');

      // Short circuit querying when there are no announcements.
      if (count($AnnouncementIDs) == 0)
         return new Gdn_DataSet();

      $this->DiscussionSummaryQuery(array(), FALSE);
      
      if (!empty($Wheres))
         $this->SQL->Where($Wheres);

      if ($UserID) {
         $this->SQL->Select('w.UserID', '', 'WatchUserID')
         ->Select('w.DateLastViewed, w.Dismissed, w.Bookmarked')
         ->Select('w.CountComments', '', 'CountCommentWatch')
         ->Join('UserDiscussion w', 'd.DiscussionID = w.DiscussionID and w.UserID = '.$UserID, 'left');
      } else {
         // Don't join in the user table when we are a guest.
         $this->SQL->Select('null as WatchUserID, null as DateLastViewed, null as Dismissed, null as Bookmarked, null as CountCommentWatch');
      }
      
      // Add conditions passed.
//      if (is_array($Wheres))
//         $this->SQL->Where($Wheres);
//
//      $this->SQL
//         ->Where('d.Announce', '1');

      $this->SQL->WhereIn('d.DiscussionID', $AnnouncementIDs);
      
      // If we aren't viewing announcements in a category then only show global announcements.
      if (!$Wheres) {
         $this->SQL->Where('d.Announce', 1);
      } else {
         $this->SQL->Where('d.Announce >', 0);
      }

      // If we allow users to dismiss discussions, skip ones this user dismissed
      if (C('Vanilla.Discussions.Dismiss', 1) && $UserID) {
         $this->SQL
            ->Where('coalesce(w.Dismissed, \'0\')', '0', FALSE);
      }

      $this->SQL
         ->OrderBy('d.DateLastComment', 'desc')
         ->Limit($Limit, $Offset);

      $Data = $this->SQL->Get();
      
      // Save the announcements that were fetched for later removal.
      $AnnouncementIDs = array();
      foreach ($Data as $Row) {
         $AnnouncementIDs[] = GetValue('DiscussionID', $Row);
      }
      $this->_AnnouncementIDs = $AnnouncementIDs;
			
		$this->AddDiscussionColumns($Data);
      
      if (C('Vanilla.Views.Denormalize', FALSE))
         $this->AddDenormalizedViews($Data);
      
      Gdn::UserModel()->JoinUsers($Data, array('FirstUserID', 'LastUserID'));
      CategoryModel::JoinCategories($Data);
      
		// Prep and fire event
		$this->EventArguments['Data'] = $Data;
		$this->FireEvent('AfterAddColumns');

		return $Data;
   }
   
   /**
    * Gets all users who have bookmarked the specified discussion.
    * 
    * @since 2.0.0
    * @access public
    * 
	 * @param int $DiscussionID Unique ID to find bookmarks for.
	 * @return object SQL result.
	 */
   public function GetBookmarkUsers($DiscussionID) {
      return $this->SQL
         ->Select('UserID')
         ->From('UserDiscussion')
         ->Where('DiscussionID', $DiscussionID)
         ->Where('Bookmarked', '1')
         ->Get();
   }
   
   /**
    * Identify current user's category permissions and set as local array.
    * 
    * @since 2.0.0
    * @access public
    * 
	 * @param bool $Escape Prepends category IDs with @
	 * @return array Protected local _CategoryPermissions
	 */
   public static function CategoryPermissions($Escape = FALSE) {
      if(is_null(self::$_CategoryPermissions)) {
         $Session = Gdn::Session();
         
         if((is_object($Session->User) && $Session->User->Admin)) {
            self::$_CategoryPermissions = TRUE;
			} elseif(C('Garden.Permissions.Disabled.Category')) {
				if($Session->CheckPermission('Vanilla.Discussions.View'))
					self::$_CategoryPermissions = TRUE;
				else
					self::$_CategoryPermissions = array(); // no permission
         } else {
            $SQL = Gdn::SQL();
            
            $Categories = CategoryModel::Categories();
            $IDs = array();
            
            foreach ($Categories as $ID => $Category) {
               if ($Category['PermsDiscussionsView']) {
                  $IDs[] = $ID;
               }
            }

            // Check to see if the user has permission to all categories. This is for speed.
            $CategoryCount = count($Categories);
            
            if (count($IDs) == $CategoryCount)
               self::$_CategoryPermissions = TRUE;
            else {
               self::$_CategoryPermissions = array();
               foreach($IDs as $ID) {
                  self::$_CategoryPermissions[] = ($Escape ? '@' : '').$ID;
               }
            }
         }
      }
      
      return self::$_CategoryPermissions;
   }
   
   public function FetchPageInfo($Url) {
      $PageInfo = FetchPageInfo($Url);
      
      $Title = GetValue('Title', $PageInfo, '');
      if ($Title == '')
         $Title = FormatString(T('Undefined discussion subject.'), array('Url' => $Url));
      else {
         if ($Strip = C('Vanilla.Embed.StripPrefix'))
            $Title = StringBeginsWith($Title, $Strip, TRUE, TRUE);
         
         if ($Strip = C('Vanilla.Embed.StripSuffix'))
            $Title = StringEndsWith($Title, $Strip, TRUE, TRUE);
      }
      $Title = trim($Title);
      
      $Description = GetValue('Description', $PageInfo, '');
      $Images = GetValue('Images', $PageInfo, array());
      $Body = FormatString(T('EmbeddedDiscussionFormat'), array(
          'Title' => $Title,
          'Excerpt' => $Description,
          'Image' => (count($Images) > 0 ? Img(GetValue(0, $Images), array('class' => 'LeftAlign')) : ''),
          'Url' => $Url
      ));
      if ($Body == '')
         $Body = $ForeignUrl;
      if ($Body == '')
         $Body = FormatString(T('EmbeddedNoBodyFormat.'), array('Url' => $Url));
      
      $Result = array(
          'Name' => $Title,
          'Body' => $Body,
          'Format' => 'Html');
          
      return $Result;
   }

   /**
    * Count how many discussions match the given criteria.
    * 
    * @since 2.0.0
    * @access public
    * 
	 * @param array $Wheres SQL conditions.
	 * @param bool $ForceNoAnnouncements Not used.
	 * @return int Number of discussions.
	 */
   public function GetCount($Wheres = '', $ForceNoAnnouncements = FALSE) {
      if (is_array($Wheres) && count($Wheres) == 0)
         $Wheres = '';
      
      // Check permission and limit to categories as necessary
      if ($this->Watching)
         $Perms = CategoryModel::CategoryWatch();
      else
         $Perms = self::CategoryPermissions();
      
      if (!$Wheres || (count($Wheres) == 1 && isset($Wheres['d.CategoryID']))) {
         // Grab the counts from the faster category cache.
         if (isset($Wheres['d.CategoryID'])) {
            $CategoryIDs = (array)$Wheres['d.CategoryID'];
            if ($Perms === FALSE)
               $CategoryIDs = array();
            elseif (is_array($Perms))
               $CategoryIDs = array_intersect($CategoryIDs, $Perms);
            
            if (count($CategoryIDs) == 0) {
               return 0;
            } else {
               $Perms = $CategoryIDs;
            }
         }
         
         $Categories = CategoryModel::Categories();
         $Count = 0;
         
         foreach ($Categories as $Cat) {
            if (is_array($Perms) && !in_array($Cat['CategoryID'], $Perms))
               continue;
            $Count += (int)$Cat['CountDiscussions'];
         }
         return $Count;
      }
      
      if ($Perms !== TRUE) {
         $this->SQL->WhereIn('c.CategoryID', $Perms);
      }
      
      $this->EventArguments['Wheres'] = &$Wheres;
		$this->FireEvent('BeforeGetCount'); // @see 'BeforeGet' for consistency in count vs. results
         
      $this->SQL
         ->Select('d.DiscussionID', 'count', 'CountDiscussions')
         ->From('Discussion d')
         ->Join('Category c', 'd.CategoryID = c.CategoryID')
         ->Join('UserDiscussion w', 'd.DiscussionID = w.DiscussionID and w.UserID = '.Gdn::Session()->UserID, 'left')
         ->Where($Wheres);
      
      $Result = $this->SQL
         ->Get()
         ->FirstRow()
         ->CountDiscussions;
      
      return $Result;
   }
   
   /**
    * Count how many discussions match the given criteria.
    * 
    * @since 2.0.0
    * @access public
    * 
	 * @param array $Wheres SQL conditions.
	 * @param bool $ForceNoAnnouncements Not used.
	 * @return int Number of discussions.
	 */
   public function GetUnreadCount($Wheres = '', $ForceNoAnnouncements = FALSE) {
      if (is_array($Wheres) && count($Wheres) == 0)
         $Wheres = '';
      
      // Check permission and limit to categories as necessary
      if ($this->Watching)
         $Perms = CategoryModel::CategoryWatch();
      else
         $Perms = self::CategoryPermissions();
      
      if (!$Wheres || (count($Wheres) == 1 && isset($Wheres['d.CategoryID']))) {
         // Grab the counts from the faster category cache.
         if (isset($Wheres['d.CategoryID'])) {
            $CategoryIDs = (array)$Wheres['d.CategoryID'];
            if ($Perms === FALSE)
               $CategoryIDs = array();
            elseif (is_array($Perms))
               $CategoryIDs = array_intersect($CategoryIDs, $Perms);
            
            if (count($CategoryIDs) == 0) {
               return 0;
            } else {
               $Perms = $CategoryIDs;
            }
         }
         
         $Categories = CategoryModel::Categories();
         $Count = 0;
         
         foreach ($Categories as $Cat) {
            if (is_array($Perms) && !in_array($Cat['CategoryID'], $Perms))
               continue;
            $Count += (int)$Cat['CountDiscussions'];
         }
         return $Count;
      }
      
      if ($Perms !== TRUE) {
         $this->SQL->WhereIn('c.CategoryID', $Perms);
      }
      
      $this->EventArguments['Wheres'] = &$Wheres;
		$this->FireEvent('BeforeGetUnreadCount'); // @see 'BeforeGet' for consistency in count vs. results
         
      $this->SQL
         ->Select('d.DiscussionID', 'count', 'CountDiscussions')
         ->From('Discussion d')
         ->Join('Category c', 'd.CategoryID = c.CategoryID')
         ->Join('UserDiscussion w', 'd.DiscussionID = w.DiscussionID and w.UserID = '.Gdn::Session()->UserID, 'left')
         //->BeginWhereGroup()
         //->Where('w.DateLastViewed', NULL)
         //->OrWhere('d.DateLastComment >', 'w.DateLastViewed')
         //->EndWhereGroup()
         ->Where('d.CountComments >', 'COALESCE(w.CountComments, 0)', TRUE, FALSE)
         ->Where($Wheres);
      
      $Result = $this->SQL
         ->Get()
         ->FirstRow()
         ->CountDiscussions;
      
      return $Result;
   }

   /**
    * Get data for a single discussion by ForeignID.
    * 
    * @since 2.0.18
    * @access public
    * 
	 * @param int $ForeignID Foreign ID of discussion to get.
	 * @return object SQL result.
	 */
   public function GetForeignID($ForeignID, $Type = '') {
      $Hash = strlen($ForeignID) > 32 ? md5($ForeignID) : $ForeignID;
      $Session = Gdn::Session();
      $this->FireEvent('BeforeGetForeignID');
      $this->SQL
         ->Select('d.*')
         ->Select('ca.Name', '', 'Category')
         ->Select('ca.UrlCode', '', 'CategoryUrlCode')
         ->Select('ca.PermissionCategoryID')
         ->Select('w.DateLastViewed, w.Dismissed, w.Bookmarked')
         ->Select('w.CountComments', '', 'CountCommentWatch')
         ->Select('d.DateLastComment', '', 'LastDate')
         ->Select('d.LastCommentUserID', '', 'LastUserID')
         ->Select('lcu.Name', '', 'LastName')
			->Select('iu.Name', '', 'InsertName')
			->Select('iu.Photo', '', 'InsertPhoto')
         ->From('Discussion d')
         ->Join('Category ca', 'd.CategoryID = ca.CategoryID', 'left')
         ->Join('UserDiscussion w', 'd.DiscussionID = w.DiscussionID and w.UserID = '.$Session->UserID, 'left')
			->Join('User iu', 'd.InsertUserID = iu.UserID', 'left') // Insert user
			->Join('Comment lc', 'd.LastCommentID = lc.CommentID', 'left') // Last comment
         ->Join('User lcu', 'lc.InsertUserID = lcu.UserID', 'left') // Last comment user
         ->Where('d.ForeignID', $Hash);
		
		if ($Type != '')
			$this->SQL->Where('d.Type', $Type);
			
		$Discussion = $this->SQL
         ->Get()
         ->FirstRow();
      
      if (C('Vanilla.Views.Denormalize', FALSE))
         $this->AddDenormalizedViews($Discussion);
              
      return $Discussion;
   }

   /**
    * Get data for a single discussion by ID.
    * 
    * @since 2.0.0
    * @access public
    * 
	 * @param int $DiscussionID Unique ID of discussion to get.
	 * @return object SQL result.
	 */
   public function GetID($DiscussionID) {
      $Session = Gdn::Session();
      $this->FireEvent('BeforeGetID');
      $Data = $this->SQL
         ->Select('d.*')
         ->Select('w.DateLastViewed, w.Dismissed, w.Bookmarked')
         ->Select('w.CountComments', '', 'CountCommentWatch')
         ->Select('d.DateLastComment', '', 'LastDate')
         ->Select('d.LastCommentUserID', '', 'LastUserID')
         ->From('Discussion d')
         ->Join('UserDiscussion w', 'd.DiscussionID = w.DiscussionID and w.UserID = '.$Session->UserID, 'left')
         ->Where('d.DiscussionID', $DiscussionID)
         ->Get()
         ->FirstRow();
      
      if (!$Data)
         return $Data;
      
      $Data->Name = Gdn_Format::Text($Data->Name);
      $Data->Attributes = @unserialize($Data->Attributes);
      $Data->Url = DiscussionUrl($Data);
      $Data->Tags = $this->FormatTags($Data->Tags);
      
      // Join in the category.
      $Category = CategoryModel::Categories($Data->CategoryID);
      if (!$Category) $Category = FALSE;
      $Data->Category = $Category['Name'];
      $Data->CategoryUrlCode = $Category['UrlCode'];
      $Data->PermissionCategoryID = $Category['PermissionCategoryID'];
      
      // Join in the users.
      $Data = array($Data);
      Gdn::UserModel()->JoinUsers($Data, array('LastUserID', 'InsertUserID'));
      CategoryModel::JoinCategories($Data);
      $Data = $Data[0];
      
//         ->Select('lcu.Name', '', 'LastName')
//			->Select('iu.Name', '', 'InsertName')
//			->Select('iu.Photo', '', 'InsertPhoto')
//         ->Select('iu.Email', '', 'InsertEmail')
//         ->Join('User iu', 'd.InsertUserID = iu.UserID', 'left') // Insert user
//			->Join('Comment lc', 'd.LastCommentID = lc.CommentID', 'left') // Last comment
//         ->Join('User lcu', 'lc.InsertUserID = lcu.UserID', 'left') // Last comment user
		
		// Close if older than archive date
		if (
			$Data
         && $Data->DateLastComment
			&& Gdn_Format::ToTimestamp($Data->DateLastComment) <= Gdn_Format::ToTimestamp(Gdn::Config('Vanilla.Archive.Date', 0))
		) {
			$Data->Closed = '1';
		}
      
      if (C('Vanilla.Views.Denormalize', FALSE))
         $this->AddDenormalizedViews($Data);
		
		return $Data;
   }
   
   /**
    * Get discussions that have IDs in the provided array.
    * 
    * @since 2.0.18
    * @access public
    * 
	 * @param array $DiscussionIDs Array of DiscussionIDs to get.
	 * @return object SQL result.
	 */
   public function GetIn($DiscussionIDs) {
      $Session = Gdn::Session();
      $this->FireEvent('BeforeGetIn');
      $Result = $this->SQL
         ->Select('d.*')
         ->Select('ca.Name', '', 'Category')
         ->Select('ca.UrlCode', '', 'CategoryUrlCode')
         ->Select('ca.PermissionCategoryID')
         ->Select('w.DateLastViewed, w.Dismissed, w.Bookmarked')
         ->Select('w.CountComments', '', 'CountCommentWatch')
         ->Select('d.DateLastComment', '', 'LastDate')
         ->Select('d.LastCommentUserID', '', 'LastUserID')
         ->Select('lcu.Name', '', 'LastName')
			->Select('iu.Name', '', 'InsertName')
			->Select('iu.Photo', '', 'InsertPhoto')
         ->From('Discussion d')
         ->Join('Category ca', 'd.CategoryID = ca.CategoryID', 'left')
         ->Join('UserDiscussion w', 'd.DiscussionID = w.DiscussionID and w.UserID = '.$Session->UserID, 'left')
			->Join('User iu', 'd.InsertUserID = iu.UserID', 'left') // Insert user
			->Join('Comment lc', 'd.LastCommentID = lc.CommentID', 'left') // Last comment
         ->Join('User lcu', 'lc.InsertUserID = lcu.UserID', 'left') // Last comment user
         ->WhereIn('d.DiscussionID', $DiscussionIDs)
         ->Get();
      
      // Spliting views off to side table. Aggregate cached keys here.
      if (C('Vanilla.Views.Denormalize', FALSE))
         $this->AddDenormalizedViews($Result);
      
      return $Result;
   }
   
   public static function GetViewsFallback($DiscussionID) {
      
      // Not found. Check main table.
      $Views = GetValue('CountViews', Gdn::SQL()
         ->Select('CountViews')
         ->From('Discussion')
         ->Where('DiscussionID', $DiscussionID)
         ->Get()->FirstRow(DATASET_TYPE_ARRAY), NULL);
      
      // Found. Insert into denormalized table and return.
      if (!is_null($Views))
         return $Views;
      
      return NULL;
   }
   
   /**
    * Marks the specified announcement as dismissed by the specified user.
    *
    * @since 2.0.0
    * @access public
    * 
    * @param int $DiscussionID Unique ID of discussion being affected.
    * @param int $UserID Unique ID of the user being affected.
    */
   public function DismissAnnouncement($DiscussionID, $UserID) {
      $Count = $this->SQL
         ->Select('UserID')
         ->From('UserDiscussion')
         ->Where('DiscussionID', $DiscussionID)
         ->Where('UserID', $UserID)
         ->Get()
         ->NumRows();
         
      $CountComments = $this->SQL
         ->Select('CountComments')
         ->From('Discussion')
         ->Where('DiscussionID', $DiscussionID)
         ->Get()
         ->FirstRow()
         ->CountComments;
      
      if ($Count > 0) {
         $this->SQL
            ->Update('UserDiscussion')
            ->Set('CountComments', $CountComments)
            ->Set('DateLastViewed', Gdn_Format::ToDateTime())
            ->Set('Dismissed', '1')
            ->Where('DiscussionID', $DiscussionID)
            ->Where('UserID', $UserID)
            ->Put();
      } else {
         $this->SQL->Options('Ignore', TRUE);
         $this->SQL->Insert(
            'UserDiscussion',
            array(
               'UserID' => $UserID,
               'DiscussionID' => $DiscussionID,
               'CountComments' => $CountComments,
               'DateLastViewed' => Gdn_Format::ToDateTime(),
               'Dismissed' => '1'
            )
         );
      }
   }
   
   /**
    * Inserts or updates the discussion via form values.
    * 
    * Events: BeforeSaveDiscussion, AfterSaveDiscussion.
    *
    * @since 2.0.0
    * @access public
    * 
    * @param array $FormPostValues Data sent from the form model.
    * @return int $DiscussionID Unique ID of the discussion.
    */
   public function Save($FormPostValues) {
      $Session = Gdn::Session();
      
      // Define the primary key in this model's table.
      $this->DefineSchema();
      
      // Add & apply any extra validation rules:
      $this->Validation->ApplyRule('Body', 'Required');
      $MaxCommentLength = Gdn::Config('Vanilla.Comment.MaxLength');
      if (is_numeric($MaxCommentLength) && $MaxCommentLength > 0) {
         $this->Validation->SetSchemaProperty('Body', 'Length', $MaxCommentLength);
         $this->Validation->ApplyRule('Body', 'Length');
      }      
      
      // Get the DiscussionID from the form so we know if we are inserting or updating.
      $DiscussionID = ArrayValue('DiscussionID', $FormPostValues, '');
      
      // See if there is a source ID.
      if (GetValue('SourceID', $FormPostValues)) {
         $DiscussionID = $this->SQL->GetWhere('Discussion', ArrayTranslate($FormPostValues, array('Source', 'SourceID')))->Value('DiscussionID');
         if ($DiscussionID)
            $FormPostValues['DiscussionID'] = $DiscussionID;
      } elseif (GetValue('ForeignID', $FormPostValues)) {
         $DiscussionID = $this->SQL->GetWhere('Discussion', array('ForeignID' => $FormPostValues['ForeignID']))->Value('DiscussionID');
         if ($DiscussionID)
            $FormPostValues['DiscussionID'] = $DiscussionID;
      }
      
      $Insert = $DiscussionID == '' ? TRUE : FALSE;
		$this->EventArguments['Insert'] = $Insert;
      
      if ($Insert) {
         unset($FormPostValues['DiscussionID']);
         // If no categoryid is defined, grab the first available.
         if (!GetValue('CategoryID', $FormPostValues) && !C('Vanilla.Categories.Use')) {
            $FormPostValues['CategoryID'] = GetValue('CategoryID', CategoryModel::DefaultCategory(), -1);
         }
            
         $this->AddInsertFields($FormPostValues);
         // $FormPostValues['LastCommentUserID'] = $Session->UserID;
         $FormPostValues['DateLastComment'] = Gdn_Format::ToDateTime();
      }
      // Add the update fields because this table's default sort is by DateUpdated (see $this->Get()).
      $this->AddUpdateFields($FormPostValues);
      
      // Set checkbox values to zero if they were unchecked
      if (ArrayValue('Announce', $FormPostValues, '') === FALSE)
         $FormPostValues['Announce'] = 0;

      if (ArrayValue('Closed', $FormPostValues, '') === FALSE)
         $FormPostValues['Closed'] = 0;

      if (ArrayValue('Sink', $FormPostValues, '') === FALSE)
         $FormPostValues['Sink'] = 0;
		
		//	Prep and fire event
		$this->EventArguments['FormPostValues'] = &$FormPostValues;
		$this->EventArguments['DiscussionID'] = $DiscussionID;
		$this->FireEvent('BeforeSaveDiscussion');
         
      // Validate the form posted values
      $this->Validate($FormPostValues, $Insert);
      $ValidationResults = $this->ValidationResults();
      
      // If the body is not required, remove it's validation errors.
      $BodyRequired = C('Vanilla.DiscussionBody.Required', TRUE);
      if (!$BodyRequired && array_key_exists('Body', $ValidationResults))
         unset($ValidationResults['Body']);
      
      if (count($ValidationResults) == 0) {
         // If the post is new and it validates, make sure the user isn't spamming
         if (!$Insert || !$this->CheckForSpam('Discussion')) {
            // Get all fields on the form that relate to the schema
            $Fields = $this->Validation->SchemaValidationFields(); 
            
            // Get DiscussionID if one was sent
            $DiscussionID = intval(ArrayValue('DiscussionID', $Fields, 0));
            
            // Remove the primary key from the fields for saving
            $Fields = RemoveKeyFromArray($Fields, 'DiscussionID');
            
            $StoredCategoryID = FALSE;
            
            if ($DiscussionID > 0) {
               // Updating
               $Stored = $this->GetID($DiscussionID, DATASET_TYPE_ARRAY);
               
               // Clear the cache if necessary.
               if (GetValue('Announce', $Stored) != GetValue('Announce', $Fields)) {
                  $CacheKeys = array('Announcements');
                  $this->SQL->Cache($CacheKeys);
               }

               $this->SQL->Put($this->Name, $Fields, array($this->PrimaryKey => $DiscussionID));

<<<<<<< HEAD
               SetValue('DiscussionID', $Fields, $DiscussionID);
               LogModel::LogChange('Edit', 'Discussion', (array)$Fields, (array)$Stored);
=======
               $Fields['DiscussionID'] = $DiscussionID;
               LogModel::LogChange('Edit', 'Discussion', (array)$Fields, $Stored);
               
               if ($Stored['CategoryID'] != $Fields['CategoryID']) 
                  $StoredCategoryID = $Stored['CategoryID'];
>>>>>>> 2a958fc2
               
            } else {
               // Inserting.
               if (!GetValue('Format', $Fields))
                  $Fields['Format'] = C('Garden.InputFormatter', '');

               // Check for spam.
               $Spam = SpamModel::IsSpam('Discussion', $Fields);
               
               // Clear the cache if necessary.
               if (GetValue('Announce', $Fields)) {
                  $CacheKeys = array('Announcements');
                  $this->SQL->Cache($CacheKeys);
               }

               if (!$Spam) {
                  $DiscussionID = $this->SQL->Insert($this->Name, $Fields);
                  $Fields['DiscussionID'] = $DiscussionID;
                  
                  // Update the cache.
                  if ($DiscussionID && Gdn::Cache()->ActiveEnabled()) {
                     $CategoryCache = array(
                         'LastDiscussionID' => $DiscussionID,
                         'LastCommentID' => NULL,
                         'LastTitle' => Gdn_Format::Text($Fields['Name']), // kluge so JoinUsers doesn't wipe this out.
                         'LastUserID' => $Fields['InsertUserID'],
                         'LastDateInserted' => $Fields['DateInserted'],
                         'LastUrl' => DiscussionUrl($Fields)
                     );
                     CategoryModel::SetCache($Fields['CategoryID'], $CategoryCache);
                  }
               } else {
                  return SPAM;
               }
               
               // Assign the new DiscussionID to the comment before saving.
               $FormPostValues['IsNewDiscussion'] = TRUE;
               $FormPostValues['DiscussionID'] = $DiscussionID;
               
               // Notify users of mentions.
					$DiscussionName = ArrayValue('Name', $Fields, '');
               $Story = ArrayValue('Body', $Fields, '');
               
               $NotifiedUsers = array();
               $UserModel = Gdn::UserModel();
               $ActivityModel = new ActivityModel();
               if (GetValue('Type', $FormPostValues))
                  $Code = 'HeadlineFormat.Discussion.'.$FormPostValues['Type'];
               else
                  $Code = 'HeadlineFormat.Discussion';
               
               $HeadlineFormat = T($Code, '{ActivityUserID,user} Started a new discussion. <a href="{Url,html}">{Data.Name,text}</a>');
               $Activity = array(
                   'ActivityType' => 'Discussion',
                   'ActivityUserID' => $Fields['InsertUserID'],
                   'HeadlineFormat' => $HeadlineFormat,
                   'RecordType' => 'Discussion',
                   'RecordID' => $DiscussionID,
                   'Route' => DiscussionUrl($Fields),
                   'Data' => array('Name' => $DiscussionName)
               );
               
               // Notify all of the users that were mentioned in the discussion.
               $Usernames = array_merge(GetMentions($DiscussionName), GetMentions($Story));
               $Usernames = array_unique($Usernames);
               
               foreach ($Usernames as $Username) {
                  $User = $UserModel->GetByUsername($Username);
                  if (!$User)
                     continue;
                  
                  // Check user can still see the discussion.
                  if (!$UserModel->GetCategoryViewPermission($User->UserID, GetValue('CategoryID', $Fields)))
                     continue;
                  
                  $Activity['HeadlineFormat'] = T('HeadlineFormat.Mention', '{ActivityUserID,user} mentioned you in <a href="{Url,html}">{Data.Name,text}</a>');
                  
                  $Activity['NotifyUserID'] = GetValue('UserID', $User);
                  $ActivityModel->Queue($Activity, 'Mention');
               }
               
               // Notify everyone that has advanced notifications.
               try {
                  $Fields['DiscussionID'] = $DiscussionID;
                  $this->NotifyNewDiscussion($Fields, $ActivityModel, $Activity);
               } catch(Exception $Ex) {
                  throw $Ex;
               }
               
               // Throw an event for users to add their own events.
               $this->EventArguments['Discussion'] = $Fields;
               $this->EventArguments['Activity'] = $Activity;
               $this->EventArguments['NotifiedUsers'] = $NotifiedUsers;
               $this->EventArguments['MentionedUsers'] = $Usernames;
               $this->EventArguments['ActivityModel'] = $ActivityModel;
               $this->FireEvent('BeforeNotification');

               // Send all notifications.
               $ActivityModel->SaveQueue();
            }
            
            // Get CategoryID of this discussion
            
            $Discussion = $this->GetID($DiscussionID, DATASET_TYPE_ARRAY);
            $CategoryID = GetValue('CategoryID', $Discussion, FALSE);
            
            // Update discussion counter for affected categories
            $this->UpdateDiscussionCount($CategoryID, $Insert ? $Discussion : FALSE);
            if ($StoredCategoryID)
               $this->UpdateDiscussionCount($StoredCategoryID);
				
				// Fire an event that the discussion was saved.
				$this->EventArguments['FormPostValues'] = $FormPostValues;
				$this->EventArguments['Fields'] = $Fields;
				$this->EventArguments['DiscussionID'] = $DiscussionID;
				$this->FireEvent('AfterSaveDiscussion');
         }
      }
      
      return $DiscussionID;
   }

   /**
    *
    * @param type $Discussion
    * @param type $NotifiedUsers
    * @param ActivityModel $ActivityModel 
    */
   public function NotifyNewDiscussion($Discussion, $ActivityModel, $Activity) {
      if (is_numeric($Discussion)) {
         $Discussion = $this->GetID($Discussion);
      }
      
      $CategoryID = GetValue('CategoryID', $Discussion);
      
      // Figure out the category that governs this notification preference.
      $i = 0;
      $Category = CategoryModel::Categories($CategoryID);
      if (!$Category)
         return;
      
      while ($Category['Depth'] > 2 && $i < 20) {
         if (!$Category || $Category['Archived'])
            return;
         $i++;
         $Category = CategoryModel::Categories($Category['ParentCategoryID']);
      } 

      // Grab all of the users that need to be notified.
      $Data = $this->SQL
         ->WhereIn('Name', array('Preferences.Email.NewDiscussion.'.$Category['CategoryID'], 'Preferences.Popup.NewDiscussion.'.$Category['CategoryID']))
         ->Get('UserMeta')->ResultArray();
      
//      decho($Data, 'Data');
      
      
      $NotifyUsers = array();
      foreach ($Data as $Row) {
         if (!$Row['Value'])
            continue;
         
         $UserID = $Row['UserID'];
         $Name = $Row['Name'];
         if (strpos($Name, '.Email.') !== FALSE) {
            $NotifyUsers[$UserID]['Emailed'] = ActivityModel::SENT_PENDING;
         } elseif (strpos($Name, '.Popup.') !== FALSE) {
            $NotifyUsers[$UserID]['Notified'] = ActivityModel::SENT_PENDING;
         }
      }
      
//      decho($NotifyUsers);
      
      $InsertUserID = GetValue('InsertUserID', $Discussion);
      foreach ($NotifyUsers as $UserID => $Prefs) {
         if ($UserID == $InsertUserID)
            continue;
         
         $Activity['NotifyUserID'] = $UserID;
         $Activity['Emailed'] = GetValue('Emailed', $Prefs, FALSE);
         $Activity['Notified'] = GetValue('Notified', $Prefs, FALSE);
         $ActivityModel->Queue($Activity);
         
//         decho($Activity, 'die');
      }
      
//      die();
   }
   
   /**
    * Updates the CountDiscussions value on the category based on the CategoryID
    * being saved.
    *
    * @since 2.0.0
    * @access public
    *
    * @param int $CategoryID Unique ID of category we are updating.
    */
   public function UpdateDiscussionCount($CategoryID, $Discussion = FALSE) {
      $DiscussionID = GetValue('DiscussionID', $Discussion, FALSE);
		if (strcasecmp($CategoryID, 'All') == 0) {
			$Exclude = (bool)Gdn::Config('Vanilla.Archive.Exclude');
			$ArchiveDate = Gdn::Config('Vanilla.Archive.Date');
			$Params = array();
			$Where = '';
			
			if($Exclude && $ArchiveDate) {
				$Where = 'where d.DateLastComment > :ArchiveDate';
				$Params[':ArchiveDate'] = $ArchiveDate;
			}
			
			// Update all categories.
			$Sql = "update :_Category c
            left join (
              select
                d.CategoryID,
                coalesce(count(d.DiscussionID), 0) as CountDiscussions,
                coalesce(sum(d.CountComments), 0) as CountComments
              from :_Discussion d
              $Where
              group by d.CategoryID
            ) d
              on c.CategoryID = d.CategoryID
            set 
               c.CountDiscussions = coalesce(d.CountDiscussions, 0),
               c.CountComments = coalesce(d.CountComments, 0)";
			$Sql = str_replace(':_', $this->Database->DatabasePrefix, $Sql);
			$this->Database->Query($Sql, $Params, 'DiscussionModel_UpdateDiscussionCount');
			
		} elseif (is_numeric($CategoryID)) {
         $this->SQL
            ->Select('d.DiscussionID', 'count', 'CountDiscussions')
            ->Select('d.CountComments', 'sum', 'CountComments')
            ->From('Discussion d')
            ->Where('d.CategoryID', $CategoryID);
         
			$this->AddArchiveWhere();
			
			$Data = $this->SQL->Get()->FirstRow();
         $CountDiscussions = (int)GetValue('CountDiscussions', $Data, 0);
         $CountComments = (int)GetValue('CountComments', $Data, 0);
         
         $CacheAmendment = array(
            'CountDiscussions'      => $CountDiscussions,
            'CountComments'         => $CountComments
         );
         
         if ($DiscussionID) {
            $CacheAmendment = array_merge($CacheAmendment, array(
               'LastDiscussionID'   => $DiscussionID,
               'LastCommentID'      => NULL,
               'LastDateInserted'   => GetValue('DateInserted', $Discussion)
            ));
         }
         
         $CategoryModel = new CategoryModel();
         $CategoryModel->SetField($CategoryID, $CacheAmendment);
      }
   }
	
	/**
	 * Update and get bookmark count for the specified user.
	 *
    * @since 2.0.0
    * @access public
    *
    * @param int $UserID Unique ID of user to update.
    * @return int Total number of bookmarks user has.
    */
	public function SetUserBookmarkCount($UserID) {
		$Count = $this->UserBookmarkCount($UserID);
      $this->SQL
         ->Update('User')
         ->Set('CountBookmarks', $Count)
         ->Where('UserID', $UserID)
         ->Put();
		
		return $Count;
	}
   
   /**
    * Updates a discussion field.
    * 
    * By default, this toggles the specified between '1' and '0'. If $ForceValue
    * is provided, the field is set to this value instead. An example use is
    * announcing and unannouncing a discussion.
    *
    * @param int $DiscussionID Unique ID of discussion being updated.
    * @param string $Property Name of field to be updated.
    * @param mixed $ForceValue If set, overrides toggle behavior with this value.
    * @return mixed Value that was ultimately set for the field.
    */
   public function SetProperty($DiscussionID, $Property, $ForceValue = NULL) {
      if ($ForceValue !== NULL) {
         $Value = $ForceValue;
      } else {
         $Value = '1';
         $Discussion = $this->GetID($DiscussionID);
         $Value = ($Discussion->$Property == '1' ? '0' : '1');
      }
      $this->SQL
         ->Update('Discussion')
         ->Set($Property, $Value)
         ->Where('DiscussionID', $DiscussionID)
         ->Put();
      
      return $Value;
   }
      
	/**
	 * Sets the discussion score for specified user.
	 *
    * @since 2.0.0
    * @access public
    *
    * @param int $DiscussionID Unique ID of discussion to update.
    * @param int $UserID Unique ID of user setting score.
    * @param int $Score New score for discussion.
    * @return int Total score.
    */
	public function SetUserScore($DiscussionID, $UserID, $Score) {
		// Insert or update the UserDiscussion row
		$this->SQL->Replace(
			'UserDiscussion',
			array('Score' => $Score),
			array('DiscussionID' => $DiscussionID, 'UserID' => $UserID)
		);
		
		// Get the total new score
		$TotalScore = $this->SQL->Select('Score', 'sum', 'TotalScore')
			->From('UserDiscussion')
			->Where('DiscussionID', $DiscussionID)
			->Get()
			->FirstRow()
			->TotalScore;
			
		// Update the Discussion's cached version
		$this->SQL->Update('Discussion')
			->Set('Score', $TotalScore)
			->Where('DiscussionID', $DiscussionID)
			->Put();
			
		return $TotalScore;
	}

	/**
	 * Gets the discussion score for specified user.
	 *
    * @since 2.0.0
    * @access public
    *
    * @param int $DiscussionID Unique ID of discussion getting score for.
    * @param int $UserID Unique ID of user whose score we're getting.
    * @return int Total score.
    */
	public function GetUserScore($DiscussionID, $UserID) {
		$Data = $this->SQL->Select('Score')
			->From('UserDiscussion')
			->Where('DiscussionID', $DiscussionID)
			->Where('UserID', $UserID)
			->Get()
			->FirstRow();
		
		return $Data ? $Data->Score : 0;
	}

	/**
	 * Increments view count for the specified discussion.
	 *
    * @since 2.0.0
    * @access public
    *
    * @param int $DiscussionID Unique ID of discussion to get +1 view.
    */
	public function AddView($DiscussionID) {
      if (C('Vanilla.Views.Denormalize', FALSE) && Gdn::Cache()->ActiveEnabled()) {
         $CacheKey = "QueryCache.Discussion.{$DiscussionID}.CountViews";
         
         // Increment. If not success, create key.
         $Views = Gdn::Cache()->Increment($CacheKey);
         if ($Views === Gdn_Cache::CACHEOP_FAILURE) {
            $Views = $this->GetWhere(array('DiscussionID' => $DiscussionID))->Value('CountViews', 0);
            Gdn::Cache()->Store($CacheKey, $Views);
         }
         
         // Every X views, writeback to Discussions
         if (($Views % C('Vanilla.Views.DenormalizeWriteback', 100)) == 0) {
            $this->SetField($DiscussionID, 'CountViews', $Views);
         }
      } else {
         $this->SQL
            ->Update('Discussion')
            ->Set('CountViews', 'CountViews + 1', FALSE)
            ->Where('DiscussionID', $DiscussionID)
            ->Put();
      }
	}

   /**
    * Bookmarks (or unbookmarks) a discussion for specified user.
    * 
    * Events: AfterBookmarkDiscussion.
    *
    * @since 2.0.0
    * @access public
    *
    * @param int $DiscussionID Unique ID of discussion to (un)bookmark.
    * @param int $UserID Unique ID of user doing the (un)bookmarking.
    * @param object $Discussion Discussion data.
    * @return bool Current state of the bookmark (TRUE for bookmarked, FALSE for unbookmarked).
    */
   public function BookmarkDiscussion($DiscussionID, $UserID, &$Discussion = NULL) {
      $State = '1';

      $DiscussionData = $this->SQL
         ->Select('d.*')
         ->Select('w.DateLastViewed, w.Dismissed, w.Bookmarked')
         ->Select('w.CountComments', '', 'CountCommentWatch')
         ->Select('w.UserID', '', 'WatchUserID')
         ->Select('d.DateLastComment', '', 'LastDate')
         ->Select('d.LastCommentUserID', '', 'LastUserID')
         ->Select('lcu.Name', '', 'LastName')
         ->From('Discussion d')
         ->Join('UserDiscussion w', "d.DiscussionID = w.DiscussionID and w.UserID = $UserID", 'left')
			->Join('User lcu', 'd.LastCommentUserID = lcu.UserID', 'left') // Last comment user
         ->Where('d.DiscussionID', $DiscussionID)
         ->Get();
			
		$this->AddDiscussionColumns($DiscussionData);
		$Discussion = $DiscussionData->FirstRow();

      if ($Discussion->WatchUserID == '') {
         $this->SQL->Options('Ignore', TRUE);
         $this->SQL
            ->Insert('UserDiscussion', array(
               'UserID' => $UserID,
               'DiscussionID' => $DiscussionID,
               'Bookmarked' => $State
            ));
         $Discussion->Bookmarked = TRUE;
      } else {
         $State = ($Discussion->Bookmarked == '1' ? '0' : '1');
         $this->SQL
            ->Update('UserDiscussion')
            ->Set('Bookmarked', $State)
            ->Where('UserID', $UserID)
            ->Where('DiscussionID', $DiscussionID)
            ->Put();
         $Discussion->Bookmarked = $State;
      }
		
		// Update the cached bookmark count on the discussion
		$BookmarkCount = $this->BookmarkCount($DiscussionID);
		$this->SQL->Update('Discussion')
			->Set('CountBookmarks', $BookmarkCount)
			->Where('DiscussionID', $DiscussionID)
			->Put();
      $this->CountDiscussionBookmarks = $BookmarkCount;
		
		
		// Prep and fire event	
      $this->EventArguments['Discussion'] = $Discussion;
      $this->EventArguments['State'] = $State;
      $this->FireEvent('AfterBookmarkDiscussion');
      
      return $State == '1' ? TRUE : FALSE;
   }
   
   /**
    * Gets number of bookmarks specified discussion has (all users).
    *
    * @since 2.0.0
    * @access public
    *
    * @param int $DiscussionID Unique ID of discussion for which to tally bookmarks.
    * @return int Total number of bookmarks.
    */
   public function BookmarkCount($DiscussionID) {
      $Data = $this->SQL
         ->Select('DiscussionID', 'count', 'Count')
         ->From('UserDiscussion')
         ->Where('DiscussionID', $DiscussionID)
         ->Where('Bookmarked', '1')
         ->Get()
         ->FirstRow();
         
      return $Data !== FALSE ? $Data->Count : 0;
   }

   /**
    * Gets number of bookmarks specified user has.
    *
    * @since 2.0.0
    * @access public
    *
    * @param int $UserID Unique ID of user for which to tally bookmarks.
    * @return int Total number of bookmarks.
    */
   public function UserBookmarkCount($UserID) {
      $Data = $this->SQL
         ->Select('ud.DiscussionID', 'count', 'Count')
         ->From('UserDiscussion ud')
         ->Join('Discussion d', 'd.DiscussionID = ud.DiscussionID')
         ->Where('ud.UserID', $UserID)
         ->Where('ud.Bookmarked', '1')
         ->Get()
         ->FirstRow();
         
      return $Data !== FALSE ? $Data->Count : 0;
   }
   
	/**
	 * Delete a discussion. Update and/or delete all related data.
	 * 
	 * Events: DeleteDiscussion.
	 *
    * @since 2.0.0
    * @access public
    *
    * @param int $DiscussionID Unique ID of discussion to delete.
    * @return bool Always returns TRUE.
    */
   public function Delete($DiscussionID, $Options = array()) {
		// Retrieve the users who have bookmarked this discussion.
		$BookmarkData = $this->GetBookmarkUsers($DiscussionID);

      $Data = $this->SQL
         ->Select('*')
         ->From('Discussion')
         ->Where('DiscussionID', $DiscussionID)
         ->Get()->FirstRow(DATASET_TYPE_ARRAY);
      
      $UserID = FALSE;
      $CategoryID = FALSE;
      if ($Data) {
         $UserID = $Data['InsertUserID'];
         $CategoryID = $Data['CategoryID'];
      }
      
      // Prep and fire event
      $this->EventArguments['DiscussionID'] = $DiscussionID;
      $this->FireEvent('DeleteDiscussion');
      
      // Execute deletion of discussion and related bits
      $this->SQL->Delete('Draft', array('DiscussionID' => $DiscussionID));

      $Log = GetValue('Log', $Options, TRUE);
      $LogOptions = GetValue('LogOptions', $Options, array());
      if ($Log === TRUE)
         $Log = 'Delete';
      
      LogModel::BeginTransaction();
      
      // Log all of the comment deletes.
      $Comments = $this->SQL->GetWhere('Comment', array('DiscussionID' => $DiscussionID))->ResultArray();
      
      if (count($Comments) > 0 && count($Comments) < 50) {
         // A smaller number of comments should just be stored with the record.
         $Data['_Data']['Comment'] = $Comments;
         LogModel::Insert($Log, 'Discussion', $Data, $LogOptions);
      } else {
         LogModel::Insert($Log, 'Discussion', $Data, $LogOptions);
         foreach ($Comments as $Comment) {
            LogModel::Insert($Log, 'Comment', $Comment, $LogOptions);
         }
      }

      LogModel::EndTransaction();
      
      $this->SQL->Delete('Comment', array('DiscussionID' => $DiscussionID));
      $this->SQL->Delete('Discussion', array('DiscussionID' => $DiscussionID));
      
		$this->SQL->Delete('UserDiscussion', array('DiscussionID' => $DiscussionID));
      $this->UpdateDiscussionCount($CategoryID);
      
      // Get the user's discussion count
      $CountDiscussions = $this->SQL
         ->Select('DiscussionID', 'count', 'CountDiscussions')
         ->From('Discussion')
         ->Where('InsertUserID', $UserID)
         ->Get()->Value('CountDiscussions', 0);
      
      // Save the count to the user table
      $this->SQL
         ->Update('User')
         ->Set('CountDiscussions', $CountDiscussions)
         ->Where('UserID', $UserID)
         ->Put();

		// Update bookmark counts for users who had bookmarked this discussion
		foreach ($BookmarkData->Result() as $User) {
			$this->SetUserBookmarkCount($User->UserID);
		}
			
      return TRUE;
   }
   
   /**
	 * Convert tags from stored format to user-presentable format.
	 *
    * @since 2.1
    * @access protected
    *
    * @param string Serialized array.
    * @return string Comma-separated tags.
    */
   protected function FormatTags($Tags) {
      // Don't bother if there aren't any tags
      if (!$Tags)
         return '';
      
      // Get the array
      $TagsArray = Gdn_Format::Unserialize($Tags);     
      
      // Compensate for deprecated space-separated format 
      if (is_string($TagsArray) && $TagsArray == $Tags)
         $TagsArray = explode(' ', $Tags);
      
      // Safe format
      $TagsArray = Gdn_Format::Text($TagsArray);
      
      // Send back an comma-separated string
      return implode(',', $TagsArray);
   }
}<|MERGE_RESOLUTION|>--- conflicted
+++ resolved
@@ -1158,16 +1158,11 @@
 
                $this->SQL->Put($this->Name, $Fields, array($this->PrimaryKey => $DiscussionID));
 
-<<<<<<< HEAD
                SetValue('DiscussionID', $Fields, $DiscussionID);
-               LogModel::LogChange('Edit', 'Discussion', (array)$Fields, (array)$Stored);
-=======
-               $Fields['DiscussionID'] = $DiscussionID;
                LogModel::LogChange('Edit', 'Discussion', (array)$Fields, $Stored);
                
                if ($Stored['CategoryID'] != $Fields['CategoryID']) 
                   $StoredCategoryID = $Stored['CategoryID'];
->>>>>>> 2a958fc2
                
             } else {
                // Inserting.
