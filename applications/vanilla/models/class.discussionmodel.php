--- conflicted
+++ resolved
@@ -1473,17 +1473,11 @@
         return $Result;
     }
 
-<<<<<<< HEAD
    /**
     * Count how many discussions match the given criteria.
-    *
-=======
-    /**
-     * Count how many discussions match the given criteria.
      *
      * @deprecated since 2.3
-     *
->>>>>>> f2df9ec1
+    *
      * @param array $Wheres SQL conditions.
      * @return int Number of discussions.
      * @since 2.0.0
@@ -1647,8 +1641,8 @@
 
    /**
     * Get discussions that have IDs in the provided array.
+     *
      * @param array $DiscussionIDs Array of DiscussionIDs to get.
-    *
      * @return Gdn_DataSet SQL result.
     * @since 2.0.18
      */
@@ -2664,13 +2658,7 @@
         $this->EventArguments['Discussion'] = $Data;
         $this->fireEvent('DeleteDiscussion');
 
-<<<<<<< HEAD
-       // Execute deletion of discussion and related bits
-        $this->SQL->delete('Draft', ['DiscussionID' => $discussionID]);
-
-=======
         // Setup logging.
->>>>>>> f2df9ec1
         $Log = val('Log', $options, true);
         $LogOptions = val('LogOptions', $options, []);
         if ($Log === true) {
