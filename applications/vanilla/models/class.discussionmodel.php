<?php
/**
 * Discussion model
 *
 * @copyright 2009-2017 Vanilla Forums Inc.
 * @license http://www.opensource.org/licenses/gpl-2.0.php GNU GPL v2
 * @package Vanilla
 * @since 2.0
 */

/**
 * Manages discussions data.
 */
class DiscussionModel extends Gdn_Model {

    use StaticInitializer;
    use \Vanilla\FloodControlTrait;

    /** Cache key. */
    const CACHE_DISCUSSIONVIEWS = 'discussion.%s.countviews';

    /** @var string Default column to order by. */
    const DEFAULT_ORDER_BY_FIELD = 'DateLastComment';

    /** @var string The filter key for clearing-type filters. */
    const EMPTY_FILTER_KEY = 'none';

    /** @var array|bool */
    private static $categoryPermissions = null;

    /** @var array */
    private static $discussionTypes = null;

   /** @var bool */
    public $Watching = false;

   /** @var array Column names to allow sorting by. */
    protected static $AllowedSortFields = array('d.DateLastComment', 'd.DateInserted', 'd.DiscussionID');

    /** @var array Discussion Permissions */
    private $permissionTypes = ['Add', 'Announce', 'Close', 'Delete', 'Edit', 'Sink', 'View'];

    /**
     * @var array The sorts that are accessible via GET. Each sort corresponds with an order by clause.
     *
     * Each sort in the array has the following properties:
     * - **key**: string - The key name of the sort. Appears in the query string, should be url-friendly.
     * - **name**: string - The display name of the sort.
     * - **orderBy**: string - An array indicating order by fields and their directions in the format:
     *   `['field1' => 'direction', 'field2' => 'direction']`
     */
    protected static $allowedSorts = [
        'hot' => ['key' => 'hot', 'name' => 'Hot', 'orderBy' => ['DateLastComment' => 'desc']],
        'top' => ['key' => 'top', 'name' => 'Top', 'orderBy' => ['Score' => 'desc', 'DateInserted' => 'desc']],
        'new' => ['key' => 'new', 'name' => 'New', 'orderBy' => ['DateInserted' => 'desc']]
    ];

    /**
     * @var array The filters that are accessible via GET. Each filter corresponds with a where clause. You can have multiple
     * filter sets. Every filter must be added to a filter set.
     *
     * Each filter set has the following properties:
     * - **key**: string - The key name of the filter set. Appears in the query string, should be url-friendly.
     * - **name**: string - The display name of the filter set. Usually appears in the UI.
     * - **filters**: array - The filters in the set.
     *
     * Each filter in the array has the following properties:
     * - **key**: string - The key name of the filter. Appears in the query string, should be url-friendly.
     * - **setKey**: string - The key name of the filter set.
     * - **name**: string - The display name of the filter. Usually appears as an option in the UI.
     * - **where**: string - The where array query to execute for the filter. Uses
     * - **group**: string - (optional) The dropdown module can group together any items with the same group name.
     */
    protected static $allowedFilters = [];

<<<<<<< HEAD
   /**
=======
    /**
     * @var DiscussionModel $instance;
     */
    private static $instance;

    /**
>>>>>>> 2443f1f1
     * @var string The sort key of the order by we apply in the query.
     */
    protected $sort = '';

    /**
     * @var array The filter keys of the wheres we apply in the query.
     */
    protected $filters = [];

    /**
<<<<<<< HEAD
    * Class constructor. Defines the related database table name.
    *
    * @since 2.0.0
    * @access public
    */
=======
     * @var \Vanilla\CacheInterface Object used to store the FloodControl data.
     */
    protected $floodGate;

    /**
     * Class constructor. Defines the related database table name.
     *
     * @since 2.0.0
     * @access public
     */
>>>>>>> 2443f1f1
    public function __construct() {
        parent::__construct('Discussion');
        $this->floodGate = FloodControlHelper::configure($this, 'Vanilla', 'Discussion');
    }

    /**
     * The shared instance of this object.
     *
     * @return DiscussionModel Returns the instance.
     */
    public static function instance() {
        if (self::$instance === null) {
            self::$instance = new DiscussionModel();
        }
        return self::$instance;
    }

    /**
     * @return array The current sort array.
     */
    public static function getAllowedSorts() {
        self::initStatic();
        return self::$allowedSorts;
    }

   /**
     * Get the registered filters.
     *
     * This method must never be called before plugins initialisation.
     *
     * @return array The current filter array.
     */
    public static function getAllowedFilters() {
        self::initStatic();
        return self::$allowedFilters;
    }

    /**
     * @return string
     */
    public function getSort() {
        return $this->sort;
    }

    /**
     * @return array
     */
    public function getFilters() {
        return $this->filters;
    }

    /**
     * Set the discussion sort.
     *
     * This setter also accepts an array and checks if the sort key exists on the array. Will only set the sort property
     * if it exists in the allowed sorts array.
     *
     * @param string|array $sort The prospective sort to set.
     */
    public function setSort($sort) {
        if (is_array($sort)) {
            $safeSort = $this->getSortFromArray($sort);
            $this->sort = $safeSort;
        } elseif (is_string($sort)) {
            $safeSort = $this->getSortFromString($sort);
            $this->sort = $safeSort;
        }
    }

    /**
     * Will only set the filters property if the passed filters exist in the allowed filters array.
     *
     * @param array $filters The prospective filters to set.
     */
    public function setFilters($filters) {
        if (is_array($filters)) {
            $safeFilters = $this->getFiltersFromArray($filters);
            $this->filters = $safeFilters;
        }
    }

    /**
     * @return string
     */
    public static function getDefaultSortKey() {
        $orderBy = self::getDefaultOrderBy(); // check config

        // Try to find a matching sort.
        foreach (self::getAllowedSorts() as $sort) {
            if (val('orderBy', $sort, []) == $orderBy) {
                return val('key', $sort, '');
            }
        }
        return '';
    }

    /**
    * Determines whether or not the current user can edit a discussion.
    *
    * @param object|array $discussion The discussion to examine.
     * @param int &$timeLeft Sets the time left to edit or 0 if not applicable.
    * @return bool Returns true if the user can edit or false otherwise.
    */
    public static function canEdit($discussion, &$timeLeft = 0) {
        $category = CategoryModel::categories(val('CategoryID', $discussion));

<<<<<<< HEAD
       // Users with global edit permission can edit.
        if (Gdn::session()->checkPermission('Vanilla.Discussions.Edit', true, 'Category', $permissionCategoryID)) {
=======
        // Users with global edit permission can edit.
        if (CategoryModel::checkPermission($category, 'Vanilla.Discussions.Edit')) {
>>>>>>> 2443f1f1
            return true;
        }

       // Non-mods can't edit if they aren't the author.
        if (Gdn::session()->UserID != val('InsertUserID', $discussion)) {
            return false;
        }

        return self::editContentTimeout($discussion, $timeLeft);
    }

    /**
     * Checks whether the time frame when a discussion can be edited has passed.
     *
     * @param object|array $discussion The discussion to examine.
     * @param int $timeLeft Sets the time left to edit or 0 if not applicable.
     * @return bool Whether the time to edit the discussion has passed.
     */
    public static function editContentTimeout($discussion, &$timeLeft = 0) {
       // Determine if we still have time to edit.
        $timeInserted = strtotime(val('DateInserted', $discussion));
        $editContentTimeout = c('Garden.EditContentTimeout', -1);

        $canEdit = $editContentTimeout == -1 || $timeInserted + $editContentTimeout > time();

        if ($canEdit && $editContentTimeout > 0) {
            $timeLeft = $timeInserted + $editContentTimeout - time();
        }

        return $canEdit;
    }

    public function counts($Column, $From = false, $To = false, $Max = false) {
        $Result = ['Complete' => true];
        switch ($Column) {
            case 'CountComments':
                $this->Database->query(DBAModel::getCountSQL('count', 'Discussion', 'Comment'));
                break;
            case 'FirstCommentID':
                $this->Database->query(DBAModel::getCountSQL('min', 'Discussion', 'Comment', $Column));
                break;
            case 'LastCommentID':
                $this->Database->query(DBAModel::getCountSQL('max', 'Discussion', 'Comment', $Column));
                break;
            case 'DateLastComment':
                $this->Database->query(DBAModel::getCountSQL('max', 'Discussion', 'Comment', $Column, 'DateInserted'));
                $this->SQL
                    ->update('Discussion')
                    ->set('DateLastComment', 'DateInserted', false, false)
                    ->where('DateLastComment', null)
                    ->put();
                break;
            case 'LastCommentUserID':
                if (!$Max) {
                   // Get the range for this update.
                    $DBAModel = new DBAModel();
                    list($Min, $Max) = $DBAModel->primaryKeyRange('Discussion');

                    if (!$From) {
                        $From = $Min;
                        $To = $Min + DBAModel::$ChunkSize - 1;
                    }
                }
                $this->SQL
                    ->update('Discussion d')
                    ->join('Comment c', 'c.CommentID = d.LastCommentID')
                    ->set('d.LastCommentUserID', 'c.InsertUserID', false, false)
                    ->where('d.DiscussionID >=', $From)
                    ->where('d.DiscussionID <=', $To)
                    ->put();
                $Result['Complete'] = $To >= $Max;

                $Percent = round($To * 100 / $Max);
                if ($Percent > 100 || $Result['Complete']) {
                    $Result['Percent'] = '100%';
                } else {
                    $Result['Percent'] = $Percent.'%';
                }


                $From = $To + 1;
                $To = $From + DBAModel::$ChunkSize - 1;
                $Result['Args']['From'] = $From;
                $Result['Args']['To'] = $To;
                $Result['Args']['Max'] = $Max;
                break;
            default:
                throw new Gdn_UserException("Unknown column $Column");
        }
        return $Result;
    }

   /**
    * Builds base SQL query for discussion data.
    *
    * Events: AfterDiscussionSummaryQuery.
    *
    * @since 2.0.0
    * @access public
    *
    * @param array $AdditionalFields Allows selection of additional fields as Alias=>Table.Fieldname.
    */
    public function discussionSummaryQuery($AdditionalFields = [], $Join = true) {
       // Verify permissions (restricting by category if necessary)
        if ($this->Watching) {
            $Perms = CategoryModel::categoryWatch();
        } else {
            $Perms = self::categoryPermissions();
        }

        if ($Perms !== true) {
            $this->SQL->whereIn('d.CategoryID', $Perms);
        }

       // Buid main query
        $this->SQL
            ->select('d.*')
            ->select('d.InsertUserID', '', 'FirstUserID')
            ->select('d.DateInserted', '', 'FirstDate')
            ->select('d.DateLastComment', '', 'LastDate')
            ->select('d.LastCommentUserID', '', 'LastUserID')
            ->from('Discussion d');

        if ($Join) {
            $this->SQL
                ->select('iu.Name', '', 'FirstName')// <-- Need these for rss!
                ->select('iu.Photo', '', 'FirstPhoto')
                ->select('iu.Email', '', 'FirstEmail')
                ->join('User iu', 'd.InsertUserID = iu.UserID', 'left')// First comment author is also the discussion insertuserid

                ->select('lcu.Name', '', 'LastName')
                ->select('lcu.Photo', '', 'LastPhoto')
                ->select('lcu.Email', '', 'LastEmail')
                ->join('User lcu', 'd.LastCommentUserID = lcu.UserID', 'left')// Last comment user

                ->select('ca.Name', '', 'Category')
                ->select('ca.UrlCode', '', 'CategoryUrlCode')
                ->select('ca.PermissionCategoryID')
                ->join('Category ca', 'd.CategoryID = ca.CategoryID', 'left'); // Category

        }

        // Add any additional fields that were requested.
        if (is_array($AdditionalFields)) {
            foreach ($AdditionalFields as $Alias => $Field) {
                // Select the field.
                $this->SQL->select($Field, '', is_numeric($Alias) ? '' : $Alias);
            }
        }

        $this->fireEvent('AfterDiscussionSummaryQuery');
    }

    /**
     * Get the allowed discussion types.
     *
     * @return array Returns an array of discussion type definitions.
     */
    public static function discussionTypes() {
        if (self::$discussionTypes === null) {
            $DiscussionTypes = ['Discussion' => [
            'Singular' => 'Discussion',
            'Plural' => 'Discussions',
            'AddUrl' => '/post/discussion',
            'AddText' => 'New Discussion'
            ]];


            Gdn::pluginManager()->EventArguments['Types'] = &$DiscussionTypes;
            Gdn::pluginManager()->fireAs('DiscussionModel')->fireEvent('DiscussionTypes');
            self::$discussionTypes = $DiscussionTypes;
            unset(Gdn::pluginManager()->EventArguments['Types']);
        }
        return self::$discussionTypes;
    }

   /**
    * Gets the data for multiple discussions based on the given criteria.
    *
    * Sorts results based on config options Vanilla.Discussions.SortField
    * and Vanilla.Discussions.SortDirection.
    * Events: BeforeGet, AfterAddColumns.
    *
    * @since 2.0.0
    * @access public
    *
    * @param int $Offset Number of discussions to skip.
    * @param int $Limit Max number of discussions to return.
    * @param array $Wheres SQL conditions.
    * @param array $AdditionalFields Allows selection of additional fields as Alias=>Table.Fieldname.
    * @return Gdn_DataSet SQL result.
    */
    public function get($Offset = '0', $Limit = '', $Wheres = '', $AdditionalFields = null) {
        if ($Limit == '') {
            $Limit = Gdn::config('Vanilla.Discussions.PerPage', 50);
        }

        $Offset = !is_numeric($Offset) || $Offset < 0 ? 0 : $Offset;

        $Session = Gdn::session();
        $UserID = $Session->UserID > 0 ? $Session->UserID : 0;
        $this->discussionSummaryQuery($AdditionalFields, false);

        if ($UserID > 0) {
            $this->SQL
                ->select('w.UserID', '', 'WatchUserID')
                ->select('w.DateLastViewed, w.Dismissed, w.Bookmarked')
                ->select('w.CountComments', '', 'CountCommentWatch')
                ->select('w.Participated')
                ->join('UserDiscussion w', 'd.DiscussionID = w.DiscussionID and w.UserID = '.$UserID, 'left');
        } else {
            $this->SQL
                ->select('0', '', 'WatchUserID')
                ->select('now()', '', 'DateLastViewed')
                ->select('0', '', 'Dismissed')
                ->select('0', '', 'Bookmarked')
                ->select('0', '', 'CountCommentWatch')
                ->select('0', '', 'Participated')
                ->select('0', '', 'Read')
                ->select('d.Announce', '', 'IsAnnounce');
        }

        $this->addArchiveWhere($this->SQL);

        if ($Offset !== false && $Limit !== false) {
            $this->SQL->limit($Limit, $Offset);
        }

       // Get preferred sort order
        $orderBy = $this->getOrderBy();

        $this->EventArguments['OrderFields'] = &$orderBy;
        $this->EventArguments['Wheres'] = &$Wheres;
        $this->fireEvent('BeforeGet'); // @see 'BeforeGetCount' for consistency in results vs. counts

        $IncludeAnnouncements = false;
        if (strtolower(val('Announce', $Wheres)) == 'all') {
            $IncludeAnnouncements = true;
            unset($Wheres['Announce']);
        }

        if (is_array($Wheres)) {
            $this->SQL->where($Wheres);
        }

        foreach ($orderBy as $orderField => $direction) {
            $this->SQL->orderBy($this->addFieldPrefix($orderField), $direction);
        }

       // Set range and fetch
        $Data = $this->SQL->get();

       // If not looking at discussions filtered by bookmarks or user, filter announcements out.
        if (!$IncludeAnnouncements) {
            if (!isset($Wheres['w.Bookmarked']) && !isset($Wheres['d.InsertUserID'])) {
                $this->removeAnnouncements($Data);
            }
        }

        // Change discussions returned based on additional criteria
        $this->addDiscussionColumns($Data);

       // Join in the users.
        Gdn::userModel()->joinUsers($Data, ['FirstUserID', 'LastUserID']);
        CategoryModel::joinCategories($Data);

        if (c('Vanilla.Views.Denormalize', false)) {
            $this->addDenormalizedViews($Data);
        }

        // Prep and fire event
        $this->EventArguments['Data'] = $Data;
        $this->fireEvent('AfterAddColumns');

        return $Data;
    }

    /**
     * Get a list of the most recent discussions.
     *
     * @param array|false $Where The where condition of the get.
     * @param bool|false|int $Limit The number of discussion to return.
     * @param int|false $Offset The offset within the total set.
     * @return Gdn_DataSet Returns a <a href='psi_element://Gdn_DataSet'>Gdn_DataSet</a> of discussions.
     * of discussions.
     */
    public function getWhereRecent($Where = [], $Limit = false, $Offset = false) {
        $result = $this->getWhere($Where, '', '', $Limit, $Offset);
        return $result;
    }

    /**
     * Returns an array in the format [field => direction]. You can safely use return values from this function
     * in the orderBy() SQL function.
     *
     * @since 2.3
     * @return array An array of field => direction values.
     */
    protected function getOrderBy() {
        if ($key = self::getSort()) {
            $orderBy = val('orderBy', $this->getSortFromKey($key));
        } else {
            $orderBy = self::getDefaultOrderBy();
        }
        return $orderBy;
    }

    /**
     * Returns an array of field => direction for the order by clause on the Discussion table.
     * Attempts to get ordering fields from the config before settling on DEFAULT_ORDER_BY_FIELD.
     *
     * @return array The default order by fields
     */
    public static function getDefaultOrderBy() {
        $orderField = c('Vanilla.Discussions.SortField', self::DEFAULT_ORDER_BY_FIELD);
        $orderDirection = c('Vanilla.Discussions.SortDirection', 'desc');

        // Normalize any prefixed fields
        if (strpos($orderField, 'd.') === 0) {
            $orderField = substr($orderField, 2);
        }

        return [$orderField => $orderDirection];
    }

    /**
     * Checks for any set filters and if they exist, returns the where clauses from the filters.
     *
     * @param array $categoryIDs The category IDs from the where clause.
     * @return array The where clauses from the filters.
     * @throws Exception
     */
    protected function getWheres($categoryIDs = []) {
        $wheres = [];
        $filters = $this->getFiltersFromKeys($this->getFilters());

        foreach ($filters as $filter) {
            if (!empty($categoryIDs)) {
                $setKey = val('setKey', $filter);
                $filterSetCategories = val('categories', val($setKey, self::getAllowedFilters()));

                if (!empty($filterSetCategories) and array_diff($categoryIDs, $filterSetCategories)) {
                    $filter['wheres'] = [];
                }
            }
            $wheres = $this->combineWheres(val('wheres', $filter, []), $wheres);
        }
        return $wheres;
    }

    /**
     * Combines two arrays of where clauses.
     *
     * @param array $newWheres The clauses we're adding.
     * @param array $wheres The where clauses to add new clauses to.
     * @return array A set of where clauses, array form.
     */
    protected function combineWheres($newWheres, $wheres) {
        foreach ($newWheres as $field => $value) {
            // Combine all our where clauses.
            if (!array_key_exists($field, $wheres)) {
                // Add a new where field to the list.
                $wheres[$field] = $value;
            } elseif (is_array($wheres[$field])) {
                if (!in_array($value, $wheres[$field])) {
                    // Add a new where value.
                    $wheres[$field][] = $value;
                }
            }
        }
        return $wheres;
    }

    /**
     * Get a list of discussions.
     *
     * This method call will remove announcements and may not return exactly {@link $Limit} records for optimization.
     * You can set `$Where['d.Announce'] = 'all'` to return announcements.
     *
     * @param array|false $Where The where condition of the get.
     * @param string $OrderFields The field to order the discussions by.
     * @param string $OrderDirection The order, either **asc** or **desc**.
     * @param int|false $Limit The number of discussion to return.
     * @param int|false $Offset The offset within the total set.
     * @return Gdn_DataSet Returns a {@link Gdn_DataSet} of discussions.
     */
    public function getWhere($Where = false, $OrderFields = '', $OrderDirection = '', $Limit = false, $Offset = false) {
        // Add backwards compatibility for the old way getWhere() was called.
        if (is_numeric($OrderFields)) {
            deprecated('DiscussionModel->getWhere($where, $limit, ...)', 'DiscussionModel->getWhereRecent()');
            $Limit = $OrderFields;
            $OrderFields = '';
        }
        if (is_numeric($OrderDirection)) {
            deprecated('DiscussionModel->getWhere($where, $limit, $offset)', 'DiscussionModel->getWhereRecent()');
            $Offset = $OrderDirection;
            $OrderDirection = '';
    }

        if ($Limit === 0) {
            trigger_error("You should not supply 0 to for $Limit in DiscussionModel->getWhere()", E_USER_NOTICE);
        }
        if (empty($Limit)) {
            $Limit = c('Vanilla.Discussions.PerPage', 30);
        }
        if (empty($Offset)) {
            $Offset = 0;
        }

        if (!is_array($Where)) {
            $Where = [];
        }

        $Sql = $this->SQL;

       // Determine category watching
        if ($this->Watching && !isset($Where['d.CategoryID'])) {
            $Watch = CategoryModel::categoryWatch();
            if ($Watch !== true) {
                $Where['d.CategoryID'] = $Watch;
            }
        }

        $Where = $this->combineWheres($this->getWheres(), $Where);

        $orderBy = [];
        if (empty($OrderFields)) {
            $orderBy = $this->getOrderBy();
        } elseif (is_string($OrderFields)) {
        if ($OrderDirection != 'asc') {
            $OrderDirection = 'desc';
        }
            $orderBy = [$OrderFields => $OrderDirection];
        }

        $this->EventArguments['OrderBy'] = &$orderBy;
        $this->EventArguments['Wheres'] = &$Where;
        $this->fireEvent('BeforeGet');

       // Build up the base query. Self-join for optimization.
        $Sql->select('d2.*')
            ->from('Discussion d')
            ->join('Discussion d2', 'd.DiscussionID = d2.DiscussionID')
            ->limit($Limit, $Offset);

        foreach ($orderBy as $field => $direction) {
            $Sql->orderBy($this->addFieldPrefix($field), $direction);
        }

       // Verify permissions (restricting by category if necessary)
        $Perms = self::categoryPermissions();

        if ($Perms !== true) {
            if (isset($Where['d.CategoryID'])) {
                $Where['d.CategoryID'] = array_values(array_intersect((array)$Where['d.CategoryID'], $Perms));
            } else {
                $Where['d.CategoryID'] = $Perms;
            }
        }

       // Check to see whether or not we are removing announcements.
        if (strtolower(val('Announce', $Where)) == 'all') {
            $RemoveAnnouncements = false;
            unset($Where['Announce']);
        } elseif (strtolower(val('d.Announce', $Where)) == 'all') {
            $RemoveAnnouncements = false;
            unset($Where['d.Announce']);
        } else {
            $RemoveAnnouncements = true;
        }

       // Make sure there aren't any ambiguous discussion references.
        $safeWheres = [];
        foreach ($Where as $Key => $Value) {
            $safeWheres[$this->addFieldPrefix($Key)] = $Value;
            }
        $Sql->where($safeWheres);

       // Add the UserDiscussion query.
        if (($UserID = Gdn::session()->UserID) > 0) {
            $Sql
                ->join('UserDiscussion w', "w.DiscussionID = d2.DiscussionID and w.UserID = $UserID", 'left')
                ->select('w.UserID', '', 'WatchUserID')
                ->select('w.DateLastViewed, w.Dismissed, w.Bookmarked')
                ->select('w.CountComments', '', 'CountCommentWatch')
                ->select('w.Participated');
        }

        $Data = $Sql->get();

       // Change discussions returned based on additional criteria
        $this->addDiscussionColumns($Data);

       // If not looking at discussions filtered by bookmarks or user, filter announcements out.
        if ($RemoveAnnouncements && !isset($Where['w.Bookmarked']) && !isset($Where['d.InsertUserID'])) {
            $this->removeAnnouncements($Data);
        }

       // Join in the users.
        Gdn::userModel()->joinUsers($Data, ['FirstUserID', 'LastUserID']);
        CategoryModel::joinCategories($Data);

        if (c('Vanilla.Views.Denormalize', false)) {
            $this->addDenormalizedViews($Data);
        }

       // Prep and fire event
        $this->EventArguments['Data'] = $Data;
        $this->fireEvent('AfterAddColumns');

        return $Data;
    }

   /**
     * Adds a prefix to the field name if the field doesn't already have one.
     *
     * @param string $fieldName The name of the field.
     * @param string $prefix
     * @return string The fieldname with the prefix if one does not exist.
     */
    public function addFieldPrefix($fieldName, $prefix = 'd') {
        // Make sure there aren't any ambiguous discussion references.
        if (strpos($fieldName, '.') === false) {
            $fieldName = $prefix.'.'.$fieldName;
        }
        return $fieldName;
    }

    /**
<<<<<<< HEAD
    * Gets the data for multiple unread discussions based on the given criteria.
    *
    * Sorts results based on config options Vanilla.Discussions.SortField
    * and Vanilla.Discussions.SortDirection.
    * Events: BeforeGet, AfterAddColumns.
    *
    * @since 2.0.0
    * @access public
    *
    * @param int $Offset Number of discussions to skip.
    * @param int $Limit Max number of discussions to return.
    * @param array $Wheres SQL conditions.
    * @param array $AdditionalFields Allows selection of additional fields as Alias=>Table.Fieldname.
    * @return Gdn_DataSet SQL result.
    */
=======
     * Gets the data for multiple unread discussions based on the given criteria.
     *
     * Sorts results based on config options Vanilla.Discussions.SortField
     * and Vanilla.Discussions.SortDirection.
     * Events: BeforeGet, AfterAddColumns.
     *
     * @deprecated since 2.4, reason: doesn't scale
     *
     * @param int $Offset Number of discussions to skip.
     * @param int $Limit Max number of discussions to return.
     * @param array $Wheres SQL conditions.
     * @param array $AdditionalFields Allows selection of additional fields as Alias=>Table.Fieldname.
     * @return Gdn_DataSet SQL result.
     */
>>>>>>> 2443f1f1
    public function getUnread($Offset = '0', $Limit = '', $Wheres = '', $AdditionalFields = null) {
        deprecated(__METHOD__);

        if ($Limit == '') {
            $Limit = Gdn::config('Vanilla.Discussions.PerPage', 50);
        }

        $Offset = !is_numeric($Offset) || $Offset < 0 ? 0 : $Offset;

        $Session = Gdn::session();
        $UserID = $Session->UserID > 0 ? $Session->UserID : 0;
        $this->discussionSummaryQuery($AdditionalFields, false);

        if ($UserID > 0) {
            $this->SQL
                ->select('w.UserID', '', 'WatchUserID')
                ->select('w.DateLastViewed, w.Dismissed, w.Bookmarked')
                ->select('w.CountComments', '', 'CountCommentWatch')
                ->select('w.Participated')
                ->join('UserDiscussion w', 'd.DiscussionID = w.DiscussionID and w.UserID = '.$UserID, 'left')
                ->beginWhereGroup()
                ->where('d.CountComments >', 'COALESCE(w.CountComments, 0)', true, false)
                ->orWhere('w.DateLastViewed', null)
                ->endWhereGroup();
        } else {
            $this->SQL
                ->select('0', '', 'WatchUserID')
                ->select('now()', '', 'DateLastViewed')
                ->select('0', '', 'Dismissed')
                ->select('0', '', 'Bookmarked')
                ->select('0', '', 'CountCommentWatch')
                ->select('0', '', 'Participated')
                ->select('d.Announce', '', 'IsAnnounce');
        }

        $this->addArchiveWhere($this->SQL);


        $this->SQL->limit($Limit, $Offset);

        $this->EventArguments['SortField'] = c('Vanilla.Discussions.SortField', 'd.DateLastComment');
        $this->EventArguments['SortDirection'] = c('Vanilla.Discussions.SortDirection', 'desc');
        $this->EventArguments['Wheres'] = &$Wheres;
        $this->fireEvent('BeforeGetUnread'); // @see 'BeforeGetCount' for consistency in results vs. counts

        $IncludeAnnouncements = false;
        if (strtolower(val('Announce', $Wheres)) == 'all') {
            $IncludeAnnouncements = true;
            unset($Wheres['Announce']);
        }

        if (is_array($Wheres)) {
            $this->SQL->where($Wheres);
        }

        // Get sorting options from config
        $SortField = $this->EventArguments['SortField'];
        if (!in_array($SortField, ['d.DiscussionID', 'd.DateLastComment', 'd.DateInserted'])) {
            trigger_error("You are sorting discussions by a possibly sub-optimal column.", E_USER_NOTICE);
        }

        $SortDirection = $this->EventArguments['SortDirection'];
        if ($SortDirection != 'asc') {
            $SortDirection = 'desc';
        }

        $this->SQL->orderBy($this->addFieldPrefix($SortField), $SortDirection);

       // Set range and fetch
        $Data = $this->SQL->get();

       // If not looking at discussions filtered by bookmarks or user, filter announcements out.
        if (!$IncludeAnnouncements) {
            if (!isset($Wheres['w.Bookmarked']) && !isset($Wheres['d.InsertUserID'])) {
                $this->removeAnnouncements($Data);
            }
        }

        // Change discussions returned based on additional criteria
        $this->addDiscussionColumns($Data);

       // Join in the users.
        Gdn::userModel()->joinUsers($Data, ['FirstUserID', 'LastUserID']);
        CategoryModel::joinCategories($Data);

        if (c('Vanilla.Views.Denormalize', false)) {
            $this->addDenormalizedViews($Data);
        }

        // Prep and fire event
        $this->EventArguments['Data'] = $Data;
        $this->fireEvent('AfterAddColumns');

        return $Data;
    }

   /**
    * Removes undismissed announcements from the data.
    *
    * @since 2.0.0
    * @access public
    *
    * @param object $Data SQL result.
    */
    public function removeAnnouncements($Data) {
        $Result = &$Data->result();
        $Unset = false;

        foreach ($Result as $Key => &$Discussion) {
            if (isset($this->_AnnouncementIDs)) {
                if (in_array($Discussion->DiscussionID, $this->_AnnouncementIDs)) {
                    unset($Result[$Key]);
                    $Unset = true;
                }
            } elseif ($Discussion->Announce && $Discussion->Dismissed == 0) {
               // Unset discussions that are announced and not dismissed
                unset($Result[$Key]);
                $Unset = true;
            }
        }
        if ($Unset) {
           // Make sure the discussions are still in order for json encoding.
            $Result = array_values($Result);
        }
    }

   /**
     * Add denormalized views to discussions.
    *
     * @param Gdn_DataSet|stdClass $Discussions
    */
    public function addDenormalizedViews(&$Discussions) {

        if ($Discussions instanceof Gdn_DataSet) {
            $Result = $Discussions->result();
            foreach ($Result as &$Discussion) {
                $CacheKey = sprintf(DiscussionModel::CACHE_DISCUSSIONVIEWS, $Discussion->DiscussionID);
                $CacheViews = Gdn::cache()->get($CacheKey);
                if ($CacheViews !== Gdn_Cache::CACHEOP_FAILURE) {
                    $Discussion->CountViews += $CacheViews;
                }
            }
        } else {
            if (isset($Discussions->DiscussionID)) {
                $Discussion = $Discussions;
                $CacheKey = sprintf(DiscussionModel::CACHE_DISCUSSIONVIEWS, $Discussion->DiscussionID);
                $CacheViews = Gdn::cache()->get($CacheKey);
                if ($CacheViews !== Gdn_Cache::CACHEOP_FAILURE) {
                    $Discussion->CountViews += $CacheViews;
                }
            }
        }
    }

    /**
    * Modifies discussion data before it is returned.
    *
    * Takes archiving into account and fixes inaccurate comment counts.
    *
    * @since 2.0.0
    * @access public
    *
    * @param object $Data SQL result.
    */
    public function addDiscussionColumns($Data) {
        // Change discussions based on archiving.
        $Result = &$Data->result();
        foreach ($Result as &$Discussion) {
            $this->calculate($Discussion);
        }
    }

    public function calculate(&$Discussion) {
        $ArchiveTimestamp = Gdn_Format::toTimestamp(Gdn::config('Vanilla.Archive.Date', 0));

       // Fix up output
        $Discussion->Name = Gdn_Format::text($Discussion->Name);
        $Discussion->Attributes = dbdecode($Discussion->Attributes);
        $Discussion->Url = DiscussionUrl($Discussion);
        $Discussion->Tags = $this->formatTags($Discussion->Tags);

       // Join in the category.
        $Category = CategoryModel::categories($Discussion->CategoryID);
        if (empty($Category)) {
            $Category = false;
        }
        $Discussion->Category = $Category['Name'];
        $Discussion->CategoryUrlCode = $Category['UrlCode'];
        $Discussion->PermissionCategoryID = $Category['PermissionCategoryID'];

       // Add some legacy calculated columns.
        if (!property_exists($Discussion, 'FirstUserID')) {
            $Discussion->FirstUserID = $Discussion->InsertUserID;
            $Discussion->FirstDate = $Discussion->DateInserted;
            $Discussion->LastUserID = $Discussion->LastCommentUserID;
            $Discussion->LastDate = $Discussion->DateLastComment;
        }

       // Add the columns from UserDiscussion if they don't exist.
        if (!property_exists($Discussion, 'CountCommentWatch')) {
            $Discussion->WatchUserID = null;
            $Discussion->DateLastViewed = null;
            $Discussion->Dismissed = 0;
            $Discussion->Bookmarked = 0;
            $Discussion->CountCommentWatch = null;
        }

       // Allow for discussions to be archived
        if ($Discussion->DateLastComment && Gdn_Format::toTimestamp($Discussion->DateLastComment) <= $ArchiveTimestamp) {
            $Discussion->Closed = '1';
            if ($Discussion->CountCommentWatch) {
                $Discussion->CountUnreadComments = $Discussion->CountComments - $Discussion->CountCommentWatch;
            } else {
                $Discussion->CountUnreadComments = 0;
            }
        // Allow for discussions to just be new.
        } elseif ($Discussion->CountCommentWatch === null) {
            $Discussion->CountUnreadComments = true;

        } else {
            $Discussion->CountUnreadComments = $Discussion->CountComments - $Discussion->CountCommentWatch;
        }

        if (!property_exists($Discussion, 'Read')) {
            $Discussion->Read = !(bool)$Discussion->CountUnreadComments;
            if ($Category && !is_null($Category['DateMarkedRead'])) {
               // If the category was marked explicitly read at some point, see if that applies here
                if ($Category['DateMarkedRead'] > $Discussion->DateLastComment) {
                    $Discussion->Read = true;
                }

                if ($Discussion->Read) {
                    $Discussion->CountUnreadComments = 0;
                }
            }
        }

       // Logic for incomplete comment count.
        if ($Discussion->CountCommentWatch == 0 && $DateLastViewed = val('DateLastViewed', $Discussion)) {
            $Discussion->CountUnreadComments = true;
            if (Gdn_Format::toTimestamp($DateLastViewed) >= Gdn_Format::toTimestamp($Discussion->LastDate)) {
                $Discussion->CountCommentWatch = $Discussion->CountComments;
                $Discussion->CountUnreadComments = 0;
            }
        }
        if ($Discussion->CountUnreadComments === null) {
            $Discussion->CountUnreadComments = 0;
        } elseif ($Discussion->CountUnreadComments < 0) {
         $Discussion->CountUnreadComments = 0;
        }

        $Discussion->CountCommentWatch = is_numeric($Discussion->CountCommentWatch) ? $Discussion->CountCommentWatch : null;

        if ($Discussion->LastUserID == null) {
            $Discussion->LastUserID = $Discussion->InsertUserID;
            $Discussion->LastDate = $Discussion->DateInserted;
        }

        $this->EventArguments['Discussion'] = &$Discussion;
        $this->fireEvent('SetCalculatedFields');
    }

    /**
    * Add SQL Where to account for archive date.
    *
    * @since 2.0.0
    * @access public
    *
     * @param object $Sql Gdn_SQLDriver
     */
    public function addArchiveWhere($Sql = null) {
        if (is_null($Sql)) {
            $Sql = $this->SQL;
        }

        $Exclude = Gdn::config('Vanilla.Archive.Exclude');
        if ($Exclude) {
            $ArchiveDate = Gdn::config('Vanilla.Archive.Date');
            if ($ArchiveDate) {
                $Sql->where('d.DateLastComment >', $ArchiveDate);
            }
        }
    }


   /**
    * Gets announced discussions.
    *
    * @since 2.0.0
    * @access public
    *
     * @param array $Wheres SQL conditions.
     * @param int $Offset The number of records to skip.
     * @param int $Limit The number of records to limit the query to.
     * @return object SQL result.
     */
    public function getAnnouncements($Wheres = '', $Offset = 0, $Limit = false) {
        $Wheres = $this->combineWheres($this->getWheres(), $Wheres);
        $Session = Gdn::session();
        if ($Limit === false) {
            c('Vanilla.Discussions.PerPage', 30);
        }
        $UserID = $Session->UserID > 0 ? $Session->UserID : 0;
        $CategoryID = val('d.CategoryID', $Wheres, 0);
        $GroupID = val('d.GroupID', $Wheres, 0);
       // Get the discussion IDs of the announcements.
        $CacheKey = $this->getAnnouncementCacheKey($CategoryID);
        if ($GroupID == 0) {
            $this->SQL->cache($CacheKey);
        }
        $this->SQL->select('d.DiscussionID')
            ->from('Discussion d');

        if (!is_array($CategoryID) && ($CategoryID > 0 || $GroupID > 0)) {
            $this->SQL->where('d.Announce >', '0');
        } else {
            $this->SQL->where('d.Announce', 1);
        }
        if ($GroupID > 0) {
            $this->SQL->where('d.GroupID', $GroupID);
        } elseif (is_array($CategoryID)) {
            $this->SQL->whereIn('d.CategoryID', $CategoryID);
        } elseif ($CategoryID > 0) {
            $this->SQL->where('d.CategoryID', $CategoryID);
        }

        $AnnouncementIDs = $this->SQL->get()->resultArray();
        $AnnouncementIDs = array_column($AnnouncementIDs, 'DiscussionID');

       // Short circuit querying when there are no announcements.
        if (count($AnnouncementIDs) == 0) {
            $this->_AnnouncementIDs = $AnnouncementIDs;
            return new Gdn_DataSet();
        }

        $this->discussionSummaryQuery([], false);

        if (!empty($Wheres)) {
            $this->SQL->where($Wheres);
        }

        if ($UserID) {
            $this->SQL->select('w.UserID', '', 'WatchUserID')
                ->select('w.DateLastViewed, w.Dismissed, w.Bookmarked')
                ->select('w.CountComments', '', 'CountCommentWatch')
                ->select('w.Participated')
                ->join('UserDiscussion w', 'd.DiscussionID = w.DiscussionID and w.UserID = '.$UserID, 'left');
        } else {
           // Don't join in the user table when we are a guest.
            $this->SQL->select('null as WatchUserID, null as DateLastViewed, null as Dismissed, null as Bookmarked, null as CountCommentWatch');
        }

       // Add conditions passed.
        $this->SQL->whereIn('d.DiscussionID', $AnnouncementIDs);

       // If we aren't viewing announcements in a category then only show global announcements.
        if (empty($Wheres) || is_array($CategoryID)) {
            $this->SQL->where('d.Announce', 1);
        } else {
            $this->SQL->where('d.Announce >', 0);
        }

       // If we allow users to dismiss discussions, skip ones this user dismissed
        if (c('Vanilla.Discussions.Dismiss', 1) && $UserID) {
            $this->SQL
                ->where('coalesce(w.Dismissed, \'0\')', '0', false);
        }

        $this->SQL->limit($Limit, $Offset);

        $orderBy = $this->getOrderBy();
        foreach ($orderBy as $field => $direction) {
            $this->SQL->orderBy($this->addFieldPrefix($field), $direction);
        }

        $Data = $this->SQL->get();

       // Save the announcements that were fetched for later removal.
        $AnnouncementIDs = [];
        foreach ($Data as $Row) {
            $AnnouncementIDs[] = val('DiscussionID', $Row);
        }
        $this->_AnnouncementIDs = $AnnouncementIDs;

        $this->addDiscussionColumns($Data);

        if (c('Vanilla.Views.Denormalize', false)) {
            $this->addDenormalizedViews($Data);
        }

        Gdn::userModel()->joinUsers($Data, ['FirstUserID', 'LastUserID']);
        CategoryModel::joinCategories($Data);

        // Prep and fire event
        $this->EventArguments['Data'] = $Data;
        $this->fireEvent('AfterAddColumns');

        return $Data;
    }

   /**
    * @param int $CategoryID Category ID,
    * @return string $Key CacheKey name to be used for cache.
    */
    public function getAnnouncementCacheKey($CategoryID = 0) {
        $Key = 'Announcements';
        if (!is_array($CategoryID) && $CategoryID > 0) {
            $Key .= ':'.$CategoryID;
        }
        return $Key;
    }

   /**
    * Gets all users who have bookmarked the specified discussion.
    *
    * @since 2.0.0
    * @access public
    *
     * @param int $DiscussionID Unique ID to find bookmarks for.
     * @return object SQL result.
     */
    public function getBookmarkUsers($DiscussionID) {
        return $this->SQL
            ->select('UserID')
            ->from('UserDiscussion')
            ->where('DiscussionID', $DiscussionID)
            ->where('Bookmarked', '1')
            ->get();
    }

   /**
    *
    * Get discussions for a user.
    *
    * Events: BeforeGetByUser
    *
    * @since 2.1
    * @access public
    *
    * @param int $UserID Which user to get discussions for.
    * @param int $Limit Max number to get.
    * @param int $Offset Number to skip.
    * @param int $LastDiscussionID A hint for quicker paging.
    * @param int $WatchUserID User to use for read/unread data.
    * @return Gdn_DataSet SQL results.
    */
    public function getByUser($UserID, $Limit, $Offset, $LastDiscussionID = false, $WatchUserID = false) {
        $Perms = DiscussionModel::categoryPermissions();

        if (is_array($Perms) && empty($Perms)) {
            return new Gdn_DataSet([]);
        }

       // Allow us to set perspective of a different user.
        if (empty($WatchUserID)) {
            $WatchUserID = $UserID;
        }

       // The point of this query is to select from one comment table, but filter and sort on another.
       // This puts the paging into an index scan rather than a table scan.
        $this->SQL
            ->select('d2.*')
            ->select('d2.InsertUserID', '', 'FirstUserID')
            ->select('d2.DateInserted', '', 'FirstDate')
            ->select('d2.DateLastComment', '', 'LastDate')
            ->select('d2.LastCommentUserID', '', 'LastUserID')
            ->from('Discussion d')
            ->join('Discussion d2', 'd.DiscussionID = d2.DiscussionID')
            ->where('d.InsertUserID', $UserID)
            ->orderBy('d.DiscussionID', 'desc');

       // Join in the watch data.
        if ($WatchUserID > 0) {
            $this->SQL
                ->select('w.UserID', '', 'WatchUserID')
                ->select('w.DateLastViewed, w.Dismissed, w.Bookmarked')
                ->select('w.CountComments', '', 'CountCommentWatch')
                ->select('w.Participated')
                ->join('UserDiscussion w', 'd2.DiscussionID = w.DiscussionID and w.UserID = '.$WatchUserID, 'left');
        } else {
            $this->SQL
                ->select('0', '', 'WatchUserID')
                ->select('now()', '', 'DateLastViewed')
                ->select('0', '', 'Dismissed')
                ->select('0', '', 'Bookmarked')
                ->select('0', '', 'CountCommentWatch')
                ->select('d.Announce', '', 'IsAnnounce');
        }

        if (!empty($LastDiscussionID)) {
           // The last comment id from the last page was given and can be used as a hint to speed up the query.
            $this->SQL
                ->where('d.DiscussionID <', $LastDiscussionID)
                ->limit($Limit);
        } else {
            $this->SQL->limit($Limit, $Offset);
        }

        $this->fireEvent('BeforeGetByUser');

        $Data = $this->SQL->get();


        $Result = &$Data->result();
        $this->LastDiscussionCount = $Data->numRows();

        if (count($Result) > 0) {
            $this->LastDiscussionID = $Result[count($Result) - 1]->DiscussionID;
        } else {
            $this->LastDiscussionID = null;
        }

       // Now that we have th comments we can filter out the ones we don't have permission to.
        if ($Perms !== true) {
            $Remove = [];

            foreach ($Data->result() as $Index => $Row) {
                if (!in_array($Row->CategoryID, $Perms)) {
                    $Remove[] = $Index;
                 }
            }

            if (count($Remove) > 0) {
                foreach ($Remove as $Index) {
                    unset($Result[$Index]);
                }
                $Result = array_values($Result);
            }
        }

       // Change discussions returned based on additional criteria
        $this->addDiscussionColumns($Data);

       // Join in the users.
        Gdn::userModel()->joinUsers($Data, ['FirstUserID', 'LastUserID']);
        CategoryModel::joinCategories($Data);

        if (c('Vanilla.Views.Denormalize', false)) {
            $this->addDenormalizedViews($Data);
        }

        $this->EventArguments['Data'] = &$Data;
        $this->fireEvent('AfterAddColumns');

        return $Data;
    }

   /**
    * Get all the users that have participated in the discussion.
    * @param int $DiscussionID
    * @return Gdn_DataSet
    */
    public function getParticipatedUsers($DiscussionID) {
        return $this->SQL
            ->select('UserID')
            ->from('UserDiscussion')
            ->where('DiscussionID', $DiscussionID)
            ->where('Participated', '1')
            ->get();
    }

   /**
    * Identify current user's category permissions and set as local array.
    *
    * @since 2.0.0
    * @access public
    *
     * @param bool $Escape Prepends category IDs with @
     * @return array Protected local _CategoryPermissions
     */
    public static function categoryPermissions($Escape = false) {
        if (is_null(self::$categoryPermissions)) {
            $Session = Gdn::session();

            if ((is_object($Session->User) && $Session->User->Admin)) {
                self::$categoryPermissions = true;
            } elseif (c('Garden.Permissions.Disabled.Category')) {
                if ($Session->checkPermission('Vanilla.Discussions.View')) {
                    self::$categoryPermissions = true;
                } else {
                    self::$categoryPermissions = []; // no permission
                }
             } else {
                $Categories = CategoryModel::categories();
                $IDs = [];

                    foreach ($Categories as $ID => $Category) {
                        if ($Category['PermsDiscussionsView']) {
                            $IDs[] = $ID;
                        }
                    }

                          // Check to see if the user has permission to all categories. This is for speed.
                            $CategoryCount = count($Categories);

                    if (count($IDs) == $CategoryCount) {
                    self::$categoryPermissions = true;
                    } else {
                    self::$categoryPermissions = [];
                        foreach ($IDs as $ID) {
                        self::$categoryPermissions[] = ($Escape ? '@' : '').$ID;
                        }
                    }
             }
        }

        return self::$categoryPermissions;
    }

    public function fetchPageInfo($Url, $ThrowError = false) {
        $PageInfo = fetchPageInfo($Url, 3, $ThrowError);

        $Title = val('Title', $PageInfo, '');
        if ($Title == '') {
            if ($ThrowError) {
                throw new Gdn_UserException(t("The page didn't contain any information."));
            }

            $Title = formatString(t('Undefined discussion subject.'), ['Url' => $Url]);
        } else {
            if ($Strip = c('Vanilla.Embed.StripPrefix')) {
                $Title = stringBeginsWith($Title, $Strip, true, true);
            }

            if ($Strip = c('Vanilla.Embed.StripSuffix')) {
                $Title = StringEndsWith($Title, $Strip, true, true);
            }
        }
        $Title = trim($Title);

        $Description = val('Description', $PageInfo, '');
        $Images = val('Images', $PageInfo, []);
        $Body = formatString(t('EmbeddedDiscussionFormat'), [
          'Title' => $Title,
          'Excerpt' => $Description,
            'Image' => (count($Images) > 0 ? img(val(0, $Images), ['class' => 'LeftAlign']) : ''),
          'Url' => $Url
        ]);
        if ($Body == '') {
            $Body = $Url;
        }
        if ($Body == '') {
            $Body = formatString(t('EmbeddedNoBodyFormat.'), ['Url' => $Url]);
        }

        $Result = [
          'Name' => $Title,
          'Body' => $Body,
            'Format' => 'Html'];

        return $Result;
    }

    /**
     * Get the count of discussions for an individual category.
     *
     * @param int|array $categoryID The category to get the count of or an array of category IDs to get the count of.
     * @return int Returns the count of discussions.
     */
    public function getCountForCategory($categoryID) {
        $count = 0;
        foreach ((array)$categoryID as $id) {
            $category = CategoryModel::categories((int)$id);
            $count += (int)val('CountDiscussions', $category, 0);
    }
        return $count;
    }

<<<<<<< HEAD
   /**
    * Count how many discussions match the given criteria.
    *
    * @since 2.0.0
    * @access public
    *
     * @param array $Wheres SQL conditions.
     * @param bool $ForceNoAnnouncements Not used.
     * @return int Number of discussions.
     */
    public function getCount($Wheres = '', $ForceNoAnnouncements = false) {
        $Wheres = $this->combineWheres($this->getWheres(), $Wheres);
        if (is_array($Wheres) && count($Wheres) == 0) {
            $Wheres = '';
        } elseif (is_array($Wheres) && count($Wheres) === 1 && isset($Wheres['d.CategoryID'])) {
            return $this->getCountForCategory($Wheres['d.CategoryID']);
        }

       // Check permission and limit to categories as necessary
=======
    /**
     * Count how many discussions match the given criteria.
     *
     * @since 2.0.0
     * @access public
     *
     * @param array $wheres SQL conditions.
     * @param null $unused Not used.
     * @return int Number of discussions.
     */
    public function getCount($wheres = [], $unused = null) {
        // Get permissions.
>>>>>>> 2443f1f1
        if ($this->Watching) {
            $perms = CategoryModel::categoryWatch();
        } else {
            $perms = self::categoryPermissions();
        }

<<<<<<< HEAD
        if (!$Wheres || (count($Wheres) == 1 && isset($Wheres['d.CategoryID']))) {
           // Grab the counts from the faster category cache.
            if (isset($Wheres['d.CategoryID'])) {
                $CategoryIDs = (array)$Wheres['d.CategoryID'];
                if ($Perms === false) {
                    $CategoryIDs = [];
                } elseif (is_array($Perms)) {
                $CategoryIDs = array_intersect($CategoryIDs, $Perms);
                }
=======
        // No permissions... That is sad :(
        if (!$perms) {
            return 0;
        }
>>>>>>> 2443f1f1

        $wheres = $this->combineWheres($this->getWheres(), $wheres);

        $this->EventArguments['Wheres'] = &$wheres;
        $this->fireEvent('BeforeGetCount'); // @see 'BeforeGet' for consistency in count vs. results

        // This should not happen but let's throw a warning just in case.
        if (!is_array($wheres)) {
            trigger_error('Wheres needs to be an array.', E_USER_DEPRECATED);
            $wheres = [];
        }

        $hasWhere = !empty($wheres);
        $whereOnCategories = $hasWhere && isset($wheres['d.CategoryID']);
        $whereOnCategoriesOnly = $whereOnCategories && count($wheres) === 1;

        // We have access to everything and are requesting only by categories. Let's use the cache!
        if ($perms === true && $whereOnCategoriesOnly) {
            return $this->getCountForCategory($wheres['d.CategoryID']);
        }

        // Only keep the categories we actually want and have permission to.
        if ($whereOnCategories && is_array($perms)) {
            $categoryIDs = (array)$wheres['d.CategoryID'];
            if ($categoryIDs) {
                $perms = array_intersect($categoryIDs, $perms);
            }
        }

        // Use the cache if we are requesting only by categories or have no where at all.
        // In those cases we are gonna use the cached count on the categories we have permission to.
        if (!$hasWhere || $whereOnCategoriesOnly) {
            $categories = CategoryModel::categories();

            // We have permission to everything.
            if ($perms === true) {
                $perms = array_keys($categories);
            }

            $count = 0;
            foreach ($perms as $categoryID) {
                if (isset($categories[$categoryID])) {
                    $count += (int)$categories[$categoryID]['CountDiscussions'];
                }
            }

            return $count;
        }

        // Filter the results by permissions.
        if (is_array($perms)) {
            $this->SQL->whereIn('c.CategoryID', $perms);
        }

        return $this->SQL
            ->select('d.DiscussionID', 'count', 'CountDiscussions')
            ->from('Discussion d')
            ->join('Category c', 'd.CategoryID = c.CategoryID')
            ->join('UserDiscussion w', 'd.DiscussionID = w.DiscussionID and w.UserID = '.Gdn::session()->UserID, 'left')
            ->where($wheres)
            ->get()
            ->firstRow()
<<<<<<< HEAD
         ->CountDiscussions;

        return $Result;
=======
            ->CountDiscussions;
>>>>>>> 2443f1f1
    }

   /**
    * Count how many discussions match the given criteria.
     *
     * @deprecated since 2.3
    *
     * @param array $Wheres SQL conditions.
     * @return int Number of discussions.
     * @since 2.0.0
     */
    public function getUnreadCount($Wheres = '') {
        if (is_array($Wheres) && count($Wheres) == 0) {
            $Wheres = '';
        }

       // Check permission and limit to categories as necessary
        if ($this->Watching) {
            $Perms = CategoryModel::categoryWatch();
        } else {
            $Perms = self::categoryPermissions();
        }

        if (!$Wheres || (count($Wheres) == 1 && isset($Wheres['d.CategoryID']))) {
           // Grab the counts from the faster category cache.
            if (isset($Wheres['d.CategoryID'])) {
                $CategoryIDs = (array)$Wheres['d.CategoryID'];
                if ($Perms === false) {
                    $CategoryIDs = [];
                } elseif (is_array($Perms)) {
                $CategoryIDs = array_intersect($CategoryIDs, $Perms);
                }

                if (count($CategoryIDs) == 0) {
                    return 0;
                } else {
                    $Perms = $CategoryIDs;
                }
            }

            $Categories = CategoryModel::categories();
            $Count = 0;

            foreach ($Categories as $Cat) {
                if (is_array($Perms) && !in_array($Cat['CategoryID'], $Perms)) {
                    continue;
                }
                $Count += (int)$Cat['CountDiscussions'];
            }
            return $Count;
        }

        if ($Perms !== true) {
            $this->SQL->whereIn('c.CategoryID', $Perms);
        }

        $this->EventArguments['Wheres'] = &$Wheres;
        $this->fireEvent('BeforeGetUnreadCount'); // @see 'BeforeGet' for consistency in count vs. results

        $this->SQL
            ->select('d.DiscussionID', 'count', 'CountDiscussions')
            ->from('Discussion d')
            ->join('Category c', 'd.CategoryID = c.CategoryID')
            ->join('UserDiscussion w', 'd.DiscussionID = w.DiscussionID and w.UserID = '.Gdn::session()->UserID, 'left')
            ->where('d.CountComments >', 'COALESCE(w.CountComments, 0)', true, false)
            ->where($Wheres);

        $Result = $this->SQL
            ->get()
            ->firstRow()
         ->CountDiscussions;

        return $Result;
    }

   /**
    * Get data for a single discussion by ForeignID.
    *
     * @param int $ForeignID Foreign ID of discussion to get.
     * @param string $Type The record type or an empty string for any record type.
     * @return stdClass SQL result.
    * @since 2.0.18
     */
    public function getForeignID($ForeignID, $Type = '') {
        $Hash = foreignIDHash($ForeignID);
        $Session = Gdn::session();
        $this->fireEvent('BeforeGetForeignID');
        $this->SQL
            ->select('d.*')
            ->select('ca.Name', '', 'Category')
            ->select('ca.UrlCode', '', 'CategoryUrlCode')
            ->select('ca.PermissionCategoryID')
            ->select('w.DateLastViewed, w.Dismissed, w.Bookmarked')
            ->select('w.CountComments', '', 'CountCommentWatch')
            ->select('w.Participated')
            ->select('d.DateLastComment', '', 'LastDate')
            ->select('d.LastCommentUserID', '', 'LastUserID')
            ->select('lcu.Name', '', 'LastName')
            ->select('iu.Name', '', 'InsertName')
            ->select('iu.Photo', '', 'InsertPhoto')
            ->from('Discussion d')
            ->join('Category ca', 'd.CategoryID = ca.CategoryID', 'left')
            ->join('UserDiscussion w', 'd.DiscussionID = w.DiscussionID and w.UserID = '.$Session->UserID, 'left')
            ->join('User iu', 'd.InsertUserID = iu.UserID', 'left')// Insert user
            ->join('Comment lc', 'd.LastCommentID = lc.CommentID', 'left')// Last comment
            ->join('User lcu', 'lc.InsertUserID = lcu.UserID', 'left')// Last comment user
            ->where('d.ForeignID', $Hash);

        if ($Type != '') {
            $this->SQL->where('d.Type', $Type);
        }

        $Discussion = $this->SQL
            ->get()
            ->firstRow();

        if (c('Vanilla.Views.Denormalize', false)) {
            $this->addDenormalizedViews($Discussion);
        }

        return $Discussion;
    }

   /**
    * Get data for a single discussion by ID.
    *
     * @param int $DiscussionID Unique ID of discussion to get.
     * @param string $DataSetType One of the **DATASET_TYPE_*** constants.
     * @param array $Options An array of extra options for the query.
     * @return object SQL result.
     */
    public function getID($DiscussionID, $DataSetType = DATASET_TYPE_OBJECT, $Options = []) {
        $Session = Gdn::session();
        $this->fireEvent('BeforeGetID');

        $this->options($Options);

        $Discussion = $this->SQL
            ->select('d.*')
            ->select('w.DateLastViewed, w.Dismissed, w.Bookmarked')
            ->select('w.CountComments', '', 'CountCommentWatch')
            ->select('w.Participated')
            ->select('d.DateLastComment', '', 'LastDate')
            ->select('d.LastCommentUserID', '', 'LastUserID')
            ->from('Discussion d')
            ->join('UserDiscussion w', 'd.DiscussionID = w.DiscussionID and w.UserID = '.$Session->UserID, 'left')
            ->where('d.DiscussionID', $DiscussionID)
            ->get()
            ->firstRow();

        if (!$Discussion) {
            return $Discussion;
        }

        $this->calculate($Discussion);

       // Join in the users.
        $Discussion = [$Discussion];
        Gdn::userModel()->joinUsers($Discussion, ['LastUserID', 'InsertUserID']);
        $Discussion = $Discussion[0];

        if (c('Vanilla.Views.Denormalize', false)) {
            $this->addDenormalizedViews($Discussion);
        }

        return $DataSetType == DATASET_TYPE_ARRAY ? (array)$Discussion : $Discussion;
    }

   /**
    * Get discussions that have IDs in the provided array.
     *
     * @param array $DiscussionIDs Array of DiscussionIDs to get.
     * @return Gdn_DataSet SQL result.
    * @since 2.0.18
     */
    public function getIn($DiscussionIDs) {
        $Session = Gdn::session();
        $this->fireEvent('BeforeGetIn');
        $Result = $this->SQL
            ->select('d.*')
            ->select('ca.Name', '', 'Category')
            ->select('ca.UrlCode', '', 'CategoryUrlCode')
            ->select('ca.PermissionCategoryID')
            ->select('w.DateLastViewed, w.Dismissed, w.Bookmarked')
            ->select('w.CountComments', '', 'CountCommentWatch')
            ->select('w.Participated')
            ->select('d.DateLastComment', '', 'LastDate')
            ->select('d.LastCommentUserID', '', 'LastUserID')
            ->select('lcu.Name', '', 'LastName')
            ->select('iu.Name', '', 'InsertName')
            ->select('iu.Photo', '', 'InsertPhoto')
            ->from('Discussion d')
            ->join('Category ca', 'd.CategoryID = ca.CategoryID', 'left')
            ->join('UserDiscussion w', 'd.DiscussionID = w.DiscussionID and w.UserID = '.$Session->UserID, 'left')
            ->join('User iu', 'd.InsertUserID = iu.UserID', 'left')// Insert user
            ->join('Comment lc', 'd.LastCommentID = lc.CommentID', 'left')// Last comment
            ->join('User lcu', 'lc.InsertUserID = lcu.UserID', 'left')// Last comment user
            ->whereIn('d.DiscussionID', $DiscussionIDs)
            ->get();

        // Splitting views off to side table. Aggregate cached keys here.
        if (c('Vanilla.Views.Denormalize', false)) {
            $this->addDenormalizedViews($Result);
        }

        return $Result;
    }

   /**
    * Get discussions sort order based on config and optional user preference.
    *
    * @return string Column name.
    */
    public static function getSortField() {
        deprecated("getSortField", "getOrderBy");
        $SortField = c('Vanilla.Discussions.SortField', 'd.DateLastComment');
        if (c('Vanilla.Discussions.UserSortField')) {
            $SortField = Gdn::session()->getPreference('Discussions.SortField', $SortField);
        }

        return $SortField;
    }

    /**
     *
     *
     * @param int $DiscussionID
     * @return mixed|null
     */
    public static function getViewsFallback($DiscussionID) {
       // Not found. Check main table.
        $Views = Gdn::sql()
            ->select('CountViews')
            ->from('Discussion')
            ->where('DiscussionID', $DiscussionID)
            ->get()
            ->value('CountViews', null);

       // Found. Insert into denormalized table and return.
        if (!is_null($Views)) {
            return $Views;
        }

        return null;
    }

   /**
    * Marks the specified announcement as dismissed by the specified user.
    *
    * @param int $DiscussionID Unique ID of discussion being affected.
    * @param int $UserID Unique ID of the user being affected.
    */
    public function dismissAnnouncement($DiscussionID, $UserID) {
        $Count = $this->SQL
            ->select('UserID')
            ->from('UserDiscussion')
            ->where('DiscussionID', $DiscussionID)
            ->where('UserID', $UserID)
            ->get()
            ->numRows();

        $CountComments = $this->SQL
            ->select('CountComments')
            ->from('Discussion')
            ->where('DiscussionID', $DiscussionID)
            ->get()
            ->firstRow()
         ->CountComments;

        if ($Count > 0) {
            $this->SQL
                ->update('UserDiscussion')
                ->set('CountComments', $CountComments)
                ->set('DateLastViewed', Gdn_Format::toDateTime())
                ->set('Dismissed', '1')
                ->where('DiscussionID', $DiscussionID)
                ->where('UserID', $UserID)
                ->put();
        } else {
            $this->SQL->options('Ignore', true);
            $this->SQL->insert(
                'UserDiscussion',
                [
                'UserID' => $UserID,
                'DiscussionID' => $DiscussionID,
                'CountComments' => $CountComments,
                    'DateLastViewed' => Gdn_Format::toDateTime(),
                'Dismissed' => '1'
                ]
            );
        }
    }

   /**
     * An event firing wrapper for Gdn_Model::setField().
    *
     * @param int $RowID
    * @param string $Property
    * @param mixed $Value
    */
    public function setField($RowID, $Property, $Value = false) {
        if (!is_array($Property)) {
            $Property = [$Property => $Value];
        }

        $this->EventArguments['DiscussionID'] = $RowID;
        if (!is_array($Property)) {
            $this->EventArguments['SetField'] = [$Property => $Value];
        } else {
            $this->EventArguments['SetField'] = $Property;
        }

        parent::setField($RowID, $Property, $Value);
        $this->fireEvent('AfterSetField');
    }

   /**
    * Inserts or updates the discussion via form values.
    *
     * Events: BeforeSaveDiscussion, AfterValidateDiscussion, AfterSaveDiscussion.
<<<<<<< HEAD
    *
    * @param array $FormPostValues Data sent from the form model.
     * @param array $Settings Currently unused.
    * @return int $DiscussionID Unique ID of the discussion.
    */
    public function save($FormPostValues, $Settings = false) {
        $Session = Gdn::session();

       // Define the primary key in this model's table.
=======
     *
     * @param array $FormPostValues Data sent from the form model.
     * @param array $Settings
     * - CheckPermission - Check permissions during insert. Default true.
     *
     * @return int $DiscussionID Unique ID of the discussion.
     */
    public function save($FormPostValues, $Settings = false) {
        // Define the primary key in this model's table.
>>>>>>> 2443f1f1
        $this->defineSchema();

       // Add & apply any extra validation rules:
        $this->Validation->applyRule('Body', 'Required');
        $this->Validation->addRule('MeAction', 'function:ValidateMeAction');
        $this->Validation->applyRule('Body', 'MeAction');
        $MaxCommentLength = Gdn::config('Vanilla.Comment.MaxLength');
        if (is_numeric($MaxCommentLength) && $MaxCommentLength > 0) {
            $this->Validation->setSchemaProperty('Body', 'Length', $MaxCommentLength);
            $this->Validation->applyRule('Body', 'Length');
        }

       // Validate category permissions.
        $CategoryID = val('CategoryID', $FormPostValues);
        if ($CategoryID > 0) {
            $CheckPermission = val('CheckPermission', $Settings, true);
            $Category = CategoryModel::categories($CategoryID);
            if ($Category && $CheckPermission && !CategoryModel::checkPermission($Category, 'Vanilla.Discussions.Add')) {
                $this->Validation->addValidationResult('CategoryID', 'You do not have permission to post in this category');
            }
        }

       // Get the DiscussionID from the form so we know if we are inserting or updating.
        $DiscussionID = val('DiscussionID', $FormPostValues, '');

       // See if there is a source ID.
        if (val('SourceID', $FormPostValues)) {
            $DiscussionID = $this->SQL->getWhere('Discussion', arrayTranslate($FormPostValues, ['Source', 'SourceID']))->value('DiscussionID');
            if ($DiscussionID) {
                $FormPostValues['DiscussionID'] = $DiscussionID;
            }
        } elseif (val('ForeignID', $FormPostValues)) {
            $DiscussionID = $this->SQL->getWhere('Discussion', ['ForeignID' => $FormPostValues['ForeignID']])->value('DiscussionID');
            if ($DiscussionID) {
                $FormPostValues['DiscussionID'] = $DiscussionID;
            }
        }

        $Insert = $DiscussionID == '' ? true : false;
        $this->EventArguments['Insert'] = $Insert;

        if ($Insert) {
            unset($FormPostValues['DiscussionID']);
            // If no category ID is defined, grab the first available.
            if (!val('CategoryID', $FormPostValues) && !c('Vanilla.Categories.Use')) {
                $FormPostValues['CategoryID'] = val('CategoryID', CategoryModel::defaultCategory(), -1);
            }

            $this->addInsertFields($FormPostValues);

           // The UpdateUserID used to be required. Just add it if it still is.
            if (!$this->Schema->getProperty('UpdateUserID', 'AllowNull', true)) {
                $FormPostValues['UpdateUserID'] = $FormPostValues['InsertUserID'];
            }

           // $FormPostValues['LastCommentUserID'] = $Session->UserID;
            $FormPostValues['DateLastComment'] = $FormPostValues['DateInserted'];
        } else {
           // Add the update fields.
            $this->addUpdateFields($FormPostValues);
        }

       // Set checkbox values to zero if they were unchecked
        if (val('Announce', $FormPostValues, '') === false) {
            $FormPostValues['Announce'] = 0;
        }

        if (val('Closed', $FormPostValues, '') === false) {
            $FormPostValues['Closed'] = 0;
        }

        if (val('Sink', $FormPostValues, '') === false) {
            $FormPostValues['Sink'] = 0;
        }

        //	Prep and fire event
        $this->EventArguments['FormPostValues'] = &$FormPostValues;
        $this->EventArguments['DiscussionID'] = $DiscussionID;
        $this->fireEvent('BeforeSaveDiscussion');

       // Validate the form posted values
        $this->validate($FormPostValues, $Insert);
        $ValidationResults = $this->validationResults();

       // If the body is not required, remove it's validation errors.
        $BodyRequired = c('Vanilla.DiscussionBody.Required', true);
        if (!$BodyRequired && array_key_exists('Body', $ValidationResults)) {
            unset($ValidationResults['Body']);
        }

        if (count($ValidationResults) == 0) {
<<<<<<< HEAD
           // If the post is new and it validates, make sure the user isn't spamming
            if (!$Insert || !$this->checkForSpam('Discussion')) {
               // Get all fields on the form that relate to the schema
=======
            // Backward compatible check for flood control
            if (!val('SpamCheck', $this, true)) {
                deprecated('DiscussionModel->SpamCheck attribute', 'FloodControlTrait->setFloodControlEnabled()');
                $this->setFloodControlEnabled(false);
            }

            $isUserSpamming = $this->isUserSpamming(Gdn::session()->UserID, $this->floodGate);

            // If the post is new and it validates, make sure the user isn't spamming
            if (!$Insert || !$isUserSpamming) {
                // Get all fields on the form that relate to the schema
>>>>>>> 2443f1f1
                $Fields = $this->Validation->schemaValidationFields();

                // Check for spam.
                $spam = SpamModel::isSpam('Discussion', $Fields);
                if ($spam) {
                    return SPAM;
                }

               // Get DiscussionID if one was sent
                $DiscussionID = intval(val('DiscussionID', $Fields, 0));

               // Remove the primary key from the fields for saving.
                unset($Fields['DiscussionID']);
                $StoredCategoryID = false;

                if ($DiscussionID > 0) {
                   // Updating
                    $Stored = $this->getID($DiscussionID, DATASET_TYPE_OBJECT);

                   // Block Format change if we're forcing the formatter.
                    if (c('Garden.ForceInputFormatter')) {
                        unset($Fields['Format']);
                    }

                    $isValid = true;
                    $invalidReturnType = false;
                    $this->EventArguments['DiscussionData'] = array_merge($Fields, ['DiscussionID' => $DiscussionID]);
                    $this->EventArguments['IsValid'] = &$isValid;
                    $this->EventArguments['InvalidReturnType'] = &$invalidReturnType;
                    $this->fireEvent('AfterValidateDiscussion');

                    if (!$isValid) {
                        return $invalidReturnType;
                    }

                   // Clear the cache if necessary.
                    $CacheKeys = [];
                    if (val('Announce', $Stored) != val('Announce', $Fields)) {
                        $CacheKeys[] = $this->getAnnouncementCacheKey();
                        $CacheKeys[] = $this->getAnnouncementCacheKey(val('CategoryID', $Stored));
                    }
                    if (val('CategoryID', $Stored) != val('CategoryID', $Fields)) {
                        $CacheKeys[] = $this->getAnnouncementCacheKey(val('CategoryID', $Fields));
                    }
                    foreach ($CacheKeys as $CacheKey) {
                        Gdn::cache()->remove($CacheKey);
                    }

                    // The primary key was removed from the form fields, but we need it for logging.
                    LogModel::logChange('Edit', 'Discussion', array_merge($Fields, ['DiscussionID' => $DiscussionID]));

                    self::serializeRow($Fields);
                    $this->SQL->put($this->Name, $Fields, [$this->PrimaryKey => $DiscussionID]);

                    if (val('CategoryID', $Stored) != val('CategoryID', $Fields)) {
                        $StoredCategoryID = val('CategoryID', $Stored);
                    }

                 } else {
                    // Inserting.
                    if (!val('Format', $Fields) || c('Garden.ForceInputFormatter')) {
                        $Fields['Format'] = c('Garden.InputFormatter', '');
                    }

                    if (c('Vanilla.QueueNotifications')) {
                        $Fields['Notified'] = ActivityModel::SENT_PENDING;
                    }

                    // Check for spam.

                    $Spam = SpamModel::isSpam('Discussion', $Fields);
                    if ($Spam) {
                        return SPAM;
                    }

                    if (!GetValue('Approved', $FormPostValues)) {
                        $QueueModel = QueueModel::Instance();
                        $Options = array();

                        $this->EventArguments['Options'] = &$Options;
                        $this->EventArguments['Fields'] = &$Fields;
                        $this->FireEvent('BeforePremoderate');

                        $Premoderation = $QueueModel->Premoderate('Discussion', $Fields, $Options);
                        if ($Premoderation) {
                            return UNAPPROVED;
                        }
                    }

                    // Create discussion
                    $this->serializeRow($Fields);
                    $DiscussionID = $this->SQL->insert($this->Name, $Fields);
                    $Fields['DiscussionID'] = $DiscussionID;

<<<<<<< HEAD
                  // Update the cache.
                    if ($DiscussionID && Gdn::cache()->activeEnabled()) {
                        $CategoryCache = [
                         'LastDiscussionID' => $DiscussionID,
                         'LastCommentID' => null,
                            'LastTitle' => Gdn_Format::text($Fields['Name']), // kluge so JoinUsers doesn't wipe this out.
                         'LastUserID' => $Fields['InsertUserID'],
                         'LastDateInserted' => $Fields['DateInserted'],
                         'LastUrl' => DiscussionUrl($Fields)
                        ];
                        CategoryModel::setCache($Fields['CategoryID'], $CategoryCache);

                       // Clear the cache if necessary.
                        if (val('Announce', $Fields)) {
                            Gdn::cache()->remove($this->getAnnouncementCacheKey(val('CategoryID', $Fields)));

                            if (val('Announce', $Fields) == 1) {
                                Gdn::cache()->remove($this->getAnnouncementCacheKey());
                            }
=======
                    // Update cached last post info for a category.
                    CategoryModel::updateLastPost($Fields);

                    // Clear the cache if necessary.
                    if (val('Announce', $Fields)) {
                        Gdn::cache()->remove($this->getAnnouncementCacheKey(val('CategoryID', $Fields)));

                        if (val('Announce', $Fields) == 1) {
                            Gdn::cache()->remove($this->getAnnouncementCacheKey());
>>>>>>> 2443f1f1
                        }
                    }

                  // Update the user's discussion count.
                    $InsertUser = Gdn::userModel()->getID($Fields['InsertUserID']);
                    $this->updateUserDiscussionCount($Fields['InsertUserID'], val('CountDiscussions', $InsertUser, 0) > 100);

                    // Mark the user as participated and update DateLastViewed.
                    $this->SQL->replace(
                        'UserDiscussion',
                        ['Participated' => 1, 'DateLastViewed' => Gdn_Format::toDateTime()],
                        ['DiscussionID' => $DiscussionID, 'UserID' => val('InsertUserID', $Fields)]
                    );

                  // Assign the new DiscussionID to the comment before saving.
                    $FormPostValues['IsNewDiscussion'] = true;
                    $FormPostValues['DiscussionID'] = $DiscussionID;

                  // Do data prep.
                    $DiscussionName = val('Name', $Fields, '');
                    $Story = val('Body', $Fields, '');
                    $NotifiedUsers = [];

                    $UserModel = Gdn::userModel();
                    $ActivityModel = new ActivityModel();

                    if (val('Type', $FormPostValues)) {
                        $Code = 'HeadlineFormat.Discussion.'.$FormPostValues['Type'];
                    } else {
                        $Code = 'HeadlineFormat.Discussion';
                    }

                    $HeadlineFormat = t($Code, '{ActivityUserID,user} started a new discussion: <a href="{Url,html}">{Data.Name,text}</a>');
                    $Category = CategoryModel::categories(val('CategoryID', $Fields));
                    $Activity = [
                     'ActivityType' => 'Discussion',
                     'ActivityUserID' => $Fields['InsertUserID'],
                     'HeadlineFormat' => $HeadlineFormat,
                     'RecordType' => 'Discussion',
                     'RecordID' => $DiscussionID,
                     'Route' => DiscussionUrl($Fields),
                        'Data' => [
                      'Name' => $DiscussionName,
                            'Category' => val('Name', $Category)
                        ]
                    ];

                  // Allow simple fulltext notifications
                    if (c('Vanilla.Activity.ShowDiscussionBody', false)) {
                         $Activity['Story'] = $Story;
                        }

                  // Notify all of the users that were mentioned in the discussion.
                    $Usernames = getMentions($DiscussionName.' '.$Story);

                  // Use our generic Activity for events, not mentions
                        $this->EventArguments['Activity'] = $Activity;

                    // Notify everyone that has advanced notifications.
                    if (!c('Vanilla.QueueNotifications')) {
                        try {
                            $Fields['DiscussionID'] = $DiscussionID;
                            $this->notifyNewDiscussion($Fields, $ActivityModel, $Activity);
                        } catch (Exception $Ex) {
                            throw $Ex;
                        }
                    }

                  // Notifications for mentions
                        foreach ($Usernames as $Username) {
                        $User = $UserModel->getByUsername($Username);
                            if (!$User) {
                                continue;
                            }

                           // Check user can still see the discussion.
                        if (!$this->canView($Fields, $User->UserID)) {
                                continue;
                            }

                        $Activity['HeadlineFormat'] = t('HeadlineFormat.Mention', '{ActivityUserID,user} mentioned you in <a href="{Url,html}">{Data.Name,text}</a>');

                        $Activity['NotifyUserID'] = val('UserID', $User);
                        $ActivityModel->queue($Activity, 'Mention');
                        }

                  // Throw an event for users to add their own events.
                        $this->EventArguments['Discussion'] = $Fields;
                        $this->EventArguments['NotifiedUsers'] = $NotifiedUsers;
                        $this->EventArguments['MentionedUsers'] = $Usernames;
                        $this->EventArguments['ActivityModel'] = $ActivityModel;
                    $this->fireEvent('BeforeNotification');

                  // Send all notifications.
                    $ActivityModel->saveQueue();
                 }

              // Get CategoryID of this discussion
                $Discussion = $this->getID($DiscussionID, DATASET_TYPE_OBJECT);

<<<<<<< HEAD
              // Update discussion counter for affected categories.
                    if ($Insert || $StoredCategoryID) {
                    $this->incrementNewDiscussion($Discussion);
                    }
=======
                // Update discussion counter for affected categories.
                if ($Insert || $StoredCategoryID) {
                    CategoryModel::instance()->incrementLastDiscussion($Discussion);
                }
>>>>>>> 2443f1f1

                    if ($StoredCategoryID) {
                    $this->updateDiscussionCount($StoredCategoryID);
                    }

                // Fire an event that the discussion was saved.
                    $this->EventArguments['FormPostValues'] = $FormPostValues;
                    $this->EventArguments['Fields'] = $Fields;
                    $this->EventArguments['DiscussionID'] = $DiscussionID;
                $this->fireEvent('AfterSaveDiscussion');
            }
        }

        return $DiscussionID;
    }

   /**
    *
     * @param int|array|stdClass $Discussion
    * @param ActivityModel $ActivityModel
     * @param array $Activity
    */
    public function notifyNewDiscussion($Discussion, $ActivityModel, $Activity) {
        if (is_numeric($Discussion)) {
            $Discussion = $this->getID($Discussion);
        }

        $CategoryID = val('CategoryID', $Discussion);

       // Figure out the category that governs this notification preference.
        $i = 0;
        $Category = CategoryModel::categories($CategoryID);
        if (!$Category) {
            return;
        }

        while ($Category['Depth'] > 2 && $i < 20) {
            if (!$Category || $Category['Archived']) {
                return;
            }
            $i++;
            $Category = CategoryModel::categories($Category['ParentCategoryID']);
        }

       // Grab all of the users that need to be notified.
        $Data = $this->SQL
            ->whereIn('Name', ['Preferences.Email.NewDiscussion.'.$Category['CategoryID'], 'Preferences.Popup.NewDiscussion.'.$Category['CategoryID']])
            ->get('UserMeta')->resultArray();

        $NotifyUsers = [];
        foreach ($Data as $Row) {
            if (!$Row['Value']) {
                continue;
            }

            $UserID = $Row['UserID'];
           // Check user can still see the discussion.
            if (!$this->canView($Discussion, $UserID)) {
                continue;
            }

            $Name = $Row['Name'];
            if (strpos($Name, '.Email.') !== false) {
                $NotifyUsers[$UserID]['Emailed'] = ActivityModel::SENT_PENDING;
            } elseif (strpos($Name, '.Popup.') !== false) {
                $NotifyUsers[$UserID]['Notified'] = ActivityModel::SENT_PENDING;
            }
        }

        $InsertUserID = val('InsertUserID', $Discussion);
        foreach ($NotifyUsers as $UserID => $Prefs) {
            if ($UserID == $InsertUserID) {
                continue;
            }

            $Activity['NotifyUserID'] = $UserID;
            $Activity['Emailed'] = val('Emailed', $Prefs, false);
            $Activity['Notified'] = val('Notified', $Prefs, false);
            $ActivityModel->queue($Activity);
        }
    }

   /**
     * Update the CountDiscussions value on the category based on the CategoryID being saved.
    *
    * @param int $CategoryID Unique ID of category we are updating.
     * @param array|false $Discussion The discussion to update the count for or **false** for all of them.
    */
    public function updateDiscussionCount($CategoryID, $Discussion = false) {
        $DiscussionID = val('DiscussionID', $Discussion, false);
        if (strcasecmp($CategoryID, 'All') == 0) {
            $Exclude = (bool)Gdn::config('Vanilla.Archive.Exclude');
            $ArchiveDate = Gdn::config('Vanilla.Archive.Date');
            $Params = [];
            $Where = '';

            if ($Exclude && $ArchiveDate) {
                $Where = 'where d.DateLastComment > :ArchiveDate';
                $Params[':ArchiveDate'] = $ArchiveDate;
            }

            // Update all categories.
            $Sql = "update :_Category c
            left join (
              select
                d.CategoryID,
                coalesce(count(d.DiscussionID), 0) as CountDiscussions,
                coalesce(sum(d.CountComments), 0) as CountComments
              from :_Discussion d
              $Where
              group by d.CategoryID
            ) d
              on c.CategoryID = d.CategoryID
            set
               c.CountDiscussions = coalesce(d.CountDiscussions, 0),
               c.CountComments = coalesce(d.CountComments, 0)";
            $Sql = str_replace(':_', $this->Database->DatabasePrefix, $Sql);
            $this->Database->query($Sql, $Params, 'DiscussionModel_UpdateDiscussionCount');

        } elseif (is_numeric($CategoryID)) {
            $this->SQL
                ->select('d.DiscussionID', 'count', 'CountDiscussions')
                ->select('d.CountComments', 'sum', 'CountComments')
                ->from('Discussion d')
                ->where('d.CategoryID', $CategoryID);

            $this->addArchiveWhere();

            $Data = $this->SQL->get()->firstRow();
            $CountDiscussions = (int)GetValue('CountDiscussions', $Data, 0);
            $CountComments = (int)GetValue('CountComments', $Data, 0);

            $CacheAmendment = [
                'CountDiscussions' => $CountDiscussions,
                'CountComments' => $CountComments
            ];

            if ($DiscussionID) {
                $CacheAmendment = array_merge($CacheAmendment, [
                    'LastDiscussionID' => $DiscussionID,
                    'LastCommentID' => null,
                    'LastDateInserted' => val('DateInserted', $Discussion)
                ]);
            }

            $CategoryModel = new CategoryModel();
            $CategoryModel->setField($CategoryID, $CacheAmendment);
            $CategoryModel->setRecentPost($CategoryID);
        }
    }

    /**
     * @param int|array|stdClass $discussion The discussion ID or discussion.
     * @throws Exception
     * @deprecated
     */
    public function incrementNewDiscussion($discussion) {
        deprecated('DiscussionModel::incrementNewDiscussion', 'CategoryModel::incrementLastDiscussion');

<<<<<<< HEAD
        if (!$Discussion) {
            return;
        }

        $this->SQL->update('Category')
            ->set('CountDiscussions', 'CountDiscussions + 1', false)
            ->set('LastDiscussionID', val('DiscussionID', $Discussion))
            ->set('LastCommentID', null)
            ->set('LastDateInserted', val('DateInserted', $Discussion))
            ->where('CategoryID', val('CategoryID', $Discussion))
            ->put();

        $Category = CategoryModel::categories(val('CategoryID', $Discussion));
        if ($Category) {
            CategoryModel::setCache($Category['CategoryID'], [
            'CountDiscussions' => $Category['CountDiscussions'] + 1,
                'LastDiscussionID' => val('DiscussionID', $Discussion),
            'LastCommentID' => null,
                'LastDateInserted' => val('DateInserted', $Discussion),
                'LastTitle' => Gdn_Format::text(val('Name', $Discussion, t('No Title'))),
                'LastUserID' => val('InsertUserID', $Discussion),
                'LastDiscussionUserID' => val('InsertUserID', $Discussion),
                'LastUrl' => DiscussionUrl($Discussion, false, '//').'#latest']);
        }
=======
        CategoryModel::instance()->incrementLastDiscussion($discussion);
>>>>>>> 2443f1f1
    }

    /**
     * Update a user's discussion count.
     *
     * @param int $UserID The user to calculate.
     * @param bool $Inc Whether to increment of recalculate from scratch.
     */
    public function updateUserDiscussionCount($UserID, $Inc = false) {
        if ($Inc) {
            $User = Gdn::userModel()->getID($UserID);

            $CountDiscussions = val('CountDiscussions', $User);
            // Increment if 100 or greater; Recalculate on 120, 140 etc.
            if ($CountDiscussions >= 100 && $CountDiscussions % 20 !== 0) {
                $this->SQL->update('User')
                    ->set('CountDiscussions', 'CountDiscussions + 1', false)
                    ->where('UserID', $UserID)
                    ->put();

                Gdn::userModel()->updateUserCache($UserID, 'CountDiscussions', $CountDiscussions + 1);
                return;
            }
        }

        $CountDiscussions = $this->SQL
            ->select('DiscussionID', 'count', 'CountDiscussions')
            ->from('Discussion')
            ->where('InsertUserID', $UserID)
            ->get()->value('CountDiscussions', 0);

       // Save the count to the user table
        Gdn::userModel()->setField($UserID, 'CountDiscussions', $CountDiscussions);
    }

    /**
     * Update and get bookmark count for the specified user.
     *
    * @param int $UserID Unique ID of user to update.
    * @return int Total number of bookmarks user has.
    */
    public function setUserBookmarkCount($UserID) {
        $Count = $this->userBookmarkCount($UserID);
        Gdn::userModel()->setField($UserID, 'CountBookmarks', $Count);

        return $Count;
    }

   /**
    * Updates a discussion field.
    *
    * By default, this toggles the specified between '1' and '0'. If $ForceValue
    * is provided, the field is set to this value instead. An example use is
    * announcing and unannouncing a discussion.
    *
    * @param int $DiscussionID Unique ID of discussion being updated.
    * @param string $Property Name of field to be updated.
    * @param mixed $ForceValue If set, overrides toggle behavior with this value.
    * @return mixed Value that was ultimately set for the field.
    */
    public function setProperty($DiscussionID, $Property, $ForceValue = null) {
        if ($ForceValue !== null) {
            $Value = $ForceValue;
        } else {
            $Discussion = $this->getID($DiscussionID);
            $Value = ($Discussion->$Property == '1' ? '0' : '1');
        }
        $this->SQL
            ->update('Discussion')
            ->set($Property, $Value)
            ->where('DiscussionID', $DiscussionID)
            ->put();

        return $Value;
    }

    /**
     * Sets the discussion score for specified user.
    *
    * @param int $DiscussionID Unique ID of discussion to update.
    * @param int $UserID Unique ID of user setting score.
    * @param int $Score New score for discussion.
    * @return int Total score.
    */
    public function setUserScore($DiscussionID, $UserID, $Score) {
        // Insert or update the UserDiscussion row
        $this->SQL->replace(
            'UserDiscussion',
            ['Score' => $Score],
            ['DiscussionID' => $DiscussionID, 'UserID' => $UserID]
        );

        // Get the total new score
        $TotalScore = $this->SQL->select('Score', 'sum', 'TotalScore')
            ->from('UserDiscussion')
            ->where('DiscussionID', $DiscussionID)
            ->get()
            ->firstRow()
            ->TotalScore;

        // Update the Discussion's cached version
        $this->SQL->update('Discussion')
            ->set('Score', $TotalScore)
            ->where('DiscussionID', $DiscussionID)
            ->put();

        return $TotalScore;
    }

    /**
     * Gets the discussion score for specified user.
     *
    * @param int $DiscussionID Unique ID of discussion getting score for.
    * @param int $UserID Unique ID of user whose score we're getting.
    * @return int Total score.
    */
    public function getUserScore($DiscussionID, $UserID) {
        $Data = $this->SQL->select('Score')
            ->from('UserDiscussion')
            ->where('DiscussionID', $DiscussionID)
            ->where('UserID', $UserID)
            ->get()
            ->firstRow();

        return $Data ? $Data->Score : 0;
    }

    /**
     * Increments view count for the specified discussion.
     *
    * @param int $DiscussionID Unique ID of discussion to get +1 view.
    */
    public function addView($DiscussionID) {
        $IncrementBy = 0;
        if (c('Vanilla.Views.Denormalize', false) &&
            Gdn::cache()->activeEnabled() &&
            Gdn::cache()->type() != Gdn_Cache::CACHE_TYPE_NULL
        ) {
            $WritebackLimit = c('Vanilla.Views.DenormalizeWriteback', 10);
            $CacheKey = sprintf(DiscussionModel::CACHE_DISCUSSIONVIEWS, $DiscussionID);

           // Increment. If not success, create key.
            $Views = Gdn::cache()->increment($CacheKey);
            if ($Views === Gdn_Cache::CACHEOP_FAILURE) {
                Gdn::cache()->store($CacheKey, 1);
            }

           // Every X views, writeback to Discussions
            if (($Views % $WritebackLimit) == 0) {
                $IncrementBy = floor($Views / $WritebackLimit) * $WritebackLimit;
                Gdn::cache()->decrement($CacheKey, $IncrementBy);
            }
        } else {
            $IncrementBy = 1;
        }

        if ($IncrementBy) {
            $this->SQL
                ->update('Discussion')
                ->set('CountViews', "CountViews + {$IncrementBy}", false)
                ->where('DiscussionID', $DiscussionID)
                ->put();
        }

    }

   /**
    * Bookmarks (or unbookmarks) a discussion for the specified user.
    *
    * @param int $DiscussionID The unique id of the discussion.
    * @param int $UserID The unique id of the user.
    * @param bool|null $Bookmarked Whether or not to bookmark or unbookmark. Pass null to toggle the bookmark.
    * @return bool The new value of bookmarked.
    */
    public function bookmark($DiscussionID, $UserID, $Bookmarked = null) {
       // Get the current user discussion record.
        $UserDiscussion = $this->SQL->getWhere(
            'UserDiscussion',
            ['DiscussionID' => $DiscussionID, 'UserID' => $UserID]
        )->firstRow(DATASET_TYPE_ARRAY);

        if ($UserDiscussion) {
            if ($Bookmarked === null) {
                $Bookmarked = !$UserDiscussion['Bookmarked'];
            }

           // Update the bookmarked value.
            $this->SQL->put(
                'UserDiscussion',
                ['Bookmarked' => (int)$Bookmarked],
                ['DiscussionID' => $DiscussionID, 'UserID' => $UserID]
            );
        } else {
            if ($Bookmarked === null) {
                $Bookmarked = true;
            }

           // Insert the new bookmarked value.
            $this->SQL->options('Ignore', true)
                ->insert('UserDiscussion', [
               'UserID' => $UserID,
               'DiscussionID' => $DiscussionID,
               'Bookmarked' => (int)$Bookmarked
                ]);
        }

        $this->EventArguments['DiscussionID'] = $DiscussionID;
        $this->EventArguments['UserID'] = $UserID;
        $this->EventArguments['Bookmarked'] = $Bookmarked;
        $this->fireEvent('AfterBookmark');

        return (bool)$Bookmarked;
    }

   /**
    * Bookmarks (or unbookmarks) a discussion for specified user.
    *
    * Events: AfterBookmarkDiscussion.
    *
    * @param int $DiscussionID Unique ID of discussion to (un)bookmark.
    * @param int $UserID Unique ID of user doing the (un)bookmarking.
     * @param object &$Discussion Discussion data.
    * @return bool Current state of the bookmark (TRUE for bookmarked, FALSE for unbookmarked).
    */
    public function bookmarkDiscussion($DiscussionID, $UserID, &$Discussion = null) {
        $State = '1';

        $DiscussionData = $this->SQL
            ->select('d.*')
            ->select('w.DateLastViewed, w.Dismissed, w.Bookmarked')
            ->select('w.CountComments', '', 'CountCommentWatch')
            ->select('w.UserID', '', 'WatchUserID')
            ->select('w.Participated')
            ->select('d.DateLastComment', '', 'LastDate')
            ->select('d.LastCommentUserID', '', 'LastUserID')
            ->select('lcu.Name', '', 'LastName')
            ->from('Discussion d')
            ->join('UserDiscussion w', "d.DiscussionID = w.DiscussionID and w.UserID = $UserID", 'left')
            ->join('User lcu', 'd.LastCommentUserID = lcu.UserID', 'left')// Last comment user
            ->where('d.DiscussionID', $DiscussionID)
            ->get();

        $this->addDiscussionColumns($DiscussionData);
        $Discussion = $DiscussionData->firstRow();

        if ($Discussion->WatchUserID == '') {
            $this->SQL->options('Ignore', true);
            $this->SQL
                ->insert('UserDiscussion', [
               'UserID' => $UserID,
               'DiscussionID' => $DiscussionID,
               'Bookmarked' => $State
                ]);
            $Discussion->Bookmarked = true;
        } else {
            $State = ($Discussion->Bookmarked == '1' ? '0' : '1');
            $this->SQL
                ->update('UserDiscussion')
                ->set('Bookmarked', $State)
                ->where('UserID', $UserID)
                ->where('DiscussionID', $DiscussionID)
                ->put();
            $Discussion->Bookmarked = $State;
        }

        // Update the cached bookmark count on the discussion
        $BookmarkCount = $this->bookmarkCount($DiscussionID);
        $this->SQL->update('Discussion')
            ->set('CountBookmarks', $BookmarkCount)
            ->where('DiscussionID', $DiscussionID)
            ->put();
        $this->CountDiscussionBookmarks = $BookmarkCount;


        // Prep and fire event
        $this->EventArguments['Discussion'] = $Discussion;
        $this->EventArguments['State'] = $State;
        $this->fireEvent('AfterBookmarkDiscussion');

        return $State == '1' ? true : false;
    }

   /**
    * Gets number of bookmarks specified discussion has (all users).
    *
    * @param int $DiscussionID Unique ID of discussion for which to tally bookmarks.
    * @return int Total number of bookmarks.
    */
    public function bookmarkCount($DiscussionID) {
        $Data = $this->SQL
            ->select('DiscussionID', 'count', 'Count')
            ->from('UserDiscussion')
            ->where('DiscussionID', $DiscussionID)
            ->where('Bookmarked', '1')
            ->get()
            ->firstRow();

        return $Data !== false ? $Data->Count : 0;
    }

   /**
    * Gets number of bookmarks specified user has.
    *
    * @param int $UserID Unique ID of user for which to tally bookmarks.
    * @return int Total number of bookmarks.
    */
    public function userBookmarkCount($UserID) {
        $Data = $this->SQL
            ->select('ud.DiscussionID', 'count', 'Count')
            ->from('UserDiscussion ud')
            ->join('Discussion d', 'd.DiscussionID = ud.DiscussionID')
            ->where('ud.UserID', $UserID)
            ->where('ud.Bookmarked', '1')
            ->get()
            ->firstRow();

        return $Data !== false ? $Data->Count : 0;
    }

    /**
     * {@inheritdoc}
     */
    public function delete($where = [], $options = []) {
        if (is_numeric($where)) {
            deprecated('DiscussionModel->delete(int)', 'DiscussionModel->deleteID(int)');

            $result = $this->deleteID($where, $options);
            return $result;
        }

        throw new \BadMethodCallException("DiscussionModel->delete() is not supported.", 400);
    }

    /**
     * Delete a discussion. Update and/or delete all related data.
     *
     * Events: DeleteDiscussion.
     * @param int $discussionID Unique ID of discussion to delete.
     *
     * @param array $options Additional options to control the delete behavior. Not used for discussions.
     * @return bool Always returns **true**.
    */
    public function deleteID($discussionID, $options = []) {
        // Retrieve the users who have bookmarked this discussion.
        $BookmarkData = $this->getBookmarkUsers($discussionID);

        $Data = $this->SQL
            ->select('*')
            ->from('Discussion')
            ->where('DiscussionID', $discussionID)
            ->get()->firstRow(DATASET_TYPE_ARRAY);

        $UserID = false;
        $CategoryID = false;
        if ($Data) {
            $UserID = $Data['InsertUserID'];
            $CategoryID = $Data['CategoryID'];
        }

       // Prep and fire event
        $this->EventArguments['DiscussionID'] = $discussionID;
        $this->EventArguments['Discussion'] = $Data;
        $this->fireEvent('DeleteDiscussion');

        // Setup logging.
        $Log = val('Log', $options, true);
        $LogOptions = val('LogOptions', $options, []);
        if ($Log === true) {
            $Log = 'Delete';
        }

        LogModel::beginTransaction();

       // Log all of the comment deletes.
        $Comments = $this->SQL->getWhere('Comment', ['DiscussionID' => $discussionID])->resultArray();
        $totalComments = count($Comments);

<<<<<<< HEAD
        if (count($Comments) > 0 && count($Comments) < 50) {
           // A smaller number of comments should just be stored with the record.
=======
        if ($totalComments > 0 && $totalComments < 50) {
            // A smaller number of comments should just be stored with the record.
>>>>>>> 2443f1f1
            $Data['_Data']['Comment'] = $Comments;
            LogModel::insert($Log, 'Discussion', $Data, $LogOptions);
        } else {
            LogModel::insert($Log, 'Discussion', $Data, $LogOptions);
            foreach ($Comments as $Comment) {
                LogModel::insert($Log, 'Comment', $Comment, $LogOptions);
            }
        }

        LogModel::endTransaction();

        $this->SQL->delete('Comment', ['DiscussionID' => $discussionID]);
        $this->SQL->delete('Discussion', ['DiscussionID' => $discussionID]);

        $this->SQL->delete('UserDiscussion', ['DiscussionID' => $discussionID]);
        $this->updateDiscussionCount($CategoryID);

<<<<<<< HEAD
       // Get the user's discussion count.
=======
        // Decrement CountAllDiscussions for category and its parents.
        CategoryModel::decrementAggregateCount($CategoryID, CategoryModel::AGGREGATE_DISCUSSION);

        // Decrement CountAllDiscussions for category and its parents.
        if ($totalComments > 0) {
            CategoryModel::decrementAggregateCount($CategoryID, CategoryModel::AGGREGATE_COMMENT, $totalComments);
        }

        // Get the user's discussion count.
>>>>>>> 2443f1f1
        $this->updateUserDiscussionCount($UserID);

        // Update bookmark counts for users who had bookmarked this discussion
        foreach ($BookmarkData->result() as $User) {
            $this->setUserBookmarkCount($User->UserID);
        }

        return true;
    }

   /**
     * Convert tags from stored format to user-presentable format.
     *
     * @param string $Tags A string encoded with {@link dbencode()}.
     * @return string Comma-separated tags.
    * @since 2.1
    */
    private function formatTags($Tags) {
       // Don't bother if there aren't any tags
        if (!$Tags) {
            return '';
        }

        // Get the array.
        if (preg_match('`^(a:)|{|\[`', $Tags)) {
        $TagsArray = dbdecode($Tags);
        } else {
            $TagsArray = $Tags;
        }

       // Compensate for deprecated space-separated format
        if (is_string($TagsArray) && $TagsArray == $Tags) {
            $TagsArray = explode(' ', $Tags);
        }

       // Safe format
        $TagsArray = Gdn_Format::text($TagsArray);

       // Send back an comma-separated string
        return (is_array($TagsArray)) ? implode(',', $TagsArray) : '';
    }

   /**
     * We don't use this functionality anymore. Previously, you had to register any sorting field before sorting with it.
     *
     * @deprecated
    */
    public static function allowedSortFields() {
        deprecated("allowedSortFields");
        }

    /**
     * Tests whether a user has permission to view a specific discussion.
     *
     * @param object|array|integer $discussion The discussion ID or the discussion to test.
     * @param integer $userID The ID of the user to test permission for. If empty, it defaults to Session user.
     * @return bool Whether the user can view the discussion.
     */
    public function canView($discussion, $userID = 0) {
        $canView = $this->checkPermission($discussion, 'Vanilla.Discussions.View', $userID);
        return $canView;
    }

    /**
     * Tests whether a user has permission for a discussion by checking category-specific permissions.
     *
     * Fires an event that can override the calculated permission.
     *
     * @param object|array|integer $discussion The discussion ID or the discussion to test.
     * @param string $permission The category permission to test against the user.
     * @param integer $userID The ID of the user to test permission for. If empty, it defaults to Session user.
     * @return bool Whether the user has the specified permission privileges to the discussion.
     * @throws Exception Throws an exception when {@link $permission} is invalid.
     */
    public function checkPermission($discussion, $permission, $userID = 0) {
        // Either the permission string is a full permission, or we prepend 'Vanilla.Discussions.' to the permission.
        if (strpos($permission, '.') === false) {
            $permission = ucfirst(strtolower($permission));
            if (in_array($permission, $this->permissionTypes)) {
                $permission = 'Vanilla.Discussions.'.$permission;
            } else {
                throw new Exception(t('Unexpected discussion permission.'));
            }
        }
        // Default to session user.
        if (!$userID) {
            $userID = Gdn::session()->UserID;
        }
        // Fetch discussion.
        if (is_numeric($discussion)) {
            $discussion = $this->getID($discussion);
        }
        $userModel = Gdn::userModel();
        // Get category permission.
        $hasPermission = $userID && $userModel->getCategoryViewPermission($userID, val('CategoryID', $discussion), $permission);
        // Check if we've timed out.
        if (strpos(strtolower($permission), 'edit' !== false)) {
            $hasPermission &= self::editContentTimeout($discussion);
        }
        // Fire event to override permission ruling.
        $this->EventArguments['Discussion'] = $discussion;
        $this->EventArguments['UserID'] = $userID;
        $this->EventArguments['Permission'] = $permission;
        $this->EventArguments['HasPermission'] = &$hasPermission;
        $this->fireEvent('checkPermission');

        return $hasPermission;
    }

    /** SORT/FILTER */


    /**
     * Retrieves valid set key and filter keys pairs from an array, and returns the setKey => filterKey values.
     *
     * Works real well with unfiltered request arguments. (i.e., Gdn::request()->get()) Will only return safe
     * set key and filter key pairs from the filters array or an empty array if not found.
     *
     * @param array $array The array to get the filters from.
     * @return array The valid filters from the passed array or an empty array.
     */
    protected function getFiltersFromArray($array) {
        $filterKeys = [];
        foreach (self::getAllowedFilters() as $filterSet) {
            $filterSetKey = val('key', $filterSet);
            // Check if any of our filters are in the array. Filter key value is unsafe.
            if ($filterKey = val($filterSetKey, $array)) {
                // Check that value is in filter array to ensure safety.
                if (val($filterKey, val('filters', $filterSet))) {
                    // Value is safe.
                    $filterKeys[$filterSetKey] = $filterKey;
                } else {
                    Logger::log(
                        Logger::NOTICE,
                        'Filter: {filterSetKey} => {$filterKey} does not exist in the DiscussionModel\'s allowed filters array.',
                        ['filterSetKey' => $filterSetKey, 'filterKey' => $filterKey]
                    );
                }
            }
        }
        return $filterKeys;
    }

    /**
     * Retrieves the sort key from an array and if the value is valid, returns it.
     *
     * Works real well with unfiltered request arguments. (i.e., Gdn::request()->get()) Will only return a safe sort key
     * from the sort array or an empty string if not found.
     *
     * @param array $array The array to get the sort from.
     * @return string The valid sort from the passed array or an empty string.
     */
    protected function getSortFromArray($array) {
        $unsafeSortKey = val('sort', $array);
        foreach (self::getAllowedSorts() as $sort) {
            if ($unsafeSortKey == val('key', $sort)) {
                // Sort key is valid.
                return val('key', $sort);
            }
        }
        if ($unsafeSortKey) {
            Logger::log(
                Logger::NOTICE,
                'Sort: {unsafeSortKey} does not exist in the DiscussionModel\'s allowed sorts array.',
                ['unsafeSortKey' => $unsafeSortKey]
            );
        }
        return '';
    }

    /**
     * Checks the allowed sorts array for the string and it is valid, returns it the string.
     *
     * If not, returns an empty string. Will only return a safe sort key from the sort array or an empty string if not
     * found.
     *
     * @param string $string The string to get the sort from.
     * @return string A valid sort key or an empty string.
     */
    protected function getSortFromString($string) {
        if (val($string, self::$allowedSorts)) {
            // Sort key is valid.
            return $string;
        } else {
            Logger::log(
                Logger::NOTICE,
                'Sort "{sort}" does not exist in the DiscussionModel\'s allowed sorts array.',
                ['sort' => $string]
            );
            return '';
        }
    }

    /**
     * Takes a collection of filters and returns the corresponding filter key/value array [setKey => filterKey].
     *
     * @param array $filters The filters to get the keys for.
     * @return array The filter key array.
     */
    protected function getKeysFromFilters($filters) {
        $filterKeyValues = [];
        foreach ($filters as $filter) {
            if (isset($filter['setKey']) && isset($filter['key'])) {
                $filterKeyValues[val('setKey', $filter)] = val('key', $filter);
            }
        }
        return $filterKeyValues;
    }


    /**
     * Takes an array of filter key/values [setKey => filterKey] and returns a collection of filters.
     *
     * @param array $filterKeyValues The filters key array to get the filter for.
     * @return array An array of filters.
     */
    protected function getFiltersFromKeys($filterKeyValues) {
        $filters = [];
            $allFilters = self::getAllowedFilters();
            foreach ($filterKeyValues as $key => $value) {
                if (isset($allFilters[$key]['filters'][$value])) {
                    $filters[] = $allFilters[$key]['filters'][$value];
                }
            }
        return $filters;
    }

    /**
     * @param string $sortKey
     * @return array
     */
    protected function getSortFromKey($sortKey) {
        return val($sortKey, self::getAllowedSorts(), []);
    }

    /**
     * Get the current sort/filter query string.
     *
     * You can pass no parameters or pass either a new filter key or sort key to build a new query string, leaving the
     * other properties intact.
     *
     * @param string $selectedSort
     * @param array $selectedFilters
     * @param string $sortKeyToSet The key name of the sort in the sorts array.
     * @param array $filterKeysToSet An array of filters, where the key is the key of the filterSet in the filters array
     * and the value is the key of the filter.
     * @return string The current or amended query string for sort and filter.
     */
    public static function getSortFilterQueryString($selectedSort, $selectedFilters, $sortKeyToSet = '', $filterKeysToSet = []) {
        $filterString = '';
        $filterKeys = array_merge($selectedFilters, $filterKeysToSet);

        // Build the sort query string
        foreach ($filterKeys as $setKey => $filterKey) {
            // If the preference is none, don't show it.
            if ($filterKey != self::EMPTY_FILTER_KEY) {
                if (!empty($filterString)) {
                    $filterString .= '&';
                }
                $filterString .= $setKey.'='.$filterKey;
            }
        }

        $sortString = '';
        if (!$sortKeyToSet) {
            $sort = $selectedSort;
            if ($sort) {
                $sortString = 'sort='.$sort;
            }
        } else {
            $sortString = 'sort='.$sortKeyToSet;
        }

        $queryString = '';
        if (!empty($sortString) && !empty($filterString)) {
            $queryString = '?'.$sortString.'&'.$filterString;
        } elseif (!empty($sortString)) {
            $queryString = '?'.$sortString;
        } elseif (!empty($filterString)) {
            $queryString = '?'.$filterString;
        }

        return $queryString;
    }

    /**
     * Add a sort to the allowed sorts array.
     *
     * @param string $key The key name of the sort. Appears in the query string, should be url-friendly.
     * @param string $name The display name of the sort.
     * @param string|array $orderBy An array indicating order by fields and their directions in the format:
     *      array('field1' => 'direction', 'field2' => 'direction')
     * @param array $categoryIDs The IDs of the categories that this sort will work on. If empty, sort is global.
     */
    public static function addSort($key, $name, $orderBy, $categoryIDs = []) {
        self::$allowedSorts[$key] = ['key' => $key, 'name' => $name, 'orderBy' => $orderBy, 'categories' => $categoryIDs];
    }

    /**
     * Add a filter to the allowed filters array.
     *
     * @param string $key The key name of the filter. Appears in the query string, should be url-friendly.
     * @param string $name The display name of the filter. Usually appears as an option in the UI.
     * @param array $wheres The where array query to execute for the filter. Uses
     * @param string $group (optional) The nav module will group together any items with the same group name.
     * @param string $setKey The key name of the filter set.
     */
    public static function addFilter($key, $name, $wheres, $group = '', $setKey = 'filter') {
        if (!val($setKey, self::getAllowedFilters())) {
            self::addFilterSet($setKey);
        }
        self::$allowedFilters[$setKey]['filters'][$key] = ['key' => $key, 'setKey' => $setKey, 'name' => $name, 'wheres' => $wheres];
        if ($group) {
            self::$allowedFilters[$setKey]['filters'][$key]['group'] = $group;
        }
    }

    /**
     * Adds a filter set to the allowed filters array.
     *
     * @param string $setKey The key name of the filter set.
     * @param string $setName The name of the filter set. Appears in the UI.
     * @param array $categoryIDs The IDs of the categories that this filter will work on. If empty, filter is global.
     */
    public static function addFilterSet($setKey, $setName = '', $categoryIDs = []) {
        if (!$setName) {
            $setName = sprintf(t('All %s'), t('Discussions'));
        }
        self::$allowedFilters[$setKey]['key'] = $setKey;
        self::$allowedFilters[$setKey]['name'] = $setName;
        self::$allowedFilters[$setKey]['categories'] = $categoryIDs;

        // Add a way to let users clear any filters they've added.
        self::addClearFilter($setKey, $setName);
    }

    /**
     * If you don't want to use any of the default sorts, use this little buddy.
     */
    public static function clearSorts() {
        self::$allowedSorts = [];
    }

    /**
     * Removes a sort from the allowed sort array with the passed key.
     *
     * @param string $key The key of the sort to remove.
     */
    public static function removeSort($key) {
        if (val($key, self::$allowedSorts)) {
            unset(self::$allowedSorts[$key]);
        }
    }

    /**
     * Removes a filters from the allowed filter array with the passed filter key/values.
     *
     * @param array $filterKeys The key/value pairs of the filters to remove.
     */
    public static function removeFilter($filterKeys) {
        foreach ($filterKeys as $setKey => $filterKey) {
            if (isset(self::$allowedFilters[$setKey]['filters'][$filterKey])) {
                unset(self::$allowedFilters[$setKey]['filters'][$filterKey]);
            }
        }
    }

    /**
     * Removes a filter set from the allowed filter array with the passed set key.
     *
     * @param string $setKey The key of the filter to remove.
     */
    public static function removeFilterSet($setKey) {
        if (val($setKey, self::$allowedFilters)) {
            unset(self::$allowedFilters[$setKey]);
        }
    }

    /**
     * Adds an option to a filter set filters array to clear any existing filters on the data.
     *
     * @param string $setKey The key name of the filter set to add the option to.
     * @param string $setName The display name of the option. Usually the human-readable set name.
     */
    protected static function addClearFilter($setKey, $setName = '') {
        self::$allowedFilters[$setKey]['filters'][self::EMPTY_FILTER_KEY] = [
            'key' => self::EMPTY_FILTER_KEY,
            'setKey' => $setKey,
            'name' => sprintf(t('Clear %s'), $setName),
            'wheres' => [], 'group' => 'default'
        ];
    }
}<|MERGE_RESOLUTION|>--- conflicted
+++ resolved
@@ -73,16 +73,12 @@
      */
     protected static $allowedFilters = [];
 
-<<<<<<< HEAD
+    /**
+     * @var DiscussionModel $instance;
+     */
+    private static $instance;
+
    /**
-=======
-    /**
-     * @var DiscussionModel $instance;
-     */
-    private static $instance;
-
-    /**
->>>>>>> 2443f1f1
      * @var string The sort key of the order by we apply in the query.
      */
     protected $sort = '';
@@ -93,24 +89,16 @@
     protected $filters = [];
 
     /**
-<<<<<<< HEAD
+     * @var \Vanilla\CacheInterface Object used to store the FloodControl data.
+     */
+    protected $floodGate;
+
+    /**
     * Class constructor. Defines the related database table name.
     *
     * @since 2.0.0
     * @access public
     */
-=======
-     * @var \Vanilla\CacheInterface Object used to store the FloodControl data.
-     */
-    protected $floodGate;
-
-    /**
-     * Class constructor. Defines the related database table name.
-     *
-     * @since 2.0.0
-     * @access public
-     */
->>>>>>> 2443f1f1
     public function __construct() {
         parent::__construct('Discussion');
         $this->floodGate = FloodControlHelper::configure($this, 'Vanilla', 'Discussion');
@@ -215,15 +203,10 @@
     * @return bool Returns true if the user can edit or false otherwise.
     */
     public static function canEdit($discussion, &$timeLeft = 0) {
-        $category = CategoryModel::categories(val('CategoryID', $discussion));
-
-<<<<<<< HEAD
+            $category = CategoryModel::categories(val('CategoryID', $discussion));
+
        // Users with global edit permission can edit.
-        if (Gdn::session()->checkPermission('Vanilla.Discussions.Edit', true, 'Category', $permissionCategoryID)) {
-=======
-        // Users with global edit permission can edit.
         if (CategoryModel::checkPermission($category, 'Vanilla.Discussions.Edit')) {
->>>>>>> 2443f1f1
             return true;
         }
 
@@ -753,15 +736,13 @@
     }
 
     /**
-<<<<<<< HEAD
     * Gets the data for multiple unread discussions based on the given criteria.
     *
     * Sorts results based on config options Vanilla.Discussions.SortField
     * and Vanilla.Discussions.SortDirection.
     * Events: BeforeGet, AfterAddColumns.
     *
-    * @since 2.0.0
-    * @access public
+     * @deprecated since 2.4, reason: doesn't scale
     *
     * @param int $Offset Number of discussions to skip.
     * @param int $Limit Max number of discussions to return.
@@ -769,22 +750,6 @@
     * @param array $AdditionalFields Allows selection of additional fields as Alias=>Table.Fieldname.
     * @return Gdn_DataSet SQL result.
     */
-=======
-     * Gets the data for multiple unread discussions based on the given criteria.
-     *
-     * Sorts results based on config options Vanilla.Discussions.SortField
-     * and Vanilla.Discussions.SortDirection.
-     * Events: BeforeGet, AfterAddColumns.
-     *
-     * @deprecated since 2.4, reason: doesn't scale
-     *
-     * @param int $Offset Number of discussions to skip.
-     * @param int $Limit Max number of discussions to return.
-     * @param array $Wheres SQL conditions.
-     * @param array $AdditionalFields Allows selection of additional fields as Alias=>Table.Fieldname.
-     * @return Gdn_DataSet SQL result.
-     */
->>>>>>> 2443f1f1
     public function getUnread($Offset = '0', $Limit = '', $Wheres = '', $AdditionalFields = null) {
         deprecated(__METHOD__);
 
@@ -1453,62 +1418,28 @@
         return $count;
     }
 
-<<<<<<< HEAD
    /**
     * Count how many discussions match the given criteria.
     *
     * @since 2.0.0
     * @access public
     *
-     * @param array $Wheres SQL conditions.
-     * @param bool $ForceNoAnnouncements Not used.
-     * @return int Number of discussions.
-     */
-    public function getCount($Wheres = '', $ForceNoAnnouncements = false) {
-        $Wheres = $this->combineWheres($this->getWheres(), $Wheres);
-        if (is_array($Wheres) && count($Wheres) == 0) {
-            $Wheres = '';
-        } elseif (is_array($Wheres) && count($Wheres) === 1 && isset($Wheres['d.CategoryID'])) {
-            return $this->getCountForCategory($Wheres['d.CategoryID']);
-        }
-
-       // Check permission and limit to categories as necessary
-=======
-    /**
-     * Count how many discussions match the given criteria.
-     *
-     * @since 2.0.0
-     * @access public
-     *
      * @param array $wheres SQL conditions.
      * @param null $unused Not used.
      * @return int Number of discussions.
      */
     public function getCount($wheres = [], $unused = null) {
         // Get permissions.
->>>>>>> 2443f1f1
         if ($this->Watching) {
             $perms = CategoryModel::categoryWatch();
         } else {
             $perms = self::categoryPermissions();
         }
 
-<<<<<<< HEAD
-        if (!$Wheres || (count($Wheres) == 1 && isset($Wheres['d.CategoryID']))) {
-           // Grab the counts from the faster category cache.
-            if (isset($Wheres['d.CategoryID'])) {
-                $CategoryIDs = (array)$Wheres['d.CategoryID'];
-                if ($Perms === false) {
-                    $CategoryIDs = [];
-                } elseif (is_array($Perms)) {
-                $CategoryIDs = array_intersect($CategoryIDs, $Perms);
-                }
-=======
         // No permissions... That is sad :(
         if (!$perms) {
             return 0;
         }
->>>>>>> 2443f1f1
 
         $wheres = $this->combineWheres($this->getWheres(), $wheres);
 
@@ -1528,15 +1459,15 @@
         // We have access to everything and are requesting only by categories. Let's use the cache!
         if ($perms === true && $whereOnCategoriesOnly) {
             return $this->getCountForCategory($wheres['d.CategoryID']);
-        }
+                }
 
         // Only keep the categories we actually want and have permission to.
         if ($whereOnCategories && is_array($perms)) {
             $categoryIDs = (array)$wheres['d.CategoryID'];
             if ($categoryIDs) {
                 $perms = array_intersect($categoryIDs, $perms);
-            }
-        }
+                }
+            }
 
         // Use the cache if we are requesting only by categories or have no where at all.
         // In those cases we are gonna use the cached count on the categories we have permission to.
@@ -1571,13 +1502,7 @@
             ->where($wheres)
             ->get()
             ->firstRow()
-<<<<<<< HEAD
          ->CountDiscussions;
-
-        return $Result;
-=======
-            ->CountDiscussions;
->>>>>>> 2443f1f1
     }
 
    /**
@@ -1898,27 +1823,15 @@
     * Inserts or updates the discussion via form values.
     *
      * Events: BeforeSaveDiscussion, AfterValidateDiscussion, AfterSaveDiscussion.
-<<<<<<< HEAD
     *
     * @param array $FormPostValues Data sent from the form model.
-     * @param array $Settings Currently unused.
+     * @param array $Settings
+     * - CheckPermission - Check permissions during insert. Default true.
+     *
     * @return int $DiscussionID Unique ID of the discussion.
     */
     public function save($FormPostValues, $Settings = false) {
-        $Session = Gdn::session();
-
        // Define the primary key in this model's table.
-=======
-     *
-     * @param array $FormPostValues Data sent from the form model.
-     * @param array $Settings
-     * - CheckPermission - Check permissions during insert. Default true.
-     *
-     * @return int $DiscussionID Unique ID of the discussion.
-     */
-    public function save($FormPostValues, $Settings = false) {
-        // Define the primary key in this model's table.
->>>>>>> 2443f1f1
         $this->defineSchema();
 
        // Add & apply any extra validation rules:
@@ -2010,11 +1923,6 @@
         }
 
         if (count($ValidationResults) == 0) {
-<<<<<<< HEAD
-           // If the post is new and it validates, make sure the user isn't spamming
-            if (!$Insert || !$this->checkForSpam('Discussion')) {
-               // Get all fields on the form that relate to the schema
-=======
             // Backward compatible check for flood control
             if (!val('SpamCheck', $this, true)) {
                 deprecated('DiscussionModel->SpamCheck attribute', 'FloodControlTrait->setFloodControlEnabled()');
@@ -2023,10 +1931,9 @@
 
             $isUserSpamming = $this->isUserSpamming(Gdn::session()->UserID, $this->floodGate);
 
-            // If the post is new and it validates, make sure the user isn't spamming
+           // If the post is new and it validates, make sure the user isn't spamming
             if (!$Insert || !$isUserSpamming) {
-                // Get all fields on the form that relate to the schema
->>>>>>> 2443f1f1
+               // Get all fields on the form that relate to the schema
                 $Fields = $this->Validation->schemaValidationFields();
 
                 // Check for spam.
@@ -2121,18 +2028,8 @@
                     $DiscussionID = $this->SQL->insert($this->Name, $Fields);
                     $Fields['DiscussionID'] = $DiscussionID;
 
-<<<<<<< HEAD
-                  // Update the cache.
-                    if ($DiscussionID && Gdn::cache()->activeEnabled()) {
-                        $CategoryCache = [
-                         'LastDiscussionID' => $DiscussionID,
-                         'LastCommentID' => null,
-                            'LastTitle' => Gdn_Format::text($Fields['Name']), // kluge so JoinUsers doesn't wipe this out.
-                         'LastUserID' => $Fields['InsertUserID'],
-                         'LastDateInserted' => $Fields['DateInserted'],
-                         'LastUrl' => DiscussionUrl($Fields)
-                        ];
-                        CategoryModel::setCache($Fields['CategoryID'], $CategoryCache);
+                    // Update cached last post info for a category.
+                    CategoryModel::updateLastPost($Fields);
 
                        // Clear the cache if necessary.
                         if (val('Announce', $Fields)) {
@@ -2140,18 +2037,6 @@
 
                             if (val('Announce', $Fields) == 1) {
                                 Gdn::cache()->remove($this->getAnnouncementCacheKey());
-                            }
-=======
-                    // Update cached last post info for a category.
-                    CategoryModel::updateLastPost($Fields);
-
-                    // Clear the cache if necessary.
-                    if (val('Announce', $Fields)) {
-                        Gdn::cache()->remove($this->getAnnouncementCacheKey(val('CategoryID', $Fields)));
-
-                        if (val('Announce', $Fields) == 1) {
-                            Gdn::cache()->remove($this->getAnnouncementCacheKey());
->>>>>>> 2443f1f1
                         }
                     }
 
@@ -2252,17 +2137,10 @@
               // Get CategoryID of this discussion
                 $Discussion = $this->getID($DiscussionID, DATASET_TYPE_OBJECT);
 
-<<<<<<< HEAD
               // Update discussion counter for affected categories.
                     if ($Insert || $StoredCategoryID) {
-                    $this->incrementNewDiscussion($Discussion);
+                    CategoryModel::instance()->incrementLastDiscussion($Discussion);
                     }
-=======
-                // Update discussion counter for affected categories.
-                if ($Insert || $StoredCategoryID) {
-                    CategoryModel::instance()->incrementLastDiscussion($Discussion);
-                }
->>>>>>> 2443f1f1
 
                     if ($StoredCategoryID) {
                     $this->updateDiscussionCount($StoredCategoryID);
@@ -2422,35 +2300,8 @@
     public function incrementNewDiscussion($discussion) {
         deprecated('DiscussionModel::incrementNewDiscussion', 'CategoryModel::incrementLastDiscussion');
 
-<<<<<<< HEAD
-        if (!$Discussion) {
-            return;
-        }
-
-        $this->SQL->update('Category')
-            ->set('CountDiscussions', 'CountDiscussions + 1', false)
-            ->set('LastDiscussionID', val('DiscussionID', $Discussion))
-            ->set('LastCommentID', null)
-            ->set('LastDateInserted', val('DateInserted', $Discussion))
-            ->where('CategoryID', val('CategoryID', $Discussion))
-            ->put();
-
-        $Category = CategoryModel::categories(val('CategoryID', $Discussion));
-        if ($Category) {
-            CategoryModel::setCache($Category['CategoryID'], [
-            'CountDiscussions' => $Category['CountDiscussions'] + 1,
-                'LastDiscussionID' => val('DiscussionID', $Discussion),
-            'LastCommentID' => null,
-                'LastDateInserted' => val('DateInserted', $Discussion),
-                'LastTitle' => Gdn_Format::text(val('Name', $Discussion, t('No Title'))),
-                'LastUserID' => val('InsertUserID', $Discussion),
-                'LastDiscussionUserID' => val('InsertUserID', $Discussion),
-                'LastUrl' => DiscussionUrl($Discussion, false, '//').'#latest']);
-        }
-=======
         CategoryModel::instance()->incrementLastDiscussion($discussion);
->>>>>>> 2443f1f1
-    }
+        }
 
     /**
      * Update a user's discussion count.
@@ -2827,13 +2678,8 @@
         $Comments = $this->SQL->getWhere('Comment', ['DiscussionID' => $discussionID])->resultArray();
         $totalComments = count($Comments);
 
-<<<<<<< HEAD
-        if (count($Comments) > 0 && count($Comments) < 50) {
+        if ($totalComments > 0 && $totalComments < 50) {
            // A smaller number of comments should just be stored with the record.
-=======
-        if ($totalComments > 0 && $totalComments < 50) {
-            // A smaller number of comments should just be stored with the record.
->>>>>>> 2443f1f1
             $Data['_Data']['Comment'] = $Comments;
             LogModel::insert($Log, 'Discussion', $Data, $LogOptions);
         } else {
@@ -2851,9 +2697,6 @@
         $this->SQL->delete('UserDiscussion', ['DiscussionID' => $discussionID]);
         $this->updateDiscussionCount($CategoryID);
 
-<<<<<<< HEAD
-       // Get the user's discussion count.
-=======
         // Decrement CountAllDiscussions for category and its parents.
         CategoryModel::decrementAggregateCount($CategoryID, CategoryModel::AGGREGATE_DISCUSSION);
 
@@ -2862,8 +2705,7 @@
             CategoryModel::decrementAggregateCount($CategoryID, CategoryModel::AGGREGATE_COMMENT, $totalComments);
         }
 
-        // Get the user's discussion count.
->>>>>>> 2443f1f1
+       // Get the user's discussion count.
         $this->updateUserDiscussionCount($UserID);
 
         // Update bookmark counts for users who had bookmarked this discussion
