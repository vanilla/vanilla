--- conflicted
+++ resolved
@@ -1823,11 +1823,7 @@
         if ($CategoryID > 0) {
             $CheckPermission = val('CheckPermission', $Settings, true);
             $Category = CategoryModel::categories($CategoryID);
-<<<<<<< HEAD
-            if ($Category && $CheckPermission && !$Session->checkPermission('Vanilla.Discussions.Add', true, 'Category', val('PermissionCategoryID', $Category))) {
-=======
-            if ($Category && !CategoryModel::checkPermission($Category, 'Vanilla.Discussions.Add')) {
->>>>>>> 44ba8f4e
+            if ($Category && $CheckPermission && !CategoryModel::checkPermission($Category, 'Vanilla.Discussions.Add')) {
                 $this->Validation->addValidationResult('CategoryID', 'You do not have permission to post in this category');
             }
         }
