--- conflicted
+++ resolved
@@ -1,8 +1,3 @@
-<<<<<<< HEAD
-<?php if (!defined('APPLICATION')) {
-    exit();
-      }
-=======
 <?php
 /**
  * Promoted Content module
@@ -12,7 +7,6 @@
  * @package Vanilla
  * @since 2.0.17.9
  */
->>>>>>> 0aed7e80
 
 /**
  * Renders "Promoted" discussions and comments according to criteria.
@@ -23,69 +17,41 @@
  */
 class PromotedContentModule extends Gdn_Module {
 
-<<<<<<< HEAD
-   /**
-    * How should we choose the content?
+    /** @var integer Max number of records to be fetched. */
+    const MAX_LIMIT = 50;
+
+   /**
+     * @var string How should we choose the content?
     *  - role        Author's Role
     *  - rank        Author's Rank
     *  - category    Content's Category
     *  - score       Content's Score
     *  - promoted
-    * @var string
     */
     public $Selector;
 
-   /**
-    * Parameters for the selector method
-    * @var string|int
-    */
+    /** @var string|int Parameters for the selector method. */
     public $Selection;
 
-   /**
-    * What type of content to fetch.
-    * - all
-    * - discussions
-    * - comments
-    * @var string
-    */
+    /** @var string What type of content to fetch. One of: all, discussions, comments. */
     public $ContentType = 'all';
 
-   /**
-    * How much content should be fetched
-    * @var integer
-    */
+    /** @var integer How much content should be fetched. */
     public $Limit = 9;
 
-   /**
-    * How often should we encapsulate content in groups
-    * Groups of: n
-    * @var integer
-    */
+    /** @var integer How often should we encapsulate content in groups. Groups of: n. */
     public $Group = 3;
 
-   /**
-    * How many chars of Title to return
-    * @var integer
-    */
+    /** @var integer How many chars of Title to return. */
     public $TitleLimit = 0;
 
-   /**
-    * How many chars of Body to return
-    * @var integer
-    */
+    /** @var integer How many chars of Body to return. */
     public $BodyLimit = 0;
 
-   /**
-    * How long do we cache?
-    * Units: seconds
-    * Default: 10 minutes
-    * @var integer
-    */
+    /** @var integer How long do we cache in seconds. */
     public $Expiry = 60;
 
-   /**
-    * @var array Whitelist of accepted parameters.
-    */
+    /** @var array Whitelist of accepted parameters. */
     public $Properties = array(
       'Selector',
       'Selection',
@@ -95,52 +61,6 @@
       'TitleLimit',
       'BodyLimit',
       'Expiry'
-=======
-    /** @var integer Max number of records to be fetched. */
-    const MAX_LIMIT = 50;
-
-    /**
-     * @var string How should we choose the content?
-     *  - role        Author's Role
-     *  - rank        Author's Rank
-     *  - category    Content's Category
-     *  - score       Content's Score
-     *  - promoted
-     */
-    public $Selector;
-
-    /** @var string|int Parameters for the selector method. */
-    public $Selection;
-
-    /** @var string What type of content to fetch. One of: all, discussions, comments. */
-    public $ContentType = 'all';
-
-    /** @var integer How much content should be fetched. */
-    public $Limit = 9;
-
-    /** @var integer How often should we encapsulate content in groups. Groups of: n. */
-    public $Group = 3;
-
-    /** @var integer How many chars of Title to return. */
-    public $TitleLimit = 0;
-
-    /** @var integer How many chars of Body to return. */
-    public $BodyLimit = 0;
-
-    /** @var integer How long do we cache in seconds. */
-    public $Expiry = 60;
-
-    /** @var array Whitelist of accepted parameters. */
-    public $Properties = array(
-        'Selector',
-        'Selection',
-        'ContentType',
-        'Limit',
-        'Group',
-        'TitleLimit',
-        'BodyLimit',
-        'Expiry'
->>>>>>> 0aed7e80
     );
 
     public function __construct() {
@@ -148,33 +68,23 @@
         $this->_ApplicationFolder = 'vanilla';
     }
 
-<<<<<<< HEAD
    /**
     * Set class properties.
     *
     * @param array $Parameters Use lowercase key names that map to class properties.
     */
-    public function Load($Parameters = array()) {
-        $Result = $this->Validate($Parameters);
-        if ($Result === true) {
-           // Match existing properties to validates parameters.
-=======
-    /**
-     * Set class properties.
-     *
-     * @param array $Parameters Use lowercase key names that map to class properties.
-     */
     public function load($Parameters = array()) {
         $Result = $this->validate($Parameters);
         if ($Result === true) {
-            // Match existing properties to validates parameters.
->>>>>>> 0aed7e80
+           // Match existing properties to validates parameters.
             foreach ($this->Properties as $Property) {
                 $key = strtolower($Property);
                 if (isset($Parameters[$key])) {
                     $this->$Property = $Parameters[$key];
+            }
                 }
-<<<<<<< HEAD
+            if (isset($Parameters['limit'])) {
+                $this->Limit = min($this->Limit, self::MAX_LIMIT);
             }
             return true;
         } else {
@@ -186,11 +96,10 @@
    /**
     * Validate data to be used as class properties.
     *
-    * @param array $Parameters.
-    *
+     * @param array $Parameters .
     * @return string|true True on success or string (message) on error.
     */
-    public function Validate($Parameters = array()) {
+    public function validate($Parameters = array()) {
         $validation = new Gdn_Validation();
 
        // Validate integer properties.
@@ -207,13 +116,13 @@
         $validation->applyRule('selector', 'Required');
         $selectorWhitelist = array('role', 'rank', 'category', 'score', 'promoted');
         if (isset($Parameters['selector']) && !in_array($Parameters['selector'], $selectorWhitelist)) {
-            $validation->AddValidationResult('selector', 'Invalid selector.');
+            $validation->addValidationResult('selector', 'Invalid selector.');
         }
 
        // Validate ContentType.
         $typeWhitelist = array('all', 'discussions', 'comments');
         if (isset($Parameters['contenttype']) && !in_array($Parameters['contenttype'], $typeWhitelist)) {
-            $validation->AddValidationResult('contenttype', 'Invalid contenttype.');
+            $validation->addValidationResult('contenttype', 'Invalid contenttype.');
         }
 
         $result = $validation->validate($Parameters);
@@ -223,531 +132,6 @@
    /**
     * Get data based on class properties.
     */
-    public function GetData() {
-        $this->SetData('Content', false);
-        $SelectorMethod = 'SelectBy'.ucfirst($this->Selector);
-        if (method_exists($this, $SelectorMethod)) {
-            $this->SetData('Content', call_user_func(array($this, $SelectorMethod), $this->Selection));
-        } else {
-            $this->FireEvent($SelectorMethod);
-        }
-    }
-
-   /**
-    * Select content based on author RoleID.
-    *
-    * @param array|int $Parameters
-    *
-    * @return array|false
-    */
-    protected function SelectByRole($Parameters) {
-        if (!is_array($Parameters)) {
-            $RoleID = $Parameters;
-        } else {
-            $RoleID = GetValue('RoleID', $Parameters, null);
-        }
-
-       // Lookup role name -> roleID
-        if ($RoleID && is_string($RoleID)) {
-            $RoleModel = new RoleModel();
-            $Roles = explode(',', $RoleID);
-            $RoleID = array();
-            foreach ($Roles as $TestRoleID) {
-                $TestRoleID = trim($TestRoleID);
-                $Role = $RoleModel->GetByName($TestRoleID);
-                if (!$Role) {
-                    continue;
-                } else {
-                    $Role = array_shift($Role);
-                    $RoleID[] = GetValue('RoleID', $Role);
-                }
-            }
-        }
-
-        if (empty($RoleID) || !sizeof($RoleID)) {
-            return false;
-        }
-
-       // Check cache
-        sort($RoleID);
-        $RoleIDKey = implode('-', $RoleID);
-        $SelectorRoleCacheKey = "modules.promotedcontent.role.{$RoleIDKey}";
-        $Content = Gdn::Cache()->Get($SelectorRoleCacheKey);
-
-        if ($Content == Gdn_Cache::CACHEOP_FAILURE) {
-           // Get everyone with this Role
-            $UserIDs = Gdn::SQL()->Select('ur.UserID')
-            ->From('UserRole ur')
-            ->Where('ur.RoleID', $RoleID)
-            ->GroupBy('UserID')
-            ->Get()->Result(DATASET_TYPE_ARRAY);
-            $UserIDs = ConsolidateArrayValuesByKey($UserIDs, 'UserID');
-
-           // Get matching Discussions
-            $Discussions = array();
-            if ($this->ShowDiscussions()) {
-                $Discussions = Gdn::SQL()->Select('d.*')
-                ->From('Discussion d')
-                ->WhereIn('d.InsertUserID', $UserIDs)
-                ->OrderBy('DateInserted', 'DESC')
-                ->Limit($this->Limit)
-                ->Get()->Result(DATASET_TYPE_ARRAY);
-            }
-
-           // Get matching Comments
-            $Comments = array();
-            if ($this->ShowComments()) {
-                $Comments = Gdn::SQL()->Select('c.*')
-                ->From('Comment c')
-                ->WhereIn('InsertUserID', $UserIDs)
-                ->OrderBy('DateInserted', 'DESC')
-                ->Limit($this->Limit)
-                ->Get()->Result(DATASET_TYPE_ARRAY);
-
-                $this->JoinCategory($Comments);
-            }
-
-           // Interleave
-            $Content = $this->Union('DateInserted', array(
-            'Discussion'   => $Discussions,
-            'Comment'      => $Comments
-            ));
-            $this->Prepare($Content);
-
-           // Add result to cache
-            Gdn::Cache()->Store($SelectorRoleCacheKey, $Content, array(
-            Gdn_Cache::FEATURE_EXPIRY  => $this->Expiry
-            ));
-        }
-
-        $this->Security($Content);
-        $this->Condense($Content, $this->Limit);
-        return $Content;
-    }
-
-   /**
-    * Select content based on author RankID.
-    *
-    * @param array|int $Parameters
-    *
-    * @return array|false
-    */
-    protected function SelectByRank($Parameters) {
-       // Must have Ranks enabled.
-        if (!class_exists('RankModel')) {
-            return false;
-        }
-
-        if (!is_array($Parameters)) {
-            $RankID = $Parameters;
-        } else {
-            $RankID = GetValue('RankID', $Parameters, null);
-        }
-
-       // Check for Rank passed by name.
-        if (!is_numeric($RankID)) {
-            $RankModel = new RankModel();
-            $Rank = $RankModel->GetWhere(array('Name' => $RankID))->FirstRow();
-            $RankID = val('RankID', $Rank);
-        }
-
-       // Disallow blank or multiple ranks.
-        if (!$RankID || is_array($RankID)) {
-            return false;
-        }
-
-       // Check cache
-        $SelectorRankCacheKey = "modules.promotedcontent.rank.{$RankID}";
-        $Content = Gdn::Cache()->Get($SelectorRankCacheKey);
-
-        if ($Content == Gdn_Cache::CACHEOP_FAILURE) {
-           // Get everyone with this Role
-            $UserIDs = Gdn::SQL()->Select('u.UserID')
-            ->From('User u')
-            ->Where('u.RankID', $RankID)
-            ->GroupBy('UserID')
-            ->Get()->Result(DATASET_TYPE_ARRAY);
-            $UserIDs = ConsolidateArrayValuesByKey($UserIDs, 'UserID');
-
-           // Get matching Discussions
-            $Discussions = array();
-            if ($this->ShowDiscussions()) {
-                $Discussions = Gdn::SQL()->Select('d.*')
-                ->From('Discussion d')
-                ->WhereIn('d.InsertUserID', $UserIDs)
-                ->OrderBy('DateInserted', 'DESC')
-                ->Limit($this->Limit)
-                ->Get()->Result(DATASET_TYPE_ARRAY);
-            }
-
-           // Get matching Comments
-            $Comments = array();
-            if ($this->ShowComments()) {
-                $Comments = Gdn::SQL()->Select('c.*')
-                ->From('Comment c')
-                ->WhereIn('InsertUserID', $UserIDs)
-                ->OrderBy('DateInserted', 'DESC')
-                ->Limit($this->Limit)
-                ->Get()->Result(DATASET_TYPE_ARRAY);
-
-                $this->JoinCategory($Comments);
-            }
-
-           // Interleave
-            $Content = $this->Union('DateInserted', array(
-            'Discussion'   => $Discussions,
-            'Comment'      => $Comments
-            ));
-            $this->Prepare($Content);
-
-           // Add result to cache
-            Gdn::Cache()->Store($SelectorRankCacheKey, $Content, array(
-            Gdn_Cache::FEATURE_EXPIRY  => $this->Expiry
-            ));
-        }
-
-        $this->Security($Content);
-        $this->Condense($Content, $this->Limit);
-        return $Content;
-    }
-
-   /**
-    * Select content based on its CategoryID.
-    *
-    * @param array|int $Parameters
-    *
-    * @return array|false
-    */
-    protected function SelectByCategory($Parameters) {
-        if (!is_array($Parameters)) {
-            $CategoryID = $Parameters;
-        } else {
-            $CategoryID = GetValue('CategoryID', $Parameters, null);
-        }
-
-       // Allow category names, and validate category exists.
-        $Category = CategoryModel::Categories($CategoryID);
-        $CategoryID = val('CategoryID', $Category);
-
-       // Disallow invalid or multiple categories.
-        if (!$CategoryID || is_array($CategoryID)) {
-            return false;
-        }
-
-       // Check cache
-        $SelectorCategoryCacheKey = "modules.promotedcontent.category.{$CategoryID}";
-        $Content = Gdn::Cache()->Get($SelectorCategoryCacheKey);
-
-        if ($Content == Gdn_Cache::CACHEOP_FAILURE) {
-           // Get matching Discussions
-            $Discussions = array();
-            if ($this->ShowDiscussions()) {
-                $Discussions = Gdn::SQL()->Select('d.*')
-                ->From('Discussion d')
-                ->Where('d.CategoryID', $CategoryID)
-                ->OrderBy('DateInserted', 'DESC')
-                ->Limit($this->Limit)
-                ->Get()->Result(DATASET_TYPE_ARRAY);
-            }
-
-           // Get matching Comments
-            $Comments = array();
-            if ($this->ShowComments()) {
-                $CommentDiscussionIDs = Gdn::SQL()->Select('d.DiscussionID')
-                ->From('Discussion d')
-                ->Where('d.CategoryID', $CategoryID)
-                ->OrderBy('DateLastComment', 'DESC')
-                ->Limit($this->Limit)
-                ->Get()->Result(DATASET_TYPE_ARRAY);
-                $CommentDiscussionIDs = array_column($CommentDiscussionIDs, 'DiscussionID');
-
-                $Comments = Gdn::SQL()->Select('c.*')
-                ->From('Comment c')
-                ->WhereIn('DiscussionID', $CommentDiscussionIDs)
-                ->OrderBy('DateInserted', 'DESC')
-                ->Limit($this->Limit)
-                ->Get()->Result(DATASET_TYPE_ARRAY);
-
-                $this->JoinCategory($Comments);
-            }
-
-           // Interleave
-            $Content = $this->Union('DateInserted', array(
-            'Discussion'   => $Discussions,
-            'Comment'      => $Comments
-            ));
-            $this->Prepare($Content);
-
-           // Add result to cache
-            Gdn::Cache()->Store($SelectorCategoryCacheKey, $Content, array(
-            Gdn_Cache::FEATURE_EXPIRY  => $this->Expiry
-            ));
-        }
-
-        $this->Security($Content);
-        $this->Condense($Content, $this->Limit);
-        return $Content;
-    }
-
-   /**
-    * Select content based on its Score.
-    *
-    * @param array|int $Parameters
-    *
-    * @return array|false
-    */
-    protected function SelectByScore($Parameters) {
-        if (!is_array($Parameters)) {
-            $MinScore = $Parameters;
-        } else {
-            $MinScore = GetValue('Score', $Parameters, null);
-        }
-
-        if (!is_integer($MinScore)) {
-            $MinScore = false;
-        }
-
-       // Check cache
-        $SelectorScoreCacheKey = "modules.promotedcontent.score.{$MinScore}";
-        $Content = Gdn::Cache()->Get($SelectorScoreCacheKey);
-
-        if ($Content == Gdn_Cache::CACHEOP_FAILURE) {
-           // Get matching Discussions
-            $Discussions = array();
-            if ($this->ShowDiscussions()) {
-                $Discussions = Gdn::SQL()->Select('d.*')
-                ->From('Discussion d')
-                ->OrderBy('DateInserted', 'DESC')
-                ->Limit($this->Limit);
-                if ($MinScore !== false) {
-                    $Discussions->Where('Score >', $MinScore);
-                }
-                $Discussions = $Discussions->Get()->Result(DATASET_TYPE_ARRAY);
-            }
-
-           // Get matching Comments
-            $Comments = array();
-            if ($this->ShowComments()) {
-                $Comments = Gdn::SQL()->Select('c.*')
-                ->From('Comment c')
-                ->OrderBy('DateInserted', 'DESC')
-                ->Limit($this->Limit);
-                if ($MinScore !== false) {
-                    $Comments->Where('Score >', $MinScore);
-                }
-                $Comments = $Comments->Get()->Result(DATASET_TYPE_ARRAY);
-
-                $this->JoinCategory($Comments);
-            }
-
-           // Interleave
-            $Content = $this->Union('DateInserted', array(
-            'Discussion'   => $Discussions,
-            'Comment'      => $Comments
-            ));
-            $this->Prepare($Content);
-
-           // Add result to cache
-            Gdn::Cache()->Store($SelectorScoreCacheKey, $Content, array(
-            Gdn_Cache::FEATURE_EXPIRY  => $this->Expiry
-            ));
-        }
-
-        $this->Security($Content);
-        $this->Condense($Content, $this->Limit);
-        return $Content;
-    }
-
-   /**
-    * Selected content that passed the Promoted threshold.
-    *
-    * This uses the Reactions caching system & options.
-    *
-    * @param array $Parameters Not used.
-    * @return array|false $Content
-    */
-    protected function SelectByPromoted($Parameters) {
-        if (!class_exists('ReactionModel')) {
-            return;
-        }
-
-        $RecordTypes = array();
-        if ($this->ShowDiscussions()) {
-            $RecordTypes[] = 'Discussion';
-        }
-        if ($this->ShowComments()) {
-            $RecordTypes[] = 'Comment';
-        }
-
-        $ReactionModel = new ReactionModel();
-        $PromotedTagID = $ReactionModel->DefineTag('Promoted', 'BestOf');
-        $Content = $ReactionModel->GetRecordsWhere(
-            array('TagID' => $PromotedTagID, 'RecordType' => $RecordTypes),
-            'DateInserted',
-            'desc',
-            $this->Limit
-        );
-
-        $this->Prepare($Content);
-
-        return $Content;
-    }
-
-   /**
-    * Attach CategoryID to Comments
-    *
-    * @param array $Comments
-    */
-    protected function JoinCategory(&$Comments) {
-        $DiscussionIDs = array();
-
-        foreach ($Comments as &$Comment) {
-            $DiscussionIDs[$Comment['DiscussionID']] = true;
-        }
-        $DiscussionIDs = array_keys($DiscussionIDs);
-
-        $Discussions = Gdn::SQL()->Select('d.*')
-         ->From('Discussion d')
-         ->WhereIn('DiscussionID', $DiscussionIDs)
-         ->Get()->Result(DATASET_TYPE_ARRAY);
-
-        $DiscussionsByID = array();
-        foreach ($Discussions as $Discussion) {
-            $DiscussionsByID[$Discussion['DiscussionID']] = $Discussion;
-        }
-        unset($Discussions);
-
-        foreach ($Comments as &$Comment) {
-            $Comment['Discussion'] = $DiscussionsByID[$Comment['DiscussionID']];
-            $Comment['CategoryID'] = GetValueR('Discussion.CategoryID', $Comment);
-        }
-    }
-
-   /**
-    * Interleave two or more result arrays by a common field
-    *
-    * @param string $Field
-    * @param array $Sections Array of result arrays
-    * @return array
-    */
-    protected function Union($Field, $Sections) {
-        if (!is_array($Sections)) {
-            return;
-        }
-
-        $Interleaved = array();
-        foreach ($Sections as $SectionType => $Section) {
-            if (!is_array($Section)) {
-                continue;
-            }
-
-            foreach ($Section as $Item) {
-                $ItemField = GetValue($Field, $Item);
-                $Interleaved[$ItemField] = array_merge($Item, array('RecordType' => $SectionType));
-
-                ksort($Interleaved);
-            }
-        }
-
-        $Interleaved = array_reverse($Interleaved);
-        return array_values($Interleaved);
-    }
-
-   /**
-    * Pre-process content into a uniform format for output
-    *
-    * @param Array $Content By reference
-    */
-    protected function Prepare(&$Content) {
-
-        foreach ($Content as &$ContentItem) {
-            $ContentType = val('RecordType', $ContentItem);
-
-            $Replacement = array();
-            $Fields = array('DiscussionID', 'CategoryID', 'DateInserted', 'DateUpdated', 'InsertUserID', 'Body', 'Format', 'RecordType');
-
-            switch (strtolower($ContentType)) {
-                case 'comment':
-                    $Fields = array_merge($Fields, array('CommentID'));
-
-                   // Comment specific
-                    $Replacement['Name'] = GetValueR('Discussion.Name', $ContentItem, val('Name', $ContentItem));
-                    break;
-
-                case 'discussion':
-                    $Fields = array_merge($Fields, array('Name', 'Type'));
-                    break;
-            }
-
-            $Fields = array_fill_keys($Fields, true);
-            $Common = array_intersect_key($ContentItem, $Fields);
-            $Replacement = array_merge($Replacement, $Common);
-            $ContentItem = $Replacement;
-
-           // Attach User
-            $UserID = GetValue('InsertUserID', $ContentItem);
-            $User = Gdn::UserModel()->GetID($UserID);
-            $ContentItem['Author'] = $User;
-        }
-    }
-
-   /**
-    * Strip out content that this user is not allowed to see
-    *
-    * @param array $Content Content array, by reference
-    */
-    protected function Security(&$Content) {
-=======
-            }
-            if (isset($Parameters['limit'])) {
-                $this->Limit = min($this->Limit, self::MAX_LIMIT);
-            }
-            return true;
-        } else {
-            // Error messages.
-            return $Result;
-        }
-    }
-
-    /**
-     * Validate data to be used as class properties.
-     *
-     * @param array $Parameters .
-     * @return string|true True on success or string (message) on error.
-     */
-    public function validate($Parameters = array()) {
-        $validation = new Gdn_Validation();
-
-        // Validate integer properties.
-        $validation->applyRule('expiry', 'Integer');
-        $validation->applyRule('limit', 'Integer');
-        $validation->applyRule('bodylimit', 'Integer');
-        $validation->applyRule('titlelimit', 'Integer');
-        $validation->applyRule('group', 'Integer');
-
-        // Validate selection.
-        $validation->applyRule('selection', 'String');
-
-        // Validate selector.
-        $validation->applyRule('selector', 'Required');
-        $selectorWhitelist = array('role', 'rank', 'category', 'score', 'promoted');
-        if (isset($Parameters['selector']) && !in_array($Parameters['selector'], $selectorWhitelist)) {
-            $validation->addValidationResult('selector', 'Invalid selector.');
-        }
-
-        // Validate ContentType.
-        $typeWhitelist = array('all', 'discussions', 'comments');
-        if (isset($Parameters['contenttype']) && !in_array($Parameters['contenttype'], $typeWhitelist)) {
-            $validation->addValidationResult('contenttype', 'Invalid contenttype.');
-        }
-
-        $result = $validation->validate($Parameters);
-        return ($result === true) ? true : $validation->resultsText();
-    }
-
-    /**
-     * Get data based on class properties.
-     */
     public function getData() {
         $this->setData('Content', false);
         $SelectorMethod = 'SelectBy'.ucfirst($this->Selector);
@@ -758,12 +142,12 @@
         }
     }
 
-    /**
-     * Select content based on author RoleID.
-     *
-     * @param array|int $Parameters
-     * @return array|false
-     */
+   /**
+    * Select content based on author RoleID.
+    *
+    * @param array|int $Parameters
+    * @return array|false
+    */
     protected function selectByRole($Parameters) {
         if (!is_array($Parameters)) {
             $RoleID = $Parameters;
@@ -771,7 +155,7 @@
             $RoleID = val('RoleID', $Parameters, null);
         }
 
-        // Lookup role name -> roleID
+       // Lookup role name -> roleID
         if ($RoleID && is_string($RoleID)) {
             $RoleModel = new RoleModel();
             $Roles = explode(',', $RoleID);
@@ -792,14 +176,14 @@
             return false;
         }
 
-        // Check cache
+       // Check cache
         sort($RoleID);
         $RoleIDKey = implode('-', $RoleID);
         $SelectorRoleCacheKey = "modules.promotedcontent.role.{$RoleIDKey}";
         $Content = Gdn::cache()->get($SelectorRoleCacheKey);
 
         if ($Content == Gdn_Cache::CACHEOP_FAILURE) {
-            // Get everyone with this Role
+           // Get everyone with this Role
             $UserIDs = Gdn::sql()->select('ur.UserID')
                 ->from('UserRole ur')
                 ->where('ur.RoleID', $RoleID)
@@ -807,7 +191,7 @@
                 ->get()->result(DATASET_TYPE_ARRAY);
             $UserIDs = consolidateArrayValuesByKey($UserIDs, 'UserID');
 
-            // Get matching Discussions
+           // Get matching Discussions
             $Discussions = array();
             if ($this->ShowDiscussions()) {
                 $Discussions = Gdn::sql()->select('d.*')
@@ -818,7 +202,7 @@
                     ->get()->result(DATASET_TYPE_ARRAY);
             }
 
-            // Get matching Comments
+           // Get matching Comments
             $Comments = array();
             if ($this->ShowComments()) {
                 $Comments = Gdn::sql()->select('c.*')
@@ -831,14 +215,14 @@
                 $this->JoinCategory($Comments);
             }
 
-            // Interleave
+           // Interleave
             $Content = $this->Union('DateInserted', array(
                 'Discussion' => $Discussions,
                 'Comment' => $Comments
             ));
             $this->Prepare($Content);
 
-            // Add result to cache
+           // Add result to cache
             Gdn::cache()->store($SelectorRoleCacheKey, $Content, array(
                 Gdn_Cache::FEATURE_EXPIRY => $this->Expiry
             ));
@@ -849,14 +233,14 @@
         return $Content;
     }
 
-    /**
-     * Select content based on author RankID.
-     *
-     * @param array|int $Parameters
-     * @return array|false
-     */
+   /**
+    * Select content based on author RankID.
+    *
+    * @param array|int $Parameters
+    * @return array|false
+    */
     protected function selectByRank($Parameters) {
-        // Must have Ranks enabled.
+       // Must have Ranks enabled.
         if (!class_exists('RankModel')) {
             return false;
         }
@@ -867,24 +251,24 @@
             $RankID = val('RankID', $Parameters, null);
         }
 
-        // Check for Rank passed by name.
+       // Check for Rank passed by name.
         if (!is_numeric($RankID)) {
             $RankModel = new RankModel();
             $Rank = $RankModel->getWhere(array('Name' => $RankID))->firstRow();
             $RankID = val('RankID', $Rank);
         }
 
-        // Disallow blank or multiple ranks.
+       // Disallow blank or multiple ranks.
         if (!$RankID || is_array($RankID)) {
             return false;
         }
 
-        // Check cache
+       // Check cache
         $SelectorRankCacheKey = "modules.promotedcontent.rank.{$RankID}";
         $Content = Gdn::cache()->get($SelectorRankCacheKey);
 
         if ($Content == Gdn_Cache::CACHEOP_FAILURE) {
-            // Get everyone with this Role
+           // Get everyone with this Role
             $UserIDs = Gdn::sql()->select('u.UserID')
                 ->from('User u')
                 ->where('u.RankID', $RankID)
@@ -892,7 +276,7 @@
                 ->get()->result(DATASET_TYPE_ARRAY);
             $UserIDs = consolidateArrayValuesByKey($UserIDs, 'UserID');
 
-            // Get matching Discussions
+           // Get matching Discussions
             $Discussions = array();
             if ($this->ShowDiscussions()) {
                 $Discussions = Gdn::sql()->select('d.*')
@@ -903,7 +287,7 @@
                     ->get()->result(DATASET_TYPE_ARRAY);
             }
 
-            // Get matching Comments
+           // Get matching Comments
             $Comments = array();
             if ($this->ShowComments()) {
                 $Comments = Gdn::sql()->select('c.*')
@@ -916,14 +300,14 @@
                 $this->JoinCategory($Comments);
             }
 
-            // Interleave
+           // Interleave
             $Content = $this->Union('DateInserted', array(
                 'Discussion' => $Discussions,
                 'Comment' => $Comments
             ));
             $this->Prepare($Content);
 
-            // Add result to cache
+           // Add result to cache
             Gdn::cache()->store($SelectorRankCacheKey, $Content, array(
                 Gdn_Cache::FEATURE_EXPIRY => $this->Expiry
             ));
@@ -934,12 +318,12 @@
         return $Content;
     }
 
-    /**
-     * Select content based on its CategoryID.
-     *
-     * @param array|int $Parameters
-     * @return array|false
-     */
+   /**
+    * Select content based on its CategoryID.
+    *
+    * @param array|int $Parameters
+    * @return array|false
+    */
     protected function selectByCategory($Parameters) {
         if (!is_array($Parameters)) {
             $CategoryID = $Parameters;
@@ -947,21 +331,21 @@
             $CategoryID = val('CategoryID', $Parameters, null);
         }
 
-        // Allow category names, and validate category exists.
+       // Allow category names, and validate category exists.
         $Category = CategoryModel::categories($CategoryID);
         $CategoryID = val('CategoryID', $Category);
 
-        // Disallow invalid or multiple categories.
+       // Disallow invalid or multiple categories.
         if (!$CategoryID || is_array($CategoryID)) {
             return false;
         }
 
-        // Check cache
+       // Check cache
         $SelectorCategoryCacheKey = "modules.promotedcontent.category.{$CategoryID}";
         $Content = Gdn::cache()->get($SelectorCategoryCacheKey);
 
         if ($Content == Gdn_Cache::CACHEOP_FAILURE) {
-            // Get matching Discussions
+           // Get matching Discussions
             $Discussions = array();
             if ($this->ShowDiscussions()) {
                 $Discussions = Gdn::sql()->select('d.*')
@@ -972,7 +356,7 @@
                     ->get()->result(DATASET_TYPE_ARRAY);
             }
 
-            // Get matching Comments
+           // Get matching Comments
             $Comments = array();
             if ($this->ShowComments()) {
                 $CommentDiscussionIDs = Gdn::sql()->select('d.DiscussionID')
@@ -993,14 +377,14 @@
                 $this->JoinCategory($Comments);
             }
 
-            // Interleave
+           // Interleave
             $Content = $this->Union('DateInserted', array(
                 'Discussion' => $Discussions,
                 'Comment' => $Comments
             ));
             $this->Prepare($Content);
 
-            // Add result to cache
+           // Add result to cache
             Gdn::cache()->store($SelectorCategoryCacheKey, $Content, array(
                 Gdn_Cache::FEATURE_EXPIRY => $this->Expiry
             ));
@@ -1011,12 +395,12 @@
         return $Content;
     }
 
-    /**
-     * Select content based on its Score.
-     *
-     * @param array|int $Parameters
-     * @return array|false
-     */
+   /**
+    * Select content based on its Score.
+    *
+    * @param array|int $Parameters
+    * @return array|false
+    */
     protected function selectByScore($Parameters) {
         if (!is_array($Parameters)) {
             $MinScore = $Parameters;
@@ -1028,12 +412,12 @@
             $MinScore = false;
         }
 
-        // Check cache
+       // Check cache
         $SelectorScoreCacheKey = "modules.promotedcontent.score.{$MinScore}";
         $Content = Gdn::cache()->get($SelectorScoreCacheKey);
 
         if ($Content == Gdn_Cache::CACHEOP_FAILURE) {
-            // Get matching Discussions
+           // Get matching Discussions
             $Discussions = array();
             if ($this->ShowDiscussions()) {
                 $Discussions = Gdn::sql()->select('d.*')
@@ -1046,7 +430,7 @@
                 $Discussions = $Discussions->get()->result(DATASET_TYPE_ARRAY);
             }
 
-            // Get matching Comments
+           // Get matching Comments
             $Comments = array();
             if ($this->ShowComments()) {
                 $Comments = Gdn::sql()->select('c.*')
@@ -1061,14 +445,14 @@
                 $this->JoinCategory($Comments);
             }
 
-            // Interleave
+           // Interleave
             $Content = $this->Union('DateInserted', array(
                 'Discussion' => $Discussions,
                 'Comment' => $Comments
             ));
             $this->Prepare($Content);
 
-            // Add result to cache
+           // Add result to cache
             Gdn::cache()->store($SelectorScoreCacheKey, $Content, array(
                 Gdn_Cache::FEATURE_EXPIRY => $this->Expiry
             ));
@@ -1079,14 +463,14 @@
         return $Content;
     }
 
-    /**
-     * Selected content that passed the Promoted threshold.
-     *
-     * This uses the Reactions caching system & options.
-     *
-     * @param array $Parameters Not used.
-     * @return array|false $Content
-     */
+   /**
+    * Selected content that passed the Promoted threshold.
+    *
+    * This uses the Reactions caching system & options.
+    *
+    * @param array $Parameters Not used.
+    * @return array|false $Content
+    */
     protected function selectByPromoted($Parameters) {
         if (!class_exists('ReactionModel')) {
             return;
@@ -1114,11 +498,11 @@
         return $Content;
     }
 
-    /**
-     * Attach CategoryID to Comments
-     *
-     * @param array $Comments
-     */
+   /**
+    * Attach CategoryID to Comments
+    *
+    * @param array $Comments
+    */
     protected function joinCategory(&$Comments) {
         $DiscussionIDs = array();
 
@@ -1144,13 +528,13 @@
         }
     }
 
-    /**
-     * Interleave two or more result arrays by a common field
-     *
-     * @param string $Field
-     * @param array $Sections Array of result arrays
-     * @return array
-     */
+   /**
+    * Interleave two or more result arrays by a common field
+    *
+    * @param string $Field
+    * @param array $Sections Array of result arrays
+    * @return array
+    */
     protected function union($Field, $Sections) {
         if (!is_array($Sections)) {
             return;
@@ -1174,11 +558,11 @@
         return array_values($Interleaved);
     }
 
-    /**
-     * Pre-process content into a uniform format for output
-     *
+   /**
+    * Pre-process content into a uniform format for output
+    *
      * @param Array $content By reference
-     */
+    */
     protected function prepare(&$content) {
 
         foreach ($content as &$item) {
@@ -1191,7 +575,7 @@
                 case 'comment':
                     $itemFields = array_merge($itemFields, array('CommentID'));
 
-                    // Comment specific
+                   // Comment specific
                     $itemProperties['Name'] = sprintf(t('Re: %s'), valr('Discussion.Name', $item, val('Name', $item)));
                     $url = CommentUrl($item);
                     break;
@@ -1213,7 +597,7 @@
             $itemProperties = array_merge($itemProperties, $filteredItem);
             $item = $itemProperties;
 
-            // Attach User
+           // Attach User
             $userFields = array('UserID', 'Name', 'Title', 'Location', 'PhotoUrl', 'RankName', 'Url', 'Roles', 'RoleNames');
 
             $user = Gdn::userModel()->getID($userID);
@@ -1243,49 +627,32 @@
         }
     }
 
-    /**
-     * Strip out content that this user is not allowed to see
-     *
-     * @param array $Content Content array, by reference
-     */
+   /**
+    * Strip out content that this user is not allowed to see
+    *
+    * @param array $Content Content array, by reference
+    */
     protected function security(&$Content) {
->>>>>>> 0aed7e80
         if (!is_array($Content)) {
             return;
         }
         $Content = array_filter($Content, array($this, 'SecurityFilter'));
     }
 
-<<<<<<< HEAD
    /**
     * Determine if we have permission to view this content.
     *
     * @param $ContentItem
     * @return bool
     */
-    protected function SecurityFilter($ContentItem) {
-        $CategoryID = GetValue('CategoryID', $ContentItem, null);
-=======
-    /**
-     * Determine if we have permission to view this content.
-     *
-     * @param $ContentItem
-     * @return bool
-     */
     protected function securityFilter($ContentItem) {
         $CategoryID = val('CategoryID', $ContentItem, null);
->>>>>>> 0aed7e80
         if (is_null($CategoryID) || $CategoryID === false) {
             return false;
         }
 
-<<<<<<< HEAD
-        $Category = CategoryModel::Categories($CategoryID);
-        $CanView = GetValue('PermsDiscussionsView', $Category);
-=======
         $Category = CategoryModel::categories($CategoryID);
         $CanView = val('PermsDiscussionsView', $Category);
->>>>>>> 0aed7e80
         if (!$CanView) {
             return false;
         }
@@ -1293,97 +660,50 @@
         return true;
     }
 
-<<<<<<< HEAD
    /**
     * Condense an interleaved content list down to the required size
     *
     * @param array $Content
     * @param array $Limit
     */
-    protected function Condense(&$Content, $Limit) {
-        $Content = array_slice($Content, 0, $Limit);
-    }
-
-   /**
-    * Whether to display promoted comments.
-    *
-    * @return bool
-    */
-    public function ShowComments() {
-        return ($this->ContentType == 'all' || $this->ContentType == 'comments') ? true : false;
-    }
-
-   /**
-    * Whether to display promoted discussions.
-    *
-    * @return bool
-    */
-    public function ShowDiscussions() {
-        return ($this->ContentType == 'all' || $this->ContentType == 'discussions') ? true : false;
-    }
-
-   /**
-    * Default asset target for this module.
-    *
-    * @return string
-    */
-    public function AssetTarget() {
-        return 'Content';
-    }
-
-   /**
-    * Render.
-    *
-    * @return string
-    */
-    public function ToString() {
-        if ($this->Data('Content', null) == null) {
-=======
-    /**
-     * Condense an interleaved content list down to the required size
-     *
-     * @param array $Content
-     * @param array $Limit
-     */
     protected function condense(&$Content, $Limit) {
         $Content = array_slice($Content, 0, $Limit);
     }
 
-    /**
-     * Whether to display promoted comments.
-     *
-     * @return bool
-     */
+   /**
+    * Whether to display promoted comments.
+    *
+    * @return bool
+    */
     public function showComments() {
         return ($this->ContentType == 'all' || $this->ContentType == 'comments') ? true : false;
     }
 
-    /**
-     * Whether to display promoted discussions.
-     *
-     * @return bool
-     */
+   /**
+    * Whether to display promoted discussions.
+    *
+    * @return bool
+    */
     public function showDiscussions() {
         return ($this->ContentType == 'all' || $this->ContentType == 'discussions') ? true : false;
     }
 
-    /**
-     * Default asset target for this module.
-     *
-     * @return string
-     */
+   /**
+    * Default asset target for this module.
+    *
+    * @return string
+    */
     public function assetTarget() {
         return 'Content';
     }
 
-    /**
-     * Render.
-     *
-     * @return string
-     */
+   /**
+    * Render.
+    *
+    * @return string
+    */
     public function toString() {
         if ($this->data('Content', null) == null) {
->>>>>>> 0aed7e80
             $this->GetData();
         }
 
