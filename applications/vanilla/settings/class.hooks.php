--- conflicted
+++ resolved
@@ -473,16 +473,6 @@
         $home = trim(val('Destination', Gdn::router()->getRoute('DefaultController')), '/');
 
         // Add the site discussion links.
-<<<<<<< HEAD
-	$sender->addLinkIf($home !== 'categories', t('All Categories', 'Categories'), '/categories', 'main.categories', '', 1, array('icon' => 'th-list'));
-	$sender->addLinkIf($home !== 'discussions', t('Recent Discussions'), '/discussions', 'main.discussions', '', 1, array('icon' => 'discussion'));
-	$sender->addGroup(t('Favorites'), 'favorites', '', 3);
-
-        if (Gdn::session()->isValid()) {
-	    $sender->addLink(t('My Bookmarks'), '/discussions/bookmarked', 'favorites.bookmarks', '', array(), array('icon' => 'star', 'badge' => Gdn::session()->User->CountBookmarks));
-	    $sender->addLink(t('My Discussions'), '/discussions/mine', 'favorites.discussions', '', array(), array('icon' => 'discussion', 'badge' => Gdn::session()->User->CountDiscussions));
-	    $sender->addLink(t('Drafts'), '/drafts', 'favorites.drafts', '', array(), array('icon' => 'compose', 'badge' => Gdn::session()->User->CountDrafts));
-=======
         $sender->addLinkIf($home !== 'categories', t('All Categories', 'Categories'), '/categories', 'main.categories', '', 1, array('icon' => 'th-list'));
         $sender->addLinkIf($home !== 'discussions', t('Recent Discussions'), '/discussions', 'main.discussions', '', 1, array('icon' => 'discussion'));
         $sender->addGroup(t('Favorites'), 'favorites', '', 3);
@@ -491,7 +481,6 @@
             $sender->addLink(t('My Bookmarks'), '/discussions/bookmarked', 'favorites.bookmarks', '', array(), array('icon' => 'star', 'badge' => Gdn::session()->User->CountBookmarks));
             $sender->addLink(t('My Discussions'), '/discussions/mine', 'favorites.discussions', '', array(), array('icon' => 'discussion', 'badge' => Gdn::session()->User->CountDiscussions));
             $sender->addLink(t('Drafts'), '/drafts', 'favorites.drafts', '', array(), array('icon' => 'compose', 'badge' => Gdn::session()->User->CountDrafts));
->>>>>>> 8c5be8b7
         }
     }
 
@@ -507,15 +496,9 @@
             return;
         }
         $user_id = val('UserID', $user);
-<<<<<<< HEAD
-	$sender->addGroup(t('Posts'), 'posts');
-	$sender->addLink(t('Discussions'), userUrl($user, '', 'discussions'), 'posts.discussions', '', array(), array('icon' => 'discussion', 'badge' => val('CountDiscussions', $user)));
-	$sender->addLink(t('Comments'), userUrl($user, '', 'comments'), 'posts.comments', '', array(), array('icon' => 'comment', 'badge' => val('CountComments', $user)));
-=======
         $sender->addGroup(t('Posts'), 'posts');
         $sender->addLink(t('Discussions'), userUrl($user, '', 'discussions'), 'posts.discussions', '', array(), array('icon' => 'discussion', 'badge' => val('CountDiscussions', $user)));
         $sender->addLink(t('Comments'), userUrl($user, '', 'comments'), 'posts.comments', '', array(), array('icon' => 'comment', 'badge' => val('CountComments', $user)));
->>>>>>> 8c5be8b7
     }
 
     /**
@@ -703,15 +686,6 @@
      * @param object $Sender DashboardController.
      */
     public function base_getAppSettingsMenuItems_handler($sender) {
-<<<<<<< HEAD
-	$menu = &$sender->EventArguments['Nav'];
-//        $menu = new NavModule();
-	$menu->addLinkIf('Garden.Settings.Manage', t('Flood Control'), '/vanilla/settings/floodcontrol', 'moderation.flood-control', 'nav-flood-control');
-	$menu->addLinkIf('Garden.Community.Manage', t('Categories'), '/vanilla/settings/managecategories', 'forum.manage-categories', 'nav-manage-categories');
-	$menu->addLinkIf('Garden.Settings.Manage', t('Advanced'), '/vanilla/settings/advanced', 'forum.advacned', 'nav-forum-advanced');
-	$menu->addLinkIf('Garden.Settings.Manage', t('Blog Comments'), '/dashboard/embed/comments', 'forum.embed-comments', 'nav-embed nav-embed-comments');
-	$menu->addLinkIf('Garden.Settings.Manage', t('Embed Forum'), '/dashboard/embed/forum', 'forum.embed-site', 'nav-embed nav-embed-site');
-=======
         $menu = &$sender->EventArguments['Nav'];
 //        $menu = new NavModule();
         $menu->addLinkIf('Garden.Settings.Manage', t('Flood Control'), '/vanilla/settings/floodcontrol', 'moderation.flood-control', 'nav-flood-control');
@@ -719,7 +693,6 @@
         $menu->addLinkIf('Garden.Settings.Manage', t('Advanced'), '/vanilla/settings/advanced', 'forum.advacned', 'nav-forum-advanced');
         $menu->addLinkIf('Garden.Settings.Manage', t('Blog Comments'), '/dashboard/embed/comments', 'forum.embed-comments', 'nav-embed nav-embed-comments');
         $menu->addLinkIf('Garden.Settings.Manage', t('Embed Forum'), '/dashboard/embed/forum', 'forum.embed-site', 'nav-embed nav-embed-site');
->>>>>>> 8c5be8b7
 //        $menu->addLinkIf('Garden.Community.Manage', t('Avatars'), '/dashboard/settings/avatars', 'appearance.newavatars');
 
     }
