--- conflicted
+++ resolved
@@ -685,22 +685,12 @@
      *
      * @param DashboardNavModule $sender
      */
-<<<<<<< HEAD
     public function dashboardNavModule_init_handler($sender) {
         $sender->addLinkIf('Garden.Community.Manage', t('Categories'), '/vanilla/settings/managecategories', 'forum.manage-categories', 'nav-manage-categories')
             ->addLinkIf('Garden.Settings.Manage', t('Advanced'), '/vanilla/settings/advanced', 'forum.advanced', 'nav-forum-advanced')
             ->addLinkIf('Garden.Settings.Manage', t('Blog Comments'), '/dashboard/embed/comments', 'forum.embed-comments', 'nav-embed nav-embed-comments')
             ->addLinkIf('Garden.Settings.Manage', t('Embed Forum'), '/dashboard/embed/forum', 'forum.embed-site', 'nav-embed nav-embed-site')
             ->addLinkToSectionIf('Garden.Settings.Manage', 'Moderation', t('Flood Control'), '/vanilla/settings/floodcontrol', 'moderation.flood-control', 'nav-flood-control');
-=======
-    public function base_earlyAppSettingsMenuItems_handler($Sender) {
-        $Menu = &$Sender->EventArguments['SideMenu'];
-        $Menu->addLink('Moderation', t('Flood Control'), 'vanilla/settings/floodcontrol', 'Garden.Settings.Manage', array('class' => 'nav-flood-control'));
-        $Menu->addLink('Forum', t('Categories'), 'vanilla/settings/managecategories', 'Garden.Community.Manage', array('class' => 'nav-manage-categories'));
-        $Menu->addLink('Forum', t('Advanced'), 'vanilla/settings/advanced', 'Garden.Settings.Manage', array('class' => 'nav-forum-advanced'));
-        $Menu->addLink('Forum', t('Blog Comments'), 'dashboard/embed/comments', 'Garden.Settings.Manage', array('class' => 'nav-embed nav-embed-comments'));
-        $Menu->addLink('Forum', t('Embed Forum'), 'dashboard/embed/forum', 'Garden.Settings.Manage', array('class' => 'nav-embed nav-embed-site'));
->>>>>>> 2556634d
     }
 
     /**
