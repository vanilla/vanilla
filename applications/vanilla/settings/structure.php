--- conflicted
+++ resolved
@@ -31,41 +31,6 @@
 $LastDiscussionIDExists = $Construct->columnExists('LastDiscussionID');
 
 $Construct->PrimaryKey('CategoryID')
-<<<<<<< HEAD
-   ->Column('ParentCategoryID', 'int', true)
-   ->Column('TreeLeft', 'int', true)
-   ->Column('TreeRight', 'int', true)
-   ->Column('Depth', 'int', true)
-   ->Column('CountDiscussions', 'int', '0')
-   ->Column('CountComments', 'int', '0')
-   ->Column('DateMarkedRead', 'datetime', null)
-   ->Column('AllowDiscussions', 'tinyint', '1')
-   ->Column('Archived', 'tinyint(1)', '0')
-   ->Column('Name', 'varchar(255)')
-   ->Column('UrlCode', 'varchar(255)', true)
-   ->Column('Description', 'varchar(500)', true)
-   ->Column('Sort', 'int', true)
-   ->Column('CssClass', 'varchar(50)', true)
-   ->Column('Photo', 'varchar(255)', true)
-   ->Column('PermissionCategoryID', 'int', '-1') // default to root.
-   ->Column('PointsCategoryID', 'int', '0') // default to global.
-   ->Column('HideAllDiscussions', 'tinyint(1)', '0')
-   ->Column('DisplayAs', array('Categories', 'Discussions', 'Heading', 'Default'), 'Default')
-   ->Column('InsertUserID', 'int', false, 'key')
-   ->Column('UpdateUserID', 'int', true)
-   ->Column('DateInserted', 'datetime')
-   ->Column('DateUpdated', 'datetime')
-   ->Column('LastCommentID', 'int', null)
-   ->Column('LastDiscussionID', 'int', null)
-   ->Column('LastDateInserted', 'datetime', null)
-   ->Column('AllowedDiscussionTypes', 'varchar(255)', null)
-   ->Column('DefaultDiscussionType', 'varchar(10)', null)
-   ->Set($Explicit, $Drop);
-
-$RootCategoryInserted = false;
-if ($SQL->GetWhere('Category', array('CategoryID' => -1))->NumRows() == 0) {
-    $SQL->Insert('Category', array('CategoryID' => -1, 'TreeLeft' => 1, 'TreeRight' => 4, 'InsertUserID' => 1, 'UpdateUserID' => 1, 'DateInserted' => Gdn_Format::ToDateTime(), 'DateUpdated' => Gdn_Format::ToDateTime(), 'Name' => 'Root', 'UrlCode' => '', 'Description' => 'Root of category tree. Users should never see this.', 'PermissionCategoryID' => -1));
-=======
     ->column('ParentCategoryID', 'int', true)
     ->column('TreeLeft', 'int', true)
     ->column('TreeRight', 'int', true)
@@ -99,26 +64,16 @@
 $RootCategoryInserted = false;
 if ($SQL->getWhere('Category', array('CategoryID' => -1))->numRows() == 0) {
     $SQL->insert('Category', array('CategoryID' => -1, 'TreeLeft' => 1, 'TreeRight' => 4, 'InsertUserID' => 1, 'UpdateUserID' => 1, 'DateInserted' => Gdn_Format::toDateTime(), 'DateUpdated' => Gdn_Format::toDateTime(), 'Name' => 'Root', 'UrlCode' => '', 'Description' => 'Root of category tree. Users should never see this.', 'PermissionCategoryID' => -1));
->>>>>>> 0aed7e80
     $RootCategoryInserted = true;
 }
 
 if ($Drop || !$CategoryExists) {
-<<<<<<< HEAD
-    $SQL->Insert('Category', array('ParentCategoryID' => -1, 'TreeLeft' => 2, 'TreeRight' => 3, 'InsertUserID' => 1, 'UpdateUserID' => 1, 'DateInserted' => Gdn_Format::ToDateTime(), 'DateUpdated' => Gdn_Format::ToDateTime(), 'Name' => 'General', 'UrlCode' => 'general', 'Description' => 'General discussions', 'PermissionCategoryID' => -1));
-} elseif ($CategoryExists && !$PermissionCategoryIDExists) {
-    if (!C('Garden.Permissions.Disabled.Category')) {
-       // Existing installations need to be set up with per/category permissions.
-        $SQL->Update('Category')->Set('PermissionCategoryID', 'CategoryID', false)->Put();
-        $SQL->Update('Permission')->Set('JunctionColumn', 'PermissionCategoryID')->Where('JunctionColumn', 'CategoryID')->Put();
-=======
     $SQL->insert('Category', array('ParentCategoryID' => -1, 'TreeLeft' => 2, 'TreeRight' => 3, 'InsertUserID' => 1, 'UpdateUserID' => 1, 'DateInserted' => Gdn_Format::toDateTime(), 'DateUpdated' => Gdn_Format::toDateTime(), 'Name' => 'General', 'UrlCode' => 'general', 'Description' => 'General discussions', 'PermissionCategoryID' => -1));
 } elseif ($CategoryExists && !$PermissionCategoryIDExists) {
     if (!c('Garden.Permissions.Disabled.Category')) {
-        // Existing installations need to be set up with per/category permissions.
+       // Existing installations need to be set up with per/category permissions.
         $SQL->update('Category')->set('PermissionCategoryID', 'CategoryID', false)->put();
         $SQL->update('Permission')->set('JunctionColumn', 'PermissionCategoryID')->where('JunctionColumn', 'CategoryID')->put();
->>>>>>> 0aed7e80
     }
 }
 
@@ -138,40 +93,7 @@
 $CountBookmarksExists = $Construct->columnExists('CountBookmarks');
 
 $Construct
-<<<<<<< HEAD
    ->PrimaryKey('DiscussionID')
-   ->Column('Type', 'varchar(10)', true, 'index')
-   ->Column('ForeignID', 'varchar(32)', true, 'index') // For relating foreign records to discussions
-   ->Column('CategoryID', 'int', false, array('index.CategoryPages', 'index.CategoryInserted'))
-   ->Column('InsertUserID', 'int', false, 'key')
-   ->Column('UpdateUserID', 'int', true)
-   ->Column('FirstCommentID', 'int', true)
-   ->Column('LastCommentID', 'int', true)
-   ->Column('Name', 'varchar(100)', false, 'fulltext')
-    ->Column('Body', 'text', false, 'fulltext')
-    ->Column('Format', 'varchar(20)', true)
-   ->Column('Tags', 'text', null)
-   ->Column('CountComments', 'int', '0')
-   ->Column('CountBookmarks', 'int', null)
-   ->Column('CountViews', 'int', '1')
-   ->Column('Closed', 'tinyint(1)', '0')
-   ->Column('Announce', 'tinyint(1)', '0')
-   ->Column('Sink', 'tinyint(1)', '0')
-   ->Column('DateInserted', 'datetime', false, array('index', 'index.CategoryInserted'))
-   ->Column('DateUpdated', 'datetime', true)
-   ->Column('InsertIPAddress', 'varchar(15)', true)
-   ->Column('UpdateIPAddress', 'varchar(15)', true)
-   ->Column('DateLastComment', 'datetime', null, array('index', 'index.CategoryPages'))
-    ->Column('LastCommentUserID', 'int', true)
-    ->Column('Score', 'float', null)
-   ->Column('Attributes', 'text', true)
-   ->Column('RegardingID', 'int(11)', true, 'index');
-   //->Column('Source', 'varchar(20)', TRUE)
-
-if (C('Vanilla.QueueNotifications')) {
-    $Construct->Column('Notified', 'tinyint', ActivityModel::SENT_ARCHIVE);
-=======
-    ->PrimaryKey('DiscussionID')
     ->column('Type', 'varchar(10)', true, 'index')
     ->column('ForeignID', 'varchar(32)', true, 'index')// For relating foreign records to discussions
     ->column('CategoryID', 'int', false, array('index.CategoryPages', 'index.CategoryInserted'))
@@ -202,7 +124,6 @@
 
 if (c('Vanilla.QueueNotifications')) {
     $Construct->column('Notified', 'tinyint', ActivityModel::SENT_ARCHIVE);
->>>>>>> 0aed7e80
 }
 
 $Construct
@@ -211,35 +132,6 @@
 if ($DiscussionExists && !$FirstCommentIDExists) {
     $Px = $SQL->Database->DatabasePrefix;
     $UpdateSQL = "update {$Px}Discussion d set FirstCommentID = (select min(c.CommentID) from {$Px}Comment c where c.DiscussionID = d.DiscussionID)";
-<<<<<<< HEAD
-    $SQL->Query($UpdateSQL, 'update');
-}
-
-$Construct->Table('UserCategory')
-   ->Column('UserID', 'int', false, 'primary')
-   ->Column('CategoryID', 'int', false, 'primary')
-   ->Column('DateMarkedRead', 'datetime', null)
-   ->Column('Unfollow', 'tinyint(1)', 0)
-   ->Set($Explicit, $Drop);
-
-// Allows the tracking of relationships between discussions and users (bookmarks, dismissed announcements, # of read comments in a discussion, etc)
-// Column($Name, $Type, $Length = '', $Null = FALSE, $Default = NULL, $KeyType = FALSE, $AutoIncrement = FALSE)
-$Construct->Table('UserDiscussion');
-
-$ParticipatedExists = $Construct->ColumnExists('Participated');
-
-$Construct->Column('UserID', 'int', false, 'primary')
-   ->Column('DiscussionID', 'int', false, array('primary', 'key'))
-    ->Column('Score', 'float', null)
-   ->Column('CountComments', 'int', '0')
-   ->Column('DateLastViewed', 'datetime', null) // null signals never
-   ->Column('Dismissed', 'tinyint(1)', '0') // relates to dismissed announcements
-   ->Column('Bookmarked', 'tinyint(1)', '0')
-   ->Column('Participated', 'tinyint(1)', '0') // whether or not the user has participated in the discussion.
-   ->Set($Explicit, $Drop);
-
-$Construct->Table('Comment');
-=======
     $SQL->query($UpdateSQL, 'update');
 }
 
@@ -267,7 +159,6 @@
     ->set($Explicit, $Drop);
 
 $Construct->table('Comment');
->>>>>>> 0aed7e80
 
 if ($Construct->TableExists()) {
     $CommentIndexes = $Construct->IndexSqlDb();
@@ -276,36 +167,8 @@
 }
 
 $Construct
-<<<<<<< HEAD
-   ->Table('Comment')
+    ->table('Comment')
    ->PrimaryKey('CommentID')
-    ->Column('DiscussionID', 'int', false, 'index.1')
-   //->Column('Type', 'varchar(10)', TRUE)
-   //->Column('ForeignID', 'varchar(32)', TRUE, 'index') // For relating foreign records to discussions
-    ->Column('InsertUserID', 'int', true, 'key')
-    ->Column('UpdateUserID', 'int', true)
-    ->Column('DeleteUserID', 'int', true)
-    ->Column('Body', 'text', false, 'fulltext')
-    ->Column('Format', 'varchar(20)', true)
-    ->Column('DateInserted', 'datetime', null, array('index.1', 'index'))
-    ->Column('DateDeleted', 'datetime', true)
-    ->Column('DateUpdated', 'datetime', true)
-   ->Column('InsertIPAddress', 'varchar(15)', true)
-   ->Column('UpdateIPAddress', 'varchar(15)', true)
-    ->Column('Flag', 'tinyint', 0)
-    ->Column('Score', 'float', null)
-    ->Column('Attributes', 'text', true)
-   //->Column('Source', 'varchar(20)', TRUE)
-    ->Set($Explicit, $Drop);
-
-if (isset($CommentIndexes['FK_Comment_DiscussionID'])) {
-    $Construct->Query("drop index FK_Comment_DiscussionID on {$Px}Comment");
-}
-if (isset($CommentIndexes['FK_Comment_DateInserted'])) {
-    $Construct->Query("drop index FK_Comment_DateInserted on {$Px}Comment");
-=======
-    ->table('Comment')
-    ->PrimaryKey('CommentID')
     ->column('DiscussionID', 'int', false, 'index.1')
     //->column('Type', 'varchar(10)', true)
     //->column('ForeignID', 'varchar(32)', TRUE, 'index') // For relating foreign records to discussions
@@ -330,57 +193,10 @@
 }
 if (isset($CommentIndexes['FK_Comment_DateInserted'])) {
     $Construct->query("drop index FK_Comment_DateInserted on {$Px}Comment");
->>>>>>> 0aed7e80
 }
 
 // Update the participated flag.
 if (!$ParticipatedExists) {
-<<<<<<< HEAD
-    $SQL->Update('UserDiscussion ud')
-      ->Join('Discussion d', 'ud.DiscussionID = d.DiscussionID and ud.UserID = d.InsertUserID')
-      ->Set('ud.Participated', 1)
-      ->Put();
-
-    $SQL->Update('UserDiscussion ud')
-      ->Join('Comment d', 'ud.DiscussionID = d.DiscussionID and ud.UserID = d.InsertUserID')
-      ->Set('ud.Participated', 1)
-      ->Put();
-}
-
-// Allows the tracking of already-read comments & votes on a per-user basis.
-$Construct->Table('UserComment')
-   ->Column('UserID', 'int', false, 'primary')
-   ->Column('CommentID', 'int', false, 'primary')
-   ->Column('Score', 'float', null)
-   ->Column('DateLastViewed', 'datetime', null) // null signals never
-   ->Set($Explicit, $Drop);
-
-// Add extra columns to user table for tracking discussions & comments
-$Construct->Table('User')
-   ->Column('CountDiscussions', 'int', null)
-   ->Column('CountUnreadDiscussions', 'int', null)
-   ->Column('CountComments', 'int', null)
-   ->Column('CountDrafts', 'int', null)
-   ->Column('CountBookmarks', 'int', null)
-   ->Set();
-
-$Construct->Table('Draft')
-   ->PrimaryKey('DraftID')
-   ->Column('DiscussionID', 'int', true, 'key')
-   ->Column('CategoryID', 'int', true, 'key')
-   ->Column('InsertUserID', 'int', false, 'key')
-   ->Column('UpdateUserID', 'int')
-   ->Column('Name', 'varchar(100)', true)
-   ->Column('Tags', 'varchar(255)', null)
-   ->Column('Closed', 'tinyint(1)', '0')
-   ->Column('Announce', 'tinyint(1)', '0')
-   ->Column('Sink', 'tinyint(1)', '0')
-   ->Column('Body', 'text')
-   ->Column('Format', 'varchar(20)', true)
-   ->Column('DateInserted', 'datetime')
-   ->Column('DateUpdated', 'datetime', true)
-   ->Set($Explicit, $Drop);
-=======
     $SQL->update('UserDiscussion ud')
         ->join('Discussion d', 'ud.DiscussionID = d.DiscussionID and ud.UserID = d.InsertUserID')
         ->set('ud.Participated', 1)
@@ -410,7 +226,7 @@
     ->set();
 
 $Construct->table('Draft')
-    ->PrimaryKey('DraftID')
+   ->PrimaryKey('DraftID')
     ->column('DiscussionID', 'int', true, 'key')
     ->column('CategoryID', 'int', true, 'key')
     ->column('InsertUserID', 'int', false, 'key')
@@ -425,7 +241,6 @@
     ->column('DateInserted', 'datetime')
     ->column('DateUpdated', 'datetime', true)
     ->set($Explicit, $Drop);
->>>>>>> 0aed7e80
 
 // Insert some activity types
 ///  %1 = ActivityName
@@ -438,35 +253,6 @@
 ///  %8 = RouteCode & Route
 
 // X added a discussion
-<<<<<<< HEAD
-if ($SQL->GetWhere('ActivityType', array('Name' => 'NewDiscussion'))->NumRows() == 0) {
-    $SQL->Insert('ActivityType', array('AllowComments' => '0', 'Name' => 'NewDiscussion', 'FullHeadline' => '%1$s started a %8$s.', 'ProfileHeadline' => '%1$s started a %8$s.', 'RouteCode' => 'discussion', 'Public' => '0'));
-}
-
-// X commented on a discussion.
-if ($SQL->GetWhere('ActivityType', array('Name' => 'NewComment'))->NumRows() == 0) {
-    $SQL->Insert('ActivityType', array('AllowComments' => '0', 'Name' => 'NewComment', 'FullHeadline' => '%1$s commented on a discussion.', 'ProfileHeadline' => '%1$s commented on a discussion.', 'RouteCode' => 'discussion', 'Public' => '0'));
-}
-
-// People's comments on discussions
-if ($SQL->GetWhere('ActivityType', array('Name' => 'DiscussionComment'))->NumRows() == 0) {
-    $SQL->Insert('ActivityType', array('AllowComments' => '0', 'Name' => 'DiscussionComment', 'FullHeadline' => '%1$s commented on %4$s %8$s.', 'ProfileHeadline' => '%1$s commented on %4$s %8$s.', 'RouteCode' => 'discussion', 'Notify' => '1', 'Public' => '0'));
-}
-
-// People mentioning others in discussion topics
-if ($SQL->GetWhere('ActivityType', array('Name' => 'DiscussionMention'))->NumRows() == 0) {
-    $SQL->Insert('ActivityType', array('AllowComments' => '0', 'Name' => 'DiscussionMention', 'FullHeadline' => '%1$s mentioned %3$s in a %8$s.', 'ProfileHeadline' => '%1$s mentioned %3$s in a %8$s.', 'RouteCode' => 'discussion', 'Notify' => '1', 'Public' => '0'));
-}
-
-// People mentioning others in comments
-if ($SQL->GetWhere('ActivityType', array('Name' => 'CommentMention'))->NumRows() == 0) {
-    $SQL->Insert('ActivityType', array('AllowComments' => '0', 'Name' => 'CommentMention', 'FullHeadline' => '%1$s mentioned %3$s in a %8$s.', 'ProfileHeadline' => '%1$s mentioned %3$s in a %8$s.', 'RouteCode' => 'comment', 'Notify' => '1', 'Public' => '0'));
-}
-
-// People commenting on user's bookmarked discussions
-if ($SQL->GetWhere('ActivityType', array('Name' => 'BookmarkComment'))->NumRows() == 0) {
-    $SQL->Insert('ActivityType', array('AllowComments' => '0', 'Name' => 'BookmarkComment', 'FullHeadline' => '%1$s commented on your %8$s.', 'ProfileHeadline' => '%1$s commented on your %8$s.', 'RouteCode' => 'bookmarked discussion', 'Notify' => '1', 'Public' => '0'));
-=======
 if ($SQL->getWhere('ActivityType', array('Name' => 'NewDiscussion'))->numRows() == 0) {
     $SQL->insert('ActivityType', array('AllowComments' => '0', 'Name' => 'NewDiscussion', 'FullHeadline' => '%1$s started a %8$s.', 'ProfileHeadline' => '%1$s started a %8$s.', 'RouteCode' => 'discussion', 'Public' => '0'));
 }
@@ -494,7 +280,6 @@
 // People commenting on user's bookmarked discussions
 if ($SQL->getWhere('ActivityType', array('Name' => 'BookmarkComment'))->numRows() == 0) {
     $SQL->insert('ActivityType', array('AllowComments' => '0', 'Name' => 'BookmarkComment', 'FullHeadline' => '%1$s commented on your %8$s.', 'ProfileHeadline' => '%1$s commented on your %8$s.', 'RouteCode' => 'bookmarked discussion', 'Notify' => '1', 'Public' => '0'));
->>>>>>> 0aed7e80
 }
 
 $ActivityModel = new ActivityModel();
@@ -508,13 +293,8 @@
 // Define some global vanilla permissions.
 $PermissionModel->Define(array(
     'Vanilla.Approval.Require',
-<<<<<<< HEAD
    'Vanilla.Comments.Me' => 1,
     ));
-=======
-    'Vanilla.Comments.Me' => 1,
-));
->>>>>>> 0aed7e80
 $PermissionModel->Undefine(array('Vanilla.Settings.Manage', 'Vanilla.Categories.Manage'));
 
 // Define some permissions for the Vanilla categories.
@@ -537,85 +317,6 @@
 
 $PermissionModel->Undefine('Vanilla.Spam.Manage');
 
-<<<<<<< HEAD
-if ($RootCategoryInserted) {
-   // Get the root category so we can assign permissions to it.
-    $GeneralCategoryID = -1; //$SQL->GetWhere('Category', array('Name' => 'General'))->Value('PermissionCategoryID', 0);
-
-   // Set the initial guest permissions.
-    $PermissionModel->Save(array(
-      'Role' => 'Guest',
-      'JunctionTable' => 'Category',
-      'JunctionColumn' => 'PermissionCategoryID',
-      'JunctionID' => $GeneralCategoryID,
-      'Vanilla.Discussions.View' => 1
-      ), true);
-
-    $PermissionModel->Save(array(
-      'Role' => 'Confirm Email',
-      'JunctionTable' => 'Category',
-      'JunctionColumn' => 'PermissionCategoryID',
-      'JunctionID' => $GeneralCategoryID,
-      'Vanilla.Discussions.View' => 1
-      ), true);
-
-    $PermissionModel->Save(array(
-      'Role' => 'Applicant',
-      'JunctionTable' => 'Category',
-      'JunctionColumn' => 'PermissionCategoryID',
-      'JunctionID' => $GeneralCategoryID,
-      'Vanilla.Discussions.View' => 1
-      ), true);
-
-   // Set the intial member permissions.
-    $PermissionModel->Save(array(
-      'Role' => 'Member',
-      'JunctionTable' => 'Category',
-      'JunctionColumn' => 'PermissionCategoryID',
-      'JunctionID' => $GeneralCategoryID,
-      'Vanilla.Discussions.Add' => 1,
-      'Vanilla.Discussions.View' => 1,
-      'Vanilla.Comments.Add' => 1
-      ), true);
-
-    $PermissionModel->Save(array(
-      'Role' => 'Moderator',
-      'JunctionTable' => 'Category',
-      'JunctionColumn' => 'PermissionCategoryID',
-      'JunctionID' => $GeneralCategoryID,
-      'Vanilla.Discussions.Add' => 1,
-      'Vanilla.Discussions.Edit' => 1,
-      'Vanilla.Discussions.Announce' => 1,
-      'Vanilla.Discussions.Sink' => 1,
-      'Vanilla.Discussions.Close' => 1,
-      'Vanilla.Discussions.Delete' => 1,
-      'Vanilla.Discussions.View' => 1,
-      'Vanilla.Comments.Add' => 1,
-      'Vanilla.Comments.Edit' => 1,
-      'Vanilla.Comments.Delete' => 1
-      ), true);
-
-    $PermissionModel->Save(array(
-      'Role' => 'Administrator',
-      'JunctionTable' => 'Category',
-      'JunctionColumn' => 'PermissionCategoryID',
-      'JunctionID' => $GeneralCategoryID,
-      'Vanilla.Discussions.Add' => 1,
-      'Vanilla.Discussions.Edit' => 1,
-      'Vanilla.Discussions.Announce' => 1,
-      'Vanilla.Discussions.Sink' => 1,
-      'Vanilla.Discussions.Close' => 1,
-      'Vanilla.Discussions.Delete' => 1,
-      'Vanilla.Discussions.View' => 1,
-      'Vanilla.Comments.Add' => 1,
-      'Vanilla.Comments.Edit' => 1,
-      'Vanilla.Comments.Delete' => 1
-      ), true);
-}
-
-
-=======
->>>>>>> 0aed7e80
 /*
 Apr 26th, 2010
 Removed FirstComment from :_Discussion and moved it into the discussion table.
@@ -623,30 +324,18 @@
 $Prefix = $SQL->Database->DatabasePrefix;
 
 if ($FirstCommentIDExists && !$BodyExists) {
-<<<<<<< HEAD
-    $Construct->Query("update {$Prefix}Discussion, {$Prefix}Comment
-=======
     $Construct->query("update {$Prefix}Discussion, {$Prefix}Comment
->>>>>>> 0aed7e80
    set {$Prefix}Discussion.Body = {$Prefix}Comment.Body,
       {$Prefix}Discussion.Format = {$Prefix}Comment.Format
    where {$Prefix}Discussion.FirstCommentID = {$Prefix}Comment.CommentID");
 
-<<<<<<< HEAD
-    $Construct->Query("delete {$Prefix}Comment
-=======
     $Construct->query("delete {$Prefix}Comment
->>>>>>> 0aed7e80
    from {$Prefix}Comment inner join {$Prefix}Discussion
    where {$Prefix}Comment.CommentID = {$Prefix}Discussion.FirstCommentID");
 }
 
 if (!$LastCommentIDExists || !$LastCommentUserIDExists) {
-<<<<<<< HEAD
-    $Construct->Query("update {$Prefix}Discussion d
-=======
     $Construct->query("update {$Prefix}Discussion d
->>>>>>> 0aed7e80
    inner join {$Prefix}Comment c
       on c.DiscussionID = d.DiscussionID
    inner join (
@@ -661,11 +350,7 @@
 }
 
 if (!$CountBookmarksExists) {
-<<<<<<< HEAD
-    $Construct->Query("update {$Prefix}Discussion d
-=======
     $Construct->query("update {$Prefix}Discussion d
->>>>>>> 0aed7e80
    set CountBookmarks = (
       select count(ud.DiscussionID)
       from {$Prefix}UserDiscussion ud
@@ -678,25 +363,11 @@
 $DateInsertedExists = $Construct->columnExists('DateInserted');
 
 $Construct
-<<<<<<< HEAD
-   ->Column('TagID', 'int', false, 'primary')
-   ->Column('DiscussionID', 'int', false, 'primary')
-   ->Column('CategoryID', 'int', false, 'index')
-   ->Column('DateInserted', 'datetime', !$DateInsertedExists)
-   ->Engine('InnoDB')
-   ->Set($Explicit, $Drop);
-
-if (!$DateInsertedExists) {
-    $SQL->Update('TagDiscussion td')
-      ->Join('Discussion d', 'td.DiscussionID = d.DiscussionID')
-      ->Set('td.DateInserted', 'd.DateInserted', false, false)
-      ->Put();
-=======
     ->column('TagID', 'int', false, 'primary')
     ->column('DiscussionID', 'int', false, 'primary')
     ->column('CategoryID', 'int', false, 'index')
     ->column('DateInserted', 'datetime', !$DateInsertedExists)
-    ->Engine('InnoDB')
+   ->Engine('InnoDB')
     ->set($Explicit, $Drop);
 
 if (!$DateInsertedExists) {
@@ -704,31 +375,20 @@
         ->join('Discussion d', 'td.DiscussionID = d.DiscussionID')
         ->set('td.DateInserted', 'd.DateInserted', false, false)
         ->put();
->>>>>>> 0aed7e80
 }
 
 $Construct->table('Tag')
     ->column('CountDiscussions', 'int', 0)
     ->set();
 
-<<<<<<< HEAD
-$Categories = Gdn::SQL()->Where("coalesce(UrlCode, '') =", "''", false, false)->Get('Category')->ResultArray();
-foreach ($Categories as $Category) {
-    $UrlCode = Gdn_Format::Url($Category['Name']);
-=======
 $Categories = Gdn::sql()->where("coalesce(UrlCode, '') =", "''", false, false)->get('Category')->resultArray();
 foreach ($Categories as $Category) {
     $UrlCode = Gdn_Format::url($Category['Name']);
->>>>>>> 0aed7e80
     if (strlen($UrlCode) > 50) {
         $UrlCode = $Category['CategoryID'];
     }
 
-<<<<<<< HEAD
-    Gdn::SQL()->Put(
-=======
     Gdn::sql()->put(
->>>>>>> 0aed7e80
         'Category',
         array('UrlCode' => $UrlCode),
         array('CategoryID' => $Category['CategoryID'])
@@ -737,17 +397,10 @@
 
 // Moved this down here because it needs to run after GDN_Comment is created
 if (!$LastDiscussionIDExists) {
-<<<<<<< HEAD
-    $SQL->Update('Category c')
-      ->Join('Comment cm', 'c.LastCommentID = cm.CommentID')
-      ->Set('c.LastDiscussionID', 'cm.DiscussionID', false, false)
-      ->Put();
-=======
     $SQL->update('Category c')
         ->join('Comment cm', 'c.LastCommentID = cm.CommentID')
         ->set('c.LastDiscussionID', 'cm.DiscussionID', false, false)
         ->put();
->>>>>>> 0aed7e80
 }
 
 // Add stub content
