--- conflicted
+++ resolved
@@ -49,11 +49,7 @@
     ->column('PermissionCategoryID', 'int', '-1')// default to root.
     ->column('PointsCategoryID', 'int', '0')// default to global.
     ->column('HideAllDiscussions', 'tinyint(1)', '0')
-<<<<<<< HEAD
-    ->column('DisplayAs', ['Categories', 'Discussions', 'Heading', 'Default'], 'Discussions')
-=======
-    ->column('DisplayAs', array('Categories', 'Discussions', 'Flat', 'Heading', 'Default'), 'Default')
->>>>>>> 2a4f9e9c
+    ->column('DisplayAs', array('Categories', 'Discussions', 'Flat', 'Heading', 'Default'), 'Discussions')
     ->column('InsertUserID', 'int', false, 'key')
     ->column('UpdateUserID', 'int', true)
     ->column('DateInserted', 'datetime')
