--- conflicted
+++ resolved
@@ -47,14 +47,8 @@
                $ChildCategories .= ', ';
             $ChildCategories .= Anchor(Gdn_Format::Text($Category->Name), '/categories/'.$Category->UrlCode);
          } else if ($DoHeadings && $Category->Depth == 1) {
-<<<<<<< HEAD
-            $CatList .= '<li class="Item CategoryHeading Depth1 Category-'.$Category->UrlCode.' '.$CssClasses.'">
+            $CatList .= '<li id="Category_'.$CategoryID.'" class="Item CategoryHeading Depth1 Category-'.$Category->UrlCode.' '.$CssClasses.'">
                <div class="ItemContent Category">'.GetOptions($Category, $this).Gdn_Format::Text($Category->Name).'</div>
-=======
-            $CatList .= '<li id="Category_'.$CategoryID.'" class="Item CategoryHeading Depth1 Category-'.$Category->UrlCode.' '.$CssClasses.'">
-               <div class="ItemContent Category">'.Gdn_Format::Text($Category->Name).'</div>'
-               .GetOptions($Category, $this).'
->>>>>>> 18491551
             </li>';
             $Alt = FALSE;
          } else {
@@ -63,12 +57,8 @@
             $Alt = !$Alt;
             $CatList .= '<li id="Category_'.$CategoryID.'" class="Item Depth'.$Category->Depth.$AltCss.' Category-'.$Category->UrlCode.' '.$CssClasses.'">
                <div class="ItemContent Category '.$CssClasses.'">'
-<<<<<<< HEAD
-=======
                   .'<div class="TitleWrap">'
-                  .Anchor(Gdn_Format::Text($Category->Name), '/categories/'.$Category->UrlCode, 'Title')
                   .'</div>'
->>>>>>> 18491551
                   .GetOptions($Category, $this)
                   .Anchor(Gdn_Format::Text($Category->Name), '/categories/'.$Category->UrlCode, 'Title')
                   .Wrap($Category->Description, 'div', array('class' => 'CategoryDescription'))
