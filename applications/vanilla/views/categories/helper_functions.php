<?php if (!defined('APPLICATION')) exit();

if (!function_exists('CategoryHeading')):

/**
 * Write the category heading in a category table.
 * Good for plugins that want to override whats displayed in the heading to the category name.
 *
 * @return string
 * @since 2.1
 */
function CategoryHeading() {
   return T('Categories');
}

endif;

if (!function_exists('CategoryPhoto')):

/**
 *
 * @since 2.1
 */
function CategoryPhoto($Row) {
   $PhotoUrl = GetValue('PhotoUrl', $Row);

   if ($PhotoUrl) {
      $Result = Anchor(
         '<img src="'.$PhotoUrl.'" class="CategoryPhoto" alt="'.htmlspecialchars(GetValue('Name', $Row)).'" />',
         CategoryUrl($Row, '', '//'),
         'Item-Icon PhotoWrap PhotoWrap-Category');
   } else {
      $Result = Anchor(
<<<<<<< HEAD
         '<span class="sr-only">' . T('More category options') . '</span>',
=======
         '<span class="sr-only">' . T('Expand for more options.') . '</span>',
>>>>>>> 517efdc4
         CategoryUrl($Row, '', '//'),
         'Item-Icon PhotoWrap PhotoWrap-Category Hidden NoPhoto');
   }

   return $Result;
}

endif;

if (!function_exists('CategoryString')):

function CategoryString($Rows) {
   $Result = '';
   foreach ($Rows as $Row) {
      if ($Result)
         $Result .= '<span class="Comma">, </span>';
      $Result .= Anchor(htmlspecialchars($Row['Name']), $Row['Url']);
   }
   return $Result;
}
endif;

if (!function_exists('GetOptions')):
/**
 * Render options that the user has for this category.
 */
function GetOptions($Category) {
   if (!Gdn::Session()->IsValid())
      return;

   $Sender = Gdn::Controller();


   $Result = '';
   $Options = '';
   $CategoryID = GetValue('CategoryID', $Category);

   $Result = '<div class="Options">';
   $TKey = urlencode(Gdn::Session()->TransientKey());

   // Mark category read.
   $Options .= '<li rel="MarkRead">'.Anchor(T('Mark Read'), "/vanilla/category/markread?categoryid=$CategoryID&tkey=$TKey").'</li>';

   // Follow/Unfollow category.
   if (!GetValue('Following', $Category))
      $Options .= '<li rel="Hide">'.Anchor(T('Unhide'), "/vanilla/category/follow?categoryid=$CategoryID&value=1&tkey=$TKey").'</li>';
   else
      $Options .= '<li rel="Hide">'.Anchor(T('Hide'), "/vanilla/category/follow?categoryid=$CategoryID&value=0&tkey=$TKey").'</li>';

   // Allow plugins to add options
   $Sender->FireEvent('CategoryOptions');

   if ($Options != '') {
         $Result .= '<span class="ToggleFlyout OptionsMenu">';
            $Result .= '<span class="OptionsTitle">'.T('Options').'</span>';
            $Result .= '<span class="SpFlyoutHandle"></span>';
            $Result .= '<ul class="Flyout MenuItems">'.$Options.'</ul>';
         $Result .= '</span>';
      $Result .= '</div>';
      return $Result;
   }
}
endif;

if (!function_exists('MostRecentString')):
   function MostRecentString($Row) {
      if (!$Row['LastTitle'])
         return '';

      $R = '';

      $R .= '<span class="MostRecent">';
      $R .= '<span class="MLabel">'.T('Most recent:').'</span> ';
      $R .= Anchor(
         SliceString(Gdn_Format::Text($Row['LastTitle']), 150),
         $Row['LastUrl'],
         'LatestPostTitle');

      if (GetValue('LastName', $Row)) {
         $R .= ' ';

         $R .= '<span class="MostRecentBy">'.T('by').' ';
         $R .= UserAnchor($Row, 'UserLink', 'Last');
         $R .= '</span>';
      }

      if (GetValue('LastDateInserted', $Row)) {
         $R .= ' ';

         $R .= '<span class="MostRecentOn">';
         $R .= T('on').' ';
         $R .= Anchor(
            Gdn_Format::Date($Row['LastDateInserted'], 'html'),
            $Row['LastUrl'],
            'CommentDate');
         $R .= '</span>';
      }

      $R .= '</span>';

      return $R;
   }
endif;

if (!function_exists('WriteListItem')):

function WriteListItem($Row, $Depth = 1) {
   $Children = $Row['Children'];
   $WriteChildren = FALSE;
   if (!empty($Children)) {
      if (($Depth + 1) >= C('Vanilla.Categories.MaxDisplayDepth')) {
         $WriteChildren = 'list';
      } else {
         $WriteChildren = 'items';
      }
   }

   $H = 'h'.($Depth + 1);
   ?>
   <li id="Category_<?php echo $Row['CategoryID']; ?>" class="<?php echo CssClass($Row); ?>">
      <div class="ItemContent Category">
         <?php
            echo GetOptions($Row);
            echo '<'.$H.' class="CategoryName TitleWrap">';
            echo CategoryPhoto($Row);
            echo Anchor(htmlspecialchars($Row['Name']), $Row['Url'], 'Title');

            Gdn::Controller()->EventArguments['Category'] = $Row;
            Gdn::Controller()->FireEvent('AfterCategoryTitle');
            echo '</'.$H.'>';
         ?>

         <div class="CategoryDescription">
            <?php echo $Row['Description']; ?>
         </div>

         <?php if ($WriteChildren === 'list'): ?>
         <div class="ChildCategories">
            <?php
            echo Wrap(T('Child Categories').': ', 'b');
            echo CategoryString($Children, $Depth + 1);
            ?>
         </div>
         <?php endif; ?>

         <div class="Meta">
            <span class="MItem RSS"><?php
               echo Anchor(' ', '/categories/'.rawurlencode($Row['UrlCode']).'/feed.rss', 'SpRSS');
            ?></span>

            <span class="MItem MItem-Count DiscussionCount"><?php
               printf(PluralTranslate($Row['CountAllDiscussions'],
                  '%s discussion html', '%s discussions html', '%s discussion', '%s discussions'),
                  BigPlural($Row['CountAllDiscussions'], '%s discussion'));
            ?></span>

            <span class="MItem MItem-Count CommentCount"><?php
               printf(PluralTranslate($Row['CountAllComments'],
                  '%s comment html', '%s comments html', '%s comment', '%s comments'),
                  BigPlural($Row['CountAllComments'], '%s comment'));
            ?></span>

            <span class="MItem LastestPost LastDiscussionTitle"><?php
               echo MostRecentString($Row);
            ?></span>
         </div>
      </div>
   </li>
   <?php
   if ($WriteChildren === 'items') {
      foreach ($Children as $ChildRow) {
         WriteListItem($ChildRow, $Depth + 1);
      }
   }
}
endif;

if (!function_exists('WriteTableHead')):

function WriteTableHead() {
   ?>
   <tr>
      <td class="CategoryName"><div class="Wrap"><?php echo CategoryHeading(); ?></div></td>
      <td class="BigCount CountDiscussions"><div class="Wrap"><?php echo T('Discussions'); ?></div></td>
      <td class="BigCount CountComments"><div class="Wrap"><?php echo T('Comments'); ?></div></td>
      <td class="BlockColumn LatestPost"><div class="Wrap"><?php echo T('Latest Post'); ?></div></td>
   </tr>
   <?php
}
endif;

if (!function_exists('WriteTableRow')):

function WriteTableRow($Row, $Depth = 1) {
   $Children = $Row['Children'];
   $WriteChildren = FALSE;
   if (!empty($Children)) {
      if (($Depth + 1) >= C('Vanilla.Categories.MaxDisplayDepth')) {
         $WriteChildren = 'list';
      } else {
         $WriteChildren = 'rows';
      }
   }

   $H = 'h'.($Depth + 1);
   ?>
   <tr class="<?php echo CssClass($Row); ?>">
      <td class="CategoryName">
         <div class="Wrap">
            <?php
               echo GetOptions($Row);

               echo CategoryPhoto($Row);

               echo "<{$H}>";
            echo Anchor(htmlspecialchars($Row['Name']), $Row['Url']);
               Gdn::Controller()->EventArguments['Category'] = $Row;
               Gdn::Controller()->FireEvent('AfterCategoryTitle');
               echo "</{$H}>";
            ?>
            <div class="CategoryDescription">
               <?php echo $Row['Description']; ?>
            </div>
            <?php if ($WriteChildren === 'list'): ?>
            <div class="ChildCategories">
               <?php
               echo Wrap(T('Child Categories').': ', 'b');
               echo CategoryString($Children, $Depth + 1);
               ?>
            </div>
            <?php endif; ?>
         </div>
      </td>
      <td class="BigCount CountDiscussions">
         <div class="Wrap">
            <?php
//            echo "({$Row['CountDiscussions']})";
            echo BigPlural($Row['CountAllDiscussions'], '%s discussion');
            ?>
         </div>
      </td>
      <td class="BigCount CountComments">
         <div class="Wrap">
            <?php
//            echo "({$Row['CountComments']})";
            echo BigPlural($Row['CountAllComments'], '%s comment');
            ?>
         </div>
      </td>
      <td class="BlockColumn LatestPost">
         <div class="Block Wrap">
            <?php if ($Row['LastTitle']): ?>
            <?php
            echo UserPhoto($Row, array('Size' => 'Small', 'Px' => 'Last'));
            echo Anchor(
               SliceString(Gdn_Format::Text($Row['LastTitle']), 100),
               $Row['LastUrl'],
               'BlockTitle LatestPostTitle',
               array('title' => html_entity_decode($Row['LastTitle'])));
            ?>
            <div class="Meta">
               <?php
               echo UserAnchor($Row, 'UserLink MItem', 'Last');
               ?>
               <span class="Bullet">•</span>
               <?php
               echo Anchor(
                  Gdn_Format::Date($Row['LastDateInserted'], 'html'),
                  $Row['LastUrl'],
                  'CommentDate MItem');

               if (isset($Row['LastCategoryID'])) {
                  $LastCategory = CategoryModel::Categories($Row['LastCategoryID']);

                  echo ' <span>',
                     sprintf('in %s', Anchor($LastCategory['Name'], CategoryUrl($LastCategory, '', '//'))),
                     '</span>';

               }
               ?>
            </div>
            <?php endif; ?>
         </div>
      </td>
   </tr>
   <?php
   if ($WriteChildren === 'rows') {
      foreach ($Children as $ChildRow) {
         WriteTableRow($ChildRow, $Depth + 1);
      }
   }
}
endif;

if (!function_exists('WriteCategoryList')):

function WriteCategoryList($Categories, $Depth = 1) {
   ?>
   <div class="DataListWrap">
   <ul class="DataList CategoryList">
      <?php
      foreach ($Categories as $Category) {
         WriteListItem($Category, $Depth);
      }
      ?>
   </ul>
   </div>
   <?php
}
endif;

if (!function_exists('WriteCategoryTable')):

function WriteCategoryTable($Categories, $Depth = 1) {
   ?>
   <div class="DataTableWrap">
   <table class="DataTable CategoryTable">
      <thead>
         <?php
            WriteTableHead();
         ?>
      </thead>
      <tbody>
         <?php
         foreach ($Categories as $Category) {
            WriteTableRow($Category, $Depth);
         }
         ?>
      </tbody>
   </table>
   </div>
   <?php
}
endif;<|MERGE_RESOLUTION|>--- conflicted
+++ resolved
@@ -31,11 +31,7 @@
          'Item-Icon PhotoWrap PhotoWrap-Category');
    } else {
       $Result = Anchor(
-<<<<<<< HEAD
-         '<span class="sr-only">' . T('More category options') . '</span>',
-=======
          '<span class="sr-only">' . T('Expand for more options.') . '</span>',
->>>>>>> 517efdc4
          CategoryUrl($Row, '', '//'),
          'Item-Icon PhotoWrap PhotoWrap-Category Hidden NoPhoto');
    }
