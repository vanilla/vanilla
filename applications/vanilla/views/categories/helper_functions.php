--- conflicted
+++ resolved
@@ -153,22 +153,16 @@
    ?>
    <li id="Category_<?php echo $Row['CategoryID']; ?>" class="<?php echo CssClass($Row); ?>">
       <div class="ItemContent Category">
-<<<<<<< HEAD
-         <?php echo GetOptions($Row); ?>
-         
+         <?php 
+            echo GetOptions($Row); 
          <?php echo CategoryPhoto($Row); ?>
          
-         <?php echo Wrap(Anchor($Row['Name'], $Row['Url'], 'Title'), $H, array('class' => 'CategoryName TitleWrap')); ?>
-=======
-         <?php 
-            echo GetOptions($Row); 
             echo '<'.$H.' class="CategoryName TitleWrap">';
             echo Anchor($Row['Name'], $Row['Url'], 'Title');
             Gdn::Controller()->EventArguments['Category'] = $Row;
             Gdn::Controller()->FireEvent('AfterCategoryTitle'); 
             echo '</'.$H.'>';
          ?>
->>>>>>> 06673e38
          
          <div class="CategoryDescription">
             <?php echo $Row['Description']; ?>
