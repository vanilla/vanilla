<?php if (!defined('APPLICATION')) exit(); 

$Discussion = $this->Data('Discussion');
$Author = UserBuilder($Discussion, 'Insert');

// Prep event args
$this->EventArguments['Discussion'] = &$Discussion;
$this->EventArguments['Author'] = &$Author;

// DEPRECATED ARGUMENTS (as of 2.1)
$this->EventArguments['Object'] = &$Discussion; 
$this->EventArguments['Type'] = 'Discussion';

?>
<div id="<?php echo 'Discussion_'.$Discussion->DiscussionID; ?>" class="<?php echo CssClass($Discussion); ?>">
   <div class="DiscussionHeader">
      <div class="Meta">
         <span class="Author">
            <?php
            echo UserPhoto($Author);
            echo UserAnchor($Author);
            ?>
         </span>
         <span class="MItem DateCreated">
            <?php
            echo Anchor(Gdn_Format::Date($Discussion->DateInserted, 'html'), $Discussion->Url, 'Permalink', array('rel' => 'nofollow'));
            ?>
         </span>
         <?php
         // Category
         if (C('Vanilla.Categories.Use')) {
            echo ' <span class="MItem Category">';
            echo ' '.T('in').' ';
            echo Anchor($this->Data('Discussion.Category'), 'categories/'.$this->Data('Discussion.CategoryUrlCode'));
            echo '</span> ';
         }
         ?>
         
         <?php $this->FireEvent('AfterDiscussionMeta'); ?>
      </div>
   </div>
   <?php $this->FireEvent('BeforeDiscussionBody'); ?>
   <div class="Message">   
      <?php
         echo FormatBody($Discussion);
      ?>
   </div>
   <?php 
<<<<<<< HEAD
   $this->FireEvent('AfterDiscussionBody'); 
=======
   $this->FireEvent('AfterDiscussionBody');
>>>>>>> e5dc8f4e
   WriteReactions($Discussion);
   ?>
</div><|MERGE_RESOLUTION|>--- conflicted
+++ resolved
@@ -46,11 +46,7 @@
       ?>
    </div>
    <?php 
-<<<<<<< HEAD
-   $this->FireEvent('AfterDiscussionBody'); 
-=======
    $this->FireEvent('AfterDiscussionBody');
->>>>>>> e5dc8f4e
    WriteReactions($Discussion);
    ?>
 </div>