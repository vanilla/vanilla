<?php if (!defined('APPLICATION')) exit();
$Discussion = $this->Data('Discussion');
$ForeignSource = $this->Data('ForeignSource');
$SortComments = $this->Data('SortComments');
$HasCommentData = property_exists($this, 'CommentData');
$Session = Gdn::Session();
if (!function_exists('WriteComment'))
   include($this->FetchViewLocation('helper_functions', 'discussion'));

?>
<div class="Embed">
<?php
echo '<span class="BeforeCommentHeading">';
$this->FireEvent('CommentHeading');
echo '</span>';

if ($SortComments == 'desc')
   WriteEmbedCommentForm();
else if ($HasCommentData && $this->CommentData->NumRows() > 0)
   echo Wrap(T('Comments'), 'h2');
?>
<<<<<<< HEAD
   
<?php if ($Discussion && $Discussion->Closed == '1') { ?>
   <div class="Foot Closed">
      <div class="Note Closed"><?php echo T('This discussion has been closed.'); ?></div>
   </div>
<?php } else { ?>
   <h2><?php echo T('Leave a comment'); ?></h2>
   <div class="MessageForm CommentForm EmbedCommentForm">
      <?php
      echo $this->Form->Open();
      echo $this->Form->Errors();
      echo Wrap($this->Form->TextBox('Body', array('MultiLine' => TRUE)), 'div', array('class' => 'TextBoxWrapper'));
      echo "<div class=\"Buttons\">\n";
      
      $AllowSigninPopup = C('Garden.SignIn.Popup');
      $Attributes = array('tabindex' => '-1');
// Don't force to top!
//      if (!$AllowSigninPopup)
//         $Attributes['target'] = '_parent';
      
      $ReturnUrl = Gdn::Request()->PathAndQuery();
      if ($Session->IsValid()) {
         $AuthenticationUrl = SignOutUrl($ReturnUrl);
         
         echo Wrap(
            sprintf(
               T('Commenting as %1$s (%2$s)'),
               Gdn_Format::Text($Session->User->Name),
               Anchor(T('Sign Out'), $AuthenticationUrl, 'SignOut', $Attributes)
            ),
            'div',
            array('class' => 'Author')
         );
         echo $this->Form->Button('Post Comment', array('class' => 'Button CommentButton'));
      } else {
         // Must use the "top" url in case the user needs to register, which goes to top.
         // Javascript will ensure that the target is set properly if they use any in-page popup forms.
         $AuthenticationUrl = SignInUrl(GetValue('vanilla_url', $ForeignSource, $ReturnUrl)); 
         
         if ($AllowSigninPopup) {
            $CssClass = 'SignInPopup Button Stash';
         } else {
            $CssClass = 'Button Stash';
         }
         
         echo Anchor(T('Comment As ...'), $AuthenticationUrl, $CssClass, $Attributes);
      }
      echo "</div>\n";
      echo $this->Form->Close();
      ?>
   </div>
<?php } ?>
=======
>>>>>>> 3de84516
<ul class="DataList MessageList Comments">
   <?php
   if ($HasCommentData) {
      $this->FireEvent('BeforeCommentsRender');
      $CurrentOffset = $this->Offset;
      $CommentData = $this->CommentData->Result();
      foreach ($CommentData as $Comment) {
         ++$CurrentOffset;
         $this->CurrentComment = $Comment;
         WriteComment($Comment, $this, $Session, $CurrentOffset);
      }
   }
   ?>
</ul>
<?php
if ($HasCommentData) {
   if ($this->Pager->LastPage()) {
      $LastCommentID = $this->AddDefinition('LastCommentID');
      if(!$LastCommentID || $this->Data['Discussion']->LastCommentID > $LastCommentID)
         $this->AddDefinition('LastCommentID', (int)$this->Data['Discussion']->LastCommentID);
      $this->AddDefinition('Vanilla_Comments_AutoRefresh', Gdn::Config('Vanilla.Comments.AutoRefresh', 0));
   }
   
   // Send the user to the discussion in the forum when paging
   if (C('Garden.Embed.PageToForum') && $this->Pager->HasMorePages()) {
      $DiscussionUrl = DiscussionUrl($Discussion).'#latest';
      echo '<div class="PageToForum Foot">';
      echo Anchor(T('More Comments'), $DiscussionUrl);
      echo '</div>';
   } else 
      echo $this->Pager->ToString('more');
}

if ($SortComments != 'desc')
   WriteEmbedCommentForm();

?>
</div><|MERGE_RESOLUTION|>--- conflicted
+++ resolved
@@ -13,67 +13,13 @@
 echo '<span class="BeforeCommentHeading">';
 $this->FireEvent('CommentHeading');
 echo '</span>';
+         $AuthenticationUrl = SignOutUrl($ReturnUrl);
 
 if ($SortComments == 'desc')
    WriteEmbedCommentForm();
 else if ($HasCommentData && $this->CommentData->NumRows() > 0)
    echo Wrap(T('Comments'), 'h2');
 ?>
-<<<<<<< HEAD
-   
-<?php if ($Discussion && $Discussion->Closed == '1') { ?>
-   <div class="Foot Closed">
-      <div class="Note Closed"><?php echo T('This discussion has been closed.'); ?></div>
-   </div>
-<?php } else { ?>
-   <h2><?php echo T('Leave a comment'); ?></h2>
-   <div class="MessageForm CommentForm EmbedCommentForm">
-      <?php
-      echo $this->Form->Open();
-      echo $this->Form->Errors();
-      echo Wrap($this->Form->TextBox('Body', array('MultiLine' => TRUE)), 'div', array('class' => 'TextBoxWrapper'));
-      echo "<div class=\"Buttons\">\n";
-      
-      $AllowSigninPopup = C('Garden.SignIn.Popup');
-      $Attributes = array('tabindex' => '-1');
-// Don't force to top!
-//      if (!$AllowSigninPopup)
-//         $Attributes['target'] = '_parent';
-      
-      $ReturnUrl = Gdn::Request()->PathAndQuery();
-      if ($Session->IsValid()) {
-         $AuthenticationUrl = SignOutUrl($ReturnUrl);
-         
-         echo Wrap(
-            sprintf(
-               T('Commenting as %1$s (%2$s)'),
-               Gdn_Format::Text($Session->User->Name),
-               Anchor(T('Sign Out'), $AuthenticationUrl, 'SignOut', $Attributes)
-            ),
-            'div',
-            array('class' => 'Author')
-         );
-         echo $this->Form->Button('Post Comment', array('class' => 'Button CommentButton'));
-      } else {
-         // Must use the "top" url in case the user needs to register, which goes to top.
-         // Javascript will ensure that the target is set properly if they use any in-page popup forms.
-         $AuthenticationUrl = SignInUrl(GetValue('vanilla_url', $ForeignSource, $ReturnUrl)); 
-         
-         if ($AllowSigninPopup) {
-            $CssClass = 'SignInPopup Button Stash';
-         } else {
-            $CssClass = 'Button Stash';
-         }
-         
-         echo Anchor(T('Comment As ...'), $AuthenticationUrl, $CssClass, $Attributes);
-      }
-      echo "</div>\n";
-      echo $this->Form->Close();
-      ?>
-   </div>
-<?php } ?>
-=======
->>>>>>> 3de84516
 <ul class="DataList MessageList Comments">
    <?php
    if ($HasCommentData) {
