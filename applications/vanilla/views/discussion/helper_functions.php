<?php if (!defined('APPLICATION')) exit();

/**
 * Apply correct classes to the item.
 *
 * @since 2.1
 * @param DataSet $Object Comment or discussion.
 * @param int $CurrentOffset.
 * @return string CSS classes to apply.
 */
function CssClass($Object, $CurrentOffset = 0) {
   $Type = (GetValue('CommentID', $Object)) ? 'Comment' : 'Discussion';
   $CssClass = 'Item Item'.$Type;
   $CssClass .= (GetValue('InsertUserID', $Object) == Gdn::Session()->UserID) ? ' Mine' : '';
   
   if ($_CssClss = GetValue('_CssClass', $Object)) {
      $CssClass .= ' '.$_CssClss;
   }
   
   if ($Type == 'Comment')
      $CssClass .= ($CurrentOffset % 2) ? ' Alt' : '';
   
   return $CssClass;
}

/**
 * Format content of comment or discussion.
 *
 * Event argument for $Object will be 'Comment' or 'Discussion'.
 *
 * @since 2.1
 * @param DataSet $Object Comment or discussion.
 * @return string Parsed body.
 */
function FormatBody($Object) {
   Gdn::Controller()->FireEvent('BeforeCommentBody'); 
   $Object->FormatBody = Gdn_Format::To($Object->Body, $Object->Format);
   Gdn::Controller()->FireEvent('AfterCommentFormat');
   
   return $Object->FormatBody;
}

/**
 * Output link to (un)boomark a discussion.
 */
function WriteBookmarkLink() {
   if (!Gdn::Session()->IsValid())
      return '';
   
   $Discussion = Gdn::Controller()->Data('Discussion');

   // Bookmark link
   $Title = T($Discussion->Bookmarked == '1' ? 'Unbookmark' : 'Bookmark');
   echo Anchor(
      $Title,
      '/vanilla/discussion/bookmark/'.$Discussion->DiscussionID.'/'.Gdn::Session()->TransientKey().'?Target='.urlencode(Gdn::Controller()->SelfUrl),
      'Bookmark' . ($Discussion->Bookmarked == '1' ? ' Bookmarked' : ''),
      array('title' => $Title)
   );
}

/**
 * Outputs a formatted comment.
 *
 * Prior to 2.1, this also output the discussion ("FirstComment") to the browser.
 * That has moved to the discussion.php view.
 * 
 * @param DataSet $Comment.
 * @param Gdn_Controller $Sender.
 * @param Gdn_Session $Session.
 * @param int $CurrentOffet How many comments into the discussion we are (for anchors).
 */
function WriteComment($Comment, $Sender, $Session, $CurrentOffset) {
   $Author = UserBuilder($Comment, 'Insert');
   $Permalink = GetValue('Url', $Comment, '/discussion/comment/'.$Comment->CommentID.'/#Comment_'.$Comment->CommentID);

   // Set CanEditComments (whether to show checkboxes)
   if (!property_exists($Sender, 'CanEditComments'))
		$Sender->CanEditComments = $Session->CheckPermission('Vanilla.Comments.Edit', TRUE, 'Category', 'any') && C('Vanilla.AdminCheckboxes.Use');
   
   // Prep event args
   $Sender->EventArguments['Comment'] = &$Comment;
   $Sender->EventArguments['Author'] = &$Author;
   $Sender->EventArguments['CssClass'] = &$CssClass;
   
   // DEPRECATED ARGUMENTS (as of 2.1)
	$Sender->EventArguments['Object'] = &$Comment; 
   $Sender->EventArguments['Type'] = 'Comment';
   
   // First comment template event
   $Sender->FireEvent('BeforeCommentDisplay'); ?>
<li class="<?php echo CssClass($Comment, $CurrentOffset); ?>" id="<?php echo 'Comment_'.$Comment->CommentID; ?>">
   <div class="Comment">
      <div class="Meta">
         <?php $Sender->FireEvent('BeforeCommentMeta'); ?>
         <span class="Author">
            <?php
            echo UserPhoto($Author);
            echo UserAnchor($Author);
            ?>
         </span>
         <span class="MItem DateCreated">
            <?php echo Anchor(Gdn_Format::Date($Comment->DateInserted, 'html'), $Permalink, 'Permalink', array('name' => 'Item_'.($CurrentOffset), 'rel' => 'nofollow')); ?>
         </span>
         <?php
         // Include source if one was set
         if ($Source = GetValue('Source', $Comment))
            echo Wrap(sprintf(T('via %s'), T($Source.' Source', $Source)), 'span', array('class' => 'MItem Source'));
         
         // Add your own options or data as spans with 'MItem' class
         $Sender->FireEvent('InsideCommentMeta');
         
			?>
         <div class="Options">
            <?php WriteCommentOptions($Comment); ?>
         </div>
         <div class="CommentInfo">
            <?php
            $Sender->FireEvent('CommentInfo');
            
            // Include IP Address if we have permission
            if ($Session->CheckPermission('Garden.Moderation.Manage')) 
               echo Wrap(IPAnchor($Comment->InsertIPAddress), 'span', array('class' => 'MItem IPAddress'));
            ?>
         </div>
         <?php $Sender->FireEvent('AfterCommentMeta'); ?>
      </div>
      <div class="Item-Body">
         <div class="Message">
            <?php 
<<<<<<< HEAD
         echo FormatBody($Comment);
            ?>
         </div>
         <?php $Sender->FireEvent('AfterCommentBody'); ?>
         <?php WriteReactions($Comment); ?>
=======
               $Sender->FireEvent('BeforeCommentBody'); 
               $Object->FormatBody = Gdn_Format::To($Object->Body, $Object->Format);
               $Sender->FireEvent('AfterCommentFormat');
               $Object = $Sender->EventArguments['Object'];
               echo $Object->FormatBody;
            ?>
         </div>
         <?php $Sender->FireEvent('AfterCommentBody'); ?>
         <?php WriteReactions($Object); ?>
>>>>>>> 708449e8
      </div>
   </div>
</li>
<?php
	$Sender->FireEvent('AfterComment');
}

if (!function_exists('WriteReactions')):

function WriteReactions($Row, $Type = 'Comment') {
   // noop
}

endif;

<<<<<<< HEAD
/**
 * Get options for the current discussion.
 *
 * @since 2.1
 * @param DataSet $Discussion.
 * @return array $Options Each element must include keys 'Label' and 'Url'.
 */
function GetDiscussionOptions($Discussion = NULL) {
   $Options = array();
   
   $Sender = Gdn::Controller();
   $Session = Gdn::Session();
   
   if ($Discussion == NULL)
      $Discussion = $Sender->Data('Discussion');
	
	$CategoryID = GetValue('CategoryID', $Discussion);
=======
function WriteOptionList($Object, $Sender, $Session) {
   $EditContentTimeout = C('Garden.EditContentTimeout', -1);
	$CategoryID = GetValue('CategoryID', $Object);
>>>>>>> 708449e8
	if(!$CategoryID && property_exists($Sender, 'Discussion'))
		$CategoryID = GetValue('CategoryID', $Sender->Discussion);
   $PermissionCategoryID = GetValue('PermissionCategoryID', $Discussion, GetValue('PermissionCategoryID', $Sender->Discussion));
   
   // Determine if we still have time to edit
   $EditContentTimeout = C('Garden.EditContentTimeout', -1);
	$CanEdit = $EditContentTimeout == -1 || strtotime($Discussion->DateInserted) + $EditContentTimeout > time();
	$TimeLeft = '';
	if ($CanEdit && $EditContentTimeout > 0 && !$Session->CheckPermission('Vanilla.Discussions.Edit', TRUE, 'Category', $PermissionCategoryID)) {
		$TimeLeft = strtotime($Discussion->DateInserted) + $EditContentTimeout - time();
		$TimeLeft = $TimeLeft > 0 ? ' ('.Gdn_Format::Seconds($TimeLeft).')' : '';
	}
	
	// Build the $Options array based on current user's permission.
   // Can the user edit the discussion?
   if (($CanEdit && $Session->UserID == $Discussion->InsertUserID) || $Session->CheckPermission('Vanilla.Discussions.Edit', TRUE, 'Category', $PermissionCategoryID))
      $Options['EditDiscussion'] = array('Label' => T('Edit').' '.$TimeLeft, 'Url' => '/vanilla/post/editdiscussion/'.$Discussion->DiscussionID);

   // Can the user announce?
   if ($Session->CheckPermission('Vanilla.Discussions.Announce', TRUE, 'Category', $PermissionCategoryID))
      $Options['AnnounceDiscussion'] = array('Label' => T('Announce...'), 'Url' => 'vanilla/discussion/announce?discussionid='.$Discussion->DiscussionID.'&Target='.urlencode($Sender->SelfUrl.'#Head'), 'Class' => 'Popup');

   // Can the user sink?
   if ($Session->CheckPermission('Vanilla.Discussions.Sink', TRUE, 'Category', $PermissionCategoryID))
      $Options['SinkDiscussion'] = array('Label' => T($Discussion->Sink ? 'Unsink' : 'Sink'), 'Url' => 'vanilla/discussion/sink/'.$Discussion->DiscussionID.'/'.$Session->TransientKey().'?Target='.urlencode($Sender->SelfUrl.'#Head'), 'Class' => 'Hijack');

   // Can the user close?
   if ($Session->CheckPermission('Vanilla.Discussions.Close', TRUE, 'Category', $PermissionCategoryID))
      $Options['CloseDiscussion'] = array('Label' => T($Discussion->Closed ? 'Reopen' : 'Close'), 'Url' => 'vanilla/discussion/close/'.$Discussion->DiscussionID.'/'.$Session->TransientKey().'?Target='.urlencode($Sender->SelfUrl.'#Head'), 'Class' => 'Hijack');

   // Can the user delete?
   if ($Session->CheckPermission('Vanilla.Discussions.Delete', TRUE, 'Category', $PermissionCategoryID))
      $Options['DeleteDiscussion'] = array('Label' => T('Delete Discussion'), 'Url' => 'vanilla/discussion/delete/'.$Discussion->DiscussionID.'/'.$Session->TransientKey());
   
   // DEPRECATED (as of 2.1)
   $Sender->EventArguments['Type'] = 'Discussion';
   
   // Allow plugins to add options.
   $Sender->EventArguments['DiscussionOptions'] = &$Options;
   $Sender->EventArguments['Discussion'] = $Discussion;
   $Sender->FireEvent('DiscussionOptions');
   
   return $Options;
}

/**
 * Output moderation checkbox.
 *
 * @since 2.1
 */
function WriteAdminCheck($Object = NULL) {
   if (!Gdn::Controller()->CanEditComments || !C('Vanilla.AdminCheckboxes.Use'))
      return;
   
   echo '<span class="AdminCheck"><input type="checkbox" name="Toggle"></span>';
}

/**
 * Output discussion options.
 *
 * @since 2.1
 */
function WriteDiscussionOptions($Discussion = NULL) {
   $Options = GetDiscussionOptions($Discussion);
   
   if (empty($Options))
      return;
   ?>
   <span class="ToggleFlyout OptionsMenu">
      <span class="OptionsTitle" title="<?php echo T('Options'); ?>"><?php echo T('Options'); ?></span>
		<span class="SpFlyoutHandle"></span>
      <ul class="Flyout MenuItems" style="display: none;">
      <?php foreach ($Options as $Code => $Option) : ?>
			<li><?php echo Anchor($Option['Label'], $Option['Url'], GetValue('Class', $Option, $Code)); ?></li>
		<?php endforeach; ?>
      </ul>
   </span>
   <?php
}

/**
 * Get comment options.
 *
 * @since 2.1
 * @param DataSet $Comment.
 * @return array $Options Each element must include keys 'Label' and 'Url'.
 */
function GetCommentOptions($Comment) {
	$Options = array();
   
   if (!is_numeric(GetValue('CommentID', $Comment)))
      return $Options;
   
   $Sender = Gdn::Controller();
   $Session = Gdn::Session();
	$Discussion = Gdn::Controller()->Data('Discussion');
	
	$CategoryID = GetValue('CategoryID', $Discussion);
   $PermissionCategoryID = GetValue('PermissionCategoryID', $Discussion);
   
   // Determine if we still have time to edit
   $EditContentTimeout = C('Garden.EditContentTimeout', -1);
	$CanEdit = $EditContentTimeout == -1 || strtotime($Comment->DateInserted) + $EditContentTimeout > time();
	$TimeLeft = '';
	if ($CanEdit && $EditContentTimeout > 0 && !$Session->CheckPermission('Vanilla.Discussions.Edit', TRUE, 'Category', $PermissionCategoryID)) {
		$TimeLeft = strtotime($Comment->DateInserted) + $EditContentTimeout - time();
		$TimeLeft = $TimeLeft > 0 ? ' ('.Gdn_Format::Seconds($TimeLeft).')' : '';
	}
	
	// Can the user edit the comment?
	if (($CanEdit && $Session->UserID == $Comment->InsertUserID) || $Session->CheckPermission('Vanilla.Comments.Edit', TRUE, 'Category', $PermissionCategoryID))
		$Options['EditComment'] = array('Label' => T('Edit').' '.$TimeLeft, 'Url' => '/vanilla/post/editcomment/'.$Comment->CommentID, 'EditComment');

	// Can the user delete the comment?
	// if (($CanEdit && $Session->UserID == $Comment->InsertUserID) || $Session->CheckPermission('Vanilla.Comments.Delete', TRUE, 'Category', $PermissionCategoryID))
   if ($Session->CheckPermission('Vanilla.Comments.Delete', TRUE, 'Category', $PermissionCategoryID))
		$Options['DeleteComment'] = array('Label' => T('Delete'), 'Url' => 'vanilla/discussion/deletecomment/'.$Comment->CommentID.'/'.$Session->TransientKey().'/?Target='.urlencode("/discussion/{$Comment->DiscussionID}/x"), 'Class' => 'DeleteComment');
   
   // DEPRECATED (as of 2.1)
   $Sender->EventArguments['Type'] = 'Comment';
   
   // Allow plugins to add options
   $Sender->EventArguments['CommentOptions'] = &$Options;
   $Sender->EventArguments['Comment'] = $Comment;
   $Sender->FireEvent('CommentOptions');
   
	return $Options;
}

/**
 * Output comment options.
 *
 * @since 2.1
 * @param DataSet $Comment.
 */
function WriteCommentOptions($Comment) {
	$Controller = Gdn::Controller();
	$Session = Gdn::Session();
	
   $Id = $Comment->CommentID;
	$Options = GetCommentOptions($Comment);
	if (empty($Options))
		return;
   ?>
   <span class="ToggleFlyout OptionsMenu">
      <span class="OptionsTitle" title="<?php echo T('Options'); ?>"><?php echo T('Options'); ?></span>
		<span class="SpFlyoutHandle"></span>
      <ul class="Flyout MenuItems">
      <?php foreach ($Options as $Code => $Option) : ?>
         <li><?php echo Anchor($Option['Label'], $Option['Url'], GetValue('Class', $Option, $Code)); ?></li>
      <?php endforeach; ?>
      </ul>
   </span>
   <?php
   if (C('Vanilla.AdminCheckboxes.Use')) {
      // Only show the checkbox if the user has permission to affect multiple items
      $Discussion = Gdn::Controller()->Data('Discussion');
      $PermissionCategoryID = GetValue('PermissionCategoryID', $Discussion);
      if ($Session->CheckPermission('Vanilla.Comments.Delete', TRUE, 'Category', $PermissionCategoryID)) {
         if (!property_exists($Controller, 'CheckedComments'))
            $Controller->CheckedComments = $Session->GetAttribute('CheckedComments', array());

         $ItemSelected = InSubArray($Id, $Controller->CheckedComments);
         echo '<span class="AdminCheck"><input type="checkbox" name="'.'Comment'.'ID[]" value="'.$Id.'"'.($ItemSelected?' checked="checked"':'').' /></span>';
      }
   }
}

/**
 * Output comment form.
 *
 * @since 2.1
 */
function WriteCommentForm() {
	$Session = Gdn::Session();
	$Controller = Gdn::Controller();
	
	$Discussion = $Controller->Data('Discussion');
	$PermissionCategoryID = GetValue('PermissionCategoryID', $Discussion);
	$UserCanClose = $Session->CheckPermission('Vanilla.Discussions.Close', TRUE, 'Category', $PermissionCategoryID);
	$UserCanComment = $Session->CheckPermission('Vanilla.Comments.Add', TRUE, 'Category', $PermissionCategoryID);
	
	// Closed notification
	if ($Discussion->Closed == '1') {
		?>
		<div class="Foot Closed">
			<div class="Note Closed"><?php echo T('This discussion has been closed.'); ?></div>
			<?php //echo Anchor(T('All Discussions'), 'discussions', 'TabLink'); ?>
		</div>
		<?php
	} else if (!$UserCanComment) {
      if (!Gdn::Session()->IsValid()) {
		?>
		<div class="Foot Closed">
			<div class="Note Closed"><?php 
            echo FormatString(
               T('Sign In or Register to Comment.', '<a href="{SignInUrl,html}">Sign In</a> or <a href="{RegisterUrl,html}">Register</a> to comment.'), 
               array('SignInUrl' => SignInUrl(Url('')), 
                     'RegisterUrl' => RegisterUrl(Url('')))); ?></div>
			<?php //echo Anchor(T('All Discussions'), 'discussions', 'TabLink'); ?>
		</div>
		<?php
      }
	}
   
	if (($Discussion->Closed == '1' && $UserCanClose) || ($Discussion->Closed == '0' && $UserCanComment))
		echo $Controller->FetchView('comment', 'post');
}<|MERGE_RESOLUTION|>--- conflicted
+++ resolved
@@ -128,23 +128,11 @@
       <div class="Item-Body">
          <div class="Message">
             <?php 
-<<<<<<< HEAD
          echo FormatBody($Comment);
             ?>
          </div>
          <?php $Sender->FireEvent('AfterCommentBody'); ?>
          <?php WriteReactions($Comment); ?>
-=======
-               $Sender->FireEvent('BeforeCommentBody'); 
-               $Object->FormatBody = Gdn_Format::To($Object->Body, $Object->Format);
-               $Sender->FireEvent('AfterCommentFormat');
-               $Object = $Sender->EventArguments['Object'];
-               echo $Object->FormatBody;
-            ?>
-         </div>
-         <?php $Sender->FireEvent('AfterCommentBody'); ?>
-         <?php WriteReactions($Object); ?>
->>>>>>> 708449e8
       </div>
    </div>
 </li>
@@ -160,7 +148,14 @@
 
 endif;
 
-<<<<<<< HEAD
+if (!function_exists('WriteReactions')):
+
+function WriteReactions($Row, $Type = 'Comment') {
+   // noop
+}
+
+endif;
+
 /**
  * Get options for the current discussion.
  *
@@ -178,11 +173,6 @@
       $Discussion = $Sender->Data('Discussion');
 	
 	$CategoryID = GetValue('CategoryID', $Discussion);
-=======
-function WriteOptionList($Object, $Sender, $Session) {
-   $EditContentTimeout = C('Garden.EditContentTimeout', -1);
-	$CategoryID = GetValue('CategoryID', $Object);
->>>>>>> 708449e8
 	if(!$CategoryID && property_exists($Sender, 'Discussion'))
 		$CategoryID = GetValue('CategoryID', $Sender->Discussion);
    $PermissionCategoryID = GetValue('PermissionCategoryID', $Discussion, GetValue('PermissionCategoryID', $Sender->Discussion));
