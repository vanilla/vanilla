<?php
/**
 * @copyright 2009-2014 Vanilla Forums Inc.
 * @license http://www.opensource.org/licenses/gpl-2.0.php GPLv2
 */

if (!defined('APPLICATION')) {
   exit();
}

/**
 * Format content of comment or discussion.
 *
 * Event argument for $Object will be 'Comment' or 'Discussion'.
 *
 * @since 2.1
 * @param DataSet $Object Comment or discussion.
 * @return string Parsed body.
 */
if (!function_exists('FormatBody')):
function FormatBody($Object) {
   Gdn::Controller()->FireEvent('BeforeCommentBody');
   $Object->FormatBody = Gdn_Format::To($Object->Body, $Object->Format);
   Gdn::Controller()->FireEvent('AfterCommentFormat');

   return $Object->FormatBody;
}
endif;

/**
 * Output link to (un)boomark a discussion.
 */
if (!function_exists('WriteBookmarkLink')):
function WriteBookmarkLink() {
   if (!Gdn::Session()->IsValid())
      return '';

   $Discussion = Gdn::Controller()->Data('Discussion');

   // Bookmark link
   $Title = T($Discussion->Bookmarked == '1' ? 'Unbookmark' : 'Bookmark');
   echo Anchor(
      $Title,
      '/vanilla/discussion/bookmark/'.$Discussion->DiscussionID.'/'.Gdn::Session()->TransientKey().'?Target='.urlencode(Gdn::Controller()->SelfUrl),
      'Hijack Bookmark' . ($Discussion->Bookmarked == '1' ? ' Bookmarked' : ''),
      array('title' => $Title)
   );
}
endif;

/**
 * Outputs a formatted comment.
 *
 * Prior to 2.1, this also output the discussion ("FirstComment") to the browser.
 * That has moved to the discussion.php view.
 *
 * @param DataSet $Comment.
 * @param Gdn_Controller $Sender.
 * @param Gdn_Session $Session.
 * @param int $CurrentOffet How many comments into the discussion we are (for anchors).
 */
if (!function_exists('WriteComment')):
function WriteComment($Comment, $Sender, $Session, $CurrentOffset) {
   static $UserPhotoFirst = NULL;
   if ($UserPhotoFirst === NULL)
      $UserPhotoFirst = C('Vanilla.Comment.UserPhotoFirst', TRUE);
   $Author = Gdn::UserModel()->GetID($Comment->InsertUserID); //UserBuilder($Comment, 'Insert');
   $Permalink = GetValue('Url', $Comment, '/discussion/comment/'.$Comment->CommentID.'/#Comment_'.$Comment->CommentID);

   // Set CanEditComments (whether to show checkboxes)
   if (!property_exists($Sender, 'CanEditComments'))
		$Sender->CanEditComments = $Session->CheckPermission('Vanilla.Comments.Edit', TRUE, 'Category', 'any') && C('Vanilla.AdminCheckboxes.Use');

   // Prep event args
   $CssClass = CssClass($Comment, $CurrentOffset);
   $Sender->EventArguments['Comment'] = &$Comment;
   $Sender->EventArguments['Author'] = &$Author;
   $Sender->EventArguments['CssClass'] = &$CssClass;
   $Sender->EventArguments['CurrentOffset'] = $CurrentOffset;
   $Sender->EventArguments['Permalink'] = $Permalink;

   // DEPRECATED ARGUMENTS (as of 2.1)
	$Sender->EventArguments['Object'] = &$Comment;
   $Sender->EventArguments['Type'] = 'Comment';

   // First comment template event
   $Sender->FireEvent('BeforeCommentDisplay'); ?>
<li class="<?php echo $CssClass; ?>" id="<?php echo 'Comment_'.$Comment->CommentID; ?>">
   <div class="Comment">

      <?php
      // Write a stub for the latest comment so it's easy to link to it from outside.
      if ($CurrentOffset == Gdn::Controller()->Data('_LatestItem')) {
         echo '<span id="latest"></span>';
      }
      ?>
      <div class="Options">
         <?php WriteCommentOptions($Comment); ?>
      </div>
      <?php $Sender->FireEvent('BeforeCommentMeta'); ?>
      <div class="Item-Header CommentHeader">
         <div class="AuthorWrap">
            <span class="Author">
               <?php
               if ($UserPhotoFirst) {
                  echo UserPhoto($Author);
                  echo UserAnchor($Author, 'Username');
               } else {
                  echo UserAnchor($Author, 'Username');
                  echo UserPhoto($Author);
               }
               echo FormatMeAction($Comment);
               $Sender->FireEvent('AuthorPhoto');
               ?>
            </span>
            <span class="AuthorInfo">
               <?php
               echo ' '.WrapIf(htmlspecialchars(GetValue('Title', $Author)), 'span', array('class' => 'MItem AuthorTitle'));
               echo ' '.WrapIf(htmlspecialchars(GetValue('Location', $Author)), 'span', array('class' => 'MItem AuthorLocation'));
               $Sender->FireEvent('AuthorInfo');
               ?>
            </span>
         </div>
         <div class="Meta CommentMeta CommentInfo">
            <span class="MItem DateCreated">
               <?php echo Anchor(Gdn_Format::Date($Comment->DateInserted, 'html'), $Permalink, 'Permalink', array('name' => 'Item_'.($CurrentOffset), 'rel' => 'nofollow')); ?>
            </span>
            <?php
               echo DateUpdated($Comment, array('<span class="MItem">', '</span>'));
            ?>
            <?php
            // Include source if one was set
            if ($Source = GetValue('Source', $Comment))
               echo Wrap(sprintf(T('via %s'), T($Source.' Source', $Source)), 'span', array('class' => 'MItem Source'));

            $Sender->FireEvent('CommentInfo');
            $Sender->FireEvent('InsideCommentMeta'); // DEPRECATED
            $Sender->FireEvent('AfterCommentMeta'); // DEPRECATED

            // Include IP Address if we have permission
            if ($Session->CheckPermission('Garden.PersonalInfo.View'))
               echo Wrap(IPAnchor($Comment->InsertIPAddress), 'span', array('class' => 'MItem IPAddress'));

            ?>
         </div>
      </div>
      <div class="Item-BodyWrap">
         <div class="Item-Body">
            <div class="Message">
               <?php
                  echo FormatBody($Comment);
               ?>
            </div>
            <?php
            $Sender->FireEvent('AfterCommentBody');
            WriteReactions($Comment);
            if (GetValue('Attachments', $Comment)) {
               WriteAttachments($Comment->Attachments);
            }
            ?>
         </div>
      </div>
   </div>
</li>
<?php
	$Sender->FireEvent('AfterComment');
}
endif;

/**
 * Get options for the current discussion.
 *
 * @since 2.1
 * @param DataSet $Discussion.
 * @return array $Options Each element must include keys 'Label' and 'Url'.
 */
if (!function_exists('GetDiscussionOptions')):
function GetDiscussionOptions($Discussion = NULL) {
   $Options = array();

   $Sender = Gdn::Controller();
   $Session = Gdn::Session();

   if ($Discussion == NULL)
      $Discussion = $Sender->Data('Discussion');

	$CategoryID = GetValue('CategoryID', $Discussion);
	if(!$CategoryID && property_exists($Sender, 'Discussion'))
		$CategoryID = GetValue('CategoryID', $Sender->Discussion);
   $PermissionCategoryID = GetValue('PermissionCategoryID', $Discussion, GetValue('PermissionCategoryID', $Discussion));

	// Build the $Options array based on current user's permission.
   // Can the user edit the discussion?
<<<<<<< HEAD
   $CanEdit = DiscussionModel::canEdit($Discussion, $TimeLeft);
   if ($CanEdit) {
      if ($TimeLeft) {
         $TimeLeft = ' ('.Gdn_Format::Seconds($TimeLeft).')';
      }
      $Options['EditDiscussion'] = array('Label' => T('Edit').$TimeLeft, 'Url' => '/vanilla/post/editdiscussion/'.$Discussion->DiscussionID);
   }
=======
   if ($CanEdit)
      $Options['EditDiscussion'] = array('Label' => T('Edit').$TimeLeft, 'Url' => '/vanilla/post/editdiscussion/'.$Discussion->DiscussionID);
>>>>>>> 049a308f

   // Can the user announce?
   if ($Session->CheckPermission('Vanilla.Discussions.Announce', TRUE, 'Category', $PermissionCategoryID))
      $Options['AnnounceDiscussion'] = array('Label' => T('Announce'), 'Url' => 'vanilla/discussion/announce?discussionid='.$Discussion->DiscussionID.'&Target='.urlencode($Sender->SelfUrl.'#Head'), 'Class' => 'AnnounceDiscussion Popup');

   // Can the user sink?
   if ($Session->CheckPermission('Vanilla.Discussions.Sink', TRUE, 'Category', $PermissionCategoryID)) {
      $NewSink = (int)!$Discussion->Sink;
      $Options['SinkDiscussion'] = array('Label' => T($Discussion->Sink ? 'Unsink' : 'Sink'), 'Url' => "/discussion/sink?discussionid={$Discussion->DiscussionID}&sink=$NewSink", 'Class' => 'SinkDiscussion Hijack');
   }

   // Can the user close?
   if ($Session->CheckPermission('Vanilla.Discussions.Close', TRUE, 'Category', $PermissionCategoryID)) {
      $NewClosed = (int)!$Discussion->Closed;
      $Options['CloseDiscussion'] = array('Label' => T($Discussion->Closed ? 'Reopen' : 'Close'), 'Url' => "/discussion/close?discussionid={$Discussion->DiscussionID}&close=$NewClosed", 'Class' => 'CloseDiscussion Hijack');
   }

   if ($CanEdit && GetValueR('Attributes.ForeignUrl', $Discussion)) {
      $Options['RefetchPage'] = array('Label' => T('Refetch Page'), 'Url' => '/discussion/refetchpageinfo.json?discussionid='.$Discussion->DiscussionID, 'Class' => 'RefetchPage Hijack');
   }

   // Can the user move?
   if ($CanEdit && $Session->CheckPermission('Garden.Moderation.Manage')) {
      $Options['MoveDiscussion'] = array('Label' => T('Move'), 'Url' => '/moderation/confirmdiscussionmoves?discussionid='.$Discussion->DiscussionID, 'Class' => 'MoveDiscussion Popup');
   }

   // Can the user delete?
   if ($Session->CheckPermission('Vanilla.Discussions.Delete', TRUE, 'Category', $PermissionCategoryID)) {
      $Category = CategoryModel::Categories($CategoryID);

      $Options['DeleteDiscussion'] = array('Label' => T('Delete Discussion'), 'Url' => '/discussion/delete?discussionid='.$Discussion->DiscussionID.'&target='.urlencode(CategoryUrl($Category)), 'Class' => 'DeleteDiscussion Popup');
   }

   // DEPRECATED (as of 2.1)
   $Sender->EventArguments['Type'] = 'Discussion';

   // Allow plugins to add options.
   $Sender->EventArguments['DiscussionOptions'] = &$Options;
   $Sender->EventArguments['Discussion'] = $Discussion;
   $Sender->FireEvent('DiscussionOptions');

   return $Options;
}
endif;

/**
 * Output moderation checkbox.
 *
 * @since 2.1
 */
if (!function_exists('WriteAdminCheck')):
function WriteAdminCheck($Object = NULL) {
   if (!Gdn::Controller()->CanEditComments || !C('Vanilla.AdminCheckboxes.Use'))
      return;

   echo '<span class="AdminCheck"><input type="checkbox" name="Toggle"></span>';
}
endif;

/**
 * Output discussion options.
 *
 * @since 2.1
 */
if (!function_exists('WriteDiscussionOptions')):
function WriteDiscussionOptions($Discussion = NULL) {
   $Options = GetDiscussionOptions($Discussion);

   if (empty($Options))
      return;

   echo ' <span class="ToggleFlyout OptionsMenu">';
      echo '<span class="OptionsTitle" title="'.T('Options').'">'.T('Options').'</span>';
		echo Sprite('SpFlyoutHandle', 'Arrow');
      echo '<ul class="Flyout MenuItems" style="display: none;">';
      foreach ($Options as $Code => $Option):
			echo Wrap(Anchor($Option['Label'], $Option['Url'], GetValue('Class', $Option, $Code)), 'li');
		endforeach;
      echo '</ul>';
   echo '</span>';
}
endif;

/**
 * Get comment options.
 *
 * @since 2.1
 * @param DataSet $Comment.
 * @return array $Options Each element must include keys 'Label' and 'Url'.
 */
if (!function_exists('GetCommentOptions')):
function GetCommentOptions($Comment) {
	$Options = array();

   if (!is_numeric(GetValue('CommentID', $Comment)))
      return $Options;

   $Sender = Gdn::Controller();
   $Session = Gdn::Session();
	$Discussion = Gdn::Controller()->Data('Discussion');

	$CategoryID = GetValue('CategoryID', $Discussion);
   $PermissionCategoryID = GetValue('PermissionCategoryID', $Discussion);

   // Determine if we still have time to edit
   $EditContentTimeout = C('Garden.EditContentTimeout', -1);
	$CanEdit = $EditContentTimeout == -1 || strtotime($Comment->DateInserted) + $EditContentTimeout > time();
	$TimeLeft = '';
	if ($CanEdit && $EditContentTimeout > 0 && !$Session->CheckPermission('Vanilla.Discussions.Edit', TRUE, 'Category', $PermissionCategoryID)) {
		$TimeLeft = strtotime($Comment->DateInserted) + $EditContentTimeout - time();
		$TimeLeft = $TimeLeft > 0 ? ' ('.Gdn_Format::Seconds($TimeLeft).')' : '';
	}

	// Can the user edit the comment?
	if (($CanEdit && $Session->UserID == $Comment->InsertUserID) || $Session->CheckPermission('Vanilla.Comments.Edit', TRUE, 'Category', $PermissionCategoryID))
		$Options['EditComment'] = array('Label' => T('Edit').$TimeLeft, 'Url' => '/vanilla/post/editcomment/'.$Comment->CommentID, 'EditComment');

	// Can the user delete the comment?
	$SelfDeleting = ($CanEdit && $Session->UserID == $Comment->InsertUserID && C('Vanilla.Comments.AllowSelfDelete'));
   if ($SelfDeleting || $Session->CheckPermission('Vanilla.Comments.Delete', TRUE, 'Category', $PermissionCategoryID))
		$Options['DeleteComment'] = array('Label' => T('Delete'), 'Url' => 'vanilla/discussion/deletecomment/'.$Comment->CommentID.'/'.$Session->TransientKey().'/?Target='.urlencode("/discussion/{$Comment->DiscussionID}/x"), 'Class' => 'DeleteComment');

   // DEPRECATED (as of 2.1)
   $Sender->EventArguments['Type'] = 'Comment';

   // Allow plugins to add options
   $Sender->EventArguments['CommentOptions'] = &$Options;
   $Sender->EventArguments['Comment'] = $Comment;
   $Sender->FireEvent('CommentOptions');

	return $Options;
}
endif;
/**
 * Output comment options.
 *
 * @since 2.1
 * @param DataSet $Comment.
 */
if (!function_exists('WriteCommentOptions')):
function WriteCommentOptions($Comment) {
	$Controller = Gdn::Controller();
	$Session = Gdn::Session();

   $Id = $Comment->CommentID;
	$Options = GetCommentOptions($Comment);
	if (empty($Options))
		return;

   echo '<span class="ToggleFlyout OptionsMenu">';
      echo '<span class="OptionsTitle" title="'.T('Options').'">'.T('Options').'</span>';
		echo Sprite('SpFlyoutHandle', 'Arrow');
      echo '<ul class="Flyout MenuItems">';
      foreach ($Options as $Code => $Option):
         echo Wrap(Anchor($Option['Label'], $Option['Url'], GetValue('Class', $Option, $Code)), 'li');
      endforeach;
      echo '</ul>';
   echo '</span>';
   if (C('Vanilla.AdminCheckboxes.Use')) {
      // Only show the checkbox if the user has permission to affect multiple items
      $Discussion = Gdn::Controller()->Data('Discussion');
      $PermissionCategoryID = GetValue('PermissionCategoryID', $Discussion);
      if ($Session->CheckPermission('Vanilla.Comments.Delete', TRUE, 'Category', $PermissionCategoryID)) {
         if (!property_exists($Controller, 'CheckedComments'))
            $Controller->CheckedComments = $Session->GetAttribute('CheckedComments', array());

         $ItemSelected = InSubArray($Id, $Controller->CheckedComments);
         echo '<span class="AdminCheck"><input type="checkbox" name="'.'Comment'.'ID[]" value="'.$Id.'"'.($ItemSelected?' checked="checked"':'').' /></span>';
      }
   }
}
endif;

/**
 * Output comment form.
 *
 * @since 2.1
 */
if (!function_exists('WriteCommentForm')):
function WriteCommentForm() {
	$Session = Gdn::Session();
	$Controller = Gdn::Controller();

	$Discussion = $Controller->Data('Discussion');
	$PermissionCategoryID = GetValue('PermissionCategoryID', $Discussion);
	$UserCanClose = $Session->CheckPermission('Vanilla.Discussions.Close', TRUE, 'Category', $PermissionCategoryID);
	$UserCanComment = $Session->CheckPermission('Vanilla.Comments.Add', TRUE, 'Category', $PermissionCategoryID);

	// Closed notification
	if ($Discussion->Closed == '1') {
		?>
		<div class="Foot Closed">
			<div class="Note Closed"><?php echo T('This discussion has been closed.'); ?></div>
			<?php //echo Anchor(T('All Discussions'), 'discussions', 'TabLink'); ?>
		</div>
		<?php
	} else if (!$UserCanComment) {
      if (!Gdn::Session()->IsValid()) {
		?>
		<div class="Foot Closed">
			<div class="Note Closed SignInOrRegister"><?php
			   $Popup =  (C('Garden.SignIn.Popup')) ? ' class="Popup"' : '';
			   $ReturnUrl = Gdn::Request()->PathAndQuery();
            echo FormatString(
               T('Sign In or Register to Comment.', '<a href="{SignInUrl,html}"{Popup}>Sign In</a> or <a href="{RegisterUrl,html}">Register</a> to comment.'),
               array(
                  'SignInUrl' => Url(SignInUrl($ReturnUrl)),
                  'RegisterUrl' => Url(RegisterUrl($ReturnUrl)),
                  'Popup' => $Popup
               )
            ); ?>
         </div>
			<?php //echo Anchor(T('All Discussions'), 'discussions', 'TabLink'); ?>
		</div>
		<?php
      }
	}

	if (($Discussion->Closed == '1' && $UserCanClose) || ($Discussion->Closed == '0' && $UserCanComment))
		echo $Controller->FetchView('comment', 'post', 'vanilla');
}
endif;

if (!function_exists('WriteCommentFormHeader')):
function WriteCommentFormHeader() {
   $Session = Gdn::Session();
   if (C('Vanilla.Comment.UserPhotoFirst', TRUE)) {
      echo UserPhoto($Session->User);
      echo UserAnchor($Session->User, 'Username');
   } else {
      echo UserAnchor($Session->User, 'Username');
      echo UserPhoto($Session->User);
   }
}
endif;

if (!function_exists('WriteEmbedCommentForm')):
function WriteEmbedCommentForm() {
 	$Session = Gdn::Session();
	$Controller = Gdn::Controller();
	$Discussion = $Controller->Data('Discussion');

   if ($Discussion && $Discussion->Closed == '1') {
   ?>
   <div class="Foot Closed">
      <div class="Note Closed"><?php echo T('This discussion has been closed.'); ?></div>
   </div>
   <?php } else { ?>
   <h2><?php echo T('Leave a comment'); ?></h2>
   <div class="MessageForm CommentForm EmbedCommentForm">
      <?php
      echo $Controller->Form->Open(array('id' => 'Form_Comment'));
      echo $Controller->Form->Errors();
      echo $Controller->Form->Hidden('Name');
      echo Wrap($Controller->Form->TextBox('Body', array('MultiLine' => TRUE)), 'div', array('class' => 'TextBoxWrapper'));
      echo "<div class=\"Buttons\">\n";

      $AllowSigninPopup = C('Garden.SignIn.Popup');
      $Attributes = array('tabindex' => '-1', 'target' => '_top');

      // If we aren't ajaxing this call then we need to target the url of the parent frame.
      $ReturnUrl = $Controller->Data('ForeignSource.vanilla_url', Gdn::Request()->PathAndQuery());

      if ($Session->IsValid()) {
         $AuthenticationUrl = Gdn::Authenticator()->SignOutUrl($ReturnUrl);
         echo Wrap(
            sprintf(
               T('Commenting as %1$s (%2$s)', 'Commenting as %1$s <span class="SignOutWrap">(%2$s)</span>'),
               Gdn_Format::Text($Session->User->Name),
               Anchor(T('Sign Out'), $AuthenticationUrl, 'SignOut', $Attributes)
            ),
            'div',
            array('class' => 'Author')
         );
         echo $Controller->Form->Button('Post Comment', array('class' => 'Button CommentButton'));
      } else {
         $AuthenticationUrl = Url(SignInUrl($ReturnUrl), true);
         if ($AllowSigninPopup) {
            $CssClass = 'SignInPopup Button Stash';
         } else {
            $CssClass = 'Button Stash';
         }

         echo Anchor(T('Comment As ...'), $AuthenticationUrl, $CssClass, $Attributes);
      }
      echo "</div>\n";
      echo $Controller->Form->Close();
      ?>
   </div>
   <?php
   }
}
endif;

if (!function_exists('IsMeAction')):
   function IsMeAction($Row) {
      if (!C('Garden.Format.MeActions'))
         return;
      $Row = (array)$Row;
      if (!array_key_exists('Body', $Row))
         return FALSE;

      return strpos(trim($Row['Body']), '/me ') === 0;
   }
endif;

if (!function_exists('FormatMeAction')):
   function FormatMeAction($Comment) {
      if (!IsMeAction($Comment))
         return;

      // Maxlength (don't let people blow up the forum)
      $Comment->Body = substr($Comment->Body, 4);
      $Maxlength = C('Vanilla.MeAction.MaxLength', 100);
      $Body = FormatBody($Comment);
      if (strlen($Body) > $Maxlength)
         $Body = substr($Body, 0, $Maxlength).'...';

      return '<div class="AuthorAction">'.$Body.'</div>';
   }
endif;<|MERGE_RESOLUTION|>--- conflicted
+++ resolved
@@ -191,7 +191,6 @@
 
 	// Build the $Options array based on current user's permission.
    // Can the user edit the discussion?
-<<<<<<< HEAD
    $CanEdit = DiscussionModel::canEdit($Discussion, $TimeLeft);
    if ($CanEdit) {
       if ($TimeLeft) {
@@ -199,10 +198,6 @@
       }
       $Options['EditDiscussion'] = array('Label' => T('Edit').$TimeLeft, 'Url' => '/vanilla/post/editdiscussion/'.$Discussion->DiscussionID);
    }
-=======
-   if ($CanEdit)
-      $Options['EditDiscussion'] = array('Label' => T('Edit').$TimeLeft, 'Url' => '/vanilla/post/editdiscussion/'.$Discussion->DiscussionID);
->>>>>>> 049a308f
 
    // Can the user announce?
    if ($Session->CheckPermission('Vanilla.Discussions.Announce', TRUE, 'Category', $PermissionCategoryID))
@@ -465,7 +460,7 @@
 
       // If we aren't ajaxing this call then we need to target the url of the parent frame.
       $ReturnUrl = $Controller->Data('ForeignSource.vanilla_url', Gdn::Request()->PathAndQuery());
-
+      
       if ($Session->IsValid()) {
          $AuthenticationUrl = Gdn::Authenticator()->SignOutUrl($ReturnUrl);
          echo Wrap(
@@ -523,4 +518,4 @@
 
       return '<div class="AuthorAction">'.$Body.'</div>';
    }
-endif;+endif; 