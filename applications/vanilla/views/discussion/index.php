--- conflicted
+++ resolved
@@ -22,23 +22,6 @@
 
 echo "</div>\n\n";
 
-<<<<<<< HEAD
-   <ul>
-      <li><?php
-         if (C('Vanilla.Categories.Use') == TRUE) {
-            echo Anchor($this->Discussion->Category, 'categories/'.$this->Discussion->CategoryUrlCode, 'TabLink');
-         } else {
-            echo Anchor(T('All Discussions'), 'discussions', 'TabLink');
-         }
-      ?></li>
-   </ul>
-   <div class="SubTab"><?php echo $DiscussionName; ?></div>
-</div>
-<?php $this->FireEvent('BeforeDiscussion'); ?>
-<ul class="DataList MessageList Discussion <?php echo $PageClass; ?>">
-   <?php echo $this->FetchView('comments'); ?>
-   echo '<h2>'.Plural($this->Data('Discussion.CountComments'), '%s Comment', '%s Comments').'</h2>';
-=======
 // Write the initial discussion.
 if ($this->Data('Page') == 1) {
    include $this->FetchViewLocation('discussion', 'discussion');
@@ -62,7 +45,6 @@
 ?>
 <ul class="MessageList DataList Comments">
 	<?php include $this->FetchViewLocation('comments'); ?>
->>>>>>> cc5d2f1f
 </ul>
 <?php
 $this->FireEvent('AfterDiscussion');
