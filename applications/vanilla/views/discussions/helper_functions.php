<?php if (!defined('APPLICATION')) exit();

function WriteDiscussion($Discussion, &$Sender, &$Session, $Alt2) {
   static $Alt = FALSE;
   $CssClass = 'Item';
   $CssClass .= $Discussion->Bookmarked == '1' ? ' Bookmarked' : '';
   $CssClass .= $Alt ? ' Alt ' : '';
   $Alt = !$Alt;
   $CssClass .= $Discussion->Announce == '1' ? ' Announcement' : '';
   $CssClass .= $Discussion->Dismissed == '1' ? ' Dismissed' : '';
   $CssClass .= $Discussion->InsertUserID == $Session->UserID ? ' Mine' : '';
   $CssClass .= ($Discussion->CountUnreadComments > 0 && $Session->IsValid()) ? ' New' : '';
   $DiscussionUrl = '/discussion/'.$Discussion->DiscussionID.'/'.Gdn_Format::Url($Discussion->Name).($Discussion->CountCommentWatch > 0 && C('Vanilla.Comments.AutoOffset') && $Session->UserID > 0 ? '/#Item_'.$Discussion->CountCommentWatch : '');
   $Sender->EventArguments['DiscussionUrl'] = &$DiscussionUrl;
   $Sender->EventArguments['Discussion'] = &$Discussion;
   $Sender->EventArguments['CssClass'] = &$CssClass;
   $First = UserBuilder($Discussion, 'First');
   $Last = UserBuilder($Discussion, 'Last');
   
   $Sender->FireEvent('BeforeDiscussionName');
   
   $DiscussionName = Gdn_Format::Text($Discussion->Name);
   if ($DiscussionName == '')
      $DiscussionName = T('Blank Discussion Topic');
      
   $Sender->EventArguments['DiscussionName'] = &$DiscussionName;

   static $FirstDiscussion = TRUE;
   if (!$FirstDiscussion)
      $Sender->FireEvent('BetweenDiscussion');
   else
      $FirstDiscussion = FALSE;
?>
<li class="<?php echo $CssClass; ?>">
   <?php
   $Sender->FireEvent('BeforeDiscussionContent');
   WriteOptions($Discussion, $Sender, $Session);

   if (!property_exists($Sender, 'CanEditDiscussions'))
      $Sender->CanEditDiscussions = GetValue('PermsDiscussionsEdit', CategoryModel::Categories($Discussion->CategoryID));
         
   if ($Sender->CanEditDiscussions) {
<<<<<<< HEAD
      if (!property_exists($Sender, 'CheckedDiscussions'))
         $Sender->CheckedDiscussions = (array)$Session->GetAttribute('CheckedDiscussions', array());
=======
      if (!property_exists($Sender, 'CheckedDiscussions')) {
         $Sender->CheckedDiscussions = $Session->GetAttribute('CheckedDiscussions', array());
         if (!is_array($Sender->CheckedDiscussions))
            $Sender->CheckedDiscussions = array();
      }
>>>>>>> 25ff125b

      $ItemSelected = in_array($Discussion->DiscussionID, $Sender->CheckedDiscussions);
      echo '<div class="Administration"><input type="checkbox" name="DiscussionID[]" value="'.$Discussion->DiscussionID.'"'.($ItemSelected?' checked="checked"':'').' /></div>';
   }
   ?>
   <div class="ItemContent Discussion">
      <?php echo Anchor($DiscussionName, $DiscussionUrl, 'Title'); ?>
      <?php $Sender->FireEvent('AfterDiscussionTitle'); ?>
      <div class="Meta">
         <?php $Sender->FireEvent('BeforeDiscussionMeta'); ?>
         <?php if ($Discussion->Announce == '1') { ?>
         <span class="Announcement"><?php echo T('Announcement'); ?></span>
         <?php } ?>
         <?php if ($Discussion->Closed == '1') { ?>
         <span class="Closed"><?php echo T('Closed'); ?></span>
         <?php } ?>
         <span class="CommentCount"><?php printf(Plural($Discussion->CountComments, '%s comment', '%s comments'), $Discussion->CountComments); ?></span>
         <?php
            if ($Session->IsValid() && $Discussion->CountUnreadComments > 0)
               echo '<strong>'.Plural($Discussion->CountUnreadComments, '%s New', '%s New Plural').'</strong>';

            if ($Discussion->LastCommentID != '') {
               echo '<span class="LastCommentBy">'.sprintf(T('Most recent by %1$s'), UserAnchor($Last)).'</span>';
               echo '<span class="LastCommentDate">'.Gdn_Format::Date($Discussion->LastDate).'</span>';
            } else {
               echo '<span class="LastCommentBy">'.sprintf(T('Started by %1$s'), UserAnchor($First)).'</span>';
               echo '<span class="LastCommentDate">'.Gdn_Format::Date($Discussion->FirstDate).'</span>';
            }
         
            if (C('Vanilla.Categories.Use') && $Discussion->CategoryUrlCode != '')
               echo Wrap(Anchor($Discussion->Category, '/categories/'.$Discussion->CategoryUrlCode, 'Category'));
               
            $Sender->FireEvent('DiscussionMeta');
         ?>
      </div>
   </div>
</li>
<?php
}

function WriteFilterTabs(&$Sender) {
   $Session = Gdn::Session();
   $Title = property_exists($Sender, 'Category') && is_object($Sender->Category) ? $Sender->Category->Name : T('All Discussions');
   $Bookmarked = T('My Bookmarks');
   $MyDiscussions = T('My Discussions');
   $MyDrafts = T('My Drafts');
   $CountBookmarks = 0;
   $CountDiscussions = 0;
   $CountDrafts = 0;
   if ($Session->IsValid()) {
      $CountBookmarks = $Session->User->CountBookmarks;
      $CountDiscussions = $Session->User->CountDiscussions;
      $CountDrafts = $Session->User->CountDrafts;
   }
   if ($CountBookmarks === NULL) {
      $Bookmarked .= '<span class="Popin" rel="'.Url('/discussions/UserBookmarkCount').'">-</span>';
   } elseif (is_numeric($CountBookmarks) && $CountBookmarks > 0)
      $Bookmarked .= '<span>'.$CountBookmarks.'</span>';

   if (is_numeric($CountDiscussions) && $CountDiscussions > 0)
      $MyDiscussions .= '<span>'.$CountDiscussions.'</span>';

   if (is_numeric($CountDrafts) && $CountDrafts > 0)
      $MyDrafts .= '<span>'.$CountDrafts.'</span>';
      
   ?>
<div class="Tabs DiscussionsTabs">
   <ul>
      <?php $Sender->FireEvent('BeforeDiscussionTabs'); ?>
      <li<?php echo strtolower($Sender->ControllerName) == 'discussionscontroller' && strtolower($Sender->RequestMethod) == 'index' ? ' class="Active"' : ''; ?>><?php echo Anchor(T('All Discussions'), 'discussions'); ?></li>
      <?php $Sender->FireEvent('AfterAllDiscussionsTab'); ?>
      <?php if ($CountBookmarks > 0 || $Sender->RequestMethod == 'bookmarked') { ?>
      <li<?php echo $Sender->RequestMethod == 'bookmarked' ? ' class="Active"' : ''; ?>><?php echo Anchor($Bookmarked, '/discussions/bookmarked', 'MyBookmarks'); ?></li>
      <?php
         $Sender->FireEvent('AfterBookmarksTab');
      }
      if ($CountDiscussions > 0 || $Sender->RequestMethod == 'mine') {
      ?>
      <li<?php echo $Sender->RequestMethod == 'mine' ? ' class="Active"' : ''; ?>><?php echo Anchor($MyDiscussions, '/discussions/mine', 'MyDiscussions'); ?></li>
      <?php
      }
      if ($CountDrafts > 0 || $Sender->ControllerName == 'draftscontroller') {
      ?>
      <li<?php echo $Sender->ControllerName == 'draftscontroller' ? ' class="Active"' : ''; ?>><?php echo Anchor($MyDrafts, '/drafts', 'MyDrafts'); ?></li>
      <?php
      }
      $Sender->FireEvent('AfterDiscussionTabs');
      ?>
   </ul>
   <?php
   $DescendantData = GetValue('DescendantData', $Sender->Data);
   $Category = GetValue('Category', $Sender->Data);
   if ($DescendantData && $Category) {
      echo '<div class="SubTab"><span class="BreadCrumb FirstCrumb">↳ </span>';
      foreach ($DescendantData->Result() as $Descendant) {
         // Ignore the root node
         if ($Descendant->CategoryID > 0) {
            echo Anchor(Gdn_Format::Text($Descendant->Name), '/categories/'.$Descendant->UrlCode);
            echo '<span class="BreadCrumb"> &rarr; </span>';
         }
      }
      echo $Category->Name;
      echo '</div>';
   }
   if (!property_exists($Sender, 'CanEditDiscussions'))
      $Sender->CanEditDiscussions = $Session->CheckPermission('Vanilla.Discussions.Edit', TRUE, 'Category', 'any') && C('Vanilla.AdminCheckboxes.Use');
   
   if ($Sender->CanEditDiscussions) {
   ?>
   <div class="Administration">
      <input type="checkbox" name="Toggle" />
   </div>
   <?php } ?>
</div>
   <?php
}

/**
 * Render options that the user has for this discussion.
 */
function WriteOptions($Discussion, &$Sender, &$Session) {
   if ($Session->IsValid() && $Sender->ShowOptions) {
      echo '<div class="Options">';
      $Sender->Options = '';
      
      // Dismiss an announcement
      if (C('Vanilla.Discussions.Dismiss', 1) && $Discussion->Announce == '1' && $Discussion->Dismissed != '1')
         $Sender->Options .= '<li>'.Anchor(T('Dismiss'), 'vanilla/discussion/dismissannouncement/'.$Discussion->DiscussionID.'/'.$Session->TransientKey(), 'DismissAnnouncement') . '</li>';
      
      // Edit discussion
      if ($Discussion->FirstUserID == $Session->UserID || $Session->CheckPermission('Vanilla.Discussions.Edit', TRUE, 'Category', $Discussion->PermissionCategoryID))
         $Sender->Options .= '<li>'.Anchor(T('Edit'), 'vanilla/post/editdiscussion/'.$Discussion->DiscussionID, 'EditDiscussion') . '</li>';

      // Announce discussion
      if ($Session->CheckPermission('Vanilla.Discussions.Announce', TRUE, 'Category', $Discussion->PermissionCategoryID))
         $Sender->Options .= '<li>'.Anchor(T($Discussion->Announce == '1' ? 'Unannounce' : 'Announce'), 'vanilla/discussion/announce/'.$Discussion->DiscussionID.'/'.$Session->TransientKey(), 'AnnounceDiscussion') . '</li>';

      // Sink discussion
      if ($Session->CheckPermission('Vanilla.Discussions.Sink', TRUE, 'Category', $Discussion->PermissionCategoryID))
         $Sender->Options .= '<li>'.Anchor(T($Discussion->Sink == '1' ? 'Unsink' : 'Sink'), 'vanilla/discussion/sink/'.$Discussion->DiscussionID.'/'.$Session->TransientKey().'?Target='.urlencode($Sender->SelfUrl), 'SinkDiscussion') . '</li>';

      // Close discussion
      if ($Session->CheckPermission('Vanilla.Discussions.Close', TRUE, 'Category', $Discussion->PermissionCategoryID))
         $Sender->Options .= '<li>'.Anchor(T($Discussion->Closed == '1' ? 'Reopen' : 'Close'), 'vanilla/discussion/close/'.$Discussion->DiscussionID.'/'.$Session->TransientKey().'?Target='.urlencode($Sender->SelfUrl), 'CloseDiscussion') . '</li>';
      
      // Delete discussion
      if ($Session->CheckPermission('Vanilla.Discussions.Delete', TRUE, 'Category', $Discussion->PermissionCategoryID))
         $Sender->Options .= '<li>'.Anchor(T('Delete'), 'vanilla/discussion/delete/'.$Discussion->DiscussionID.'/'.$Session->TransientKey().'?Target='.urlencode($Sender->SelfUrl), 'DeleteDiscussion') . '</li>';
      
      // Allow plugins to add options
      $Sender->FireEvent('DiscussionOptions');
      
      if ($Sender->Options != '') {
      ?>
         <div class="ToggleFlyout OptionsMenu">
            <div class="MenuTitle"><?php echo T('Options'); ?></div>
            <ul class="Flyout MenuItems">
               <?php echo $Sender->Options; ?>
            </ul>
         </div>
      <?php
      }
      // Bookmark link
      $Title = T($Discussion->Bookmarked == '1' ? 'Unbookmark' : 'Bookmark');
      echo Anchor(
         '<span class="Star">'
            .Img('applications/dashboard/design/images/pixel.png', array('alt' => $Title))
         .'</span>',
         '/vanilla/discussion/bookmark/'.$Discussion->DiscussionID.'/'.$Session->TransientKey().'?Target='.urlencode($Sender->SelfUrl),
         'Bookmark' . ($Discussion->Bookmarked == '1' ? ' Bookmarked' : ''),
         array('title' => $Title)
      );
      
      echo '</div>';
   }
}<|MERGE_RESOLUTION|>--- conflicted
+++ resolved
@@ -40,16 +40,11 @@
       $Sender->CanEditDiscussions = GetValue('PermsDiscussionsEdit', CategoryModel::Categories($Discussion->CategoryID));
          
    if ($Sender->CanEditDiscussions) {
-<<<<<<< HEAD
-      if (!property_exists($Sender, 'CheckedDiscussions'))
+      if (!property_exists($Sender, 'CheckedDiscussions')) {
          $Sender->CheckedDiscussions = (array)$Session->GetAttribute('CheckedDiscussions', array());
-=======
-      if (!property_exists($Sender, 'CheckedDiscussions')) {
-         $Sender->CheckedDiscussions = $Session->GetAttribute('CheckedDiscussions', array());
          if (!is_array($Sender->CheckedDiscussions))
             $Sender->CheckedDiscussions = array();
       }
->>>>>>> 25ff125b
 
       $ItemSelected = in_array($Discussion->DiscussionID, $Sender->CheckedDiscussions);
       echo '<div class="Administration"><input type="checkbox" name="DiscussionID[]" value="'.$Discussion->DiscussionID.'"'.($ItemSelected?' checked="checked"':'').' /></div>';
