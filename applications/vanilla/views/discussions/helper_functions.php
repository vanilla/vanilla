--- conflicted
+++ resolved
@@ -76,11 +76,7 @@
             }
          
             if (C('Vanilla.Categories.Use') && $Discussion->CategoryUrlCode != '')
-<<<<<<< HEAD
                echo Wrap(Anchor($Discussion->Category, '/categories/'.rawurlencode($Discussion->CategoryUrlCode)), 'span', array('class' => 'Category'));
-=======
-               echo ' '.Wrap(Anchor($Discussion->Category, '/categories/'.rawurlencode($Discussion->CategoryUrlCode)), 'span', array('class' => 'Tag Category'));
->>>>>>> 3d483a23
                
             $Sender->FireEvent('DiscussionMeta');
          ?>
