--- conflicted
+++ resolved
@@ -42,13 +42,7 @@
 	$Discussion->CountPages = ceil($Discussion->CountComments / $Sender->CountCommentsPerPage);
 
    $FirstPageUrl = DiscussionUrl($Discussion, 1);
-<<<<<<< HEAD
    $LastPageUrl = DiscussionUrl($Discussion, FALSE).'#latest';
-=======
-   $LastPageUrl = DiscussionUrl($Discussion, FALSE).'#latest';	
-	$Discussion->CountReplies = $Discussion->CountComments - 1;
-
->>>>>>> 4a0daf40
 ?>
 <tr class="<?php echo $CssClass; ?>">
    <?php echo AdminCheck($Discussion, array('<td class="CheckBoxColumn">', '</td>')); ?>
