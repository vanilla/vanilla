<?php if (!defined('APPLICATION')) exit();
$CountDiscussions = 0;
$CategoryID = isset($this->_Sender->CategoryID) ? $this->_Sender->CategoryID : '';
$OnCategories = strtolower($this->_Sender->ControllerName) == 'categoriescontroller' && !is_numeric($CategoryID);
if ($this->Data !== FALSE) {
   foreach ($this->Data->Result() as $Category) {
      $CountDiscussions = $CountDiscussions + $Category->CountDiscussions;
   }
   ?>
<div class="Box BoxCategories">
   <?php echo panelHeading(T('Categories')); ?>
   <ul class="PanelInfo PanelCategories">
   <?php
   echo '<li'.($OnCategories ? ' class="Active"' : '').'>'.
      Anchor('<span class="Aside"><span class="Count">'.BigPlural($CountDiscussions, '%s discussion').'</span></span> '.T('All Categories'), '/categories', 'ItemLink')
      .'</li>';

   $MaxDepth = C('Vanilla.Categories.MaxDisplayDepth');
   $DoHeadings = C('Vanilla.Categories.DoHeadings');

   foreach ($this->Data->Result() as $Category) {
      if ($Category->CategoryID < 0 || $MaxDepth > 0 && $Category->Depth > $MaxDepth)
         continue;

      if ($DoHeadings && $Category->Depth == 1)
         $CssClass = 'Heading '.$Category->CssClass;
      else
         $CssClass = 'Depth'.$Category->Depth.($CategoryID == $Category->CategoryID ? ' Active' : '').' '.$Category->CssClass;

      echo '<li class="ClearFix '.$CssClass.'">';

      $CountText = '<span class="Aside"><span class="Count">'.BigPlural($Category->CountAllDiscussions, '%s discussion').'</span></span>';

      if ($DoHeadings && $Category->Depth == 1) {
         echo $CountText.' '.htmlspecialchars($Category->Name);
      } else {
<<<<<<< HEAD
         $CountText = ' <span class="Aside"><span class="Count">'.BigPlural($Category->CountAllDiscussions, '%s discussion').'</span></span>';

         echo Anchor(htmlspecialchars($Category->Name).$CountText, CategoryUrl($Category), 'ItemLink');
=======
         echo Anchor($CountText.' '.htmlspecialchars($Category->Name), CategoryUrl($Category), 'ItemLink');
>>>>>>> 0567e7c9
      }
      echo "</li>\n";
   }
?>
   </ul>
</div>
   <?php
}<|MERGE_RESOLUTION|>--- conflicted
+++ resolved
@@ -34,13 +34,7 @@
       if ($DoHeadings && $Category->Depth == 1) {
          echo $CountText.' '.htmlspecialchars($Category->Name);
       } else {
-<<<<<<< HEAD
-         $CountText = ' <span class="Aside"><span class="Count">'.BigPlural($Category->CountAllDiscussions, '%s discussion').'</span></span>';
-
-         echo Anchor(htmlspecialchars($Category->Name).$CountText, CategoryUrl($Category), 'ItemLink');
-=======
          echo Anchor($CountText.' '.htmlspecialchars($Category->Name), CategoryUrl($Category), 'ItemLink');
->>>>>>> 0567e7c9
       }
       echo "</li>\n";
    }
