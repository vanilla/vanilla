<?php if (!defined('APPLICATION')) exit();
$CountDiscussions = 0;
$CategoryID = isset($this->_Sender->CategoryID) ? $this->_Sender->CategoryID : '';

if ($this->Data !== FALSE) {
   foreach ($this->Data->Result() as $Category) {
      $CountDiscussions = $CountDiscussions + $Category->CountDiscussions;
   }
   ?>
<<<<<<< HEAD
<div class="Box">
   <h4><?php echo Anchor(T('Categories'), 'categories/all'); ?></h4>
   <ul class="PanelInfo PanelCategories">
=======
<div class="Box BoxCategories">
   <h4><?php echo T('Categories'); ?></h4>
   <ul class="PanelInfo">
>>>>>>> 3526d63d
      <li<?php
      if (!is_numeric($CategoryID))
         echo ' class="Active"';
         
      ?>><span><strong><?php echo Anchor(Gdn_Format::Text(T('All Discussions')), '/discussions'); ?></strong> <?php echo $CountDiscussions; ?></span></li>
<?php
   foreach ($this->Data->Result() as $Category) {
      if ($Category->CategoryID > 0) {
         // Only check stack if there is one
         echo '<li class="Depth'.$Category->Depth.($CategoryID == $Category->CategoryID ? ' Active' : '').'">';
         echo Wrap(Anchor(($Category->Depth > 1 ? '↳ ' : '').Gdn_Format::Text($Category->Name), '/categories/'.$Category->UrlCode), 'strong');
         echo ' '.$Category->CountDiscussions;
         echo "</li>\n";
      }
   }
?>
   </ul>
</div>
   <?php
}<|MERGE_RESOLUTION|>--- conflicted
+++ resolved
@@ -7,15 +7,9 @@
       $CountDiscussions = $CountDiscussions + $Category->CountDiscussions;
    }
    ?>
-<<<<<<< HEAD
-<div class="Box">
+<div class="Box BoxCategories">
    <h4><?php echo Anchor(T('Categories'), 'categories/all'); ?></h4>
    <ul class="PanelInfo PanelCategories">
-=======
-<div class="Box BoxCategories">
-   <h4><?php echo T('Categories'); ?></h4>
-   <ul class="PanelInfo">
->>>>>>> 3526d63d
       <li<?php
       if (!is_numeric($CategoryID))
          echo ' class="Active"';
