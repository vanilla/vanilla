<?php if (!defined('APPLICATION')) exit();
echo '<div class="BoxButtons BoxNewDiscussion">';

$Text = T('Start a New Discussion');
$Url = '/post/discussion'.(array_key_exists('CategoryID', $Data) ? '/'.$Data['CategoryID'] : '');
<<<<<<< HEAD
$Css = 'Button Primary Action BigButton NewDiscussion';

=======
$Css = 'Button Primary Action NewDiscussion';
$Css .= strpos($this->CssClass, 'Big') !== FALSE ? ' BigButton' : '';
>>>>>>> d584fc3a
if (count($this->Buttons) == 0) {
   echo Anchor($Text, $Url, $Css);
} else {
   // Make the core button action be the first item in the button group.
   array_unshift($this->Buttons, array('Text' => $Text, 'Url' => $Url));
   echo ButtonGroup($this->Buttons, $this->CssClass);
}
Gdn::Controller()->FireEvent('AfterNewDiscussionButton');

echo '</div>';<|MERGE_RESOLUTION|>--- conflicted
+++ resolved
@@ -3,13 +3,8 @@
 
 $Text = T('Start a New Discussion');
 $Url = '/post/discussion'.(array_key_exists('CategoryID', $Data) ? '/'.$Data['CategoryID'] : '');
-<<<<<<< HEAD
-$Css = 'Button Primary Action BigButton NewDiscussion';
-
-=======
 $Css = 'Button Primary Action NewDiscussion';
 $Css .= strpos($this->CssClass, 'Big') !== FALSE ? ' BigButton' : '';
->>>>>>> d584fc3a
 if (count($this->Buttons) == 0) {
    echo Anchor($Text, $Url, $Css);
 } else {
