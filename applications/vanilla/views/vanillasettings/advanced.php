<?php if (!defined('APPLICATION')) exit(); ?>
<?php Gdn_Theme::assetBegin('Help'); ?>
    <div class="Help Aside">
        <?php
        echo wrap(t('Need More Help?'), 'h2');
        echo '<ul>';
        echo wrap(Anchor(t("Video tutorial on advanced settings"), 'settings/tutorials/category-management-and-advanced-settings'), 'li');
        echo '</ul>';
        ?>
    </div>
<?php Gdn_Theme::assetEnd(); ?>
    <h1><?php echo t('Advanced'); ?></h1>
<?php
echo $this->Form->open();
echo $this->Form->errors();
?>
    <ul>
        <li>
            <?php
            $Options = array('10' => '10', '15' => '15', '20' => '20', '25' => '25', '30' => '30', '40' => '40', '50' => '50', '100' => '100');
            $Fields = array('TextField' => 'Code', 'ValueField' => 'Code');
            echo $this->Form->label('Discussions per Page', 'Vanilla.Discussions.PerPage');
            echo $this->Form->DropDown('Vanilla.Discussions.PerPage', $Options, $Fields);
            ?>
        </li>
        <li>
            <?php
            echo $this->Form->label('Comments per Page', 'Vanilla.Comments.PerPage');
            echo $this->Form->DropDown('Vanilla.Comments.PerPage', $Options, $Fields);
            ?>
        </li>
        <li>
            <?php
            $Options = array('0' => t('Authors may never edit'),
                '350' => sprintf(t('Authors may edit for %s'), t('5 minutes')),
                '900' => sprintf(t('Authors may edit for %s'), t('15 minutes')),
                '3600' => sprintf(t('Authors may edit for %s'), t('1 hour')),
                '14400' => sprintf(t('Authors may edit for %s'), t('4 hours')),
                '86400' => sprintf(t('Authors may edit for %s'), t('1 day')),
                '604800' => sprintf(t('Authors may edit for %s'), t('1 week')),
                '2592000' => sprintf(t('Authors may edit for %s'), t('1 month')),
                '-1' => t('Authors may always edit'));
            $Fields = array('TextField' => 'Text', 'ValueField' => 'Code');
            echo $this->Form->label('Discussion & Comment Editing', 'Garden.EditContentTimeout');
            echo wrap(t('EditContentTimeout.Notes', 'If a user is in a role that has permission to edit content, those permissions will override this.'), 'div', array('class' => 'Info'));
            echo $this->Form->DropDown('Garden.EditContentTimeout', $Options, $Fields);
            ?>
        </li>
        <li>
<<<<<<< HEAD
      <?php
        $Options2 = array('0' => t('Never - Users Must Refresh Page'),
            '5' => t('Every 5 seconds'),
            '10' => t('Every 10 seconds'),
            '30' => t('Every 30 seconds'),
            '60' => t('Every 1 minute'),
            '300' => t('Every 5 minutes'));
        echo $this->Form->label('Auto-Fetch New Comments', 'Vanilla.Comments.AutoRefresh');
        echo $this->Form->DropDown('Vanilla.Comments.AutoRefresh', $Options2, $Fields);
        ?>
=======
            <?php
            echo $this->Form->label('Archive Discussions', 'Vanilla.Archive.Date');
            echo '<div class="Info">',
            t('Vanilla.Archive.Description', 'You can choose to archive forum discussions older than a certain date. Archived discussions are effectively closed, allowing no new posts.'),
            '</div>';
            echo $this->Form->Calendar('Vanilla.Archive.Date');
            echo ' '.t('(YYYY-mm-dd)');
            ?>
        </li>
        <li>
            <?php
            echo $this->Form->CheckBox('Vanilla.Archive.Exclude', 'Exclude archived discussions from the discussions list');
            ?>
        </li>
        <li>
            <?php
            echo $this->Form->CheckBox('Vanilla.AdminCheckboxes.Use', 'Enable admin checkboxes on discussions and comments.');
            ?>
>>>>>>> 57030483
        </li>
    </ul>
    <ul>
        <li>
            <?php
            echo $this->Form->label('Max Comment Length', 'Vanilla.Comment.MaxLength');
            ?>
            <div class="Info"><?php echo t("It is a good idea to keep the maximum number of characters allowed in a comment down to a reasonable size."); ?></div>
            <?php
            echo $this->Form->textBox('Vanilla.Comment.MaxLength', array('class' => 'InputBox SmallInput'));
            ?>
        </li>
        <li>
            <?php
            echo $this->Form->label('Min Comment Length', 'Vanilla.Comment.MinLength');
            ?>
            <div class="Info"><?php echo t("You can specify a minimum comment length to discourage short comments."); ?></div>
            <?php
            echo $this->Form->textBox('Vanilla.Comment.MinLength', array('class' => 'InputBox SmallInput'));
            ?>
        </li>
        <li>
            <?php
            echo $this->Form->label('Trusted Domains', 'Garden.TrustedDomains');
            ?>
            <div class="Info">
                <?php
                echo t(
                    'You can specify a whitelist of trusted domains.',
                    'You can specify a whitelist of trusted domains (ex. yourdomain.com) that are safe for redirects and embedding.'
                );
                ?>
                <div><small>
                    <strong><?php echo t('Note'); ?>:</strong>
                    <?php echo t('Specify one domain per line. Use * for wildcard matches.'); ?>
                </small></div>
            </div>
            <?php
            echo $this->Form->textBox('Garden.TrustedDomains', ['MultiLine' => true]);
            ?>
        </li>
    </ul>
<?php echo $this->Form->close('Save');<|MERGE_RESOLUTION|>--- conflicted
+++ resolved
@@ -47,18 +47,6 @@
             ?>
         </li>
         <li>
-<<<<<<< HEAD
-      <?php
-        $Options2 = array('0' => t('Never - Users Must Refresh Page'),
-            '5' => t('Every 5 seconds'),
-            '10' => t('Every 10 seconds'),
-            '30' => t('Every 30 seconds'),
-            '60' => t('Every 1 minute'),
-            '300' => t('Every 5 minutes'));
-        echo $this->Form->label('Auto-Fetch New Comments', 'Vanilla.Comments.AutoRefresh');
-        echo $this->Form->DropDown('Vanilla.Comments.AutoRefresh', $Options2, $Fields);
-        ?>
-=======
             <?php
             echo $this->Form->label('Archive Discussions', 'Vanilla.Archive.Date');
             echo '<div class="Info">',
@@ -77,7 +65,6 @@
             <?php
             echo $this->Form->CheckBox('Vanilla.AdminCheckboxes.Use', 'Enable admin checkboxes on discussions and comments.');
             ?>
->>>>>>> 57030483
         </li>
     </ul>
     <ul>
