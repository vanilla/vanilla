--- conflicted
+++ resolved
@@ -112,11 +112,7 @@
         </li>
         <li class="form-group">
             <div class="label-wrap">
-<<<<<<< HEAD
                 <?php echo $this->Form->label('Trusted Domains', 'Garden.TrustedDomains'); ?>
-=======
-            <?php echo $form->label('Trusted Domains', 'Garden.TrustedDomains'); ?>
->>>>>>> ac8e4808
                 <div class="info">
                     <p>
                         <?php
@@ -130,7 +126,6 @@
                 </div>
             </div>
             <div class="input-wrap">
-<<<<<<< HEAD
                 <?php echo $this->Form->textBox('Garden.TrustedDomains', ['MultiLine' => true]); ?>
             </div>
         </li>
@@ -154,9 +149,6 @@
             </div>
             <div class="input-wrap">
                 <?php echo $this->Form->textBox('Garden.EmbeddableDomains', ['MultiLine' => true]); ?>
-=======
-            <?php echo $form->textBox('Garden.TrustedDomains', ['MultiLine' => true]); ?>
->>>>>>> ac8e4808
             </div>
         </li>
     </ul>
