<?php if (!defined('APPLICATION')) exit();
helpAsset(t('Need More Help?'), anchor(t("Video tutorial on advanced settings"), 'settings/tutorials/category-management-and-advanced-settings'));
?>
<h1><?php echo t('Posting Settings'); ?></h1>

<?php
/** @var Gdn_Form $form */
$form = $this->Form;
/** @var \Garden\EventManager $eventManager */
$eventManager = Gdn::getContainer()->get(\Garden\EventManager::class);
$formats = $this->data('formats');
$formatOptions = [];
foreach ($formats as $formatName) {
    $formatOptions[$formatName] = $formatName;
}
echo $form->open();
echo $form->errors();
?>
    <div class="form-group">
        <?php
        $checkboxDesc = 'Checkboxes allow admins to perform batch actions on a number of discussions or comments at the same time.';
        echo $form->toggle('Vanilla.AdminCheckboxes.Use', 'Enable checkboxes on discussions and comments', [], $checkboxDesc);
        ?>
    </div>
    <div class="form-group">
        <?php
        $embedsLabel = 'Enable link embeds in discussions and comments';
        $embedsDesc = 'Allow links to be tranformed into embedded representations in discussions and comments. ';
        $embedsDesc .= 'For example, a YouTube link will transform into an embedded video.';
        echo $form->toggle('Garden.Format.DisableUrlEmbeds', $embedsLabel, [], $embedsDesc, true);
        ?>
    </div>

    <div class="form-group">
        <?php
            $imageUploadLimitLabel = t('ImageUploadLimits.Notes1', 'Enable Image Upload Limit');
            $ImageUploadDesc = t('ImageUploadLimits.Notes2', 'Add limits to image upload dimensions in discussions and comments.');
            echo $form->toggle('ImageUpload.Limits.Enabled', $imageUploadLimitLabel, [], $ImageUploadDesc, false);
        ?>
    </div>

    <div class="form-group ImageUploadLimitsDimensions dimensionsDisabled">
        <div class="label-wrap-wide">
            <?php
            echo $form->label('Max Image Width', 'ImageUpload.Limits.Width');
            echo wrap(t('Images will be scaled down if they exceed this width.'), 'div', ['class' => 'info']);
            ?>
        </div>
        <div class="input-wrap-right">
            <div class="textbox-suffix" data-suffix="px">
                <?php echo $form->textBox('ImageUpload.Limits.Width', ["class" => "form-control", "value" => c("ImageUpload.Limits.Width", 1400)]); ?>
            </div>
        </div>
    </div>
    <div class="form-group ImageUploadLimitsDimensions dimensionsDisabled">
        <div class="label-wrap-wide">
            <?php
<<<<<<< HEAD
            echo $form->label('Max Image Height', 'ImageUpload.Limits.Height');
            echo wrap(t('Images will be scaled down if they exceed this height.'), 'div', ['class' => 'info']);
=======
            $embedsLabel = 'Enable link embeds in discussions and comments';
            $embedsDesc = 'Allow links to be transformed into embedded representations in discussions and comments. ';
            $embedsDesc .= 'For example, a YouTube link will transform into an embedded video.';
            echo $form->toggle('Garden.Format.DisableUrlEmbeds', $embedsLabel, [], $embedsDesc, true);
>>>>>>> ca9abcf7
            ?>
        </div>
        <div class="input-wrap-right">
            <div class="textbox-suffix" data-suffix="px">
                <?php echo $form->textBox('ImageUpload.Limits.Height', ["class" => "form-control", "value" => c("ImageUpload.Limits.Height", 1000)]); ?>
            </div>
        </div>
    </div>

    <div class="form-group">
        <?php
        $formatNotes1 = t('InputFormatter.Notes1', 'Select the default format of the editor for posts in the community.');
        $formatNotes2 = t('InputFormatter.Notes2', 'The editor will auto-detect the format of old posts when editing them and load their 
        original formatting rules. Aside from this exception, the selected post format below will take precedence.');
        $label = '<p class="info">'.$formatNotes1.'</p><p class="info"><strong>'.t('Note:').' </strong>'.$formatNotes2.'</p>';
        ?>
        <div class="label-wrap">
            <?php
            echo $form->label('Post Format', 'Garden.InputFormatter');
            echo $label;
            ?>
        </div>
        <div class="input-wrap">
            <?php echo $form->dropDown('Garden.InputFormatter', $formatOptions); ?>
        </div>
    </div>

    <?php echo $this->data('extraFormatFormHTML') ?>

    <div class="form-group">
        <?php
        $mobileFormatterNote1 = t('MobileInputFormatter.Notes1', 'Specify an editing format for mobile devices.');
        $mobileFormatterNote2 =t('MobileInputFormatter.Notes2', 'If mobile devices should have the same experience,
specify the same one as above. If users report issues with mobile editing, this is a good option to change.');
        $label = '<p class="info">'.$mobileFormatterNote1.'</p><p class="info"><strong>'.t('Note:').' </strong>'.$mobileFormatterNote2.'</p>';
        ?>
        <div class="label-wrap">
            <?php
            echo $form->label('Mobile Format', 'Garden.MobileInputFormatter');
            echo '<p class="info">'.$label.'</p>';
            ?>
        </div>
        <div class="input-wrap">
            <?php echo $form->dropDown('Garden.MobileInputFormatter', $formatOptions); ?>
        </div>
    </div>


    <div class="form-group">
        <?php
        $Options = ['1' => '1', '2' => '2', '3' => '3', '4' => '4', '5' => '5', '0' => 'No limit'];
        $Fields = ['TextField' => 'Code', 'ValueField' => 'Code'];
        ?>
        <div class="label-wrap">
        <?php
        echo $form->label('Maximum Category Display Depth', 'Vanilla.Categories.MaxDisplayDepth');
        echo wrap(
            t('CategoryMaxDisplayDepth.Notes', 'Nested categories deeper than this depth will be placed in a comma-delimited list.'),
            'div',
            ['class' => 'info']
        );
        ?>
        </div>
        <div class="input-wrap">
        <?php echo $form->dropDown('Vanilla.Categories.MaxDisplayDepth', $Options, $Fields); ?>
        </div>
    </div>
    <div class="form-group">
        <?php
        $Options = ['10' => '10', '15' => '15', '20' => '20', '25' => '25', '30' => '30', '40' => '40', '50' => '50', '100' => '100'];
        $Fields = ['TextField' => 'Code', 'ValueField' => 'Code'];
        ?>
        <div class="label-wrap">
        <?php echo $form->label('Discussions per Page', 'Vanilla.Discussions.PerPage'); ?>
        </div>
        <div class="input-wrap">
        <?php echo $form->dropDown('Vanilla.Discussions.PerPage', $Options, $Fields); ?>
        </div>
    </div>
    <div class="form-group">
        <div class="label-wrap">
        <?php echo $form->label('Comments per Page', 'Vanilla.Comments.PerPage'); ?>
        </div>
        <div class="input-wrap">
        <?php echo $form->dropDown('Vanilla.Comments.PerPage', $Options, $Fields); ?>
        </div>
    </div>
    <div class="form-group">
        <?php
        $Options = ['0' => t('Authors may never edit'),
            '350' => sprintf(t('Authors may edit for %s'), t('5 minutes')),
            '900' => sprintf(t('Authors may edit for %s'), t('15 minutes')),
            '3600' => sprintf(t('Authors may edit for %s'), t('1 hour')),
            '14400' => sprintf(t('Authors may edit for %s'), t('4 hours')),
            '86400' => sprintf(t('Authors may edit for %s'), t('1 day')),
            '604800' => sprintf(t('Authors may edit for %s'), t('1 week')),
            '2592000' => sprintf(t('Authors may edit for %s'), t('1 month')),
            '-1' => t('Authors may always edit')];
        $Fields = ['TextField' => 'Text', 'ValueField' => 'Code']; ?>
        <div class="label-wrap">
        <?php
        echo $form->label('Discussion & Comment Editing', 'Garden.EditContentTimeout');
        echo wrap(t('EditContentTimeout.Notes', 'If a user is in a role that has permission to edit content, those permissions will override this.'), 'div', ['class' => 'info']);
        ?>
        </div>
        <div class="input-wrap">
        <?php echo $form->dropDown('Garden.EditContentTimeout', $Options, $Fields); ?>
        </div>
    </div>
    <div class="form-group">
        <div class="label-wrap">
        <?php echo $form->label('Max Comment Length', 'Vanilla.Comment.MaxLength'); ?>
        <div class="info"><?php echo t("It is a good idea to keep the maximum number of characters allowed in a comment down to a reasonable size."); ?></div>
        </div>
        <div class="input-wrap">
        <?php echo $form->textBox('Vanilla.Comment.MaxLength', ['class' => 'InputBox SmallInput']); ?>
        </div>
    </div>
    <div class="form-group">
        <div class="label-wrap">
        <?php echo $form->label('Min Comment Length', 'Vanilla.Comment.MinLength'); ?>
        <div class="info"><?php echo t("You can specify a minimum comment length to discourage short comments."); ?></div>
        </div>
        <div class="input-wrap">
        <?php echo $form->textBox('Vanilla.Comment.MinLength', ['class' => 'InputBox SmallInput']); ?>
        </div>
    </div>
<?php echo $form->close('Save'); ?><|MERGE_RESOLUTION|>--- conflicted
+++ resolved
@@ -55,15 +55,8 @@
     <div class="form-group ImageUploadLimitsDimensions dimensionsDisabled">
         <div class="label-wrap-wide">
             <?php
-<<<<<<< HEAD
-            echo $form->label('Max Image Height', 'ImageUpload.Limits.Height');
-            echo wrap(t('Images will be scaled down if they exceed this height.'), 'div', ['class' => 'info']);
-=======
-            $embedsLabel = 'Enable link embeds in discussions and comments';
-            $embedsDesc = 'Allow links to be transformed into embedded representations in discussions and comments. ';
-            $embedsDesc .= 'For example, a YouTube link will transform into an embedded video.';
-            echo $form->toggle('Garden.Format.DisableUrlEmbeds', $embedsLabel, [], $embedsDesc, true);
->>>>>>> ca9abcf7
+                echo $form->label('Max Image Height', 'ImageUpload.Limits.Height');
+                echo wrap(t('Images will be scaled down if they exceed this height.'), 'div', ['class' => 'info']);
             ?>
         </div>
         <div class="input-wrap-right">
