--- conflicted
+++ resolved
@@ -93,73 +93,6 @@
             Addon::TYPE_LOCALE => '/locales'
         ],
         PATH_CACHE
-<<<<<<< HEAD
-    ]
-);
-
-// Old Managers
-Gdn::factoryInstall(Gdn::AliasApplicationManager, 'Gdn_ApplicationManager', '', Gdn::FactorySingleton, [Gdn::addonManager()]);
-Gdn::factoryInstall(Gdn::AliasThemeManager, 'Gdn_ThemeManager', '', Gdn::FactorySingleton, [Gdn::addonManager()]);
-Gdn::factoryInstall(Gdn::AliasPluginManager, 'Gdn_PluginManager', '', Gdn::FactorySingleton, [Gdn::addonManager(), 'eventManager' => null]);
-
-spl_autoload_register([Gdn::addonManager(), 'autoload']);
-
-// Install the configuration handler.
-Gdn::factoryInstall(Gdn::AliasConfig, 'Gdn_Configuration');
-
-// Load default baseline Garden configurations.
-Gdn::config()->load(PATH_CONF.'/config-defaults.php');
-
-// Load installation-specific configuration so that we know what apps are enabled.
-Gdn::config()->load(Gdn::config()->defaultPath(), 'Configuration', true);
-
-// Default request object
-Gdn::factoryInstall(Gdn::AliasRequest, 'Gdn_Request', null, Gdn::FactorySingleton);
-Gdn::request()->fromEnvironment();
-
-/**
- * Bootstrap Early
- *
- * A lot of the framework is loaded now, most importantly the core autoloader,
- * default config and the general and error functions. More control is possible
- * here, but some things have already been loaded and are immutable.
- */
-if (file_exists(PATH_CONF.'/bootstrap.early.php')) {
-    require_once PATH_CONF.'/bootstrap.early.php';
-}
-
-Gdn::config()->caching(true);
-debug(c('Debug', false));
-
-setHandlers();
-
-/**
- * Installer Redirect
- *
- * If Garden is not yet installed, force the request to /dashboard/setup and
- * begin installation.
- */
-if (Gdn::config('Garden.Installed', false) === false && strpos(Gdn_Url::request(), 'setup') === false) {
-    safeHeader('Location: '.Gdn::request()->url('dashboard/setup', true));
-    exit();
-}
-
-/**
- * Extension Managers
- *
- * Now load the Addon, Application, Theme and Plugin managers into the Factory, and
- * process the application-specific configuration defaults.
- */
-
-// Start the addons, plugins, and applications.
-Gdn::addonManager()->startAddonsByKey(c('EnabledPlugins'), Addon::TYPE_ADDON);
-Gdn::addonManager()->startAddonsByKey(c('EnabledApplications'), Addon::TYPE_ADDON);
-Gdn::addonManager()->startAddonsByKey(array_keys(c('EnabledLocales', [])), Addon::TYPE_LOCALE);
-
-$currentTheme = $config->get(!isMobile() ? 'Garden.Theme' : 'Garden.MobileTheme', 'default');
-
-Gdn::addonManager()->startAddonsByKey([$currentTheme], Addon::TYPE_THEME);
-=======
     ])
     ->addAlias('AddonManager')
 
@@ -279,7 +212,6 @@
     ->rule('Gdn_Form')
     ->addAlias('Form')
 ;
->>>>>>> 7f34a827
 
 // Run through the bootstrap with dependencies.
 $dic->call(function (
