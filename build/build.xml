<?xml version="1.0" encoding="UTF-8"?>

<project name="vanilla" basedir="." default="dist">

    <!--
        Grab the absolute path to the Vanilla directory, which should be the
        parent directory of this file.
    -->
    <resolvepath file=".." propertyName="project.dir" />

    <resolvepath file="." propertyName="build.dir.base" />
    <property name="build.dir.contents" value="${build.dir.base}/package-contents" />

    <loadfile property="vanilla.index" file="${project.dir}/index.php"/>

    <!-- Take steps to prepare for the build. -->
    <target name="prepare">
        <propertyregex property="vanilla.version"
            subject="${vanilla.index}"
<<<<<<< HEAD
            pattern="define\('APPLICATION_VERSION', '([\d\.?]+)'\)"
=======
            pattern="define\('APPLICATION_VERSION', '(\d+\.\d+(\.\d+)?(\.d+)?(\.\d+)?)'\)"
>>>>>>> 4467f0c0
            match="$1"
            defaultValue="unknown-version" />
        <if>
            <equals arg1="${vanilla.version}" arg2="unknown-version" />
            <then>
                <property name="project.destfile" value="vanilla.zip" />
            </then>
            <else>
                <property name="project.destfile" value="vanilla-${vanilla.version}.zip" />
            </else>
        </if>
    </target>

    <!-- Perform any steps to build the contents of the package. -->
    <target name="build" depends="prepare">
        <composer
            composer="/usr/local/bin/composer">
            <arg line="--working-dir=${project.dir} install --no-dev --optimize-autoloader" />
        </composer>
    </target>

    <!-- Build the package. -->
    <target name="dist" depends="build">
        <delete
<<<<<<< HEAD
            file="${project.destfile}"
            quiet="true" />
        <delete
            dir="${build.dir.contents}"
            quiet="true" />


        <mkdir dir="${build.dir.contents}" />

        <copy todir="${build.dir.contents}" >
            <fileset dir="${project.dir}" includesfile="package-contents.txt" />
        </copy>
=======
                file="${project.destfile}"
                quiet="true" />
>>>>>>> 4467f0c0
        <zip
            destfile="${project.destfile}"
            basedir="${build.dir.contents}">
        </zip>
    </target>
</project><|MERGE_RESOLUTION|>--- conflicted
+++ resolved
@@ -17,11 +17,7 @@
     <target name="prepare">
         <propertyregex property="vanilla.version"
             subject="${vanilla.index}"
-<<<<<<< HEAD
             pattern="define\('APPLICATION_VERSION', '([\d\.?]+)'\)"
-=======
-            pattern="define\('APPLICATION_VERSION', '(\d+\.\d+(\.\d+)?(\.d+)?(\.\d+)?)'\)"
->>>>>>> 4467f0c0
             match="$1"
             defaultValue="unknown-version" />
         <if>
@@ -46,7 +42,6 @@
     <!-- Build the package. -->
     <target name="dist" depends="build">
         <delete
-<<<<<<< HEAD
             file="${project.destfile}"
             quiet="true" />
         <delete
@@ -59,10 +54,7 @@
         <copy todir="${build.dir.contents}" >
             <fileset dir="${project.dir}" includesfile="package-contents.txt" />
         </copy>
-=======
-                file="${project.destfile}"
-                quiet="true" />
->>>>>>> 4467f0c0
+
         <zip
             destfile="${project.destfile}"
             basedir="${build.dir.contents}">
