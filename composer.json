{
    "name": "vanilla/vanilla",
    "description": "Vanilla is a powerfully simple discussion forum you can easily customize to make as unique as your community.",
    "type": "project",
    "license": "GPL-2.0-only",
    "authors": [
        {
            "name": "Todd Burry",
            "email": "todd@vanillaforums.com"
        },
        {
            "name": "Mark O'Sullivan",
            "email": "mark@vanillaforums.com"
        },
        {
            "name": "Tim Gunter",
            "email": "tim@vanillaforums.com"
        },
        {
            "name": "Lincoln Russell",
            "email": "lincoln@vanillaforums.com"
        }
    ],
    "config": {
        "platform": {
<<<<<<< HEAD
            "php": "7.1.3"
=======
            "php": "7.2"
>>>>>>> fa45158b
        }
    },
    "require": {
        "php": ">=7.2.0",
        "ext-pdo": "*",
        "ext-json": "*",
        "ext-fileinfo": "*",
        "container-interop/container-interop": "^1.1",
        "chrisjean/php-ico": "~1.0",
        "firebase/php-jwt": "~5.0",
        "michelf/php-markdown": "~1.7.0",
        "pclzip/pclzip": "~2.0",
        "phpmailer/phpmailer": "~5.2",
        "psr/log": "~1.0",
        "ralouphie/mimey": "^2.1",
        "smarty/smarty": "~3.1",
        "symfony/polyfill-intl-idn": "^1.12",
        "symfony/yaml": "^3.2",
        "tburry/pquery": "~1.1",
        "vanilla/garden-container": "^3.0.1",
        "vanilla/garden-http": "~2.1",
        "vanilla/garden-schema": "~1.0",
        "vanilla/garden-password": "~1.0",
        "vanilla/htmlawed": "~2.0",
        "vanilla/legacy-oauth": "~1.0",
        "vanilla/legacy-passwords": "~1.0",
        "vanilla/nbbc": "~2.1",
        "vanilla/safecurl": "~0.9",
        "vanilla/vanilla-connect": "~0.0",
        "twig/twig": "^2.5"
    },
    "require-dev": {
        "exussum12/coverage-checker": "~0.10",
        "phpunit/phpunit": "~7.0",
        "vanilla/standards": "~1.3",
        "voku/html-min": "3.0.5",
        "voku/simple_html_dom": "4.1.7",
        "mikey179/vfsstream": "~1.6",
        "phing/phing": "2.*",
        "roave/security-advisories": "dev-master"
    },
    "provide": {
        "ext-gd": "*"
    },
    "autoload": {
        "classmap": [
            "library/core/",
            "library/database/",
            "library/setup/"
        ],
        "files": [
            "library/core/functions.error.php",
            "library/core/functions.general.php",
            "library/core/functions.compatibility.php",
            "library/core/functions.deprecated.php"
        ],
        "psr-4": {
            "Vanilla\\": "library/Vanilla",
            "Garden\\": "library/Garden"
        }
    },
    "scripts": {
        "pre-install-cmd": "Vanilla\\Setup\\ComposerHelper::preUpdate",
        "pre-update-cmd": "Vanilla\\Setup\\ComposerHelper::preUpdate",
        "post-install-cmd": "Vanilla\\Setup\\ComposerHelper::postUpdate",
        "lint-diff": "./.circleci/scripts/diff-standards.sh"
    },
    "autoload-dev": {
        "psr-4": {
            "VanillaTests\\": "tests",
            "VanillaTests\\Fixtures\\": "tests\\fixtures\\src",
            "GardenTests\\": "tests",
            "GardenTests\\Fixtures\\": "tests\\fixtures\\src"
        }
    }
}<|MERGE_RESOLUTION|>--- conflicted
+++ resolved
@@ -23,11 +23,7 @@
     ],
     "config": {
         "platform": {
-<<<<<<< HEAD
-            "php": "7.1.3"
-=======
             "php": "7.2"
->>>>>>> fa45158b
         }
     },
     "require": {
