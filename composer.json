--- conflicted
+++ resolved
@@ -30,6 +30,7 @@
         "phpmailer/phpmailer": "~5.2",
         "psr/log": "~1.0",
         "smarty/smarty": "~3.1",
+        "symfony/yaml": "^3.2",
         "tburry/pquery": "~1.1",
         "vanilla/garden-container": "^1.3.4",
         "vanilla/garden-http": "~1.0",
@@ -37,15 +38,7 @@
         "vanilla/htmlawed": "~2.0",
         "vanilla/legacy-oauth": "~1.0",
         "vanilla/legacy-passwords": "~1.0",
-<<<<<<< HEAD
-        "vanilla/nbbc": "~2.1",
-        "tburry/pquery": "~1.1",
-        "phpmailer/phpmailer": "~5.2",
-        "psr/log": "~1.0",
-        "symfony/yaml": "^3.2"
-=======
         "vanilla/nbbc": "~2.1"
->>>>>>> 44ba8f4e
     },
     "provide": {
         "ext-gd": "*"
