{
    "name": "vanilla/vanilla",
    "description": "Vanilla is a powerfully simple discussion forum you can easily customize to make as unique as your community.",
    "type": "project",
    "license": "GPL-2.0",
    "authors": [
        {
            "name": "Todd Burry",
            "email": "todd@vanillaforums.com"
        },
        {
            "name": "Mark O'Sullivan",
            "email": "mark@vanillaforums.com"
        },
        {
            "name": "Tim Gunter",
            "email": "tim@vanillaforums.com"
        },
        {
            "name": "Lincoln Russell",
            "email": "lincoln@vanillaforums.com"
        }
    ],
    "require": {
        "php": ">=5.6.0",
        "container-interop/container-interop": "^1.1",
        "chrisjean/php-ico": "~1.0",
        "michelf/php-markdown": "~1.7.0",
        "pclzip/pclzip": "~2.0",
        "phpmailer/phpmailer": "~5.2",
        "psr/log": "~1.0",
        "smarty/smarty": "~3.1",
        "symfony/yaml": "^3.2",
        "tburry/pquery": "~1.1",
        "vanilla/garden-container": "^1.3.4",
        "vanilla/garden-http": "~1.0",
        "vanilla/garden-password": "~1.0",
        "vanilla/htmlawed": "~2.0",
        "vanilla/legacy-oauth": "~1.0",
        "vanilla/legacy-passwords": "~1.0",
        "vanilla/nbbc": "~2.1",
<<<<<<< HEAD
        "vanilla/garden-schema": "^1.4.1"
=======
        "vanilla/garden-schema": "^1.4.2"
>>>>>>> facf2b07
    },
    "provide": {
        "ext-gd": "*"
    },
    "autoload": {
        "classmap": [
            "library/core/",
            "library/database/",
            "library/setup/"
        ],
        "files": [
            "library/core/functions.error.php",
            "library/core/functions.general.php",
            "library/core/functions.compatibility.php",
            "library/core/functions.deprecated.php"
        ],
        "psr-4": {
			"Vanilla\\": "library/Vanilla",
			"Garden\\": "library/Garden"
        }
    },
    "scripts": {
        "pre-install-cmd": "Vanilla\\Setup\\ComposerHelper::preUpdate",
        "pre-update-cmd": "Vanilla\\Setup\\ComposerHelper::preUpdate"
    },
    "autoload-dev": {
        "psr-4": {
            "VanillaTests\\": "tests",
            "VanillaTests\\Fixtures\\": "tests\\fixtures\\src",
            "GardenTests\\": "tests",
            "GardenTests\\Fixtures\\": "tests\\fixtures\\src"
        }
    }
}<|MERGE_RESOLUTION|>--- conflicted
+++ resolved
@@ -39,11 +39,7 @@
         "vanilla/legacy-oauth": "~1.0",
         "vanilla/legacy-passwords": "~1.0",
         "vanilla/nbbc": "~2.1",
-<<<<<<< HEAD
-        "vanilla/garden-schema": "^1.4.1"
-=======
         "vanilla/garden-schema": "^1.4.2"
->>>>>>> facf2b07
     },
     "provide": {
         "ext-gd": "*"
