{
    "_readme": [
        "This file locks the dependencies of your project to a known state",
        "Read more about it at https://getcomposer.org/doc/01-basic-usage.md#composer-lock-the-lock-file",
        "This file is @generated automatically"
    ],
<<<<<<< HEAD
    "content-hash": "16828c4e0b9304ade7af50b3333e9a97",
=======
    "content-hash": "7257b8e24692663206fa2c606a7fcc63",
>>>>>>> 8229b95e
    "packages": [
        {
            "name": "chrisjean/php-ico",
            "version": "1.0.4",
            "source": {
                "type": "git",
                "url": "https://github.com/chrisbliss18/php-ico.git",
                "reference": "ccd5c0d56554f3ddcd7a823e695be83e0d1e43b6"
            },
            "dist": {
                "type": "zip",
                "url": "https://api.github.com/repos/chrisbliss18/php-ico/zipball/ccd5c0d56554f3ddcd7a823e695be83e0d1e43b6",
                "reference": "ccd5c0d56554f3ddcd7a823e695be83e0d1e43b6",
                "shasum": ""
            },
            "require": {
                "ext-gd": "*",
                "php": ">=5.2.4"
            },
            "type": "library",
            "autoload": {
                "classmap": [
                    "class-php-ico.php"
                ]
            },
            "notification-url": "https://packagist.org/downloads/",
            "license": [
                "GPL-2.0+"
            ],
            "authors": [
                {
                    "name": "Chris Jean",
                    "homepage": "https://chrisjean.com",
                    "role": "Developer"
                }
            ],
            "description": "An easy-to-use library to generate valid ICO files.",
            "homepage": "https://github.com/chrisbliss18/php-ico",
            "keywords": [
                "favicon",
                "ico"
            ],
            "time": "2016-09-27T22:00:56+00:00"
        },
        {
            "name": "container-interop/container-interop",
            "version": "1.2.0",
            "source": {
                "type": "git",
                "url": "https://github.com/container-interop/container-interop.git",
                "reference": "79cbf1341c22ec75643d841642dd5d6acd83bdb8"
            },
            "dist": {
                "type": "zip",
                "url": "https://api.github.com/repos/container-interop/container-interop/zipball/79cbf1341c22ec75643d841642dd5d6acd83bdb8",
                "reference": "79cbf1341c22ec75643d841642dd5d6acd83bdb8",
                "shasum": ""
            },
            "require": {
                "psr/container": "^1.0"
            },
            "type": "library",
            "autoload": {
                "psr-4": {
                    "Interop\\Container\\": "src/Interop/Container/"
                }
            },
            "notification-url": "https://packagist.org/downloads/",
            "license": [
                "MIT"
            ],
            "description": "Promoting the interoperability of container objects (DIC, SL, etc.)",
            "homepage": "https://github.com/container-interop/container-interop",
            "time": "2017-02-14T19:40:03+00:00"
        },
        {
            "name": "michelf/php-markdown",
            "version": "1.7.0",
            "source": {
                "type": "git",
                "url": "https://github.com/michelf/php-markdown.git",
                "reference": "1f51cc520948f66cd2af8cbc45a5ee175e774220"
            },
            "dist": {
                "type": "zip",
                "url": "https://api.github.com/repos/michelf/php-markdown/zipball/1f51cc520948f66cd2af8cbc45a5ee175e774220",
                "reference": "1f51cc520948f66cd2af8cbc45a5ee175e774220",
                "shasum": ""
            },
            "require": {
                "php": ">=5.3.0"
            },
            "type": "library",
            "extra": {
                "branch-alias": {
                    "dev-lib": "1.4.x-dev"
                }
            },
            "autoload": {
                "psr-0": {
                    "Michelf": ""
                }
            },
            "notification-url": "https://packagist.org/downloads/",
            "license": [
                "BSD-3-Clause"
            ],
            "authors": [
                {
                    "name": "Michel Fortin",
                    "email": "michel.fortin@michelf.ca",
                    "homepage": "https://michelf.ca/",
                    "role": "Developer"
                },
                {
                    "name": "John Gruber",
                    "homepage": "https://daringfireball.net/"
                }
            ],
            "description": "PHP Markdown",
            "homepage": "https://michelf.ca/projects/php-markdown/",
            "keywords": [
                "markdown"
            ],
            "time": "2016-10-29T18:58:20+00:00"
        },
        {
            "name": "pclzip/pclzip",
            "version": "2.8.2",
            "source": {
                "type": "git",
                "url": "https://github.com/ivanlanin/pclzip.git",
                "reference": "19dd1de9d3f5fc4d7d70175b4c344dee329f45fd"
            },
            "dist": {
                "type": "zip",
                "url": "https://api.github.com/repos/ivanlanin/pclzip/zipball/19dd1de9d3f5fc4d7d70175b4c344dee329f45fd",
                "reference": "19dd1de9d3f5fc4d7d70175b4c344dee329f45fd",
                "shasum": ""
            },
            "type": "library",
            "autoload": {
                "classmap": [
                    "pclzip.lib.php"
                ]
            },
            "notification-url": "https://packagist.org/downloads/",
            "license": [
                "LGPL-2.1"
            ],
            "authors": [
                {
                    "name": "Vincent Blavet"
                }
            ],
            "description": "A PHP library that offers compression and extraction functions for Zip formatted archives",
            "homepage": "http://www.phpconcept.net/pclzip",
            "keywords": [
                "php",
                "zip"
            ],
            "time": "2014-06-05T11:42:24+00:00"
        },
        {
            "name": "phpmailer/phpmailer",
            "version": "v5.2.22",
            "source": {
                "type": "git",
                "url": "https://github.com/PHPMailer/PHPMailer.git",
                "reference": "b18cb98131bd83103ccb26a888fdfe3177b8a663"
            },
            "dist": {
                "type": "zip",
                "url": "https://api.github.com/repos/PHPMailer/PHPMailer/zipball/b18cb98131bd83103ccb26a888fdfe3177b8a663",
                "reference": "b18cb98131bd83103ccb26a888fdfe3177b8a663",
                "shasum": ""
            },
            "require": {
                "php": ">=5.0.0"
            },
            "require-dev": {
                "phpdocumentor/phpdocumentor": "*",
                "phpunit/phpunit": "4.7.*"
            },
            "suggest": {
                "league/oauth2-google": "Needed for Google XOAUTH2 authentication"
            },
            "type": "library",
            "autoload": {
                "classmap": [
                    "class.phpmailer.php",
                    "class.phpmaileroauth.php",
                    "class.phpmaileroauthgoogle.php",
                    "class.smtp.php",
                    "class.pop3.php",
                    "extras/EasyPeasyICS.php",
                    "extras/ntlm_sasl_client.php"
                ]
            },
            "notification-url": "https://packagist.org/downloads/",
            "license": [
                "LGPL-2.1"
            ],
            "authors": [
                {
                    "name": "Jim Jagielski",
                    "email": "jimjag@gmail.com"
                },
                {
                    "name": "Marcus Bointon",
                    "email": "phpmailer@synchromedia.co.uk"
                },
                {
                    "name": "Andy Prevost",
                    "email": "codeworxtech@users.sourceforge.net"
                },
                {
                    "name": "Brent R. Matzelle"
                }
            ],
            "description": "PHPMailer is a full-featured email creation and transfer class for PHP",
            "time": "2017-01-09T09:33:47+00:00"
        },
        {
            "name": "psr/container",
            "version": "1.0.0",
            "source": {
                "type": "git",
                "url": "https://github.com/php-fig/container.git",
                "reference": "b7ce3b176482dbbc1245ebf52b181af44c2cf55f"
            },
            "dist": {
                "type": "zip",
                "url": "https://api.github.com/repos/php-fig/container/zipball/b7ce3b176482dbbc1245ebf52b181af44c2cf55f",
                "reference": "b7ce3b176482dbbc1245ebf52b181af44c2cf55f",
                "shasum": ""
            },
            "require": {
                "php": ">=5.3.0"
            },
            "type": "library",
            "extra": {
                "branch-alias": {
                    "dev-master": "1.0.x-dev"
                }
            },
            "autoload": {
                "psr-4": {
                    "Psr\\Container\\": "src/"
                }
            },
            "notification-url": "https://packagist.org/downloads/",
            "license": [
                "MIT"
            ],
            "authors": [
                {
                    "name": "PHP-FIG",
                    "homepage": "http://www.php-fig.org/"
                }
            ],
            "description": "Common Container Interface (PHP FIG PSR-11)",
            "homepage": "https://github.com/php-fig/container",
            "keywords": [
                "PSR-11",
                "container",
                "container-interface",
                "container-interop",
                "psr"
            ],
            "time": "2017-02-14T16:28:37+00:00"
        },
        {
            "name": "psr/log",
            "version": "1.0.2",
            "source": {
                "type": "git",
                "url": "https://github.com/php-fig/log.git",
                "reference": "4ebe3a8bf773a19edfe0a84b6585ba3d401b724d"
            },
            "dist": {
                "type": "zip",
                "url": "https://api.github.com/repos/php-fig/log/zipball/4ebe3a8bf773a19edfe0a84b6585ba3d401b724d",
                "reference": "4ebe3a8bf773a19edfe0a84b6585ba3d401b724d",
                "shasum": ""
            },
            "require": {
                "php": ">=5.3.0"
            },
            "type": "library",
            "extra": {
                "branch-alias": {
                    "dev-master": "1.0.x-dev"
                }
            },
            "autoload": {
                "psr-4": {
                    "Psr\\Log\\": "Psr/Log/"
                }
            },
            "notification-url": "https://packagist.org/downloads/",
            "license": [
                "MIT"
            ],
            "authors": [
                {
                    "name": "PHP-FIG",
                    "homepage": "http://www.php-fig.org/"
                }
            ],
            "description": "Common interface for logging libraries",
            "homepage": "https://github.com/php-fig/log",
            "keywords": [
                "log",
                "psr",
                "psr-3"
            ],
            "time": "2016-10-10T12:19:37+00:00"
        },
        {
            "name": "smarty/smarty",
            "version": "v3.1.31",
            "source": {
                "type": "git",
                "url": "https://github.com/smarty-php/smarty.git",
                "reference": "c7d42e4a327c402897dd587871434888fde1e7a9"
            },
            "dist": {
                "type": "zip",
                "url": "https://api.github.com/repos/smarty-php/smarty/zipball/c7d42e4a327c402897dd587871434888fde1e7a9",
                "reference": "c7d42e4a327c402897dd587871434888fde1e7a9",
                "shasum": ""
            },
            "require": {
                "php": ">=5.2"
            },
            "type": "library",
            "extra": {
                "branch-alias": {
                    "dev-master": "3.1.x-dev"
                }
            },
            "autoload": {
                "files": [
                    "libs/bootstrap.php"
                ]
            },
            "notification-url": "https://packagist.org/downloads/",
            "license": [
                "LGPL-3.0"
            ],
            "authors": [
                {
                    "name": "Monte Ohrt",
                    "email": "monte@ohrt.com"
                },
                {
                    "name": "Uwe Tews",
                    "email": "uwe.tews@googlemail.com"
                },
                {
                    "name": "Rodney Rehm",
                    "email": "rodney.rehm@medialize.de"
                }
            ],
            "description": "Smarty - the compiling PHP template engine",
            "homepage": "http://www.smarty.net",
            "keywords": [
                "templating"
            ],
            "time": "2016-12-14T21:57:25+00:00"
        },
        {
            "name": "tburry/pquery",
            "version": "v1.1.1",
            "source": {
                "type": "git",
                "url": "https://github.com/tburry/pquery.git",
                "reference": "872339ffd38d261c4417ea1855428b1b4ff9abf1"
            },
            "dist": {
                "type": "zip",
                "url": "https://api.github.com/repos/tburry/pquery/zipball/872339ffd38d261c4417ea1855428b1b4ff9abf1",
                "reference": "872339ffd38d261c4417ea1855428b1b4ff9abf1",
                "shasum": ""
            },
            "require": {
                "php": ">=5.3.0"
            },
            "require-dev": {
                "htmlawed/htmlawed": "dev-master"
            },
            "type": "library",
            "autoload": {
                "classmap": [
                    "IQuery.php",
                    "gan_formatter.php",
                    "gan_node_html.php",
                    "gan_parser_html.php",
                    "gan_selector_html.php",
                    "gan_tokenizer.php",
                    "gan_xml2array.php",
                    "pQuery.php"
                ]
            },
            "notification-url": "https://packagist.org/downloads/",
            "license": [
                "LGPL-2.1"
            ],
            "authors": [
                {
                    "name": "Todd Burry",
                    "email": "todd@vanillaforums.com",
                    "role": "developer"
                }
            ],
            "description": "A jQuery like html dom parser written in php.",
            "keywords": [
                "dom",
                "ganon",
                "php"
            ],
            "time": "2016-01-14T20:55:00+00:00"
        },
        {
            "name": "vanilla/garden-container",
            "version": "v1.3.4",
            "source": {
                "type": "git",
                "url": "https://github.com/vanilla/garden-container.git",
                "reference": "d5af47a643d6fc872ec6d57e35b2583793c8a592"
            },
            "dist": {
                "type": "zip",
                "url": "https://api.github.com/repos/vanilla/garden-container/zipball/d5af47a643d6fc872ec6d57e35b2583793c8a592",
                "reference": "d5af47a643d6fc872ec6d57e35b2583793c8a592",
                "shasum": ""
            },
            "require": {
                "container-interop/container-interop": "^1.1",
                "php": ">=5.4.0"
            },
            "type": "library",
            "autoload": {
                "psr-4": {
                    "Garden\\Container\\": "src"
                }
            },
            "notification-url": "https://packagist.org/downloads/",
            "license": [
                "MIT"
            ],
            "authors": [
                {
                    "name": "Todd Burry",
                    "email": "todd@vanillaforums.com"
                }
            ],
            "description": "A dependency injection container.",
            "time": "2017-02-05T15:17:17+00:00"
        },
        {
            "name": "vanilla/garden-http",
            "version": "v1.1.2",
            "source": {
                "type": "git",
                "url": "https://github.com/vanilla/garden-http.git",
                "reference": "8aea1091eb01062921fd91a87a4a879a53ee946e"
            },
            "dist": {
                "type": "zip",
                "url": "https://api.github.com/repos/vanilla/garden-http/zipball/8aea1091eb01062921fd91a87a4a879a53ee946e",
                "reference": "8aea1091eb01062921fd91a87a4a879a53ee946e",
                "shasum": ""
            },
            "require": {
                "lib-curl": "*",
                "php": ">=5.4.0"
            },
            "require-dev": {
                "vanilla/garden": "dev-master"
            },
            "type": "library",
            "autoload": {
                "psr-4": {
                    "Garden\\Http\\": "src"
                }
            },
            "notification-url": "https://packagist.org/downloads/",
            "license": [
                "MIT"
            ],
            "authors": [
                {
                    "name": "Todd Burry",
                    "email": "todd@vanillaforums.com"
                }
            ],
            "description": "An unbloated HTTP client library for building RESTful API clients.",
            "time": "2016-03-25T22:29:23+00:00"
        },
        {
            "name": "vanilla/garden-password",
            "version": "v1.0.2",
            "source": {
                "type": "git",
                "url": "https://github.com/vanilla/garden-password.git",
                "reference": "62c1182687e82ed3e941af635deb2b1a1d96c980"
            },
            "dist": {
                "type": "zip",
                "url": "https://api.github.com/repos/vanilla/garden-password/zipball/62c1182687e82ed3e941af635deb2b1a1d96c980",
                "reference": "62c1182687e82ed3e941af635deb2b1a1d96c980",
                "shasum": ""
            },
            "require": {
                "php": ">=5.4.0"
            },
            "suggest": {
                "ircmaxell/password-compat": "~1.0",
                "php": ">=5.5.0"
            },
            "type": "library",
            "autoload": {
                "psr-4": {
                    "Garden\\Password\\": "src"
                }
            },
            "notification-url": "https://packagist.org/downloads/",
            "license": [
                "MIT"
            ],
            "authors": [
                {
                    "name": "Todd Burry",
                    "email": "todd@vanillaforums.com",
                    "role": "developer"
                },
                {
                    "name": "Tim Gunter",
                    "email": "tim@vanillaforums.com",
                    "role": "developer"
                }
            ],
            "description": "Provides a standard password hashing interface and support for password hashing in common frameworks.",
            "keywords": [
                "garden",
                "password",
                "php",
                "vanilla",
                "vanilla forums"
            ],
            "time": "2016-10-21T20:47:48+00:00"
        },
        {
            "name": "vanilla/htmlawed",
            "version": "v2.1.22",
            "source": {
                "type": "git",
                "url": "https://github.com/vanilla/htmlawed.git",
                "reference": "685c88e3b6799ed82c3a8b50d59d536e16b72817"
            },
            "dist": {
                "type": "zip",
                "url": "https://api.github.com/repos/vanilla/htmlawed/zipball/685c88e3b6799ed82c3a8b50d59d536e16b72817",
                "reference": "685c88e3b6799ed82c3a8b50d59d536e16b72817",
                "shasum": ""
            },
            "require": {
                "php": ">=5.4.0"
            },
            "require-dev": {
                "tburry/pquery": "~1.0.1"
            },
            "type": "library",
            "autoload": {
                "classmap": [
                    "src/Htmlawed.php"
                ]
            },
            "notification-url": "https://packagist.org/downloads/",
            "license": [
                "LGPL-3.0"
            ],
            "authors": [
                {
                    "name": "Todd Burry",
                    "email": "todd@vanillaforums.com"
                }
            ],
            "description": "A composer wrapper for the htmLawed library to purify & filter HTML. Tested with PHPUnit and PhantomJS!",
            "time": "2016-04-14T21:27:05+00:00"
        },
        {
            "name": "vanilla/legacy-oauth",
            "version": "v1.0",
            "source": {
                "type": "git",
                "url": "https://github.com/vanilla/legacy-oauth.git",
                "reference": "db29487d1f61c9a0e44324dc843929c8ad7b20e7"
            },
            "dist": {
                "type": "zip",
                "url": "https://api.github.com/repos/vanilla/legacy-oauth/zipball/db29487d1f61c9a0e44324dc843929c8ad7b20e7",
                "reference": "db29487d1f61c9a0e44324dc843929c8ad7b20e7",
                "shasum": ""
            },
            "require": {
                "php": ">=5.4.0"
            },
            "suggest": {
                "php": ">=5.5.0"
            },
            "type": "library",
            "autoload": {
                "classmap": [
                    "OAuth.php"
                ]
            },
            "license": [
                "MIT"
            ],
            "authors": [
                {
                    "name": "Todd Burry",
                    "email": "todd@vanillaforums.com",
                    "role": "developer"
                },
                {
                    "name": "Tim Gunter",
                    "email": "tim@vanillaforums.com",
                    "role": "developer"
                }
            ],
            "description": "Provides a way to include OAuth v1 via composer",
            "support": {
                "source": "https://github.com/vanilla/legacy-oauth/tree/v1.0",
                "issues": "https://github.com/vanilla/legacy-oauth/issues"
            },
            "time": "2017-02-27T16:22:28+00:00"
        },
        {
            "name": "vanilla/legacy-passwords",
            "version": "v1.0.1",
            "source": {
                "type": "git",
                "url": "https://github.com/vanilla/legacy-passwords.git",
                "reference": "64a611ed72df6b6d463bb06272e9fec2e4b6276b"
            },
            "dist": {
                "type": "zip",
                "url": "https://api.github.com/repos/vanilla/legacy-passwords/zipball/64a611ed72df6b6d463bb06272e9fec2e4b6276b",
                "reference": "64a611ed72df6b6d463bb06272e9fec2e4b6276b",
                "shasum": ""
            },
            "require": {
                "php": ">=5.4.0",
                "vanilla/garden-password": "~1.0"
            },
            "suggest": {
                "php": ">=5.5.0"
            },
            "type": "library",
            "autoload": {
                "psr-4": {
                    "Garden\\Password\\": "src"
                }
            },
            "notification-url": "https://packagist.org/downloads/",
            "license": [
                "MIT"
            ],
            "authors": [
                {
                    "name": "Todd Burry",
                    "email": "todd@vanillaforums.com",
                    "role": "developer"
                },
                {
                    "name": "Tim Gunter",
                    "email": "tim@vanillaforums.com",
                    "role": "developer"
                }
            ],
            "description": "Provides support for legacy password hashing in common frameworks.",
            "keywords": [
                "legacy",
                "password",
                "php",
                "vanilla",
                "vanilla forums"
            ],
            "time": "2017-01-24T20:17:02+00:00"
        },
        {
            "name": "vanilla/nbbc",
            "version": "v2.2.0",
            "source": {
                "type": "git",
                "url": "https://github.com/vanilla/nbbc.git",
                "reference": "ad4f7654b8950f190d326b8ffdcc3fa7d31a0b69"
            },
            "dist": {
                "type": "zip",
                "url": "https://api.github.com/repos/vanilla/nbbc/zipball/ad4f7654b8950f190d326b8ffdcc3fa7d31a0b69",
                "reference": "ad4f7654b8950f190d326b8ffdcc3fa7d31a0b69",
                "shasum": ""
            },
            "require": {
                "php": ">=5.4.0"
            },
            "type": "library",
            "autoload": {
                "psr-4": {
                    "Nbbc\\": "src"
                }
            },
            "notification-url": "https://packagist.org/downloads/",
            "license": [
                "BSDv2"
            ],
            "authors": [
                {
                    "name": "Todd Burry",
                    "email": "todd@vanillaforums.com"
                }
            ],
            "description": "A composer-compatible fork of the NBBC BBCode parsing library.",
            "time": "2016-04-26T18:19:47+00:00"
        }
    ],
    "packages-dev": [],
    "aliases": [],
    "minimum-stability": "stable",
    "stability-flags": [],
    "prefer-stable": false,
    "prefer-lowest": false,
    "platform": {
        "php": ">=5.6.0"
    },
    "platform-dev": []
}<|MERGE_RESOLUTION|>--- conflicted
+++ resolved
@@ -4,11 +4,8 @@
         "Read more about it at https://getcomposer.org/doc/01-basic-usage.md#composer-lock-the-lock-file",
         "This file is @generated automatically"
     ],
-<<<<<<< HEAD
-    "content-hash": "16828c4e0b9304ade7af50b3333e9a97",
-=======
-    "content-hash": "7257b8e24692663206fa2c606a7fcc63",
->>>>>>> 8229b95e
+    "hash": "637f123be771eecfbe399274bd58c6f6",
+    "content-hash": "949bcebc39e81cca1883ca8efd1753cc",
     "packages": [
         {
             "name": "chrisjean/php-ico",
@@ -51,7 +48,7 @@
                 "favicon",
                 "ico"
             ],
-            "time": "2016-09-27T22:00:56+00:00"
+            "time": "2016-09-27 22:00:56"
         },
         {
             "name": "container-interop/container-interop",
@@ -82,7 +79,7 @@
             ],
             "description": "Promoting the interoperability of container objects (DIC, SL, etc.)",
             "homepage": "https://github.com/container-interop/container-interop",
-            "time": "2017-02-14T19:40:03+00:00"
+            "time": "2017-02-14 19:40:03"
         },
         {
             "name": "michelf/php-markdown",
@@ -133,7 +130,7 @@
             "keywords": [
                 "markdown"
             ],
-            "time": "2016-10-29T18:58:20+00:00"
+            "time": "2016-10-29 18:58:20"
         },
         {
             "name": "pclzip/pclzip",
@@ -170,7 +167,7 @@
                 "php",
                 "zip"
             ],
-            "time": "2014-06-05T11:42:24+00:00"
+            "time": "2014-06-05 11:42:24"
         },
         {
             "name": "phpmailer/phpmailer",
@@ -230,7 +227,7 @@
                 }
             ],
             "description": "PHPMailer is a full-featured email creation and transfer class for PHP",
-            "time": "2017-01-09T09:33:47+00:00"
+            "time": "2017-01-09 09:33:47"
         },
         {
             "name": "psr/container",
@@ -279,7 +276,7 @@
                 "container-interop",
                 "psr"
             ],
-            "time": "2017-02-14T16:28:37+00:00"
+            "time": "2017-02-14 16:28:37"
         },
         {
             "name": "psr/log",
@@ -326,7 +323,7 @@
                 "psr",
                 "psr-3"
             ],
-            "time": "2016-10-10T12:19:37+00:00"
+            "time": "2016-10-10 12:19:37"
         },
         {
             "name": "smarty/smarty",
@@ -379,7 +376,7 @@
             "keywords": [
                 "templating"
             ],
-            "time": "2016-12-14T21:57:25+00:00"
+            "time": "2016-12-14 21:57:25"
         },
         {
             "name": "tburry/pquery",
@@ -431,7 +428,7 @@
                 "ganon",
                 "php"
             ],
-            "time": "2016-01-14T20:55:00+00:00"
+            "time": "2016-01-14 20:55:00"
         },
         {
             "name": "vanilla/garden-container",
@@ -468,7 +465,7 @@
                 }
             ],
             "description": "A dependency injection container.",
-            "time": "2017-02-05T15:17:17+00:00"
+            "time": "2017-02-05 15:17:17"
         },
         {
             "name": "vanilla/garden-http",
@@ -508,7 +505,7 @@
                 }
             ],
             "description": "An unbloated HTTP client library for building RESTful API clients.",
-            "time": "2016-03-25T22:29:23+00:00"
+            "time": "2016-03-25 22:29:23"
         },
         {
             "name": "vanilla/garden-password",
@@ -561,7 +558,7 @@
                 "vanilla",
                 "vanilla forums"
             ],
-            "time": "2016-10-21T20:47:48+00:00"
+            "time": "2016-10-21 20:47:48"
         },
         {
             "name": "vanilla/htmlawed",
@@ -600,7 +597,7 @@
                 }
             ],
             "description": "A composer wrapper for the htmLawed library to purify & filter HTML. Tested with PHPUnit and PhantomJS!",
-            "time": "2016-04-14T21:27:05+00:00"
+            "time": "2016-04-14 21:27:05"
         },
         {
             "name": "vanilla/legacy-oauth",
@@ -628,6 +625,7 @@
                     "OAuth.php"
                 ]
             },
+            "notification-url": "https://packagist.org/downloads/",
             "license": [
                 "MIT"
             ],
@@ -644,11 +642,7 @@
                 }
             ],
             "description": "Provides a way to include OAuth v1 via composer",
-            "support": {
-                "source": "https://github.com/vanilla/legacy-oauth/tree/v1.0",
-                "issues": "https://github.com/vanilla/legacy-oauth/issues"
-            },
-            "time": "2017-02-27T16:22:28+00:00"
+            "time": "2017-02-27 16:22:28"
         },
         {
             "name": "vanilla/legacy-passwords",
@@ -701,7 +695,7 @@
                 "vanilla",
                 "vanilla forums"
             ],
-            "time": "2017-01-24T20:17:02+00:00"
+            "time": "2017-01-24 20:17:02"
         },
         {
             "name": "vanilla/nbbc",
@@ -737,7 +731,7 @@
                 }
             ],
             "description": "A composer-compatible fork of the NBBC BBCode parsing library.",
-            "time": "2016-04-26T18:19:47+00:00"
+            "time": "2016-04-26 18:19:47"
         }
     ],
     "packages-dev": [],
