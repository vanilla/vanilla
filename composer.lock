{
    "_readme": [
        "This file locks the dependencies of your project to a known state",
        "Read more about it at https://getcomposer.org/doc/01-basic-usage.md#composer-lock-the-lock-file",
        "This file is @generated automatically"
    ],
    "content-hash": "d78de5241092d2a68acb3bb94a013d25",
    "packages": [
        {
            "name": "chrisjean/php-ico",
            "version": "1.0.4",
            "source": {
                "type": "git",
                "url": "https://github.com/chrisbliss18/php-ico.git",
                "reference": "ccd5c0d56554f3ddcd7a823e695be83e0d1e43b6"
            },
            "dist": {
                "type": "zip",
                "url": "https://api.github.com/repos/chrisbliss18/php-ico/zipball/ccd5c0d56554f3ddcd7a823e695be83e0d1e43b6",
                "reference": "ccd5c0d56554f3ddcd7a823e695be83e0d1e43b6",
                "shasum": ""
            },
            "require": {
                "ext-gd": "*",
                "php": ">=5.2.4"
            },
            "type": "library",
            "autoload": {
                "classmap": [
                    "class-php-ico.php"
                ]
            },
            "notification-url": "https://packagist.org/downloads/",
            "license": [
                "GPL-2.0+"
            ],
            "authors": [
                {
                    "name": "Chris Jean",
                    "homepage": "https://chrisjean.com",
                    "role": "Developer"
                }
            ],
            "description": "An easy-to-use library to generate valid ICO files.",
            "homepage": "https://github.com/chrisbliss18/php-ico",
            "keywords": [
                "favicon",
                "ico"
            ],
            "time": "2016-09-27T22:00:56+00:00"
        },
        {
            "name": "container-interop/container-interop",
            "version": "1.2.0",
            "source": {
                "type": "git",
                "url": "https://github.com/container-interop/container-interop.git",
                "reference": "79cbf1341c22ec75643d841642dd5d6acd83bdb8"
            },
            "dist": {
                "type": "zip",
                "url": "https://api.github.com/repos/container-interop/container-interop/zipball/79cbf1341c22ec75643d841642dd5d6acd83bdb8",
                "reference": "79cbf1341c22ec75643d841642dd5d6acd83bdb8",
                "shasum": ""
            },
            "require": {
                "psr/container": "^1.0"
            },
            "type": "library",
            "autoload": {
                "psr-4": {
                    "Interop\\Container\\": "src/Interop/Container/"
                }
            },
            "notification-url": "https://packagist.org/downloads/",
            "license": [
                "MIT"
            ],
            "description": "Promoting the interoperability of container objects (DIC, SL, etc.)",
            "homepage": "https://github.com/container-interop/container-interop",
            "time": "2017-02-14T19:40:03+00:00"
        },
        {
            "name": "michelf/php-markdown",
            "version": "1.7.0",
            "source": {
                "type": "git",
                "url": "https://github.com/michelf/php-markdown.git",
                "reference": "1f51cc520948f66cd2af8cbc45a5ee175e774220"
            },
            "dist": {
                "type": "zip",
                "url": "https://api.github.com/repos/michelf/php-markdown/zipball/1f51cc520948f66cd2af8cbc45a5ee175e774220",
                "reference": "1f51cc520948f66cd2af8cbc45a5ee175e774220",
                "shasum": ""
            },
            "require": {
                "php": ">=5.3.0"
            },
            "type": "library",
            "extra": {
                "branch-alias": {
                    "dev-lib": "1.4.x-dev"
                }
            },
            "autoload": {
                "psr-0": {
                    "Michelf": ""
                }
            },
            "notification-url": "https://packagist.org/downloads/",
            "license": [
                "BSD-3-Clause"
            ],
            "authors": [
                {
                    "name": "Michel Fortin",
                    "email": "michel.fortin@michelf.ca",
                    "homepage": "https://michelf.ca/",
                    "role": "Developer"
                },
                {
                    "name": "John Gruber",
                    "homepage": "https://daringfireball.net/"
                }
            ],
            "description": "PHP Markdown",
            "homepage": "https://michelf.ca/projects/php-markdown/",
            "keywords": [
                "markdown"
            ],
            "time": "2016-10-29T18:58:20+00:00"
        },
        {
            "name": "pclzip/pclzip",
            "version": "2.8.2",
            "source": {
                "type": "git",
                "url": "https://github.com/ivanlanin/pclzip.git",
                "reference": "19dd1de9d3f5fc4d7d70175b4c344dee329f45fd"
            },
            "dist": {
                "type": "zip",
                "url": "https://api.github.com/repos/ivanlanin/pclzip/zipball/19dd1de9d3f5fc4d7d70175b4c344dee329f45fd",
                "reference": "19dd1de9d3f5fc4d7d70175b4c344dee329f45fd",
                "shasum": ""
            },
            "type": "library",
            "autoload": {
                "classmap": [
                    "pclzip.lib.php"
                ]
            },
            "notification-url": "https://packagist.org/downloads/",
            "license": [
                "LGPL-2.1"
            ],
            "authors": [
                {
                    "name": "Vincent Blavet"
                }
            ],
            "description": "A PHP library that offers compression and extraction functions for Zip formatted archives",
            "homepage": "http://www.phpconcept.net/pclzip",
            "keywords": [
                "php",
                "zip"
            ],
            "time": "2014-06-05T11:42:24+00:00"
        },
        {
            "name": "phpmailer/phpmailer",
            "version": "v5.2.23",
            "source": {
                "type": "git",
                "url": "https://github.com/PHPMailer/PHPMailer.git",
                "reference": "7115df4a6f76281109ebe352900c42403b728bb4"
            },
            "dist": {
                "type": "zip",
                "url": "https://api.github.com/repos/PHPMailer/PHPMailer/zipball/7115df4a6f76281109ebe352900c42403b728bb4",
                "reference": "7115df4a6f76281109ebe352900c42403b728bb4",
                "shasum": ""
            },
            "require": {
                "php": ">=5.0.0"
            },
            "require-dev": {
                "doctrine/annotations": "1.2.*",
                "jms/serializer": "0.16.*",
                "phpdocumentor/phpdocumentor": "2.*",
                "phpunit/phpunit": "4.8.*",
                "symfony/debug": "2.8.*",
                "symfony/filesystem": "2.8.*",
                "symfony/translation": "2.8.*",
                "symfony/yaml": "2.8.*",
                "zendframework/zend-cache": "2.5.1",
                "zendframework/zend-config": "2.5.1",
                "zendframework/zend-eventmanager": "2.5.1",
                "zendframework/zend-filter": "2.5.1",
                "zendframework/zend-i18n": "2.5.1",
                "zendframework/zend-json": "2.5.1",
                "zendframework/zend-math": "2.5.1",
                "zendframework/zend-serializer": "2.5.*",
                "zendframework/zend-servicemanager": "2.5.*",
                "zendframework/zend-stdlib": "2.5.1"
            },
            "suggest": {
                "league/oauth2-google": "Needed for Google XOAUTH2 authentication"
            },
            "type": "library",
            "autoload": {
                "classmap": [
                    "class.phpmailer.php",
                    "class.phpmaileroauth.php",
                    "class.phpmaileroauthgoogle.php",
                    "class.smtp.php",
                    "class.pop3.php",
                    "extras/EasyPeasyICS.php",
                    "extras/ntlm_sasl_client.php"
                ]
            },
            "notification-url": "https://packagist.org/downloads/",
            "license": [
                "LGPL-2.1"
            ],
            "authors": [
                {
                    "name": "Jim Jagielski",
                    "email": "jimjag@gmail.com"
                },
                {
                    "name": "Marcus Bointon",
                    "email": "phpmailer@synchromedia.co.uk"
                },
                {
                    "name": "Andy Prevost",
                    "email": "codeworxtech@users.sourceforge.net"
                },
                {
                    "name": "Brent R. Matzelle"
                }
            ],
            "description": "PHPMailer is a full-featured email creation and transfer class for PHP",
            "time": "2017-03-15T19:32:56+00:00"
        },
        {
            "name": "psr/container",
            "version": "1.0.0",
            "source": {
                "type": "git",
                "url": "https://github.com/php-fig/container.git",
                "reference": "b7ce3b176482dbbc1245ebf52b181af44c2cf55f"
            },
            "dist": {
                "type": "zip",
                "url": "https://api.github.com/repos/php-fig/container/zipball/b7ce3b176482dbbc1245ebf52b181af44c2cf55f",
                "reference": "b7ce3b176482dbbc1245ebf52b181af44c2cf55f",
                "shasum": ""
            },
            "require": {
                "php": ">=5.3.0"
            },
            "type": "library",
            "extra": {
                "branch-alias": {
                    "dev-master": "1.0.x-dev"
                }
            },
            "autoload": {
                "psr-4": {
                    "Psr\\Container\\": "src/"
                }
            },
            "notification-url": "https://packagist.org/downloads/",
            "license": [
                "MIT"
            ],
            "authors": [
                {
                    "name": "PHP-FIG",
                    "homepage": "http://www.php-fig.org/"
                }
            ],
            "description": "Common Container Interface (PHP FIG PSR-11)",
            "homepage": "https://github.com/php-fig/container",
            "keywords": [
                "PSR-11",
                "container",
                "container-interface",
                "container-interop",
                "psr"
            ],
            "time": "2017-02-14T16:28:37+00:00"
        },
        {
            "name": "psr/log",
            "version": "1.0.2",
            "source": {
                "type": "git",
                "url": "https://github.com/php-fig/log.git",
                "reference": "4ebe3a8bf773a19edfe0a84b6585ba3d401b724d"
            },
            "dist": {
                "type": "zip",
                "url": "https://api.github.com/repos/php-fig/log/zipball/4ebe3a8bf773a19edfe0a84b6585ba3d401b724d",
                "reference": "4ebe3a8bf773a19edfe0a84b6585ba3d401b724d",
                "shasum": ""
            },
            "require": {
                "php": ">=5.3.0"
            },
            "type": "library",
            "extra": {
                "branch-alias": {
                    "dev-master": "1.0.x-dev"
                }
            },
            "autoload": {
                "psr-4": {
                    "Psr\\Log\\": "Psr/Log/"
                }
            },
            "notification-url": "https://packagist.org/downloads/",
            "license": [
                "MIT"
            ],
            "authors": [
                {
                    "name": "PHP-FIG",
                    "homepage": "http://www.php-fig.org/"
                }
            ],
            "description": "Common interface for logging libraries",
            "homepage": "https://github.com/php-fig/log",
            "keywords": [
                "log",
                "psr",
                "psr-3"
            ],
            "time": "2016-10-10T12:19:37+00:00"
        },
        {
            "name": "smarty/smarty",
            "version": "v3.1.31",
            "source": {
                "type": "git",
                "url": "https://github.com/smarty-php/smarty.git",
                "reference": "c7d42e4a327c402897dd587871434888fde1e7a9"
            },
            "dist": {
                "type": "zip",
                "url": "https://api.github.com/repos/smarty-php/smarty/zipball/c7d42e4a327c402897dd587871434888fde1e7a9",
                "reference": "c7d42e4a327c402897dd587871434888fde1e7a9",
                "shasum": ""
            },
            "require": {
                "php": ">=5.2"
            },
            "type": "library",
            "extra": {
                "branch-alias": {
                    "dev-master": "3.1.x-dev"
                }
            },
            "autoload": {
                "files": [
                    "libs/bootstrap.php"
                ]
            },
            "notification-url": "https://packagist.org/downloads/",
            "license": [
                "LGPL-3.0"
            ],
            "authors": [
                {
                    "name": "Monte Ohrt",
                    "email": "monte@ohrt.com"
                },
                {
                    "name": "Uwe Tews",
                    "email": "uwe.tews@googlemail.com"
                },
                {
                    "name": "Rodney Rehm",
                    "email": "rodney.rehm@medialize.de"
                }
            ],
            "description": "Smarty - the compiling PHP template engine",
            "homepage": "http://www.smarty.net",
            "keywords": [
                "templating"
            ],
            "time": "2016-12-14T21:57:25+00:00"
        },
        {
            "name": "symfony/yaml",
            "version": "v3.2.8",
            "source": {
                "type": "git",
                "url": "https://github.com/symfony/yaml.git",
                "reference": "acec26fcf7f3031e094e910b94b002fa53d4e4d6"
            },
            "dist": {
                "type": "zip",
                "url": "https://api.github.com/repos/symfony/yaml/zipball/acec26fcf7f3031e094e910b94b002fa53d4e4d6",
                "reference": "acec26fcf7f3031e094e910b94b002fa53d4e4d6",
                "shasum": ""
            },
            "require": {
                "php": ">=5.5.9"
            },
            "require-dev": {
                "symfony/console": "~2.8|~3.0"
            },
            "suggest": {
                "symfony/console": "For validating YAML files using the lint command"
            },
            "type": "library",
            "extra": {
                "branch-alias": {
                    "dev-master": "3.2-dev"
                }
            },
            "autoload": {
                "psr-4": {
                    "Symfony\\Component\\Yaml\\": ""
                },
                "exclude-from-classmap": [
                    "/Tests/"
                ]
            },
            "notification-url": "https://packagist.org/downloads/",
            "license": [
                "MIT"
            ],
            "authors": [
                {
                    "name": "Fabien Potencier",
                    "email": "fabien@symfony.com"
                },
                {
                    "name": "Symfony Community",
                    "homepage": "https://symfony.com/contributors"
                }
            ],
            "description": "Symfony Yaml Component",
            "homepage": "https://symfony.com",
            "time": "2017-05-01T14:55:58+00:00"
        },
        {
            "name": "tburry/pquery",
            "version": "v1.1.1",
            "source": {
                "type": "git",
                "url": "https://github.com/tburry/pquery.git",
                "reference": "872339ffd38d261c4417ea1855428b1b4ff9abf1"
            },
            "dist": {
                "type": "zip",
                "url": "https://api.github.com/repos/tburry/pquery/zipball/872339ffd38d261c4417ea1855428b1b4ff9abf1",
                "reference": "872339ffd38d261c4417ea1855428b1b4ff9abf1",
                "shasum": ""
            },
            "require": {
                "php": ">=5.3.0"
            },
            "require-dev": {
                "htmlawed/htmlawed": "dev-master"
            },
            "type": "library",
            "autoload": {
                "classmap": [
                    "IQuery.php",
                    "gan_formatter.php",
                    "gan_node_html.php",
                    "gan_parser_html.php",
                    "gan_selector_html.php",
                    "gan_tokenizer.php",
                    "gan_xml2array.php",
                    "pQuery.php"
                ]
            },
            "notification-url": "https://packagist.org/downloads/",
            "license": [
                "LGPL-2.1"
            ],
            "authors": [
                {
                    "name": "Todd Burry",
                    "email": "todd@vanillaforums.com",
                    "role": "developer"
                }
            ],
            "description": "A jQuery like html dom parser written in php.",
            "keywords": [
                "dom",
                "ganon",
                "php"
            ],
            "time": "2016-01-14T20:55:00+00:00"
        },
        {
            "name": "vanilla/garden-container",
            "version": "v1.5.1",
            "source": {
                "type": "git",
                "url": "https://github.com/vanilla/garden-container.git",
                "reference": "b718c9b4c1040643620922b3ac988dadc38f3b87"
            },
            "dist": {
                "type": "zip",
                "url": "https://api.github.com/repos/vanilla/garden-container/zipball/b718c9b4c1040643620922b3ac988dadc38f3b87",
                "reference": "b718c9b4c1040643620922b3ac988dadc38f3b87",
                "shasum": ""
            },
            "require": {
                "container-interop/container-interop": "^1.1",
                "php": ">=5.6.0"
            },
            "type": "library",
            "autoload": {
                "psr-4": {
                    "Garden\\Container\\": "src"
                }
            },
            "notification-url": "https://packagist.org/downloads/",
            "license": [
                "MIT"
            ],
            "authors": [
                {
                    "name": "Todd Burry",
                    "email": "todd@vanillaforums.com"
                }
            ],
            "description": "A dependency injection container.",
            "time": "2017-05-05T17:46:16+00:00"
        },
        {
            "name": "vanilla/garden-http",
            "version": "v1.1.2",
            "source": {
                "type": "git",
                "url": "https://github.com/vanilla/garden-http.git",
                "reference": "8aea1091eb01062921fd91a87a4a879a53ee946e"
            },
            "dist": {
                "type": "zip",
                "url": "https://api.github.com/repos/vanilla/garden-http/zipball/8aea1091eb01062921fd91a87a4a879a53ee946e",
                "reference": "8aea1091eb01062921fd91a87a4a879a53ee946e",
                "shasum": ""
            },
            "require": {
                "lib-curl": "*",
                "php": ">=5.4.0"
            },
            "require-dev": {
                "vanilla/garden": "dev-master"
            },
            "type": "library",
            "autoload": {
                "psr-4": {
                    "Garden\\Http\\": "src"
                }
            },
            "notification-url": "https://packagist.org/downloads/",
            "license": [
                "MIT"
            ],
            "authors": [
                {
                    "name": "Todd Burry",
                    "email": "todd@vanillaforums.com"
                }
            ],
            "description": "An unbloated HTTP client library for building RESTful API clients.",
            "time": "2016-03-25T22:29:23+00:00"
        },
        {
            "name": "vanilla/garden-password",
            "version": "v1.0.2",
            "source": {
                "type": "git",
                "url": "https://github.com/vanilla/garden-password.git",
                "reference": "62c1182687e82ed3e941af635deb2b1a1d96c980"
            },
            "dist": {
                "type": "zip",
                "url": "https://api.github.com/repos/vanilla/garden-password/zipball/62c1182687e82ed3e941af635deb2b1a1d96c980",
                "reference": "62c1182687e82ed3e941af635deb2b1a1d96c980",
                "shasum": ""
            },
            "require": {
                "php": ">=5.4.0"
            },
            "suggest": {
                "ircmaxell/password-compat": "~1.0",
                "php": ">=5.5.0"
            },
            "type": "library",
            "autoload": {
                "psr-4": {
                    "Garden\\Password\\": "src"
                }
            },
            "notification-url": "https://packagist.org/downloads/",
            "license": [
                "MIT"
            ],
            "authors": [
                {
                    "name": "Todd Burry",
                    "email": "todd@vanillaforums.com",
                    "role": "developer"
                },
                {
                    "name": "Tim Gunter",
                    "email": "tim@vanillaforums.com",
                    "role": "developer"
                }
            ],
            "description": "Provides a standard password hashing interface and support for password hashing in common frameworks.",
            "keywords": [
                "garden",
                "password",
                "php",
                "vanilla",
                "vanilla forums"
            ],
            "time": "2016-10-21T20:47:48+00:00"
        },
        {
            "name": "vanilla/garden-schema",
            "version": "v1.4.2",
            "source": {
                "type": "git",
                "url": "https://github.com/vanilla/garden-schema.git",
                "reference": "cb56f87a440a18f92c78d7df2e7d11501fcd837b"
            },
            "dist": {
                "type": "zip",
                "url": "https://api.github.com/repos/vanilla/garden-schema/zipball/cb56f87a440a18f92c78d7df2e7d11501fcd837b",
                "reference": "cb56f87a440a18f92c78d7df2e7d11501fcd837b",
                "shasum": ""
            },
            "require": {
                "php": ">=5.6.0"
            },
            "type": "library",
            "autoload": {
                "psr-4": {
                    "Garden\\Schema\\": "src"
                }
            },
            "notification-url": "https://packagist.org/downloads/",
            "license": [
                "MIT"
            ],
            "authors": [
                {
                    "name": "Todd Burry",
                    "email": "todd@vanillaforums.com"
                }
            ],
            "description": "A simple data validation and cleaning library based on JSON Schema.",
            "time": "2017-03-17T18:00:12+00:00"
        },
        {
            "name": "vanilla/htmlawed",
<<<<<<< HEAD
            "version": "v2.2.0.1",
            "source": {
                "type": "git",
                "url": "https://github.com/vanilla/htmlawed.git",
                "reference": "b311030c617579790028d65f6d0967ce9351d991"
            },
            "dist": {
                "type": "zip",
                "url": "https://api.github.com/repos/vanilla/htmlawed/zipball/b311030c617579790028d65f6d0967ce9351d991",
                "reference": "b311030c617579790028d65f6d0967ce9351d991",
=======
            "version": "v2.2.1.1",
            "source": {
                "type": "git",
                "url": "https://github.com/vanilla/htmlawed.git",
                "reference": "d7c49fa7bfa3006973616141f35c67999fdc5132"
            },
            "dist": {
                "type": "zip",
                "url": "https://api.github.com/repos/vanilla/htmlawed/zipball/d7c49fa7bfa3006973616141f35c67999fdc5132",
                "reference": "d7c49fa7bfa3006973616141f35c67999fdc5132",
>>>>>>> 64633cdd
                "shasum": ""
            },
            "require": {
                "php": ">=5.4.0"
            },
            "require-dev": {
                "tburry/pquery": "~1.0.1"
            },
            "type": "library",
            "autoload": {
                "classmap": [
                    "src/Htmlawed.php"
                ]
            },
            "notification-url": "https://packagist.org/downloads/",
            "license": [
                "LGPL-3.0"
            ],
            "authors": [
                {
                    "name": "Todd Burry",
                    "email": "todd@vanillaforums.com"
                }
            ],
            "description": "A composer wrapper for the htmLawed library to purify & filter HTML. Tested with PHPUnit and PhantomJS!",
<<<<<<< HEAD
            "time": "2017-04-20T17:18:55+00:00"
=======
            "time": "2017-05-17T18:14:43+00:00"
>>>>>>> 64633cdd
        },
        {
            "name": "vanilla/legacy-oauth",
            "version": "v1.0",
            "source": {
                "type": "git",
                "url": "https://github.com/vanilla/legacy-oauth.git",
                "reference": "db29487d1f61c9a0e44324dc843929c8ad7b20e7"
            },
            "dist": {
                "type": "zip",
                "url": "https://api.github.com/repos/vanilla/legacy-oauth/zipball/db29487d1f61c9a0e44324dc843929c8ad7b20e7",
                "reference": "db29487d1f61c9a0e44324dc843929c8ad7b20e7",
                "shasum": ""
            },
            "require": {
                "php": ">=5.4.0"
            },
            "suggest": {
                "php": ">=5.5.0"
            },
            "type": "library",
            "autoload": {
                "classmap": [
                    "OAuth.php"
                ]
            },
            "notification-url": "https://packagist.org/downloads/",
            "license": [
                "MIT"
            ],
            "authors": [
                {
                    "name": "Todd Burry",
                    "email": "todd@vanillaforums.com",
                    "role": "developer"
                },
                {
                    "name": "Tim Gunter",
                    "email": "tim@vanillaforums.com",
                    "role": "developer"
                }
            ],
            "description": "Provides a way to include OAuth v1 via composer",
            "time": "2017-02-27T16:22:28+00:00"
        },
        {
            "name": "vanilla/legacy-passwords",
            "version": "v1.0.1",
            "source": {
                "type": "git",
                "url": "https://github.com/vanilla/legacy-passwords.git",
                "reference": "64a611ed72df6b6d463bb06272e9fec2e4b6276b"
            },
            "dist": {
                "type": "zip",
                "url": "https://api.github.com/repos/vanilla/legacy-passwords/zipball/64a611ed72df6b6d463bb06272e9fec2e4b6276b",
                "reference": "64a611ed72df6b6d463bb06272e9fec2e4b6276b",
                "shasum": ""
            },
            "require": {
                "php": ">=5.4.0",
                "vanilla/garden-password": "~1.0"
            },
            "suggest": {
                "php": ">=5.5.0"
            },
            "type": "library",
            "autoload": {
                "psr-4": {
                    "Garden\\Password\\": "src"
                }
            },
            "notification-url": "https://packagist.org/downloads/",
            "license": [
                "MIT"
            ],
            "authors": [
                {
                    "name": "Todd Burry",
                    "email": "todd@vanillaforums.com",
                    "role": "developer"
                },
                {
                    "name": "Tim Gunter",
                    "email": "tim@vanillaforums.com",
                    "role": "developer"
                }
            ],
            "description": "Provides support for legacy password hashing in common frameworks.",
            "keywords": [
                "legacy",
                "password",
                "php",
                "vanilla",
                "vanilla forums"
            ],
            "time": "2017-01-24T20:17:02+00:00"
        },
        {
            "name": "vanilla/nbbc",
            "version": "v2.2.0",
            "source": {
                "type": "git",
                "url": "https://github.com/vanilla/nbbc.git",
                "reference": "ad4f7654b8950f190d326b8ffdcc3fa7d31a0b69"
            },
            "dist": {
                "type": "zip",
                "url": "https://api.github.com/repos/vanilla/nbbc/zipball/ad4f7654b8950f190d326b8ffdcc3fa7d31a0b69",
                "reference": "ad4f7654b8950f190d326b8ffdcc3fa7d31a0b69",
                "shasum": ""
            },
            "require": {
                "php": ">=5.4.0"
            },
            "type": "library",
            "autoload": {
                "psr-4": {
                    "Nbbc\\": "src"
                }
            },
            "notification-url": "https://packagist.org/downloads/",
            "license": [
                "BSDv2"
            ],
            "authors": [
                {
                    "name": "Todd Burry",
                    "email": "todd@vanillaforums.com"
                }
            ],
            "description": "A composer-compatible fork of the NBBC BBCode parsing library.",
            "time": "2016-04-26T18:19:47+00:00"
        }
    ],
    "packages-dev": [],
    "aliases": [],
    "minimum-stability": "stable",
    "stability-flags": [],
    "prefer-stable": false,
    "prefer-lowest": false,
    "platform": {
        "php": ">=5.6.0"
    },
    "platform-dev": []
}<|MERGE_RESOLUTION|>--- conflicted
+++ resolved
@@ -668,18 +668,6 @@
         },
         {
             "name": "vanilla/htmlawed",
-<<<<<<< HEAD
-            "version": "v2.2.0.1",
-            "source": {
-                "type": "git",
-                "url": "https://github.com/vanilla/htmlawed.git",
-                "reference": "b311030c617579790028d65f6d0967ce9351d991"
-            },
-            "dist": {
-                "type": "zip",
-                "url": "https://api.github.com/repos/vanilla/htmlawed/zipball/b311030c617579790028d65f6d0967ce9351d991",
-                "reference": "b311030c617579790028d65f6d0967ce9351d991",
-=======
             "version": "v2.2.1.1",
             "source": {
                 "type": "git",
@@ -690,7 +678,6 @@
                 "type": "zip",
                 "url": "https://api.github.com/repos/vanilla/htmlawed/zipball/d7c49fa7bfa3006973616141f35c67999fdc5132",
                 "reference": "d7c49fa7bfa3006973616141f35c67999fdc5132",
->>>>>>> 64633cdd
                 "shasum": ""
             },
             "require": {
@@ -716,11 +703,7 @@
                 }
             ],
             "description": "A composer wrapper for the htmLawed library to purify & filter HTML. Tested with PHPUnit and PhantomJS!",
-<<<<<<< HEAD
-            "time": "2017-04-20T17:18:55+00:00"
-=======
             "time": "2017-05-17T18:14:43+00:00"
->>>>>>> 64633cdd
         },
         {
             "name": "vanilla/legacy-oauth",
