--- conflicted
+++ resolved
@@ -4,11 +4,7 @@
         "Read more about it at https://getcomposer.org/doc/01-basic-usage.md#installing-dependencies",
         "This file is @generated automatically"
     ],
-<<<<<<< HEAD
-    "content-hash": "b2e8e0b31640e0718270a525d5616589",
-=======
-    "content-hash": "503bbde6f99847c7bf6a4ed799f1da94",
->>>>>>> fa45158b
+    "content-hash": "0ca4b1aaea17a73d5ef419b5b6731a56",
     "packages": [
         {
             "name": "chrisjean/php-ico",
@@ -724,7 +720,7 @@
         },
         {
             "name": "symfony/yaml",
-            "version": "v3.4.33",
+            "version": "v3.4.35",
             "source": {
                 "type": "git",
                 "url": "https://github.com/symfony/yaml.git",
@@ -835,16 +831,16 @@
         },
         {
             "name": "twig/twig",
-            "version": "v2.12.1",
+            "version": "v2.12.2",
             "source": {
                 "type": "git",
                 "url": "https://github.com/twigphp/Twig.git",
-                "reference": "ddd4134af9bfc6dba4eff7c8447444ecc45b9ee5"
-            },
-            "dist": {
-                "type": "zip",
-                "url": "https://api.github.com/repos/twigphp/Twig/zipball/ddd4134af9bfc6dba4eff7c8447444ecc45b9ee5",
-                "reference": "ddd4134af9bfc6dba4eff7c8447444ecc45b9ee5",
+                "reference": "d761fd1f1c6b867ae09a7d8119a6d95d06dc44ed"
+            },
+            "dist": {
+                "type": "zip",
+                "url": "https://api.github.com/repos/twigphp/Twig/zipball/d761fd1f1c6b867ae09a7d8119a6d95d06dc44ed",
+                "reference": "d761fd1f1c6b867ae09a7d8119a6d95d06dc44ed",
                 "shasum": ""
             },
             "require": {
@@ -898,7 +894,7 @@
             "keywords": [
                 "templating"
             ],
-            "time": "2019-10-17T07:34:53+00:00"
+            "time": "2019-11-11T16:52:09+00:00"
         },
         {
             "name": "vanilla/garden-container",
@@ -1352,16 +1348,16 @@
     "packages-dev": [
         {
             "name": "doctrine/instantiator",
-            "version": "1.2.0",
+            "version": "1.3.0",
             "source": {
                 "type": "git",
                 "url": "https://github.com/doctrine/instantiator.git",
-                "reference": "a2c590166b2133a4633738648b6b064edae0814a"
-            },
-            "dist": {
-                "type": "zip",
-                "url": "https://api.github.com/repos/doctrine/instantiator/zipball/a2c590166b2133a4633738648b6b064edae0814a",
-                "reference": "a2c590166b2133a4633738648b6b064edae0814a",
+                "reference": "ae466f726242e637cebdd526a7d991b9433bacf1"
+            },
+            "dist": {
+                "type": "zip",
+                "url": "https://api.github.com/repos/doctrine/instantiator/zipball/ae466f726242e637cebdd526a7d991b9433bacf1",
+                "reference": "ae466f726242e637cebdd526a7d991b9433bacf1",
                 "shasum": ""
             },
             "require": {
@@ -1404,7 +1400,7 @@
                 "constructor",
                 "instantiate"
             ],
-            "time": "2019-03-17T17:37:11+00:00"
+            "time": "2019-10-21T16:45:58+00:00"
         },
         {
             "name": "exussum12/coverage-checker",
@@ -2349,12 +2345,12 @@
             "source": {
                 "type": "git",
                 "url": "https://github.com/Roave/SecurityAdvisories.git",
-                "reference": "15eb463aecc9e315b89b744ee0feb0bb1b4c6787"
-            },
-            "dist": {
-                "type": "zip",
-                "url": "https://api.github.com/repos/Roave/SecurityAdvisories/zipball/15eb463aecc9e315b89b744ee0feb0bb1b4c6787",
-                "reference": "15eb463aecc9e315b89b744ee0feb0bb1b4c6787",
+                "reference": "40fb2c205dd261ab6bb42ec29545934f0db7026f"
+            },
+            "dist": {
+                "type": "zip",
+                "url": "https://api.github.com/repos/Roave/SecurityAdvisories/zipball/40fb2c205dd261ab6bb42ec29545934f0db7026f",
+                "reference": "40fb2c205dd261ab6bb42ec29545934f0db7026f",
                 "shasum": ""
             },
             "conflict": {
@@ -2422,7 +2418,7 @@
                 "league/commonmark": "<0.18.3",
                 "magento/magento1ce": "<1.9.4.3",
                 "magento/magento1ee": ">=1,<1.14.4.3",
-                "magento/product-community-edition": ">=2,<2.2.10|>=2.3,<2.3.3",
+                "magento/product-community-edition": ">=2,<2.2.10|>=2.3,<2.3.2",
                 "monolog/monolog": ">=1.8,<1.12",
                 "namshi/jose": "<2.2",
                 "onelogin/php-saml": "<2.10.4",
@@ -2471,13 +2467,14 @@
                 "sylius/grid": ">=1,<1.1.19|>=1.2,<1.2.18|>=1.3,<1.3.13|>=1.4,<1.4.5|>=1.5,<1.5.1",
                 "sylius/grid-bundle": ">=1,<1.1.19|>=1.2,<1.2.18|>=1.3,<1.3.13|>=1.4,<1.4.5|>=1.5,<1.5.1",
                 "sylius/sylius": ">=1,<1.1.18|>=1.2,<1.2.17|>=1.3,<1.3.12|>=1.4,<1.4.4",
-                "symfony/cache": ">=3.1,<3.4.26|>=4,<4.1.12|>=4.2,<4.2.7",
+                "symfony/cache": ">=3.1,<3.4.35|>=4,<4.2.12|>=4.3,<4.3.8",
                 "symfony/dependency-injection": ">=2,<2.0.17|>=2.7,<2.7.51|>=2.8,<2.8.50|>=3,<3.4.26|>=4,<4.1.12|>=4.2,<4.2.7",
                 "symfony/form": ">=2.3,<2.3.35|>=2.4,<2.6.12|>=2.7,<2.7.50|>=2.8,<2.8.49|>=3,<3.4.20|>=4,<4.0.15|>=4.1,<4.1.9|>=4.2,<4.2.1",
                 "symfony/framework-bundle": ">=2,<2.3.18|>=2.4,<2.4.8|>=2.5,<2.5.2|>=2.7,<2.7.51|>=2.8,<2.8.50|>=3,<3.4.26|>=4,<4.1.12|>=4.2,<4.2.7",
-                "symfony/http-foundation": ">=2,<2.7.51|>=2.8,<2.8.50|>=3,<3.4.26|>=4,<4.1.12|>=4.2,<4.2.7",
-                "symfony/http-kernel": ">=2,<2.3.29|>=2.4,<2.5.12|>=2.6,<2.6.8",
+                "symfony/http-foundation": ">=2,<2.8.52|>=3,<3.4.35|>=4,<4.2.12|>=4.3,<4.3.8",
+                "symfony/http-kernel": ">=2,<2.8.52|>=3,<3.4.35|>=4,<4.2.12|>=4.3,<4.3.8",
                 "symfony/intl": ">=2.7,<2.7.38|>=2.8,<2.8.31|>=3,<3.2.14|>=3.3,<3.3.13",
+                "symfony/mime": ">=4.3,<4.3.8",
                 "symfony/phpunit-bridge": ">=2.8,<2.8.50|>=3,<3.4.26|>=4,<4.1.12|>=4.2,<4.2.7",
                 "symfony/polyfill": ">=1,<1.10",
                 "symfony/polyfill-php55": ">=1,<1.10",
@@ -2488,11 +2485,12 @@
                 "symfony/security-core": ">=2.4,<2.6.13|>=2.7,<2.7.9|>=2.7.30,<2.7.32|>=2.8,<2.8.37|>=3,<3.3.17|>=3.4,<3.4.7|>=4,<4.0.7",
                 "symfony/security-csrf": ">=2.4,<2.7.48|>=2.8,<2.8.41|>=3,<3.3.17|>=3.4,<3.4.11|>=4,<4.0.11",
                 "symfony/security-guard": ">=2.8,<2.8.41|>=3,<3.3.17|>=3.4,<3.4.11|>=4,<4.0.11",
-                "symfony/security-http": ">=2.3,<2.3.41|>=2.4,<2.7.51|>=2.8,<2.8.50|>=3,<3.4.26|>=4,<4.1.12|>=4.2,<4.2.7",
+                "symfony/security-http": ">=2.3,<2.3.41|>=2.4,<2.7.51|>=2.8,<2.8.50|>=3,<3.4.26|>=4,<4.2.12|>=4.3,<4.3.8",
                 "symfony/serializer": ">=2,<2.0.11",
-                "symfony/symfony": ">=2,<2.7.51|>=2.8,<2.8.50|>=3,<3.4.26|>=4,<4.1.12|>=4.2,<4.2.7",
+                "symfony/symfony": ">=2,<2.8.52|>=3,<3.4.35|>=4,<4.2.12|>=4.3,<4.3.8",
                 "symfony/translation": ">=2,<2.0.17",
                 "symfony/validator": ">=2,<2.0.24|>=2.1,<2.1.12|>=2.2,<2.2.5|>=2.3,<2.3.3",
+                "symfony/var-exporter": ">=4.2,<4.2.12|>=4.3,<4.3.8",
                 "symfony/web-profiler-bundle": ">=2,<2.3.19|>=2.4,<2.4.9|>=2.5,<2.5.4",
                 "symfony/yaml": ">=2,<2.0.22|>=2.1,<2.1.7",
                 "tecnickcom/tcpdf": "<6.2.22",
@@ -2557,7 +2555,7 @@
                 }
             ],
             "description": "Prevents installation of composer packages with known security vulnerabilities: no API, simply require it",
-            "time": "2019-11-07T10:12:47+00:00"
+            "time": "2019-11-19T14:18:57+00:00"
         },
         {
             "name": "sebastian/code-unit-reverse-lookup",
@@ -2726,16 +2724,16 @@
         },
         {
             "name": "sebastian/environment",
-            "version": "4.2.2",
+            "version": "4.2.3",
             "source": {
                 "type": "git",
                 "url": "https://github.com/sebastianbergmann/environment.git",
-                "reference": "f2a2c8e1c97c11ace607a7a667d73d47c19fe404"
-            },
-            "dist": {
-                "type": "zip",
-                "url": "https://api.github.com/repos/sebastianbergmann/environment/zipball/f2a2c8e1c97c11ace607a7a667d73d47c19fe404",
-                "reference": "f2a2c8e1c97c11ace607a7a667d73d47c19fe404",
+                "reference": "464c90d7bdf5ad4e8a6aea15c091fec0603d4368"
+            },
+            "dist": {
+                "type": "zip",
+                "url": "https://api.github.com/repos/sebastianbergmann/environment/zipball/464c90d7bdf5ad4e8a6aea15c091fec0603d4368",
+                "reference": "464c90d7bdf5ad4e8a6aea15c091fec0603d4368",
                 "shasum": ""
             },
             "require": {
@@ -2775,7 +2773,7 @@
                 "environment",
                 "hhvm"
             ],
-            "time": "2019-05-05T09:05:15+00:00"
+            "time": "2019-11-20T08:46:58+00:00"
         },
         {
             "name": "sebastian/exporter",
@@ -3178,16 +3176,16 @@
         },
         {
             "name": "symfony/css-selector",
-            "version": "v4.3.6",
+            "version": "v4.4.0",
             "source": {
                 "type": "git",
                 "url": "https://github.com/symfony/css-selector.git",
-                "reference": "f4b3ff6a549d9ed28b2b0ecd1781bf67cf220ee9"
-            },
-            "dist": {
-                "type": "zip",
-                "url": "https://api.github.com/repos/symfony/css-selector/zipball/f4b3ff6a549d9ed28b2b0ecd1781bf67cf220ee9",
-                "reference": "f4b3ff6a549d9ed28b2b0ecd1781bf67cf220ee9",
+                "reference": "64acec7e0d67125e9f4656c68d4a38a42ab5a0b7"
+            },
+            "dist": {
+                "type": "zip",
+                "url": "https://api.github.com/repos/symfony/css-selector/zipball/64acec7e0d67125e9f4656c68d4a38a42ab5a0b7",
+                "reference": "64acec7e0d67125e9f4656c68d4a38a42ab5a0b7",
                 "shasum": ""
             },
             "require": {
@@ -3196,7 +3194,7 @@
             "type": "library",
             "extra": {
                 "branch-alias": {
-                    "dev-master": "4.3-dev"
+                    "dev-master": "4.4-dev"
                 }
             },
             "autoload": {
@@ -3227,7 +3225,7 @@
             ],
             "description": "Symfony CssSelector Component",
             "homepage": "https://symfony.com",
-            "time": "2019-10-02T08:36:26+00:00"
+            "time": "2019-10-12T00:35:04+00:00"
         },
         {
             "name": "theseer/tokenizer",
@@ -3262,8 +3260,8 @@
             "authors": [
                 {
                     "name": "Arne Blankerts",
-                    "email": "arne@blankerts.de",
-                    "role": "Developer"
+                    "role": "Developer",
+                    "email": "arne@blankerts.de"
                 }
             ],
             "description": "A small library for converting tokenized PHP source code into XML and potentially other formats",
@@ -3405,31 +3403,29 @@
         },
         {
             "name": "webmozart/assert",
-            "version": "1.5.0",
+            "version": "1.6.0",
             "source": {
                 "type": "git",
                 "url": "https://github.com/webmozart/assert.git",
-                "reference": "88e6d84706d09a236046d686bbea96f07b3a34f4"
-            },
-            "dist": {
-                "type": "zip",
-                "url": "https://api.github.com/repos/webmozart/assert/zipball/88e6d84706d09a236046d686bbea96f07b3a34f4",
-                "reference": "88e6d84706d09a236046d686bbea96f07b3a34f4",
+                "reference": "573381c0a64f155a0d9a23f4b0c797194805b925"
+            },
+            "dist": {
+                "type": "zip",
+                "url": "https://api.github.com/repos/webmozart/assert/zipball/573381c0a64f155a0d9a23f4b0c797194805b925",
+                "reference": "573381c0a64f155a0d9a23f4b0c797194805b925",
                 "shasum": ""
             },
             "require": {
                 "php": "^5.3.3 || ^7.0",
                 "symfony/polyfill-ctype": "^1.8"
             },
+            "conflict": {
+                "vimeo/psalm": "<3.6.0"
+            },
             "require-dev": {
                 "phpunit/phpunit": "^4.8.36 || ^7.5.13"
             },
             "type": "library",
-            "extra": {
-                "branch-alias": {
-                    "dev-master": "1.3-dev"
-                }
-            },
             "autoload": {
                 "psr-4": {
                     "Webmozart\\Assert\\": "src/"
@@ -3451,7 +3447,7 @@
                 "check",
                 "validate"
             ],
-            "time": "2019-08-24T08:43:50+00:00"
+            "time": "2019-11-24T13:36:37+00:00"
         }
     ],
     "aliases": [],
@@ -3469,10 +3465,6 @@
     },
     "platform-dev": [],
     "platform-overrides": {
-<<<<<<< HEAD
-        "php": "7.1.3"
-=======
         "php": "7.2"
->>>>>>> fa45158b
     }
 }