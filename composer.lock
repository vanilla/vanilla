--- conflicted
+++ resolved
@@ -4,11 +4,7 @@
         "Read more about it at https://getcomposer.org/doc/01-basic-usage.md#composer-lock-the-lock-file",
         "This file is @generated automatically"
     ],
-<<<<<<< HEAD
-    "content-hash": "1aab61e2a572add62681a481c9287c9c",
-=======
     "content-hash": "d78de5241092d2a68acb3bb94a013d25",
->>>>>>> facf2b07
     "packages": [
         {
             "name": "chrisjean/php-ico",
