--- conflicted
+++ resolved
@@ -4,13 +4,8 @@
         "Read more about it at https://getcomposer.org/doc/01-basic-usage.md#composer-lock-the-lock-file",
         "This file is @generated automatically"
     ],
-<<<<<<< HEAD
-    "hash": "6d73866981a100666544b931a21af4e6",
-    "content-hash": "9540f301284a2af824668059a39c2904",
-=======
-    "hash": "e1e38aa3a4ea6db93499b7da149645f2",
-    "content-hash": "8416f329bbf4e105ff10178b0a5d5c3e",
->>>>>>> 1ca6abdc
+    "hash": "50abb2542a4104ad8886a78a194ff488",
+    "content-hash": "020ecd79fe093aa5954520efb89dbe9c",
     "packages": [
         {
             "name": "chrisjean/php-ico",
