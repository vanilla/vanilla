{
    "_readme": [
        "This file locks the dependencies of your project to a known state",
        "Read more about it at https://getcomposer.org/doc/01-basic-usage.md#composer-lock-the-lock-file",
        "This file is @generated automatically"
    ],
<<<<<<< HEAD
    "content-hash": "bf1181394f3bd4a51a31f31e4cd0392f",
=======
    "content-hash": "024a3434c0f647be75912d6f9e16ffe5",
>>>>>>> bdf4b2b1
    "packages": [
        {
            "name": "chrisjean/php-ico",
            "version": "1.0.4",
            "source": {
                "type": "git",
                "url": "https://github.com/chrisbliss18/php-ico.git",
                "reference": "ccd5c0d56554f3ddcd7a823e695be83e0d1e43b6"
            },
            "dist": {
                "type": "zip",
                "url": "https://api.github.com/repos/chrisbliss18/php-ico/zipball/ccd5c0d56554f3ddcd7a823e695be83e0d1e43b6",
                "reference": "ccd5c0d56554f3ddcd7a823e695be83e0d1e43b6",
                "shasum": ""
            },
            "require": {
                "ext-gd": "*",
                "php": ">=5.2.4"
            },
            "type": "library",
            "autoload": {
                "classmap": [
                    "class-php-ico.php"
                ]
            },
            "notification-url": "https://packagist.org/downloads/",
            "license": [
                "GPL-2.0+"
            ],
            "authors": [
                {
                    "name": "Chris Jean",
                    "homepage": "https://chrisjean.com",
                    "role": "Developer"
                }
            ],
            "description": "An easy-to-use library to generate valid ICO files.",
            "homepage": "https://github.com/chrisbliss18/php-ico",
            "keywords": [
                "favicon",
                "ico"
            ],
            "time": "2016-09-27T22:00:56+00:00"
        },
        {
            "name": "container-interop/container-interop",
            "version": "1.2.0",
            "source": {
                "type": "git",
                "url": "https://github.com/container-interop/container-interop.git",
                "reference": "79cbf1341c22ec75643d841642dd5d6acd83bdb8"
            },
            "dist": {
                "type": "zip",
                "url": "https://api.github.com/repos/container-interop/container-interop/zipball/79cbf1341c22ec75643d841642dd5d6acd83bdb8",
                "reference": "79cbf1341c22ec75643d841642dd5d6acd83bdb8",
                "shasum": ""
            },
            "require": {
                "psr/container": "^1.0"
            },
            "type": "library",
            "autoload": {
                "psr-4": {
                    "Interop\\Container\\": "src/Interop/Container/"
                }
            },
            "notification-url": "https://packagist.org/downloads/",
            "license": [
                "MIT"
            ],
            "description": "Promoting the interoperability of container objects (DIC, SL, etc.)",
            "homepage": "https://github.com/container-interop/container-interop",
            "time": "2017-02-14T19:40:03+00:00"
        },
        {
            "name": "firebase/php-jwt",
            "version": "v5.0.0",
            "source": {
                "type": "git",
                "url": "https://github.com/firebase/php-jwt.git",
                "reference": "9984a4d3a32ae7673d6971ea00bae9d0a1abba0e"
            },
            "dist": {
                "type": "zip",
                "url": "https://api.github.com/repos/firebase/php-jwt/zipball/9984a4d3a32ae7673d6971ea00bae9d0a1abba0e",
                "reference": "9984a4d3a32ae7673d6971ea00bae9d0a1abba0e",
                "shasum": ""
            },
            "require": {
                "php": ">=5.3.0"
            },
            "require-dev": {
                "phpunit/phpunit": " 4.8.35"
            },
            "type": "library",
            "autoload": {
                "psr-4": {
                    "Firebase\\JWT\\": "src"
                }
            },
            "notification-url": "https://packagist.org/downloads/",
            "license": [
                "BSD-3-Clause"
            ],
            "authors": [
                {
                    "name": "Neuman Vong",
                    "email": "neuman+pear@twilio.com",
                    "role": "Developer"
                },
                {
                    "name": "Anant Narayanan",
                    "email": "anant@php.net",
                    "role": "Developer"
                }
            ],
            "description": "A simple library to encode and decode JSON Web Tokens (JWT) in PHP. Should conform to the current spec.",
            "homepage": "https://github.com/firebase/php-jwt",
            "time": "2017-06-27T22:17:23+00:00"
        },
        {
            "name": "michelf/php-markdown",
            "version": "1.7.0",
            "source": {
                "type": "git",
                "url": "https://github.com/michelf/php-markdown.git",
                "reference": "1f51cc520948f66cd2af8cbc45a5ee175e774220"
            },
            "dist": {
                "type": "zip",
                "url": "https://api.github.com/repos/michelf/php-markdown/zipball/1f51cc520948f66cd2af8cbc45a5ee175e774220",
                "reference": "1f51cc520948f66cd2af8cbc45a5ee175e774220",
                "shasum": ""
            },
            "require": {
                "php": ">=5.3.0"
            },
            "type": "library",
            "extra": {
                "branch-alias": {
                    "dev-lib": "1.4.x-dev"
                }
            },
            "autoload": {
                "psr-0": {
                    "Michelf": ""
                }
            },
            "notification-url": "https://packagist.org/downloads/",
            "license": [
                "BSD-3-Clause"
            ],
            "authors": [
                {
                    "name": "Michel Fortin",
                    "email": "michel.fortin@michelf.ca",
                    "homepage": "https://michelf.ca/",
                    "role": "Developer"
                },
                {
                    "name": "John Gruber",
                    "homepage": "https://daringfireball.net/"
                }
            ],
            "description": "PHP Markdown",
            "homepage": "https://michelf.ca/projects/php-markdown/",
            "keywords": [
                "markdown"
            ],
            "time": "2016-10-29T18:58:20+00:00"
        },
        {
            "name": "pclzip/pclzip",
            "version": "2.8.2",
            "source": {
                "type": "git",
                "url": "https://github.com/ivanlanin/pclzip.git",
                "reference": "19dd1de9d3f5fc4d7d70175b4c344dee329f45fd"
            },
            "dist": {
                "type": "zip",
                "url": "https://api.github.com/repos/ivanlanin/pclzip/zipball/19dd1de9d3f5fc4d7d70175b4c344dee329f45fd",
                "reference": "19dd1de9d3f5fc4d7d70175b4c344dee329f45fd",
                "shasum": ""
            },
            "type": "library",
            "autoload": {
                "classmap": [
                    "pclzip.lib.php"
                ]
            },
            "notification-url": "https://packagist.org/downloads/",
            "license": [
                "LGPL-2.1"
            ],
            "authors": [
                {
                    "name": "Vincent Blavet"
                }
            ],
            "description": "A PHP library that offers compression and extraction functions for Zip formatted archives",
            "homepage": "http://www.phpconcept.net/pclzip",
            "keywords": [
                "php",
                "zip"
            ],
            "time": "2014-06-05T11:42:24+00:00"
        },
        {
            "name": "phpmailer/phpmailer",
            "version": "v5.2.25",
            "source": {
                "type": "git",
                "url": "https://github.com/PHPMailer/PHPMailer.git",
                "reference": "2baf20b01690fba8cf720c1ebcf9b988eda50915"
            },
            "dist": {
                "type": "zip",
                "url": "https://api.github.com/repos/PHPMailer/PHPMailer/zipball/2baf20b01690fba8cf720c1ebcf9b988eda50915",
                "reference": "2baf20b01690fba8cf720c1ebcf9b988eda50915",
                "shasum": ""
            },
            "require": {
                "ext-ctype": "*",
                "php": ">=5.0.0"
            },
            "require-dev": {
                "doctrine/annotations": "1.2.*",
                "jms/serializer": "0.16.*",
                "phpdocumentor/phpdocumentor": "2.*",
                "phpunit/phpunit": "4.8.*",
                "symfony/debug": "2.8.*",
                "symfony/filesystem": "2.8.*",
                "symfony/translation": "2.8.*",
                "symfony/yaml": "2.8.*",
                "zendframework/zend-cache": "2.5.1",
                "zendframework/zend-config": "2.5.1",
                "zendframework/zend-eventmanager": "2.5.1",
                "zendframework/zend-filter": "2.5.1",
                "zendframework/zend-i18n": "2.5.1",
                "zendframework/zend-json": "2.5.1",
                "zendframework/zend-math": "2.5.1",
                "zendframework/zend-serializer": "2.5.*",
                "zendframework/zend-servicemanager": "2.5.*",
                "zendframework/zend-stdlib": "2.5.1"
            },
            "suggest": {
                "league/oauth2-google": "Needed for Google XOAUTH2 authentication"
            },
            "type": "library",
            "autoload": {
                "classmap": [
                    "class.phpmailer.php",
                    "class.phpmaileroauth.php",
                    "class.phpmaileroauthgoogle.php",
                    "class.smtp.php",
                    "class.pop3.php",
                    "extras/EasyPeasyICS.php",
                    "extras/ntlm_sasl_client.php"
                ]
            },
            "notification-url": "https://packagist.org/downloads/",
            "license": [
                "LGPL-2.1"
            ],
            "authors": [
                {
                    "name": "Jim Jagielski",
                    "email": "jimjag@gmail.com"
                },
                {
                    "name": "Marcus Bointon",
                    "email": "phpmailer@synchromedia.co.uk"
                },
                {
                    "name": "Andy Prevost",
                    "email": "codeworxtech@users.sourceforge.net"
                },
                {
                    "name": "Brent R. Matzelle"
                }
            ],
            "description": "PHPMailer is a full-featured email creation and transfer class for PHP",
            "time": "2017-08-28T11:12:07+00:00"
        },
        {
            "name": "psr/cache",
            "version": "1.0.1",
            "source": {
                "type": "git",
                "url": "https://github.com/php-fig/cache.git",
                "reference": "d11b50ad223250cf17b86e38383413f5a6764bf8"
            },
            "dist": {
                "type": "zip",
                "url": "https://api.github.com/repos/php-fig/cache/zipball/d11b50ad223250cf17b86e38383413f5a6764bf8",
                "reference": "d11b50ad223250cf17b86e38383413f5a6764bf8",
                "shasum": ""
            },
            "require": {
                "php": ">=5.3.0"
            },
            "type": "library",
            "extra": {
                "branch-alias": {
                    "dev-master": "1.0.x-dev"
                }
            },
            "autoload": {
                "psr-4": {
                    "Psr\\Cache\\": "src/"
                }
            },
            "notification-url": "https://packagist.org/downloads/",
            "license": [
                "MIT"
            ],
            "authors": [
                {
                    "name": "PHP-FIG",
                    "homepage": "http://www.php-fig.org/"
                }
            ],
            "description": "Common interface for caching libraries",
            "keywords": [
                "cache",
                "psr",
                "psr-6"
            ],
            "time": "2016-08-06T20:24:11+00:00"
        },
        {
            "name": "psr/container",
            "version": "1.0.0",
            "source": {
                "type": "git",
                "url": "https://github.com/php-fig/container.git",
                "reference": "b7ce3b176482dbbc1245ebf52b181af44c2cf55f"
            },
            "dist": {
                "type": "zip",
                "url": "https://api.github.com/repos/php-fig/container/zipball/b7ce3b176482dbbc1245ebf52b181af44c2cf55f",
                "reference": "b7ce3b176482dbbc1245ebf52b181af44c2cf55f",
                "shasum": ""
            },
            "require": {
                "php": ">=5.3.0"
            },
            "type": "library",
            "extra": {
                "branch-alias": {
                    "dev-master": "1.0.x-dev"
                }
            },
            "autoload": {
                "psr-4": {
                    "Psr\\Container\\": "src/"
                }
            },
            "notification-url": "https://packagist.org/downloads/",
            "license": [
                "MIT"
            ],
            "authors": [
                {
                    "name": "PHP-FIG",
                    "homepage": "http://www.php-fig.org/"
                }
            ],
            "description": "Common Container Interface (PHP FIG PSR-11)",
            "homepage": "https://github.com/php-fig/container",
            "keywords": [
                "PSR-11",
                "container",
                "container-interface",
                "container-interop",
                "psr"
            ],
            "time": "2017-02-14T16:28:37+00:00"
        },
        {
            "name": "psr/log",
            "version": "1.0.2",
            "source": {
                "type": "git",
                "url": "https://github.com/php-fig/log.git",
                "reference": "4ebe3a8bf773a19edfe0a84b6585ba3d401b724d"
            },
            "dist": {
                "type": "zip",
                "url": "https://api.github.com/repos/php-fig/log/zipball/4ebe3a8bf773a19edfe0a84b6585ba3d401b724d",
                "reference": "4ebe3a8bf773a19edfe0a84b6585ba3d401b724d",
                "shasum": ""
            },
            "require": {
                "php": ">=5.3.0"
            },
            "type": "library",
            "extra": {
                "branch-alias": {
                    "dev-master": "1.0.x-dev"
                }
            },
            "autoload": {
                "psr-4": {
                    "Psr\\Log\\": "Psr/Log/"
                }
            },
            "notification-url": "https://packagist.org/downloads/",
            "license": [
                "MIT"
            ],
            "authors": [
                {
                    "name": "PHP-FIG",
                    "homepage": "http://www.php-fig.org/"
                }
            ],
            "description": "Common interface for logging libraries",
            "homepage": "https://github.com/php-fig/log",
            "keywords": [
                "log",
                "psr",
                "psr-3"
            ],
            "time": "2016-10-10T12:19:37+00:00"
        },
        {
            "name": "psr/simple-cache",
            "version": "1.0.0",
            "source": {
                "type": "git",
                "url": "https://github.com/php-fig/simple-cache.git",
                "reference": "753fa598e8f3b9966c886fe13f370baa45ef0e24"
            },
            "dist": {
                "type": "zip",
                "url": "https://api.github.com/repos/php-fig/simple-cache/zipball/753fa598e8f3b9966c886fe13f370baa45ef0e24",
                "reference": "753fa598e8f3b9966c886fe13f370baa45ef0e24",
                "shasum": ""
            },
            "require": {
                "php": ">=5.3.0"
            },
            "type": "library",
            "extra": {
                "branch-alias": {
                    "dev-master": "1.0.x-dev"
                }
            },
            "autoload": {
                "psr-4": {
                    "Psr\\SimpleCache\\": "src/"
                }
            },
            "notification-url": "https://packagist.org/downloads/",
            "license": [
                "MIT"
            ],
            "authors": [
                {
                    "name": "PHP-FIG",
                    "homepage": "http://www.php-fig.org/"
                }
            ],
            "description": "Common interfaces for simple caching",
            "keywords": [
                "cache",
                "caching",
                "psr",
                "psr-16",
                "simple-cache"
            ],
            "time": "2017-01-02T13:31:39+00:00"
        },
        {
            "name": "smarty/smarty",
            "version": "v3.1.31",
            "source": {
                "type": "git",
                "url": "https://github.com/smarty-php/smarty.git",
                "reference": "c7d42e4a327c402897dd587871434888fde1e7a9"
            },
            "dist": {
                "type": "zip",
                "url": "https://api.github.com/repos/smarty-php/smarty/zipball/c7d42e4a327c402897dd587871434888fde1e7a9",
                "reference": "c7d42e4a327c402897dd587871434888fde1e7a9",
                "shasum": ""
            },
            "require": {
                "php": ">=5.2"
            },
            "type": "library",
            "extra": {
                "branch-alias": {
                    "dev-master": "3.1.x-dev"
                }
            },
            "autoload": {
                "files": [
                    "libs/bootstrap.php"
                ]
            },
            "notification-url": "https://packagist.org/downloads/",
            "license": [
                "LGPL-3.0"
            ],
            "authors": [
                {
                    "name": "Monte Ohrt",
                    "email": "monte@ohrt.com"
                },
                {
                    "name": "Uwe Tews",
                    "email": "uwe.tews@googlemail.com"
                },
                {
                    "name": "Rodney Rehm",
                    "email": "rodney.rehm@medialize.de"
                }
            ],
            "description": "Smarty - the compiling PHP template engine",
            "homepage": "http://www.smarty.net",
            "keywords": [
                "templating"
            ],
            "time": "2016-12-14T21:57:25+00:00"
        },
        {
            "name": "symfony/cache",
            "version": "v3.3.10",
            "source": {
                "type": "git",
                "url": "https://github.com/symfony/cache.git",
                "reference": "5f78b9728869434a445bdd86d63ef723f93e5433"
            },
            "dist": {
                "type": "zip",
                "url": "https://api.github.com/repos/symfony/cache/zipball/5f78b9728869434a445bdd86d63ef723f93e5433",
                "reference": "5f78b9728869434a445bdd86d63ef723f93e5433",
                "shasum": ""
            },
            "require": {
                "php": "^5.5.9|>=7.0.8",
                "psr/cache": "~1.0",
                "psr/log": "~1.0",
                "psr/simple-cache": "^1.0",
                "symfony/polyfill-apcu": "~1.1"
            },
            "conflict": {
                "symfony/var-dumper": "<3.3"
            },
            "provide": {
                "psr/cache-implementation": "1.0",
                "psr/simple-cache-implementation": "1.0"
            },
            "require-dev": {
                "cache/integration-tests": "dev-master",
                "doctrine/cache": "~1.6",
                "doctrine/dbal": "~2.4",
                "predis/predis": "~1.0"
            },
            "type": "library",
            "extra": {
                "branch-alias": {
                    "dev-master": "3.3-dev"
                }
            },
            "autoload": {
                "psr-4": {
                    "Symfony\\Component\\Cache\\": ""
                },
                "exclude-from-classmap": [
                    "/Tests/"
                ]
            },
            "notification-url": "https://packagist.org/downloads/",
            "license": [
                "MIT"
            ],
            "authors": [
                {
                    "name": "Nicolas Grekas",
                    "email": "p@tchwork.com"
                },
                {
                    "name": "Symfony Community",
                    "homepage": "https://symfony.com/contributors"
                }
            ],
            "description": "Symfony Cache component with PSR-6, PSR-16, and tags",
            "homepage": "https://symfony.com",
            "keywords": [
                "caching",
                "psr6"
            ],
            "time": "2017-10-04T07:58:49+00:00"
        },
        {
            "name": "symfony/expression-language",
            "version": "v103.2.8",
            "source": {
                "type": "git",
                "url": "https://github.com/vanilla/expression-language.git",
                "reference": "439fb9bf041502725654dd1ef1798f82a0d6dbd6"
            },
            "dist": {
                "type": "zip",
                "url": "https://api.github.com/repos/vanilla/expression-language/zipball/439fb9bf041502725654dd1ef1798f82a0d6dbd6",
                "reference": "439fb9bf041502725654dd1ef1798f82a0d6dbd6",
                "shasum": ""
            },
            "require": {
                "php": ">=5.5.9",
                "symfony/cache": "~3.1"
            },
            "type": "library",
            "extra": {
                "branch-alias": {
                    "dev-master": "3.3-dev"
                }
            },
            "autoload": {
                "psr-4": {
                    "Symfony\\Component\\ExpressionLanguage\\": ""
                },
                "exclude-from-classmap": [
                    "/Tests/"
                ]
            },
            "license": [
                "MIT"
            ],
            "authors": [
                {
                    "name": "Fabien Potencier",
                    "email": "fabien@symfony.com"
                },
                {
                    "name": "Symfony Community",
                    "homepage": "https://symfony.com/contributors"
                }
            ],
            "description": "Symfony ExpressionLanguage Component",
            "homepage": "https://symfony.com",
            "support": {
                "source": "https://github.com/vanilla/expression-language/tree/v103.2.8"
            },
            "time": "2017-11-01T20:39:19+00:00"
        },
        {
            "name": "symfony/polyfill-apcu",
            "version": "v1.6.0",
            "source": {
                "type": "git",
                "url": "https://github.com/symfony/polyfill-apcu.git",
                "reference": "04f62674339602def515bff4bc6901fc1d4951e8"
            },
            "dist": {
                "type": "zip",
                "url": "https://api.github.com/repos/symfony/polyfill-apcu/zipball/04f62674339602def515bff4bc6901fc1d4951e8",
                "reference": "04f62674339602def515bff4bc6901fc1d4951e8",
                "shasum": ""
            },
            "require": {
                "php": ">=5.3.3"
            },
            "type": "library",
            "extra": {
                "branch-alias": {
                    "dev-master": "1.6-dev"
                }
            },
            "autoload": {
                "psr-4": {
                    "Symfony\\Polyfill\\Apcu\\": ""
                },
                "files": [
                    "bootstrap.php"
                ]
            },
            "notification-url": "https://packagist.org/downloads/",
            "license": [
                "MIT"
            ],
            "authors": [
                {
                    "name": "Nicolas Grekas",
                    "email": "p@tchwork.com"
                },
                {
                    "name": "Symfony Community",
                    "homepage": "https://symfony.com/contributors"
                }
            ],
            "description": "Symfony polyfill backporting apcu_* functions to lower PHP versions",
            "homepage": "https://symfony.com",
            "keywords": [
                "apcu",
                "compatibility",
                "polyfill",
                "portable",
                "shim"
            ],
            "time": "2017-10-11T12:05:26+00:00"
        },
        {
            "name": "symfony/yaml",
<<<<<<< HEAD
            "version": "v3.3.10",
            "source": {
                "type": "git",
                "url": "https://github.com/symfony/yaml.git",
                "reference": "8c7bf1e7d5d6b05a690b715729cb4cd0c0a99c46"
            },
            "dist": {
                "type": "zip",
                "url": "https://api.github.com/repos/symfony/yaml/zipball/8c7bf1e7d5d6b05a690b715729cb4cd0c0a99c46",
                "reference": "8c7bf1e7d5d6b05a690b715729cb4cd0c0a99c46",
=======
            "version": "v3.4.1",
            "source": {
                "type": "git",
                "url": "https://github.com/symfony/yaml.git",
                "reference": "f6a99b95b338799645fe9f7880d7d4ca1bf79cc1"
            },
            "dist": {
                "type": "zip",
                "url": "https://api.github.com/repos/symfony/yaml/zipball/f6a99b95b338799645fe9f7880d7d4ca1bf79cc1",
                "reference": "f6a99b95b338799645fe9f7880d7d4ca1bf79cc1",
>>>>>>> bdf4b2b1
                "shasum": ""
            },
            "require": {
                "php": "^5.5.9|>=7.0.8"
            },
            "conflict": {
                "symfony/console": "<3.4"
            },
            "require-dev": {
                "symfony/console": "~3.4|~4.0"
            },
            "suggest": {
                "symfony/console": "For validating YAML files using the lint command"
            },
            "type": "library",
            "extra": {
                "branch-alias": {
                    "dev-master": "3.4-dev"
                }
            },
            "autoload": {
                "psr-4": {
                    "Symfony\\Component\\Yaml\\": ""
                },
                "exclude-from-classmap": [
                    "/Tests/"
                ]
            },
            "notification-url": "https://packagist.org/downloads/",
            "license": [
                "MIT"
            ],
            "authors": [
                {
                    "name": "Fabien Potencier",
                    "email": "fabien@symfony.com"
                },
                {
                    "name": "Symfony Community",
                    "homepage": "https://symfony.com/contributors"
                }
            ],
            "description": "Symfony Yaml Component",
            "homepage": "https://symfony.com",
<<<<<<< HEAD
            "time": "2017-10-05T14:43:42+00:00"
=======
            "time": "2017-12-04T18:15:22+00:00"
>>>>>>> bdf4b2b1
        },
        {
            "name": "tburry/pquery",
            "version": "v1.1.1",
            "source": {
                "type": "git",
                "url": "https://github.com/tburry/pquery.git",
                "reference": "872339ffd38d261c4417ea1855428b1b4ff9abf1"
            },
            "dist": {
                "type": "zip",
                "url": "https://api.github.com/repos/tburry/pquery/zipball/872339ffd38d261c4417ea1855428b1b4ff9abf1",
                "reference": "872339ffd38d261c4417ea1855428b1b4ff9abf1",
                "shasum": ""
            },
            "require": {
                "php": ">=5.3.0"
            },
            "require-dev": {
                "htmlawed/htmlawed": "dev-master"
            },
            "type": "library",
            "autoload": {
                "classmap": [
                    "IQuery.php",
                    "gan_formatter.php",
                    "gan_node_html.php",
                    "gan_parser_html.php",
                    "gan_selector_html.php",
                    "gan_tokenizer.php",
                    "gan_xml2array.php",
                    "pQuery.php"
                ]
            },
            "notification-url": "https://packagist.org/downloads/",
            "license": [
                "LGPL-2.1"
            ],
            "authors": [
                {
                    "name": "Todd Burry",
                    "email": "todd@vanillaforums.com",
                    "role": "developer"
                }
            ],
            "description": "A jQuery like html dom parser written in php.",
            "keywords": [
                "dom",
                "ganon",
                "php"
            ],
            "time": "2016-01-14T20:55:00+00:00"
        },
        {
            "name": "vanilla/ebi",
            "version": "v0.3.6",
            "source": {
                "type": "git",
                "url": "https://github.com/vanilla/ebi.git",
                "reference": "d60d3a2b2623a760cbca6ca1edb501781d5349df"
            },
            "dist": {
                "type": "zip",
                "url": "https://api.github.com/repos/vanilla/ebi/zipball/d60d3a2b2623a760cbca6ca1edb501781d5349df",
                "reference": "d60d3a2b2623a760cbca6ca1edb501781d5349df",
                "shasum": ""
            },
            "require": {
                "php": ">=5.6.0",
                "symfony/expression-language": "^103.2.8"
            },
            "require-dev": {
                "bobthecow/faker": "dev-master",
                "symfony/yaml": "^3.2",
                "vanilla/htmlawed": "v2.2.4.1"
            },
            "type": "library",
            "autoload": {
                "psr-4": {
                    "Ebi\\": "src"
                }
            },
            "notification-url": "https://packagist.org/downloads/",
            "license": [
                "MIT"
            ],
            "authors": [
                {
                    "name": "Todd Burry",
                    "email": "todd@vanillaforums.com"
                }
            ],
            "description": "A template engine made with HTML.",
            "time": "2017-11-15T18:22:46+00:00"
        },
        {
            "name": "vanilla/garden-container",
            "version": "v1.5.1",
            "source": {
                "type": "git",
                "url": "https://github.com/vanilla/garden-container.git",
                "reference": "b718c9b4c1040643620922b3ac988dadc38f3b87"
            },
            "dist": {
                "type": "zip",
                "url": "https://api.github.com/repos/vanilla/garden-container/zipball/b718c9b4c1040643620922b3ac988dadc38f3b87",
                "reference": "b718c9b4c1040643620922b3ac988dadc38f3b87",
                "shasum": ""
            },
            "require": {
                "container-interop/container-interop": "^1.1",
                "php": ">=5.6.0"
            },
            "type": "library",
            "autoload": {
                "psr-4": {
                    "Garden\\Container\\": "src"
                }
            },
            "notification-url": "https://packagist.org/downloads/",
            "license": [
                "MIT"
            ],
            "authors": [
                {
                    "name": "Todd Burry",
                    "email": "todd@vanillaforums.com"
                }
            ],
            "description": "A dependency injection container.",
            "time": "2017-05-05T17:46:16+00:00"
        },
        {
            "name": "vanilla/garden-http",
            "version": "v1.1.3",
            "source": {
                "type": "git",
                "url": "https://github.com/vanilla/garden-http.git",
                "reference": "4eeb8b7e0f54f2403308b0c43804b611a6fd4e2a"
            },
            "dist": {
                "type": "zip",
                "url": "https://api.github.com/repos/vanilla/garden-http/zipball/4eeb8b7e0f54f2403308b0c43804b611a6fd4e2a",
                "reference": "4eeb8b7e0f54f2403308b0c43804b611a6fd4e2a",
                "shasum": ""
            },
            "require": {
                "lib-curl": "*",
                "php": ">=5.4.0"
            },
            "require-dev": {
                "vanilla/garden": "dev-master"
            },
            "type": "library",
            "autoload": {
                "psr-4": {
                    "Garden\\Http\\": "src"
                }
            },
            "notification-url": "https://packagist.org/downloads/",
            "license": [
                "MIT"
            ],
            "authors": [
                {
                    "name": "Todd Burry",
                    "email": "todd@vanillaforums.com"
                }
            ],
            "description": "An unbloated HTTP client library for building RESTful API clients.",
            "time": "2017-06-20T21:44:22+00:00"
        },
        {
            "name": "vanilla/garden-password",
            "version": "v1.0.2",
            "source": {
                "type": "git",
                "url": "https://github.com/vanilla/garden-password.git",
                "reference": "62c1182687e82ed3e941af635deb2b1a1d96c980"
            },
            "dist": {
                "type": "zip",
                "url": "https://api.github.com/repos/vanilla/garden-password/zipball/62c1182687e82ed3e941af635deb2b1a1d96c980",
                "reference": "62c1182687e82ed3e941af635deb2b1a1d96c980",
                "shasum": ""
            },
            "require": {
                "php": ">=5.4.0"
            },
            "suggest": {
                "ircmaxell/password-compat": "~1.0",
                "php": ">=5.5.0"
            },
            "type": "library",
            "autoload": {
                "psr-4": {
                    "Garden\\Password\\": "src"
                }
            },
            "notification-url": "https://packagist.org/downloads/",
            "license": [
                "MIT"
            ],
            "authors": [
                {
                    "name": "Todd Burry",
                    "email": "todd@vanillaforums.com",
                    "role": "developer"
                },
                {
                    "name": "Tim Gunter",
                    "email": "tim@vanillaforums.com",
                    "role": "developer"
                }
            ],
            "description": "Provides a standard password hashing interface and support for password hashing in common frameworks.",
            "keywords": [
                "garden",
                "password",
                "php",
                "vanilla",
                "vanilla forums"
            ],
            "time": "2016-10-21T20:47:48+00:00"
        },
        {
            "name": "vanilla/garden-schema",
<<<<<<< HEAD
            "version": "v1.7.1",
            "source": {
                "type": "git",
                "url": "https://github.com/vanilla/garden-schema.git",
                "reference": "c61cf5b70d7719207112b6b7107275fa6628221c"
            },
            "dist": {
                "type": "zip",
                "url": "https://api.github.com/repos/vanilla/garden-schema/zipball/c61cf5b70d7719207112b6b7107275fa6628221c",
                "reference": "c61cf5b70d7719207112b6b7107275fa6628221c",
=======
            "version": "v1.7.5",
            "source": {
                "type": "git",
                "url": "https://github.com/vanilla/garden-schema.git",
                "reference": "389d064672ad7fcb687c5f070899d8ace217718e"
            },
            "dist": {
                "type": "zip",
                "url": "https://api.github.com/repos/vanilla/garden-schema/zipball/389d064672ad7fcb687c5f070899d8ace217718e",
                "reference": "389d064672ad7fcb687c5f070899d8ace217718e",
>>>>>>> bdf4b2b1
                "shasum": ""
            },
            "require": {
                "php": ">=5.6.0"
            },
            "type": "library",
            "autoload": {
                "psr-4": {
                    "Garden\\Schema\\": "src"
                }
            },
            "notification-url": "https://packagist.org/downloads/",
            "license": [
                "MIT"
            ],
            "authors": [
                {
                    "name": "Todd Burry",
                    "email": "todd@vanillaforums.com"
                }
            ],
            "description": "A simple data validation and cleaning library based on JSON Schema.",
<<<<<<< HEAD
            "time": "2017-10-22T18:15:33+00:00"
=======
            "time": "2017-12-13T19:07:05+00:00"
>>>>>>> bdf4b2b1
        },
        {
            "name": "vanilla/htmlawed",
            "version": "v2.2.4.1",
            "source": {
                "type": "git",
                "url": "https://github.com/vanilla/htmlawed.git",
                "reference": "58651edbc4c45a2d6b5254b8a9a69dc63ff1457b"
            },
            "dist": {
                "type": "zip",
                "url": "https://api.github.com/repos/vanilla/htmlawed/zipball/58651edbc4c45a2d6b5254b8a9a69dc63ff1457b",
                "reference": "58651edbc4c45a2d6b5254b8a9a69dc63ff1457b",
                "shasum": ""
            },
            "require": {
                "php": ">=5.4.0"
            },
            "require-dev": {
                "tburry/pquery": "~1.0.1"
            },
            "type": "library",
            "autoload": {
                "classmap": [
                    "src/Htmlawed.php"
                ]
            },
            "notification-url": "https://packagist.org/downloads/",
            "license": [
                "LGPL-3.0"
            ],
            "authors": [
                {
                    "name": "Todd Burry",
                    "email": "todd@vanillaforums.com"
                }
            ],
            "description": "A composer wrapper for the htmLawed library to purify & filter HTML. Tested with PHPUnit and PhantomJS!",
            "time": "2017-09-13T19:20:25+00:00"
        },
        {
            "name": "vanilla/legacy-oauth",
            "version": "v1.0",
            "source": {
                "type": "git",
                "url": "https://github.com/vanilla/legacy-oauth.git",
                "reference": "db29487d1f61c9a0e44324dc843929c8ad7b20e7"
            },
            "dist": {
                "type": "zip",
                "url": "https://api.github.com/repos/vanilla/legacy-oauth/zipball/db29487d1f61c9a0e44324dc843929c8ad7b20e7",
                "reference": "db29487d1f61c9a0e44324dc843929c8ad7b20e7",
                "shasum": ""
            },
            "require": {
                "php": ">=5.4.0"
            },
            "suggest": {
                "php": ">=5.5.0"
            },
            "type": "library",
            "autoload": {
                "classmap": [
                    "OAuth.php"
                ]
            },
            "notification-url": "https://packagist.org/downloads/",
            "license": [
                "MIT"
            ],
            "authors": [
                {
                    "name": "Todd Burry",
                    "email": "todd@vanillaforums.com",
                    "role": "developer"
                },
                {
                    "name": "Tim Gunter",
                    "email": "tim@vanillaforums.com",
                    "role": "developer"
                }
            ],
            "description": "Provides a way to include OAuth v1 via composer",
            "time": "2017-02-27T16:22:28+00:00"
        },
        {
            "name": "vanilla/legacy-passwords",
            "version": "v1.0.1",
            "source": {
                "type": "git",
                "url": "https://github.com/vanilla/legacy-passwords.git",
                "reference": "64a611ed72df6b6d463bb06272e9fec2e4b6276b"
            },
            "dist": {
                "type": "zip",
                "url": "https://api.github.com/repos/vanilla/legacy-passwords/zipball/64a611ed72df6b6d463bb06272e9fec2e4b6276b",
                "reference": "64a611ed72df6b6d463bb06272e9fec2e4b6276b",
                "shasum": ""
            },
            "require": {
                "php": ">=5.4.0",
                "vanilla/garden-password": "~1.0"
            },
            "suggest": {
                "php": ">=5.5.0"
            },
            "type": "library",
            "autoload": {
                "psr-4": {
                    "Garden\\Password\\": "src"
                }
            },
            "notification-url": "https://packagist.org/downloads/",
            "license": [
                "MIT"
            ],
            "authors": [
                {
                    "name": "Todd Burry",
                    "email": "todd@vanillaforums.com",
                    "role": "developer"
                },
                {
                    "name": "Tim Gunter",
                    "email": "tim@vanillaforums.com",
                    "role": "developer"
                }
            ],
            "description": "Provides support for legacy password hashing in common frameworks.",
            "keywords": [
                "legacy",
                "password",
                "php",
                "vanilla",
                "vanilla forums"
            ],
            "time": "2017-01-24T20:17:02+00:00"
        },
        {
            "name": "vanilla/nbbc",
            "version": "v2.2.0",
            "source": {
                "type": "git",
                "url": "https://github.com/vanilla/nbbc.git",
                "reference": "ad4f7654b8950f190d326b8ffdcc3fa7d31a0b69"
            },
            "dist": {
                "type": "zip",
                "url": "https://api.github.com/repos/vanilla/nbbc/zipball/ad4f7654b8950f190d326b8ffdcc3fa7d31a0b69",
                "reference": "ad4f7654b8950f190d326b8ffdcc3fa7d31a0b69",
                "shasum": ""
            },
            "require": {
                "php": ">=5.4.0"
            },
            "type": "library",
            "autoload": {
                "psr-4": {
                    "Nbbc\\": "src"
                }
            },
            "notification-url": "https://packagist.org/downloads/",
            "license": [
                "BSDv2"
            ],
            "authors": [
                {
                    "name": "Todd Burry",
                    "email": "todd@vanillaforums.com"
                }
            ],
            "description": "A composer-compatible fork of the NBBC BBCode parsing library.",
            "time": "2016-04-26T18:19:47+00:00"
        }
    ],
    "packages-dev": [
        {
            "name": "doctrine/instantiator",
            "version": "1.0.5",
            "source": {
                "type": "git",
                "url": "https://github.com/doctrine/instantiator.git",
                "reference": "8e884e78f9f0eb1329e445619e04456e64d8051d"
            },
            "dist": {
                "type": "zip",
                "url": "https://api.github.com/repos/doctrine/instantiator/zipball/8e884e78f9f0eb1329e445619e04456e64d8051d",
                "reference": "8e884e78f9f0eb1329e445619e04456e64d8051d",
                "shasum": ""
            },
            "require": {
                "php": ">=5.3,<8.0-DEV"
            },
            "require-dev": {
                "athletic/athletic": "~0.1.8",
                "ext-pdo": "*",
                "ext-phar": "*",
                "phpunit/phpunit": "~4.0",
                "squizlabs/php_codesniffer": "~2.0"
            },
            "type": "library",
            "extra": {
                "branch-alias": {
                    "dev-master": "1.0.x-dev"
                }
            },
            "autoload": {
                "psr-4": {
                    "Doctrine\\Instantiator\\": "src/Doctrine/Instantiator/"
                }
            },
            "notification-url": "https://packagist.org/downloads/",
            "license": [
                "MIT"
            ],
            "authors": [
                {
                    "name": "Marco Pivetta",
                    "email": "ocramius@gmail.com",
                    "homepage": "http://ocramius.github.com/"
                }
            ],
            "description": "A small, lightweight utility to instantiate objects in PHP without invoking their constructors",
            "homepage": "https://github.com/doctrine/instantiator",
            "keywords": [
                "constructor",
                "instantiate"
            ],
            "time": "2015-06-14T21:17:01+00:00"
        },
        {
            "name": "myclabs/deep-copy",
            "version": "1.7.0",
            "source": {
                "type": "git",
                "url": "https://github.com/myclabs/DeepCopy.git",
                "reference": "3b8a3a99ba1f6a3952ac2747d989303cbd6b7a3e"
            },
            "dist": {
                "type": "zip",
                "url": "https://api.github.com/repos/myclabs/DeepCopy/zipball/3b8a3a99ba1f6a3952ac2747d989303cbd6b7a3e",
                "reference": "3b8a3a99ba1f6a3952ac2747d989303cbd6b7a3e",
                "shasum": ""
            },
            "require": {
                "php": "^5.6 || ^7.0"
            },
            "require-dev": {
                "doctrine/collections": "^1.0",
                "doctrine/common": "^2.6",
                "phpunit/phpunit": "^4.1"
            },
            "type": "library",
            "autoload": {
                "psr-4": {
                    "DeepCopy\\": "src/DeepCopy/"
                },
                "files": [
                    "src/DeepCopy/deep_copy.php"
                ]
            },
            "notification-url": "https://packagist.org/downloads/",
            "license": [
                "MIT"
            ],
            "description": "Create deep copies (clones) of your objects",
            "keywords": [
                "clone",
                "copy",
                "duplicate",
                "object",
                "object graph"
            ],
            "time": "2017-10-19T19:58:43+00:00"
        },
        {
            "name": "phpdocumentor/reflection-common",
            "version": "1.0.1",
            "source": {
                "type": "git",
                "url": "https://github.com/phpDocumentor/ReflectionCommon.git",
                "reference": "21bdeb5f65d7ebf9f43b1b25d404f87deab5bfb6"
            },
            "dist": {
                "type": "zip",
                "url": "https://api.github.com/repos/phpDocumentor/ReflectionCommon/zipball/21bdeb5f65d7ebf9f43b1b25d404f87deab5bfb6",
                "reference": "21bdeb5f65d7ebf9f43b1b25d404f87deab5bfb6",
                "shasum": ""
            },
            "require": {
                "php": ">=5.5"
            },
            "require-dev": {
                "phpunit/phpunit": "^4.6"
            },
            "type": "library",
            "extra": {
                "branch-alias": {
                    "dev-master": "1.0.x-dev"
                }
            },
            "autoload": {
                "psr-4": {
                    "phpDocumentor\\Reflection\\": [
                        "src"
                    ]
                }
            },
            "notification-url": "https://packagist.org/downloads/",
            "license": [
                "MIT"
            ],
            "authors": [
                {
                    "name": "Jaap van Otterdijk",
                    "email": "opensource@ijaap.nl"
                }
            ],
            "description": "Common reflection classes used by phpdocumentor to reflect the code structure",
            "homepage": "http://www.phpdoc.org",
            "keywords": [
                "FQSEN",
                "phpDocumentor",
                "phpdoc",
                "reflection",
                "static analysis"
            ],
            "time": "2017-09-11T18:02:19+00:00"
        },
        {
            "name": "phpdocumentor/reflection-docblock",
            "version": "3.3.2",
            "source": {
                "type": "git",
                "url": "https://github.com/phpDocumentor/ReflectionDocBlock.git",
                "reference": "bf329f6c1aadea3299f08ee804682b7c45b326a2"
            },
            "dist": {
                "type": "zip",
                "url": "https://api.github.com/repos/phpDocumentor/ReflectionDocBlock/zipball/bf329f6c1aadea3299f08ee804682b7c45b326a2",
                "reference": "bf329f6c1aadea3299f08ee804682b7c45b326a2",
                "shasum": ""
            },
            "require": {
                "php": "^5.6 || ^7.0",
                "phpdocumentor/reflection-common": "^1.0.0",
                "phpdocumentor/type-resolver": "^0.4.0",
                "webmozart/assert": "^1.0"
            },
            "require-dev": {
                "mockery/mockery": "^0.9.4",
                "phpunit/phpunit": "^4.4"
            },
            "type": "library",
            "autoload": {
                "psr-4": {
                    "phpDocumentor\\Reflection\\": [
                        "src/"
                    ]
                }
            },
            "notification-url": "https://packagist.org/downloads/",
            "license": [
                "MIT"
            ],
            "authors": [
                {
                    "name": "Mike van Riel",
                    "email": "me@mikevanriel.com"
                }
            ],
            "description": "With this component, a library can provide support for annotations via DocBlocks or otherwise retrieve information that is embedded in a DocBlock.",
            "time": "2017-11-10T14:09:06+00:00"
        },
        {
            "name": "phpdocumentor/type-resolver",
            "version": "0.4.0",
            "source": {
                "type": "git",
                "url": "https://github.com/phpDocumentor/TypeResolver.git",
                "reference": "9c977708995954784726e25d0cd1dddf4e65b0f7"
            },
            "dist": {
                "type": "zip",
                "url": "https://api.github.com/repos/phpDocumentor/TypeResolver/zipball/9c977708995954784726e25d0cd1dddf4e65b0f7",
                "reference": "9c977708995954784726e25d0cd1dddf4e65b0f7",
                "shasum": ""
            },
            "require": {
                "php": "^5.5 || ^7.0",
                "phpdocumentor/reflection-common": "^1.0"
            },
            "require-dev": {
                "mockery/mockery": "^0.9.4",
                "phpunit/phpunit": "^5.2||^4.8.24"
            },
            "type": "library",
            "extra": {
                "branch-alias": {
                    "dev-master": "1.0.x-dev"
                }
            },
            "autoload": {
                "psr-4": {
                    "phpDocumentor\\Reflection\\": [
                        "src/"
                    ]
                }
            },
            "notification-url": "https://packagist.org/downloads/",
            "license": [
                "MIT"
            ],
            "authors": [
                {
                    "name": "Mike van Riel",
                    "email": "me@mikevanriel.com"
                }
            ],
            "time": "2017-07-14T14:27:02+00:00"
        },
        {
            "name": "phpspec/prophecy",
            "version": "1.7.3",
            "source": {
                "type": "git",
                "url": "https://github.com/phpspec/prophecy.git",
                "reference": "e4ed002c67da8eceb0eb8ddb8b3847bb53c5c2bf"
            },
            "dist": {
                "type": "zip",
                "url": "https://api.github.com/repos/phpspec/prophecy/zipball/e4ed002c67da8eceb0eb8ddb8b3847bb53c5c2bf",
                "reference": "e4ed002c67da8eceb0eb8ddb8b3847bb53c5c2bf",
                "shasum": ""
            },
            "require": {
                "doctrine/instantiator": "^1.0.2",
                "php": "^5.3|^7.0",
                "phpdocumentor/reflection-docblock": "^2.0|^3.0.2|^4.0",
                "sebastian/comparator": "^1.1|^2.0",
                "sebastian/recursion-context": "^1.0|^2.0|^3.0"
            },
            "require-dev": {
                "phpspec/phpspec": "^2.5|^3.2",
                "phpunit/phpunit": "^4.8.35 || ^5.7"
            },
            "type": "library",
            "extra": {
                "branch-alias": {
                    "dev-master": "1.7.x-dev"
                }
            },
            "autoload": {
                "psr-0": {
                    "Prophecy\\": "src/"
                }
            },
            "notification-url": "https://packagist.org/downloads/",
            "license": [
                "MIT"
            ],
            "authors": [
                {
                    "name": "Konstantin Kudryashov",
                    "email": "ever.zet@gmail.com",
                    "homepage": "http://everzet.com"
                },
                {
                    "name": "Marcello Duarte",
                    "email": "marcello.duarte@gmail.com"
                }
            ],
            "description": "Highly opinionated mocking framework for PHP 5.3+",
            "homepage": "https://github.com/phpspec/prophecy",
            "keywords": [
                "Double",
                "Dummy",
                "fake",
                "mock",
                "spy",
                "stub"
            ],
            "time": "2017-11-24T13:59:53+00:00"
        },
        {
            "name": "phpunit/php-code-coverage",
            "version": "4.0.8",
            "source": {
                "type": "git",
                "url": "https://github.com/sebastianbergmann/php-code-coverage.git",
                "reference": "ef7b2f56815df854e66ceaee8ebe9393ae36a40d"
            },
            "dist": {
                "type": "zip",
                "url": "https://api.github.com/repos/sebastianbergmann/php-code-coverage/zipball/ef7b2f56815df854e66ceaee8ebe9393ae36a40d",
                "reference": "ef7b2f56815df854e66ceaee8ebe9393ae36a40d",
                "shasum": ""
            },
            "require": {
                "ext-dom": "*",
                "ext-xmlwriter": "*",
                "php": "^5.6 || ^7.0",
                "phpunit/php-file-iterator": "^1.3",
                "phpunit/php-text-template": "^1.2",
                "phpunit/php-token-stream": "^1.4.2 || ^2.0",
                "sebastian/code-unit-reverse-lookup": "^1.0",
                "sebastian/environment": "^1.3.2 || ^2.0",
                "sebastian/version": "^1.0 || ^2.0"
            },
            "require-dev": {
                "ext-xdebug": "^2.1.4",
                "phpunit/phpunit": "^5.7"
            },
            "suggest": {
                "ext-xdebug": "^2.5.1"
            },
            "type": "library",
            "extra": {
                "branch-alias": {
                    "dev-master": "4.0.x-dev"
                }
            },
            "autoload": {
                "classmap": [
                    "src/"
                ]
            },
            "notification-url": "https://packagist.org/downloads/",
            "license": [
                "BSD-3-Clause"
            ],
            "authors": [
                {
                    "name": "Sebastian Bergmann",
                    "email": "sb@sebastian-bergmann.de",
                    "role": "lead"
                }
            ],
            "description": "Library that provides collection, processing, and rendering functionality for PHP code coverage information.",
            "homepage": "https://github.com/sebastianbergmann/php-code-coverage",
            "keywords": [
                "coverage",
                "testing",
                "xunit"
            ],
            "time": "2017-04-02T07:44:40+00:00"
        },
        {
            "name": "phpunit/php-file-iterator",
            "version": "1.4.5",
            "source": {
                "type": "git",
                "url": "https://github.com/sebastianbergmann/php-file-iterator.git",
                "reference": "730b01bc3e867237eaac355e06a36b85dd93a8b4"
            },
            "dist": {
                "type": "zip",
                "url": "https://api.github.com/repos/sebastianbergmann/php-file-iterator/zipball/730b01bc3e867237eaac355e06a36b85dd93a8b4",
                "reference": "730b01bc3e867237eaac355e06a36b85dd93a8b4",
                "shasum": ""
            },
            "require": {
                "php": ">=5.3.3"
            },
            "type": "library",
            "extra": {
                "branch-alias": {
                    "dev-master": "1.4.x-dev"
                }
            },
            "autoload": {
                "classmap": [
                    "src/"
                ]
            },
            "notification-url": "https://packagist.org/downloads/",
            "license": [
                "BSD-3-Clause"
            ],
            "authors": [
                {
                    "name": "Sebastian Bergmann",
                    "email": "sb@sebastian-bergmann.de",
                    "role": "lead"
                }
            ],
            "description": "FilterIterator implementation that filters files based on a list of suffixes.",
            "homepage": "https://github.com/sebastianbergmann/php-file-iterator/",
            "keywords": [
                "filesystem",
                "iterator"
            ],
            "time": "2017-11-27T13:52:08+00:00"
        },
        {
            "name": "phpunit/php-text-template",
            "version": "1.2.1",
            "source": {
                "type": "git",
                "url": "https://github.com/sebastianbergmann/php-text-template.git",
                "reference": "31f8b717e51d9a2afca6c9f046f5d69fc27c8686"
            },
            "dist": {
                "type": "zip",
                "url": "https://api.github.com/repos/sebastianbergmann/php-text-template/zipball/31f8b717e51d9a2afca6c9f046f5d69fc27c8686",
                "reference": "31f8b717e51d9a2afca6c9f046f5d69fc27c8686",
                "shasum": ""
            },
            "require": {
                "php": ">=5.3.3"
            },
            "type": "library",
            "autoload": {
                "classmap": [
                    "src/"
                ]
            },
            "notification-url": "https://packagist.org/downloads/",
            "license": [
                "BSD-3-Clause"
            ],
            "authors": [
                {
                    "name": "Sebastian Bergmann",
                    "email": "sebastian@phpunit.de",
                    "role": "lead"
                }
            ],
            "description": "Simple template engine.",
            "homepage": "https://github.com/sebastianbergmann/php-text-template/",
            "keywords": [
                "template"
            ],
            "time": "2015-06-21T13:50:34+00:00"
        },
        {
            "name": "phpunit/php-timer",
            "version": "1.0.9",
            "source": {
                "type": "git",
                "url": "https://github.com/sebastianbergmann/php-timer.git",
                "reference": "3dcf38ca72b158baf0bc245e9184d3fdffa9c46f"
            },
            "dist": {
                "type": "zip",
                "url": "https://api.github.com/repos/sebastianbergmann/php-timer/zipball/3dcf38ca72b158baf0bc245e9184d3fdffa9c46f",
                "reference": "3dcf38ca72b158baf0bc245e9184d3fdffa9c46f",
                "shasum": ""
            },
            "require": {
                "php": "^5.3.3 || ^7.0"
            },
            "require-dev": {
                "phpunit/phpunit": "^4.8.35 || ^5.7 || ^6.0"
            },
            "type": "library",
            "extra": {
                "branch-alias": {
                    "dev-master": "1.0-dev"
                }
            },
            "autoload": {
                "classmap": [
                    "src/"
                ]
            },
            "notification-url": "https://packagist.org/downloads/",
            "license": [
                "BSD-3-Clause"
            ],
            "authors": [
                {
                    "name": "Sebastian Bergmann",
                    "email": "sb@sebastian-bergmann.de",
                    "role": "lead"
                }
            ],
            "description": "Utility class for timing",
            "homepage": "https://github.com/sebastianbergmann/php-timer/",
            "keywords": [
                "timer"
            ],
            "time": "2017-02-26T11:10:40+00:00"
        },
        {
            "name": "phpunit/php-token-stream",
            "version": "1.4.12",
            "source": {
                "type": "git",
                "url": "https://github.com/sebastianbergmann/php-token-stream.git",
                "reference": "1ce90ba27c42e4e44e6d8458241466380b51fa16"
            },
            "dist": {
                "type": "zip",
                "url": "https://api.github.com/repos/sebastianbergmann/php-token-stream/zipball/1ce90ba27c42e4e44e6d8458241466380b51fa16",
                "reference": "1ce90ba27c42e4e44e6d8458241466380b51fa16",
                "shasum": ""
            },
            "require": {
                "ext-tokenizer": "*",
                "php": ">=5.3.3"
            },
            "require-dev": {
                "phpunit/phpunit": "~4.2"
            },
            "type": "library",
            "extra": {
                "branch-alias": {
                    "dev-master": "1.4-dev"
                }
            },
            "autoload": {
                "classmap": [
                    "src/"
                ]
            },
            "notification-url": "https://packagist.org/downloads/",
            "license": [
                "BSD-3-Clause"
            ],
            "authors": [
                {
                    "name": "Sebastian Bergmann",
                    "email": "sebastian@phpunit.de"
                }
            ],
            "description": "Wrapper around PHP's tokenizer extension.",
            "homepage": "https://github.com/sebastianbergmann/php-token-stream/",
            "keywords": [
                "tokenizer"
            ],
            "time": "2017-12-04T08:55:13+00:00"
        },
        {
            "name": "phpunit/phpunit",
            "version": "5.7.23",
            "source": {
                "type": "git",
                "url": "https://github.com/sebastianbergmann/phpunit.git",
                "reference": "78532d5269d984660080d8e0f4c99c5c2ea65ffe"
            },
            "dist": {
                "type": "zip",
                "url": "https://api.github.com/repos/sebastianbergmann/phpunit/zipball/78532d5269d984660080d8e0f4c99c5c2ea65ffe",
                "reference": "78532d5269d984660080d8e0f4c99c5c2ea65ffe",
                "shasum": ""
            },
            "require": {
                "ext-dom": "*",
                "ext-json": "*",
                "ext-libxml": "*",
                "ext-mbstring": "*",
                "ext-xml": "*",
                "myclabs/deep-copy": "~1.3",
                "php": "^5.6 || ^7.0",
                "phpspec/prophecy": "^1.6.2",
                "phpunit/php-code-coverage": "^4.0.4",
                "phpunit/php-file-iterator": "~1.4",
                "phpunit/php-text-template": "~1.2",
                "phpunit/php-timer": "^1.0.6",
                "phpunit/phpunit-mock-objects": "^3.2",
                "sebastian/comparator": "^1.2.4",
                "sebastian/diff": "^1.4.3",
                "sebastian/environment": "^1.3.4 || ^2.0",
                "sebastian/exporter": "~2.0",
                "sebastian/global-state": "^1.1",
                "sebastian/object-enumerator": "~2.0",
                "sebastian/resource-operations": "~1.0",
                "sebastian/version": "~1.0.3|~2.0",
                "symfony/yaml": "~2.1|~3.0"
            },
            "conflict": {
                "phpdocumentor/reflection-docblock": "3.0.2"
            },
            "require-dev": {
                "ext-pdo": "*"
            },
            "suggest": {
                "ext-xdebug": "*",
                "phpunit/php-invoker": "~1.1"
            },
            "bin": [
                "phpunit"
            ],
            "type": "library",
            "extra": {
                "branch-alias": {
                    "dev-master": "5.7.x-dev"
                }
            },
            "autoload": {
                "classmap": [
                    "src/"
                ]
            },
            "notification-url": "https://packagist.org/downloads/",
            "license": [
                "BSD-3-Clause"
            ],
            "authors": [
                {
                    "name": "Sebastian Bergmann",
                    "email": "sebastian@phpunit.de",
                    "role": "lead"
                }
            ],
            "description": "The PHP Unit Testing framework.",
            "homepage": "https://phpunit.de/",
            "keywords": [
                "phpunit",
                "testing",
                "xunit"
            ],
            "time": "2017-10-15T06:13:55+00:00"
        },
        {
            "name": "phpunit/phpunit-mock-objects",
            "version": "3.4.4",
            "source": {
                "type": "git",
                "url": "https://github.com/sebastianbergmann/phpunit-mock-objects.git",
                "reference": "a23b761686d50a560cc56233b9ecf49597cc9118"
            },
            "dist": {
                "type": "zip",
                "url": "https://api.github.com/repos/sebastianbergmann/phpunit-mock-objects/zipball/a23b761686d50a560cc56233b9ecf49597cc9118",
                "reference": "a23b761686d50a560cc56233b9ecf49597cc9118",
                "shasum": ""
            },
            "require": {
                "doctrine/instantiator": "^1.0.2",
                "php": "^5.6 || ^7.0",
                "phpunit/php-text-template": "^1.2",
                "sebastian/exporter": "^1.2 || ^2.0"
            },
            "conflict": {
                "phpunit/phpunit": "<5.4.0"
            },
            "require-dev": {
                "phpunit/phpunit": "^5.4"
            },
            "suggest": {
                "ext-soap": "*"
            },
            "type": "library",
            "extra": {
                "branch-alias": {
                    "dev-master": "3.2.x-dev"
                }
            },
            "autoload": {
                "classmap": [
                    "src/"
                ]
            },
            "notification-url": "https://packagist.org/downloads/",
            "license": [
                "BSD-3-Clause"
            ],
            "authors": [
                {
                    "name": "Sebastian Bergmann",
                    "email": "sb@sebastian-bergmann.de",
                    "role": "lead"
                }
            ],
            "description": "Mock Object library for PHPUnit",
            "homepage": "https://github.com/sebastianbergmann/phpunit-mock-objects/",
            "keywords": [
                "mock",
                "xunit"
            ],
            "time": "2017-06-30T09:13:00+00:00"
        },
        {
            "name": "sebastian/code-unit-reverse-lookup",
            "version": "1.0.1",
            "source": {
                "type": "git",
                "url": "https://github.com/sebastianbergmann/code-unit-reverse-lookup.git",
                "reference": "4419fcdb5eabb9caa61a27c7a1db532a6b55dd18"
            },
            "dist": {
                "type": "zip",
                "url": "https://api.github.com/repos/sebastianbergmann/code-unit-reverse-lookup/zipball/4419fcdb5eabb9caa61a27c7a1db532a6b55dd18",
                "reference": "4419fcdb5eabb9caa61a27c7a1db532a6b55dd18",
                "shasum": ""
            },
            "require": {
                "php": "^5.6 || ^7.0"
            },
            "require-dev": {
                "phpunit/phpunit": "^5.7 || ^6.0"
            },
            "type": "library",
            "extra": {
                "branch-alias": {
                    "dev-master": "1.0.x-dev"
                }
            },
            "autoload": {
                "classmap": [
                    "src/"
                ]
            },
            "notification-url": "https://packagist.org/downloads/",
            "license": [
                "BSD-3-Clause"
            ],
            "authors": [
                {
                    "name": "Sebastian Bergmann",
                    "email": "sebastian@phpunit.de"
                }
            ],
            "description": "Looks up which function or method a line of code belongs to",
            "homepage": "https://github.com/sebastianbergmann/code-unit-reverse-lookup/",
            "time": "2017-03-04T06:30:41+00:00"
        },
        {
            "name": "sebastian/comparator",
            "version": "1.2.4",
            "source": {
                "type": "git",
                "url": "https://github.com/sebastianbergmann/comparator.git",
                "reference": "2b7424b55f5047b47ac6e5ccb20b2aea4011d9be"
            },
            "dist": {
                "type": "zip",
                "url": "https://api.github.com/repos/sebastianbergmann/comparator/zipball/2b7424b55f5047b47ac6e5ccb20b2aea4011d9be",
                "reference": "2b7424b55f5047b47ac6e5ccb20b2aea4011d9be",
                "shasum": ""
            },
            "require": {
                "php": ">=5.3.3",
                "sebastian/diff": "~1.2",
                "sebastian/exporter": "~1.2 || ~2.0"
            },
            "require-dev": {
                "phpunit/phpunit": "~4.4"
            },
            "type": "library",
            "extra": {
                "branch-alias": {
                    "dev-master": "1.2.x-dev"
                }
            },
            "autoload": {
                "classmap": [
                    "src/"
                ]
            },
            "notification-url": "https://packagist.org/downloads/",
            "license": [
                "BSD-3-Clause"
            ],
            "authors": [
                {
                    "name": "Jeff Welch",
                    "email": "whatthejeff@gmail.com"
                },
                {
                    "name": "Volker Dusch",
                    "email": "github@wallbash.com"
                },
                {
                    "name": "Bernhard Schussek",
                    "email": "bschussek@2bepublished.at"
                },
                {
                    "name": "Sebastian Bergmann",
                    "email": "sebastian@phpunit.de"
                }
            ],
            "description": "Provides the functionality to compare PHP values for equality",
            "homepage": "http://www.github.com/sebastianbergmann/comparator",
            "keywords": [
                "comparator",
                "compare",
                "equality"
            ],
            "time": "2017-01-29T09:50:25+00:00"
        },
        {
            "name": "sebastian/diff",
            "version": "1.4.3",
            "source": {
                "type": "git",
                "url": "https://github.com/sebastianbergmann/diff.git",
                "reference": "7f066a26a962dbe58ddea9f72a4e82874a3975a4"
            },
            "dist": {
                "type": "zip",
                "url": "https://api.github.com/repos/sebastianbergmann/diff/zipball/7f066a26a962dbe58ddea9f72a4e82874a3975a4",
                "reference": "7f066a26a962dbe58ddea9f72a4e82874a3975a4",
                "shasum": ""
            },
            "require": {
                "php": "^5.3.3 || ^7.0"
            },
            "require-dev": {
                "phpunit/phpunit": "^4.8.35 || ^5.7 || ^6.0"
            },
            "type": "library",
            "extra": {
                "branch-alias": {
                    "dev-master": "1.4-dev"
                }
            },
            "autoload": {
                "classmap": [
                    "src/"
                ]
            },
            "notification-url": "https://packagist.org/downloads/",
            "license": [
                "BSD-3-Clause"
            ],
            "authors": [
                {
                    "name": "Kore Nordmann",
                    "email": "mail@kore-nordmann.de"
                },
                {
                    "name": "Sebastian Bergmann",
                    "email": "sebastian@phpunit.de"
                }
            ],
            "description": "Diff implementation",
            "homepage": "https://github.com/sebastianbergmann/diff",
            "keywords": [
                "diff"
            ],
            "time": "2017-05-22T07:24:03+00:00"
        },
        {
            "name": "sebastian/environment",
            "version": "2.0.0",
            "source": {
                "type": "git",
                "url": "https://github.com/sebastianbergmann/environment.git",
                "reference": "5795ffe5dc5b02460c3e34222fee8cbe245d8fac"
            },
            "dist": {
                "type": "zip",
                "url": "https://api.github.com/repos/sebastianbergmann/environment/zipball/5795ffe5dc5b02460c3e34222fee8cbe245d8fac",
                "reference": "5795ffe5dc5b02460c3e34222fee8cbe245d8fac",
                "shasum": ""
            },
            "require": {
                "php": "^5.6 || ^7.0"
            },
            "require-dev": {
                "phpunit/phpunit": "^5.0"
            },
            "type": "library",
            "extra": {
                "branch-alias": {
                    "dev-master": "2.0.x-dev"
                }
            },
            "autoload": {
                "classmap": [
                    "src/"
                ]
            },
            "notification-url": "https://packagist.org/downloads/",
            "license": [
                "BSD-3-Clause"
            ],
            "authors": [
                {
                    "name": "Sebastian Bergmann",
                    "email": "sebastian@phpunit.de"
                }
            ],
            "description": "Provides functionality to handle HHVM/PHP environments",
            "homepage": "http://www.github.com/sebastianbergmann/environment",
            "keywords": [
                "Xdebug",
                "environment",
                "hhvm"
            ],
            "time": "2016-11-26T07:53:53+00:00"
        },
        {
            "name": "sebastian/exporter",
            "version": "2.0.0",
            "source": {
                "type": "git",
                "url": "https://github.com/sebastianbergmann/exporter.git",
                "reference": "ce474bdd1a34744d7ac5d6aad3a46d48d9bac4c4"
            },
            "dist": {
                "type": "zip",
                "url": "https://api.github.com/repos/sebastianbergmann/exporter/zipball/ce474bdd1a34744d7ac5d6aad3a46d48d9bac4c4",
                "reference": "ce474bdd1a34744d7ac5d6aad3a46d48d9bac4c4",
                "shasum": ""
            },
            "require": {
                "php": ">=5.3.3",
                "sebastian/recursion-context": "~2.0"
            },
            "require-dev": {
                "ext-mbstring": "*",
                "phpunit/phpunit": "~4.4"
            },
            "type": "library",
            "extra": {
                "branch-alias": {
                    "dev-master": "2.0.x-dev"
                }
            },
            "autoload": {
                "classmap": [
                    "src/"
                ]
            },
            "notification-url": "https://packagist.org/downloads/",
            "license": [
                "BSD-3-Clause"
            ],
            "authors": [
                {
                    "name": "Jeff Welch",
                    "email": "whatthejeff@gmail.com"
                },
                {
                    "name": "Volker Dusch",
                    "email": "github@wallbash.com"
                },
                {
                    "name": "Bernhard Schussek",
                    "email": "bschussek@2bepublished.at"
                },
                {
                    "name": "Sebastian Bergmann",
                    "email": "sebastian@phpunit.de"
                },
                {
                    "name": "Adam Harvey",
                    "email": "aharvey@php.net"
                }
            ],
            "description": "Provides the functionality to export PHP variables for visualization",
            "homepage": "http://www.github.com/sebastianbergmann/exporter",
            "keywords": [
                "export",
                "exporter"
            ],
            "time": "2016-11-19T08:54:04+00:00"
        },
        {
            "name": "sebastian/global-state",
            "version": "1.1.1",
            "source": {
                "type": "git",
                "url": "https://github.com/sebastianbergmann/global-state.git",
                "reference": "bc37d50fea7d017d3d340f230811c9f1d7280af4"
            },
            "dist": {
                "type": "zip",
                "url": "https://api.github.com/repos/sebastianbergmann/global-state/zipball/bc37d50fea7d017d3d340f230811c9f1d7280af4",
                "reference": "bc37d50fea7d017d3d340f230811c9f1d7280af4",
                "shasum": ""
            },
            "require": {
                "php": ">=5.3.3"
            },
            "require-dev": {
                "phpunit/phpunit": "~4.2"
            },
            "suggest": {
                "ext-uopz": "*"
            },
            "type": "library",
            "extra": {
                "branch-alias": {
                    "dev-master": "1.0-dev"
                }
            },
            "autoload": {
                "classmap": [
                    "src/"
                ]
            },
            "notification-url": "https://packagist.org/downloads/",
            "license": [
                "BSD-3-Clause"
            ],
            "authors": [
                {
                    "name": "Sebastian Bergmann",
                    "email": "sebastian@phpunit.de"
                }
            ],
            "description": "Snapshotting of global state",
            "homepage": "http://www.github.com/sebastianbergmann/global-state",
            "keywords": [
                "global state"
            ],
            "time": "2015-10-12T03:26:01+00:00"
        },
        {
            "name": "sebastian/object-enumerator",
            "version": "2.0.1",
            "source": {
                "type": "git",
                "url": "https://github.com/sebastianbergmann/object-enumerator.git",
                "reference": "1311872ac850040a79c3c058bea3e22d0f09cbb7"
            },
            "dist": {
                "type": "zip",
                "url": "https://api.github.com/repos/sebastianbergmann/object-enumerator/zipball/1311872ac850040a79c3c058bea3e22d0f09cbb7",
                "reference": "1311872ac850040a79c3c058bea3e22d0f09cbb7",
                "shasum": ""
            },
            "require": {
                "php": ">=5.6",
                "sebastian/recursion-context": "~2.0"
            },
            "require-dev": {
                "phpunit/phpunit": "~5"
            },
            "type": "library",
            "extra": {
                "branch-alias": {
                    "dev-master": "2.0.x-dev"
                }
            },
            "autoload": {
                "classmap": [
                    "src/"
                ]
            },
            "notification-url": "https://packagist.org/downloads/",
            "license": [
                "BSD-3-Clause"
            ],
            "authors": [
                {
                    "name": "Sebastian Bergmann",
                    "email": "sebastian@phpunit.de"
                }
            ],
            "description": "Traverses array structures and object graphs to enumerate all referenced objects",
            "homepage": "https://github.com/sebastianbergmann/object-enumerator/",
            "time": "2017-02-18T15:18:39+00:00"
        },
        {
            "name": "sebastian/recursion-context",
            "version": "2.0.0",
            "source": {
                "type": "git",
                "url": "https://github.com/sebastianbergmann/recursion-context.git",
                "reference": "2c3ba150cbec723aa057506e73a8d33bdb286c9a"
            },
            "dist": {
                "type": "zip",
                "url": "https://api.github.com/repos/sebastianbergmann/recursion-context/zipball/2c3ba150cbec723aa057506e73a8d33bdb286c9a",
                "reference": "2c3ba150cbec723aa057506e73a8d33bdb286c9a",
                "shasum": ""
            },
            "require": {
                "php": ">=5.3.3"
            },
            "require-dev": {
                "phpunit/phpunit": "~4.4"
            },
            "type": "library",
            "extra": {
                "branch-alias": {
                    "dev-master": "2.0.x-dev"
                }
            },
            "autoload": {
                "classmap": [
                    "src/"
                ]
            },
            "notification-url": "https://packagist.org/downloads/",
            "license": [
                "BSD-3-Clause"
            ],
            "authors": [
                {
                    "name": "Jeff Welch",
                    "email": "whatthejeff@gmail.com"
                },
                {
                    "name": "Sebastian Bergmann",
                    "email": "sebastian@phpunit.de"
                },
                {
                    "name": "Adam Harvey",
                    "email": "aharvey@php.net"
                }
            ],
            "description": "Provides functionality to recursively process PHP variables",
            "homepage": "http://www.github.com/sebastianbergmann/recursion-context",
            "time": "2016-11-19T07:33:16+00:00"
        },
        {
            "name": "sebastian/resource-operations",
            "version": "1.0.0",
            "source": {
                "type": "git",
                "url": "https://github.com/sebastianbergmann/resource-operations.git",
                "reference": "ce990bb21759f94aeafd30209e8cfcdfa8bc3f52"
            },
            "dist": {
                "type": "zip",
                "url": "https://api.github.com/repos/sebastianbergmann/resource-operations/zipball/ce990bb21759f94aeafd30209e8cfcdfa8bc3f52",
                "reference": "ce990bb21759f94aeafd30209e8cfcdfa8bc3f52",
                "shasum": ""
            },
            "require": {
                "php": ">=5.6.0"
            },
            "type": "library",
            "extra": {
                "branch-alias": {
                    "dev-master": "1.0.x-dev"
                }
            },
            "autoload": {
                "classmap": [
                    "src/"
                ]
            },
            "notification-url": "https://packagist.org/downloads/",
            "license": [
                "BSD-3-Clause"
            ],
            "authors": [
                {
                    "name": "Sebastian Bergmann",
                    "email": "sebastian@phpunit.de"
                }
            ],
            "description": "Provides a list of PHP built-in functions that operate on resources",
            "homepage": "https://www.github.com/sebastianbergmann/resource-operations",
            "time": "2015-07-28T20:34:47+00:00"
        },
        {
            "name": "sebastian/version",
            "version": "2.0.1",
            "source": {
                "type": "git",
                "url": "https://github.com/sebastianbergmann/version.git",
                "reference": "99732be0ddb3361e16ad77b68ba41efc8e979019"
            },
            "dist": {
                "type": "zip",
                "url": "https://api.github.com/repos/sebastianbergmann/version/zipball/99732be0ddb3361e16ad77b68ba41efc8e979019",
                "reference": "99732be0ddb3361e16ad77b68ba41efc8e979019",
                "shasum": ""
            },
            "require": {
                "php": ">=5.6"
            },
            "type": "library",
            "extra": {
                "branch-alias": {
                    "dev-master": "2.0.x-dev"
                }
            },
            "autoload": {
                "classmap": [
                    "src/"
                ]
            },
            "notification-url": "https://packagist.org/downloads/",
            "license": [
                "BSD-3-Clause"
            ],
            "authors": [
                {
                    "name": "Sebastian Bergmann",
                    "email": "sebastian@phpunit.de",
                    "role": "lead"
                }
            ],
            "description": "Library that helps with managing the version number of Git-hosted PHP projects",
            "homepage": "https://github.com/sebastianbergmann/version",
            "time": "2016-10-03T07:35:21+00:00"
        },
        {
            "name": "webmozart/assert",
            "version": "1.2.0",
            "source": {
                "type": "git",
                "url": "https://github.com/webmozart/assert.git",
                "reference": "2db61e59ff05fe5126d152bd0655c9ea113e550f"
            },
            "dist": {
                "type": "zip",
                "url": "https://api.github.com/repos/webmozart/assert/zipball/2db61e59ff05fe5126d152bd0655c9ea113e550f",
                "reference": "2db61e59ff05fe5126d152bd0655c9ea113e550f",
                "shasum": ""
            },
            "require": {
                "php": "^5.3.3 || ^7.0"
            },
            "require-dev": {
                "phpunit/phpunit": "^4.6",
                "sebastian/version": "^1.0.1"
            },
            "type": "library",
            "extra": {
                "branch-alias": {
                    "dev-master": "1.3-dev"
                }
            },
            "autoload": {
                "psr-4": {
                    "Webmozart\\Assert\\": "src/"
                }
            },
            "notification-url": "https://packagist.org/downloads/",
            "license": [
                "MIT"
            ],
            "authors": [
                {
                    "name": "Bernhard Schussek",
                    "email": "bschussek@gmail.com"
                }
            ],
            "description": "Assertions to validate method input/output with nice error messages.",
            "keywords": [
                "assert",
                "check",
                "validate"
            ],
            "time": "2016-11-23T20:04:58+00:00"
        }
    ],
    "aliases": [],
    "minimum-stability": "stable",
    "stability-flags": [],
    "prefer-stable": false,
    "prefer-lowest": false,
    "platform": {
        "php": ">=5.6.0"
    },
    "platform-dev": [],
    "platform-overrides": {
        "php": "5.6.31"
    }
}<|MERGE_RESOLUTION|>--- conflicted
+++ resolved
@@ -4,11 +4,7 @@
         "Read more about it at https://getcomposer.org/doc/01-basic-usage.md#composer-lock-the-lock-file",
         "This file is @generated automatically"
     ],
-<<<<<<< HEAD
-    "content-hash": "bf1181394f3bd4a51a31f31e4cd0392f",
-=======
-    "content-hash": "024a3434c0f647be75912d6f9e16ffe5",
->>>>>>> bdf4b2b1
+    "content-hash": "fbcaf518bbf827aa332fed3488390204",
     "packages": [
         {
             "name": "chrisjean/php-ico",
@@ -220,16 +216,16 @@
         },
         {
             "name": "phpmailer/phpmailer",
-            "version": "v5.2.25",
+            "version": "v5.2.26",
             "source": {
                 "type": "git",
                 "url": "https://github.com/PHPMailer/PHPMailer.git",
-                "reference": "2baf20b01690fba8cf720c1ebcf9b988eda50915"
-            },
-            "dist": {
-                "type": "zip",
-                "url": "https://api.github.com/repos/PHPMailer/PHPMailer/zipball/2baf20b01690fba8cf720c1ebcf9b988eda50915",
-                "reference": "2baf20b01690fba8cf720c1ebcf9b988eda50915",
+                "reference": "70362997bda4376378be7d92d81e2200550923f7"
+            },
+            "dist": {
+                "type": "zip",
+                "url": "https://api.github.com/repos/PHPMailer/PHPMailer/zipball/70362997bda4376378be7d92d81e2200550923f7",
+                "reference": "70362997bda4376378be7d92d81e2200550923f7",
                 "shasum": ""
             },
             "require": {
@@ -293,7 +289,7 @@
                 }
             ],
             "description": "PHPMailer is a full-featured email creation and transfer class for PHP",
-            "time": "2017-08-28T11:12:07+00:00"
+            "time": "2017-11-04T09:26:05+00:00"
         },
         {
             "name": "psr/cache",
@@ -540,16 +536,16 @@
         },
         {
             "name": "symfony/cache",
-            "version": "v3.3.10",
+            "version": "v3.4.2",
             "source": {
                 "type": "git",
                 "url": "https://github.com/symfony/cache.git",
-                "reference": "5f78b9728869434a445bdd86d63ef723f93e5433"
-            },
-            "dist": {
-                "type": "zip",
-                "url": "https://api.github.com/repos/symfony/cache/zipball/5f78b9728869434a445bdd86d63ef723f93e5433",
-                "reference": "5f78b9728869434a445bdd86d63ef723f93e5433",
+                "reference": "94ce2a457bfc720be2720767b97caf44ecac6c41"
+            },
+            "dist": {
+                "type": "zip",
+                "url": "https://api.github.com/repos/symfony/cache/zipball/94ce2a457bfc720be2720767b97caf44ecac6c41",
+                "reference": "94ce2a457bfc720be2720767b97caf44ecac6c41",
                 "shasum": ""
             },
             "require": {
@@ -575,7 +571,7 @@
             "type": "library",
             "extra": {
                 "branch-alias": {
-                    "dev-master": "3.3-dev"
+                    "dev-master": "3.4-dev"
                 }
             },
             "autoload": {
@@ -606,7 +602,7 @@
                 "caching",
                 "psr6"
             ],
-            "time": "2017-10-04T07:58:49+00:00"
+            "time": "2017-12-08T16:11:27+00:00"
         },
         {
             "name": "symfony/expression-language",
@@ -718,29 +714,16 @@
         },
         {
             "name": "symfony/yaml",
-<<<<<<< HEAD
-            "version": "v3.3.10",
+            "version": "v3.4.2",
             "source": {
                 "type": "git",
                 "url": "https://github.com/symfony/yaml.git",
-                "reference": "8c7bf1e7d5d6b05a690b715729cb4cd0c0a99c46"
-            },
-            "dist": {
-                "type": "zip",
-                "url": "https://api.github.com/repos/symfony/yaml/zipball/8c7bf1e7d5d6b05a690b715729cb4cd0c0a99c46",
-                "reference": "8c7bf1e7d5d6b05a690b715729cb4cd0c0a99c46",
-=======
-            "version": "v3.4.1",
-            "source": {
-                "type": "git",
-                "url": "https://github.com/symfony/yaml.git",
-                "reference": "f6a99b95b338799645fe9f7880d7d4ca1bf79cc1"
-            },
-            "dist": {
-                "type": "zip",
-                "url": "https://api.github.com/repos/symfony/yaml/zipball/f6a99b95b338799645fe9f7880d7d4ca1bf79cc1",
-                "reference": "f6a99b95b338799645fe9f7880d7d4ca1bf79cc1",
->>>>>>> bdf4b2b1
+                "reference": "afe0cd38486505c9703707707d91450cfc1bd536"
+            },
+            "dist": {
+                "type": "zip",
+                "url": "https://api.github.com/repos/symfony/yaml/zipball/afe0cd38486505c9703707707d91450cfc1bd536",
+                "reference": "afe0cd38486505c9703707707d91450cfc1bd536",
                 "shasum": ""
             },
             "require": {
@@ -785,11 +768,7 @@
             ],
             "description": "Symfony Yaml Component",
             "homepage": "https://symfony.com",
-<<<<<<< HEAD
-            "time": "2017-10-05T14:43:42+00:00"
-=======
-            "time": "2017-12-04T18:15:22+00:00"
->>>>>>> bdf4b2b1
+            "time": "2017-12-11T20:38:23+00:00"
         },
         {
             "name": "tburry/pquery",
@@ -1017,18 +996,6 @@
         },
         {
             "name": "vanilla/garden-schema",
-<<<<<<< HEAD
-            "version": "v1.7.1",
-            "source": {
-                "type": "git",
-                "url": "https://github.com/vanilla/garden-schema.git",
-                "reference": "c61cf5b70d7719207112b6b7107275fa6628221c"
-            },
-            "dist": {
-                "type": "zip",
-                "url": "https://api.github.com/repos/vanilla/garden-schema/zipball/c61cf5b70d7719207112b6b7107275fa6628221c",
-                "reference": "c61cf5b70d7719207112b6b7107275fa6628221c",
-=======
             "version": "v1.7.5",
             "source": {
                 "type": "git",
@@ -1039,7 +1006,6 @@
                 "type": "zip",
                 "url": "https://api.github.com/repos/vanilla/garden-schema/zipball/389d064672ad7fcb687c5f070899d8ace217718e",
                 "reference": "389d064672ad7fcb687c5f070899d8ace217718e",
->>>>>>> bdf4b2b1
                 "shasum": ""
             },
             "require": {
@@ -1062,11 +1028,7 @@
                 }
             ],
             "description": "A simple data validation and cleaning library based on JSON Schema.",
-<<<<<<< HEAD
-            "time": "2017-10-22T18:15:33+00:00"
-=======
             "time": "2017-12-13T19:07:05+00:00"
->>>>>>> bdf4b2b1
         },
         {
             "name": "vanilla/htmlawed",
@@ -1240,6 +1202,48 @@
             ],
             "description": "A composer-compatible fork of the NBBC BBCode parsing library.",
             "time": "2016-04-26T18:19:47+00:00"
+        },
+        {
+            "name": "vanilla/vanilla-connect",
+            "version": "v0.1",
+            "source": {
+                "type": "git",
+                "url": "https://github.com/vanilla/vanilla-connect-php.git",
+                "reference": "838657be3c04fd1dae2fb0cca333b2b0ac6319e6"
+            },
+            "dist": {
+                "type": "zip",
+                "url": "https://api.github.com/repos/vanilla/vanilla-connect-php/zipball/838657be3c04fd1dae2fb0cca333b2b0ac6319e6",
+                "reference": "838657be3c04fd1dae2fb0cca333b2b0ac6319e6",
+                "shasum": ""
+            },
+            "require": {
+                "firebase/php-jwt": "~5.0",
+                "php": ">=5.6.0"
+            },
+            "require-dev": {
+                "phpunit/phpunit": "~5.0"
+            },
+            "type": "project",
+            "autoload": {
+                "exclude-from-classmap": [
+                    "src/autoload.php"
+                ],
+                "psr-4": {
+                    "Vanilla\\": "src/Vanilla"
+                }
+            },
+            "notification-url": "https://packagist.org/downloads/",
+            "license": [
+                "GPL-2.0"
+            ],
+            "authors": [
+                {
+                    "name": "Alexandre (DaazKu) Chouinard",
+                    "email": "alexandre.c@vanillaforums.com"
+                }
+            ],
+            "time": "2017-10-05T21:51:35+00:00"
         }
     ],
     "packages-dev": [
@@ -1802,16 +1806,16 @@
         },
         {
             "name": "phpunit/phpunit",
-            "version": "5.7.23",
+            "version": "5.7.26",
             "source": {
                 "type": "git",
                 "url": "https://github.com/sebastianbergmann/phpunit.git",
-                "reference": "78532d5269d984660080d8e0f4c99c5c2ea65ffe"
-            },
-            "dist": {
-                "type": "zip",
-                "url": "https://api.github.com/repos/sebastianbergmann/phpunit/zipball/78532d5269d984660080d8e0f4c99c5c2ea65ffe",
-                "reference": "78532d5269d984660080d8e0f4c99c5c2ea65ffe",
+                "reference": "7fbc25c13309de0c4c9bb48b7361f1eca34c7fbd"
+            },
+            "dist": {
+                "type": "zip",
+                "url": "https://api.github.com/repos/sebastianbergmann/phpunit/zipball/7fbc25c13309de0c4c9bb48b7361f1eca34c7fbd",
+                "reference": "7fbc25c13309de0c4c9bb48b7361f1eca34c7fbd",
                 "shasum": ""
             },
             "require": {
@@ -1836,7 +1840,7 @@
                 "sebastian/object-enumerator": "~2.0",
                 "sebastian/resource-operations": "~1.0",
                 "sebastian/version": "~1.0.3|~2.0",
-                "symfony/yaml": "~2.1|~3.0"
+                "symfony/yaml": "~2.1|~3.0|~4.0"
             },
             "conflict": {
                 "phpdocumentor/reflection-docblock": "3.0.2"
@@ -1880,7 +1884,7 @@
                 "testing",
                 "xunit"
             ],
-            "time": "2017-10-15T06:13:55+00:00"
+            "time": "2017-12-17T06:14:38+00:00"
         },
         {
             "name": "phpunit/phpunit-mock-objects",
