{
    "_readme": [
        "This file locks the dependencies of your project to a known state",
        "Read more about it at https://getcomposer.org/doc/01-basic-usage.md#installing-dependencies",
        "This file is @generated automatically"
    ],
<<<<<<< HEAD
    "content-hash": "c1f174809c9210725013e86df2c5ae66",
=======
    "content-hash": "8a4320fa486e5e3a572512769c7e5677",
>>>>>>> ffb19589
    "packages": [
        {
            "name": "chrisjean/php-ico",
            "version": "1.0.4",
            "source": {
                "type": "git",
                "url": "https://github.com/chrisbliss18/php-ico.git",
                "reference": "ccd5c0d56554f3ddcd7a823e695be83e0d1e43b6"
            },
            "dist": {
                "type": "zip",
                "url": "https://api.github.com/repos/chrisbliss18/php-ico/zipball/ccd5c0d56554f3ddcd7a823e695be83e0d1e43b6",
                "reference": "ccd5c0d56554f3ddcd7a823e695be83e0d1e43b6",
                "shasum": ""
            },
            "require": {
                "ext-gd": "*",
                "php": ">=5.2.4"
            },
            "type": "library",
            "autoload": {
                "classmap": [
                    "class-php-ico.php"
                ]
            },
            "notification-url": "https://packagist.org/downloads/",
            "license": [
                "GPL-2.0+"
            ],
            "authors": [
                {
                    "name": "Chris Jean",
                    "homepage": "https://chrisjean.com",
                    "role": "Developer"
                }
            ],
            "description": "An easy-to-use library to generate valid ICO files.",
            "homepage": "https://github.com/chrisbliss18/php-ico",
            "keywords": [
                "favicon",
                "ico"
            ],
            "time": "2016-09-27T22:00:56+00:00"
        },
        {
            "name": "container-interop/container-interop",
            "version": "1.2.0",
            "source": {
                "type": "git",
                "url": "https://github.com/container-interop/container-interop.git",
                "reference": "79cbf1341c22ec75643d841642dd5d6acd83bdb8"
            },
            "dist": {
                "type": "zip",
                "url": "https://api.github.com/repos/container-interop/container-interop/zipball/79cbf1341c22ec75643d841642dd5d6acd83bdb8",
                "reference": "79cbf1341c22ec75643d841642dd5d6acd83bdb8",
                "shasum": ""
            },
            "require": {
                "psr/container": "^1.0"
            },
            "type": "library",
            "autoload": {
                "psr-4": {
                    "Interop\\Container\\": "src/Interop/Container/"
                }
            },
            "notification-url": "https://packagist.org/downloads/",
            "license": [
                "MIT"
            ],
            "description": "Promoting the interoperability of container objects (DIC, SL, etc.)",
            "homepage": "https://github.com/container-interop/container-interop",
            "time": "2017-02-14T19:40:03+00:00"
        },
        {
            "name": "firebase/php-jwt",
            "version": "v5.0.0",
            "source": {
                "type": "git",
                "url": "https://github.com/firebase/php-jwt.git",
                "reference": "9984a4d3a32ae7673d6971ea00bae9d0a1abba0e"
            },
            "dist": {
                "type": "zip",
                "url": "https://api.github.com/repos/firebase/php-jwt/zipball/9984a4d3a32ae7673d6971ea00bae9d0a1abba0e",
                "reference": "9984a4d3a32ae7673d6971ea00bae9d0a1abba0e",
                "shasum": ""
            },
            "require": {
                "php": ">=5.3.0"
            },
            "require-dev": {
                "phpunit/phpunit": " 4.8.35"
            },
            "type": "library",
            "autoload": {
                "psr-4": {
                    "Firebase\\JWT\\": "src"
                }
            },
            "notification-url": "https://packagist.org/downloads/",
            "license": [
                "BSD-3-Clause"
            ],
            "authors": [
                {
                    "name": "Neuman Vong",
                    "email": "neuman+pear@twilio.com",
                    "role": "Developer"
                },
                {
                    "name": "Anant Narayanan",
                    "email": "anant@php.net",
                    "role": "Developer"
                }
            ],
            "description": "A simple library to encode and decode JSON Web Tokens (JWT) in PHP. Should conform to the current spec.",
            "homepage": "https://github.com/firebase/php-jwt",
            "time": "2017-06-27T22:17:23+00:00"
        },
        {
            "name": "michelf/php-markdown",
            "version": "1.7.0",
            "source": {
                "type": "git",
                "url": "https://github.com/michelf/php-markdown.git",
                "reference": "1f51cc520948f66cd2af8cbc45a5ee175e774220"
            },
            "dist": {
                "type": "zip",
                "url": "https://api.github.com/repos/michelf/php-markdown/zipball/1f51cc520948f66cd2af8cbc45a5ee175e774220",
                "reference": "1f51cc520948f66cd2af8cbc45a5ee175e774220",
                "shasum": ""
            },
            "require": {
                "php": ">=5.3.0"
            },
            "type": "library",
            "extra": {
                "branch-alias": {
                    "dev-lib": "1.4.x-dev"
                }
            },
            "autoload": {
                "psr-0": {
                    "Michelf": ""
                }
            },
            "notification-url": "https://packagist.org/downloads/",
            "license": [
                "BSD-3-Clause"
            ],
            "authors": [
                {
                    "name": "Michel Fortin",
                    "email": "michel.fortin@michelf.ca",
                    "homepage": "https://michelf.ca/",
                    "role": "Developer"
                },
                {
                    "name": "John Gruber",
                    "homepage": "https://daringfireball.net/"
                }
            ],
            "description": "PHP Markdown",
            "homepage": "https://michelf.ca/projects/php-markdown/",
            "keywords": [
                "markdown"
            ],
            "time": "2016-10-29T18:58:20+00:00"
        },
        {
            "name": "pclzip/pclzip",
            "version": "2.8.2",
            "source": {
                "type": "git",
                "url": "https://github.com/ivanlanin/pclzip.git",
                "reference": "19dd1de9d3f5fc4d7d70175b4c344dee329f45fd"
            },
            "dist": {
                "type": "zip",
                "url": "https://api.github.com/repos/ivanlanin/pclzip/zipball/19dd1de9d3f5fc4d7d70175b4c344dee329f45fd",
                "reference": "19dd1de9d3f5fc4d7d70175b4c344dee329f45fd",
                "shasum": ""
            },
            "type": "library",
            "autoload": {
                "classmap": [
                    "pclzip.lib.php"
                ]
            },
            "notification-url": "https://packagist.org/downloads/",
            "license": [
                "LGPL-2.1"
            ],
            "authors": [
                {
                    "name": "Vincent Blavet"
                }
            ],
            "description": "A PHP library that offers compression and extraction functions for Zip formatted archives",
            "homepage": "http://www.phpconcept.net/pclzip",
            "keywords": [
                "php",
                "zip"
            ],
            "time": "2014-06-05T11:42:24+00:00"
        },
        {
            "name": "phpmailer/phpmailer",
            "version": "v5.2.27",
            "source": {
                "type": "git",
                "url": "https://github.com/PHPMailer/PHPMailer.git",
                "reference": "dde1db116511aa4956389d75546c5be4c2beb2a6"
            },
            "dist": {
                "type": "zip",
                "url": "https://api.github.com/repos/PHPMailer/PHPMailer/zipball/dde1db116511aa4956389d75546c5be4c2beb2a6",
                "reference": "dde1db116511aa4956389d75546c5be4c2beb2a6",
                "shasum": ""
            },
            "require": {
                "ext-ctype": "*",
                "php": ">=5.0.0"
            },
            "require-dev": {
                "doctrine/annotations": "1.2.*",
                "jms/serializer": "0.16.*",
                "phpdocumentor/phpdocumentor": "2.*",
                "phpunit/phpunit": "4.8.*",
                "symfony/debug": "2.8.*",
                "symfony/filesystem": "2.8.*",
                "symfony/translation": "2.8.*",
                "symfony/yaml": "2.8.*",
                "zendframework/zend-cache": "2.5.1",
                "zendframework/zend-config": "2.5.1",
                "zendframework/zend-eventmanager": "2.5.1",
                "zendframework/zend-filter": "2.5.1",
                "zendframework/zend-i18n": "2.5.1",
                "zendframework/zend-json": "2.5.1",
                "zendframework/zend-math": "2.5.1",
                "zendframework/zend-serializer": "2.5.*",
                "zendframework/zend-servicemanager": "2.5.*",
                "zendframework/zend-stdlib": "2.5.1"
            },
            "suggest": {
                "league/oauth2-google": "Needed for Google XOAUTH2 authentication"
            },
            "type": "library",
            "autoload": {
                "classmap": [
                    "class.phpmailer.php",
                    "class.phpmaileroauth.php",
                    "class.phpmaileroauthgoogle.php",
                    "class.smtp.php",
                    "class.pop3.php",
                    "extras/EasyPeasyICS.php",
                    "extras/ntlm_sasl_client.php"
                ]
            },
            "notification-url": "https://packagist.org/downloads/",
            "license": [
                "LGPL-2.1"
            ],
            "authors": [
                {
                    "name": "Jim Jagielski",
                    "email": "jimjag@gmail.com"
                },
                {
                    "name": "Marcus Bointon",
                    "email": "phpmailer@synchromedia.co.uk"
                },
                {
                    "name": "Andy Prevost",
                    "email": "codeworxtech@users.sourceforge.net"
                },
                {
                    "name": "Brent R. Matzelle"
                }
            ],
            "description": "PHPMailer is a full-featured email creation and transfer class for PHP",
            "time": "2018-11-15T22:32:31+00:00"
        },
        {
            "name": "psr/container",
            "version": "1.0.0",
            "source": {
                "type": "git",
                "url": "https://github.com/php-fig/container.git",
                "reference": "b7ce3b176482dbbc1245ebf52b181af44c2cf55f"
            },
            "dist": {
                "type": "zip",
                "url": "https://api.github.com/repos/php-fig/container/zipball/b7ce3b176482dbbc1245ebf52b181af44c2cf55f",
                "reference": "b7ce3b176482dbbc1245ebf52b181af44c2cf55f",
                "shasum": ""
            },
            "require": {
                "php": ">=5.3.0"
            },
            "type": "library",
            "extra": {
                "branch-alias": {
                    "dev-master": "1.0.x-dev"
                }
            },
            "autoload": {
                "psr-4": {
                    "Psr\\Container\\": "src/"
                }
            },
            "notification-url": "https://packagist.org/downloads/",
            "license": [
                "MIT"
            ],
            "authors": [
                {
                    "name": "PHP-FIG",
                    "homepage": "http://www.php-fig.org/"
                }
            ],
            "description": "Common Container Interface (PHP FIG PSR-11)",
            "homepage": "https://github.com/php-fig/container",
            "keywords": [
                "PSR-11",
                "container",
                "container-interface",
                "container-interop",
                "psr"
            ],
            "time": "2017-02-14T16:28:37+00:00"
        },
        {
            "name": "psr/log",
            "version": "1.1.0",
            "source": {
                "type": "git",
                "url": "https://github.com/php-fig/log.git",
                "reference": "6c001f1daafa3a3ac1d8ff69ee4db8e799a654dd"
            },
            "dist": {
                "type": "zip",
                "url": "https://api.github.com/repos/php-fig/log/zipball/6c001f1daafa3a3ac1d8ff69ee4db8e799a654dd",
                "reference": "6c001f1daafa3a3ac1d8ff69ee4db8e799a654dd",
                "shasum": ""
            },
            "require": {
                "php": ">=5.3.0"
            },
            "type": "library",
            "extra": {
                "branch-alias": {
                    "dev-master": "1.0.x-dev"
                }
            },
            "autoload": {
                "psr-4": {
                    "Psr\\Log\\": "Psr/Log/"
                }
            },
            "notification-url": "https://packagist.org/downloads/",
            "license": [
                "MIT"
            ],
            "authors": [
                {
                    "name": "PHP-FIG",
                    "homepage": "http://www.php-fig.org/"
                }
            ],
            "description": "Common interface for logging libraries",
            "homepage": "https://github.com/php-fig/log",
            "keywords": [
                "log",
                "psr",
                "psr-3"
            ],
            "time": "2018-11-20T15:27:04+00:00"
        },
        {
            "name": "ralouphie/mimey",
            "version": "2.1.0",
            "source": {
                "type": "git",
                "url": "https://github.com/ralouphie/mimey.git",
                "reference": "8f74e6da73f9df7bd965e4e123f3d8fb9acb89ba"
            },
            "dist": {
                "type": "zip",
                "url": "https://api.github.com/repos/ralouphie/mimey/zipball/8f74e6da73f9df7bd965e4e123f3d8fb9acb89ba",
                "reference": "8f74e6da73f9df7bd965e4e123f3d8fb9acb89ba",
                "shasum": ""
            },
            "require": {
                "php": "^5.4|^7.0"
            },
            "require-dev": {
                "php-coveralls/php-coveralls": "^1.1",
                "phpunit/phpunit": "^4.8 || ^5.7 || ^6.5"
            },
            "type": "library",
            "autoload": {
                "psr-4": {
                    "Mimey\\": "src/"
                }
            },
            "notification-url": "https://packagist.org/downloads/",
            "license": [
                "MIT"
            ],
            "authors": [
                {
                    "name": "Ralph Khattar",
                    "email": "ralph.khattar@gmail.com"
                }
            ],
            "description": "PHP package for converting file extensions to MIME types and vice versa.",
            "time": "2019-03-08T08:49:03+00:00"
        },
        {
            "name": "smarty/smarty",
            "version": "v3.1.33",
            "source": {
                "type": "git",
                "url": "https://github.com/smarty-php/smarty.git",
                "reference": "dd55b23121e55a3b4f1af90a707a6c4e5969530f"
            },
            "dist": {
                "type": "zip",
                "url": "https://api.github.com/repos/smarty-php/smarty/zipball/dd55b23121e55a3b4f1af90a707a6c4e5969530f",
                "reference": "dd55b23121e55a3b4f1af90a707a6c4e5969530f",
                "shasum": ""
            },
            "require": {
                "php": ">=5.2"
            },
            "type": "library",
            "extra": {
                "branch-alias": {
                    "dev-master": "3.1.x-dev"
                }
            },
            "autoload": {
                "files": [
                    "libs/bootstrap.php"
                ]
            },
            "notification-url": "https://packagist.org/downloads/",
            "license": [
                "LGPL-3.0"
            ],
            "authors": [
                {
                    "name": "Monte Ohrt",
                    "email": "monte@ohrt.com"
                },
                {
                    "name": "Uwe Tews",
                    "email": "uwe.tews@googlemail.com"
                },
                {
                    "name": "Rodney Rehm",
                    "email": "rodney.rehm@medialize.de"
                }
            ],
            "description": "Smarty - the compiling PHP template engine",
            "homepage": "http://www.smarty.net",
            "keywords": [
                "templating"
            ],
            "time": "2018-09-12T20:54:16+00:00"
        },
        {
            "name": "symfony/polyfill-ctype",
            "version": "v1.11.0",
            "source": {
                "type": "git",
                "url": "https://github.com/symfony/polyfill-ctype.git",
                "reference": "82ebae02209c21113908c229e9883c419720738a"
            },
            "dist": {
                "type": "zip",
                "url": "https://api.github.com/repos/symfony/polyfill-ctype/zipball/82ebae02209c21113908c229e9883c419720738a",
                "reference": "82ebae02209c21113908c229e9883c419720738a",
                "shasum": ""
            },
            "require": {
                "php": ">=5.3.3"
            },
            "suggest": {
                "ext-ctype": "For best performance"
            },
            "type": "library",
            "extra": {
                "branch-alias": {
                    "dev-master": "1.11-dev"
                }
            },
            "autoload": {
                "psr-4": {
                    "Symfony\\Polyfill\\Ctype\\": ""
                },
                "files": [
                    "bootstrap.php"
                ]
            },
            "notification-url": "https://packagist.org/downloads/",
            "license": [
                "MIT"
            ],
            "authors": [
                {
                    "name": "Symfony Community",
                    "homepage": "https://symfony.com/contributors"
                },
                {
                    "name": "Gert de Pagter",
                    "email": "BackEndTea@gmail.com"
                }
            ],
            "description": "Symfony polyfill for ctype functions",
            "homepage": "https://symfony.com",
            "keywords": [
                "compatibility",
                "ctype",
                "polyfill",
                "portable"
            ],
            "time": "2019-02-06T07:57:58+00:00"
        },
        {
            "name": "symfony/polyfill-mbstring",
            "version": "v1.11.0",
            "source": {
                "type": "git",
                "url": "https://github.com/symfony/polyfill-mbstring.git",
                "reference": "fe5e94c604826c35a32fa832f35bd036b6799609"
            },
            "dist": {
                "type": "zip",
                "url": "https://api.github.com/repos/symfony/polyfill-mbstring/zipball/fe5e94c604826c35a32fa832f35bd036b6799609",
                "reference": "fe5e94c604826c35a32fa832f35bd036b6799609",
                "shasum": ""
            },
            "require": {
                "php": ">=5.3.3"
            },
            "suggest": {
                "ext-mbstring": "For best performance"
            },
            "type": "library",
            "extra": {
                "branch-alias": {
                    "dev-master": "1.11-dev"
                }
            },
            "autoload": {
                "psr-4": {
                    "Symfony\\Polyfill\\Mbstring\\": ""
                },
                "files": [
                    "bootstrap.php"
                ]
            },
            "notification-url": "https://packagist.org/downloads/",
            "license": [
                "MIT"
            ],
            "authors": [
                {
                    "name": "Nicolas Grekas",
                    "email": "p@tchwork.com"
                },
                {
                    "name": "Symfony Community",
                    "homepage": "https://symfony.com/contributors"
                }
            ],
            "description": "Symfony polyfill for the Mbstring extension",
            "homepage": "https://symfony.com",
            "keywords": [
                "compatibility",
                "mbstring",
                "polyfill",
                "portable",
                "shim"
            ],
            "time": "2019-02-06T07:57:58+00:00"
        },
        {
            "name": "symfony/yaml",
            "version": "v3.4.28",
            "source": {
                "type": "git",
                "url": "https://github.com/symfony/yaml.git",
                "reference": "212a27b731e5bfb735679d1ffaac82bd6a1dc996"
            },
            "dist": {
                "type": "zip",
                "url": "https://api.github.com/repos/symfony/yaml/zipball/212a27b731e5bfb735679d1ffaac82bd6a1dc996",
                "reference": "212a27b731e5bfb735679d1ffaac82bd6a1dc996",
                "shasum": ""
            },
            "require": {
                "php": "^5.5.9|>=7.0.8",
                "symfony/polyfill-ctype": "~1.8"
            },
            "conflict": {
                "symfony/console": "<3.4"
            },
            "require-dev": {
                "symfony/console": "~3.4|~4.0"
            },
            "suggest": {
                "symfony/console": "For validating YAML files using the lint command"
            },
            "type": "library",
            "extra": {
                "branch-alias": {
                    "dev-master": "3.4-dev"
                }
            },
            "autoload": {
                "psr-4": {
                    "Symfony\\Component\\Yaml\\": ""
                },
                "exclude-from-classmap": [
                    "/Tests/"
                ]
            },
            "notification-url": "https://packagist.org/downloads/",
            "license": [
                "MIT"
            ],
            "authors": [
                {
                    "name": "Fabien Potencier",
                    "email": "fabien@symfony.com"
                },
                {
                    "name": "Symfony Community",
                    "homepage": "https://symfony.com/contributors"
                }
            ],
            "description": "Symfony Yaml Component",
            "homepage": "https://symfony.com",
            "time": "2019-03-25T07:48:46+00:00"
        },
        {
            "name": "tburry/pquery",
            "version": "v1.1.1",
            "source": {
                "type": "git",
                "url": "https://github.com/tburry/pquery.git",
                "reference": "872339ffd38d261c4417ea1855428b1b4ff9abf1"
            },
            "dist": {
                "type": "zip",
                "url": "https://api.github.com/repos/tburry/pquery/zipball/872339ffd38d261c4417ea1855428b1b4ff9abf1",
                "reference": "872339ffd38d261c4417ea1855428b1b4ff9abf1",
                "shasum": ""
            },
            "require": {
                "php": ">=5.3.0"
            },
            "require-dev": {
                "htmlawed/htmlawed": "dev-master"
            },
            "type": "library",
            "autoload": {
                "classmap": [
                    "IQuery.php",
                    "gan_formatter.php",
                    "gan_node_html.php",
                    "gan_parser_html.php",
                    "gan_selector_html.php",
                    "gan_tokenizer.php",
                    "gan_xml2array.php",
                    "pQuery.php"
                ]
            },
            "notification-url": "https://packagist.org/downloads/",
            "license": [
                "LGPL-2.1"
            ],
            "authors": [
                {
                    "name": "Todd Burry",
                    "email": "todd@vanillaforums.com",
                    "role": "developer"
                }
            ],
            "description": "A jQuery like html dom parser written in php.",
            "keywords": [
                "dom",
                "ganon",
                "php"
            ],
            "time": "2016-01-14T20:55:00+00:00"
        },
        {
            "name": "twig/twig",
            "version": "v2.11.2",
            "source": {
                "type": "git",
                "url": "https://github.com/twigphp/Twig.git",
                "reference": "84a463403da1c81afbcedda8f0e788c78bd25a79"
            },
            "dist": {
                "type": "zip",
                "url": "https://api.github.com/repos/twigphp/Twig/zipball/84a463403da1c81afbcedda8f0e788c78bd25a79",
                "reference": "84a463403da1c81afbcedda8f0e788c78bd25a79",
                "shasum": ""
            },
            "require": {
                "php": "^7.0",
                "symfony/polyfill-ctype": "^1.8",
                "symfony/polyfill-mbstring": "^1.3"
            },
            "require-dev": {
                "psr/container": "^1.0",
                "symfony/debug": "^2.7",
                "symfony/phpunit-bridge": "^3.4.19|^4.1.8|^5.0"
            },
            "type": "library",
            "extra": {
                "branch-alias": {
                    "dev-master": "2.11-dev"
                }
            },
            "autoload": {
                "psr-0": {
                    "Twig_": "lib/"
                },
                "psr-4": {
                    "Twig\\": "src/"
                }
            },
            "notification-url": "https://packagist.org/downloads/",
            "license": [
                "BSD-3-Clause"
            ],
            "authors": [
                {
                    "name": "Fabien Potencier",
                    "email": "fabien@symfony.com",
                    "homepage": "http://fabien.potencier.org",
                    "role": "Lead Developer"
                },
                {
                    "name": "Armin Ronacher",
                    "email": "armin.ronacher@active-4.com",
                    "role": "Project Founder"
                },
                {
                    "name": "Twig Team",
                    "homepage": "https://twig.symfony.com/contributors",
                    "role": "Contributors"
                }
            ],
            "description": "Twig, the flexible, fast, and secure template language for PHP",
            "homepage": "https://twig.symfony.com",
            "keywords": [
                "templating"
            ],
            "time": "2019-06-05T11:17:07+00:00"
        },
        {
            "name": "vanilla/garden-container",
            "version": "v2.0.2",
            "source": {
                "type": "git",
                "url": "https://github.com/vanilla/garden-container.git",
                "reference": "25f213022d41292c69425573c9bac98d9deb703e"
            },
            "dist": {
                "type": "zip",
                "url": "https://api.github.com/repos/vanilla/garden-container/zipball/25f213022d41292c69425573c9bac98d9deb703e",
                "reference": "25f213022d41292c69425573c9bac98d9deb703e",
                "shasum": ""
            },
            "require": {
                "php": ">=5.6.0",
                "psr/container": "^1.0"
            },
            "type": "library",
            "autoload": {
                "psr-4": {
                    "Garden\\Container\\": "src"
                }
            },
            "notification-url": "https://packagist.org/downloads/",
            "license": [
                "MIT"
            ],
            "authors": [
                {
                    "name": "Todd Burry",
                    "email": "todd@vanillaforums.com"
                }
            ],
            "description": "A dependency injection container.",
            "time": "2018-08-13T20:13:16+00:00"
        },
        {
            "name": "vanilla/garden-http",
            "version": "v2.0.1",
            "source": {
                "type": "git",
                "url": "https://github.com/vanilla/garden-http.git",
                "reference": "d5d206ce0c197c5af214da6ab594bf8dc8888a8e"
            },
            "dist": {
                "type": "zip",
                "url": "https://api.github.com/repos/vanilla/garden-http/zipball/d5d206ce0c197c5af214da6ab594bf8dc8888a8e",
                "reference": "d5d206ce0c197c5af214da6ab594bf8dc8888a8e",
                "shasum": ""
            },
            "require": {
                "lib-curl": "*",
                "php": ">=7.0.0"
            },
            "require-dev": {
                "vanilla/garden": "dev-master"
            },
            "type": "library",
            "autoload": {
                "psr-4": {
                    "Garden\\Http\\": "src"
                }
            },
            "notification-url": "https://packagist.org/downloads/",
            "license": [
                "MIT"
            ],
            "authors": [
                {
                    "name": "Todd Burry",
                    "email": "todd@vanillaforums.com"
                }
            ],
            "description": "An unbloated HTTP client library for building RESTful API clients.",
            "time": "2018-06-08T18:45:31+00:00"
        },
        {
            "name": "vanilla/garden-password",
            "version": "v1.0.3",
            "source": {
                "type": "git",
                "url": "https://github.com/vanilla/garden-password.git",
                "reference": "4f8b07907fcd3bcb90e5b0875e205dc65984c8b9"
            },
            "dist": {
                "type": "zip",
                "url": "https://api.github.com/repos/vanilla/garden-password/zipball/4f8b07907fcd3bcb90e5b0875e205dc65984c8b9",
                "reference": "4f8b07907fcd3bcb90e5b0875e205dc65984c8b9",
                "shasum": ""
            },
            "require": {
                "php": ">=5.4.0"
            },
            "require-dev": {
                "phpunit/phpunit": "~6.0"
            },
            "suggest": {
                "ircmaxell/password-compat": "~1.0",
                "php": ">=5.5.0"
            },
            "type": "library",
            "autoload": {
                "psr-4": {
                    "Garden\\Password\\": "src"
                }
            },
            "notification-url": "https://packagist.org/downloads/",
            "license": [
                "MIT"
            ],
            "authors": [
                {
                    "name": "Todd Burry",
                    "email": "todd@vanillaforums.com",
                    "role": "developer"
                },
                {
                    "name": "Tim Gunter",
                    "email": "tim@vanillaforums.com",
                    "role": "developer"
                }
            ],
            "description": "Provides a standard password hashing interface and support for password hashing in common frameworks.",
            "keywords": [
                "garden",
                "password",
                "php",
                "vanilla",
                "vanilla forums"
            ],
            "time": "2018-09-17T18:11:55+00:00"
        },
        {
            "name": "vanilla/garden-schema",
            "version": "v1.10.1",
            "source": {
                "type": "git",
                "url": "https://github.com/vanilla/garden-schema.git",
                "reference": "41376725dde90e8a83aeb3ade1d70851265166dc"
            },
            "dist": {
                "type": "zip",
                "url": "https://api.github.com/repos/vanilla/garden-schema/zipball/41376725dde90e8a83aeb3ade1d70851265166dc",
                "reference": "41376725dde90e8a83aeb3ade1d70851265166dc",
                "shasum": ""
            },
            "require": {
                "php": ">=5.6.0"
            },
            "require-dev": {
                "phpunit/phpunit": "^6"
            },
            "type": "library",
            "autoload": {
                "psr-4": {
                    "Garden\\Schema\\": "src"
                }
            },
            "notification-url": "https://packagist.org/downloads/",
            "license": [
                "MIT"
            ],
            "authors": [
                {
                    "name": "Todd Burry",
                    "email": "todd@vanillaforums.com"
                }
            ],
            "description": "A simple data validation and cleaning library based on JSON Schema.",
            "time": "2019-03-14T22:30:40+00:00"
        },
        {
            "name": "vanilla/htmlawed",
            "version": "v2.2.4.1",
            "source": {
                "type": "git",
                "url": "https://github.com/vanilla/htmlawed.git",
                "reference": "58651edbc4c45a2d6b5254b8a9a69dc63ff1457b"
            },
            "dist": {
                "type": "zip",
                "url": "https://api.github.com/repos/vanilla/htmlawed/zipball/58651edbc4c45a2d6b5254b8a9a69dc63ff1457b",
                "reference": "58651edbc4c45a2d6b5254b8a9a69dc63ff1457b",
                "shasum": ""
            },
            "require": {
                "php": ">=5.4.0"
            },
            "require-dev": {
                "tburry/pquery": "~1.0.1"
            },
            "type": "library",
            "autoload": {
                "classmap": [
                    "src/Htmlawed.php"
                ]
            },
            "notification-url": "https://packagist.org/downloads/",
            "license": [
                "LGPL-3.0"
            ],
            "authors": [
                {
                    "name": "Todd Burry",
                    "email": "todd@vanillaforums.com"
                }
            ],
            "description": "A composer wrapper for the htmLawed library to purify & filter HTML. Tested with PHPUnit and PhantomJS!",
            "time": "2017-09-13T19:20:25+00:00"
        },
        {
            "name": "vanilla/legacy-oauth",
            "version": "v1.0",
            "source": {
                "type": "git",
                "url": "https://github.com/vanilla/legacy-oauth.git",
                "reference": "db29487d1f61c9a0e44324dc843929c8ad7b20e7"
            },
            "dist": {
                "type": "zip",
                "url": "https://api.github.com/repos/vanilla/legacy-oauth/zipball/db29487d1f61c9a0e44324dc843929c8ad7b20e7",
                "reference": "db29487d1f61c9a0e44324dc843929c8ad7b20e7",
                "shasum": ""
            },
            "require": {
                "php": ">=5.4.0"
            },
            "suggest": {
                "php": ">=5.5.0"
            },
            "type": "library",
            "autoload": {
                "classmap": [
                    "OAuth.php"
                ]
            },
            "notification-url": "https://packagist.org/downloads/",
            "license": [
                "MIT"
            ],
            "authors": [
                {
                    "name": "Todd Burry",
                    "email": "todd@vanillaforums.com",
                    "role": "developer"
                },
                {
                    "name": "Tim Gunter",
                    "email": "tim@vanillaforums.com",
                    "role": "developer"
                }
            ],
            "description": "Provides a way to include OAuth v1 via composer",
            "time": "2017-02-27T16:22:28+00:00"
        },
        {
            "name": "vanilla/legacy-passwords",
            "version": "v1.0.1",
            "source": {
                "type": "git",
                "url": "https://github.com/vanilla/legacy-passwords.git",
                "reference": "64a611ed72df6b6d463bb06272e9fec2e4b6276b"
            },
            "dist": {
                "type": "zip",
                "url": "https://api.github.com/repos/vanilla/legacy-passwords/zipball/64a611ed72df6b6d463bb06272e9fec2e4b6276b",
                "reference": "64a611ed72df6b6d463bb06272e9fec2e4b6276b",
                "shasum": ""
            },
            "require": {
                "php": ">=5.4.0",
                "vanilla/garden-password": "~1.0"
            },
            "suggest": {
                "php": ">=5.5.0"
            },
            "type": "library",
            "autoload": {
                "psr-4": {
                    "Garden\\Password\\": "src"
                }
            },
            "notification-url": "https://packagist.org/downloads/",
            "license": [
                "MIT"
            ],
            "authors": [
                {
                    "name": "Todd Burry",
                    "email": "todd@vanillaforums.com",
                    "role": "developer"
                },
                {
                    "name": "Tim Gunter",
                    "email": "tim@vanillaforums.com",
                    "role": "developer"
                }
            ],
            "description": "Provides support for legacy password hashing in common frameworks.",
            "keywords": [
                "legacy",
                "password",
                "php",
                "vanilla",
                "vanilla forums"
            ],
            "time": "2017-01-24T20:17:02+00:00"
        },
        {
            "name": "vanilla/nbbc",
            "version": "v2.2.3",
            "source": {
                "type": "git",
                "url": "https://github.com/vanilla/nbbc.git",
                "reference": "6a1ab1a7624dbb3c0b11ec5a8da766fdefbd9159"
            },
            "dist": {
                "type": "zip",
                "url": "https://api.github.com/repos/vanilla/nbbc/zipball/6a1ab1a7624dbb3c0b11ec5a8da766fdefbd9159",
                "reference": "6a1ab1a7624dbb3c0b11ec5a8da766fdefbd9159",
                "shasum": ""
            },
            "require": {
                "php": ">=5.4.0"
            },
            "require-dev": {
                "phpunit/phpunit": "4.8.35"
            },
            "type": "library",
            "autoload": {
                "psr-4": {
                    "Nbbc\\": "src"
                }
            },
            "notification-url": "https://packagist.org/downloads/",
            "license": [
                "BSD-2-Clause"
            ],
            "authors": [
                {
                    "name": "Todd Burry",
                    "email": "todd@vanillaforums.com"
                }
            ],
            "description": "A composer-compatible fork of the NBBC BBCode parsing library.",
            "time": "2019-03-15T04:17:08+00:00"
        },
        {
            "name": "vanilla/vanilla-connect",
            "version": "v0.3",
            "source": {
                "type": "git",
                "url": "https://github.com/vanilla/vanilla-connect-php.git",
                "reference": "6f5c6635004d17824d974df6b0a2e30231db77d3"
            },
            "dist": {
                "type": "zip",
                "url": "https://api.github.com/repos/vanilla/vanilla-connect-php/zipball/6f5c6635004d17824d974df6b0a2e30231db77d3",
                "reference": "6f5c6635004d17824d974df6b0a2e30231db77d3",
                "shasum": ""
            },
            "require": {
                "firebase/php-jwt": "~5.0",
                "php": ">=5.6.0"
            },
            "require-dev": {
                "phpunit/phpunit": "~5.0"
            },
            "type": "project",
            "autoload": {
                "exclude-from-classmap": [
                    "src/autoload.php"
                ],
                "psr-4": {
                    "Vanilla\\": "src/Vanilla"
                }
            },
            "notification-url": "https://packagist.org/downloads/",
            "license": [
                "GPL-2.0"
            ],
            "authors": [
                {
                    "name": "Alexandre (DaazKu) Chouinard",
                    "email": "alexandre.c@vanillaforums.com"
                }
            ],
            "time": "2018-06-12T17:47:35+00:00"
        }
    ],
    "packages-dev": [
        {
            "name": "doctrine/instantiator",
            "version": "1.2.0",
            "source": {
                "type": "git",
                "url": "https://github.com/doctrine/instantiator.git",
                "reference": "a2c590166b2133a4633738648b6b064edae0814a"
            },
            "dist": {
                "type": "zip",
                "url": "https://api.github.com/repos/doctrine/instantiator/zipball/a2c590166b2133a4633738648b6b064edae0814a",
                "reference": "a2c590166b2133a4633738648b6b064edae0814a",
                "shasum": ""
            },
            "require": {
                "php": "^7.1"
            },
            "require-dev": {
                "doctrine/coding-standard": "^6.0",
                "ext-pdo": "*",
                "ext-phar": "*",
                "phpbench/phpbench": "^0.13",
                "phpstan/phpstan-phpunit": "^0.11",
                "phpstan/phpstan-shim": "^0.11",
                "phpunit/phpunit": "^7.0"
            },
            "type": "library",
            "extra": {
                "branch-alias": {
                    "dev-master": "1.2.x-dev"
                }
            },
            "autoload": {
                "psr-4": {
                    "Doctrine\\Instantiator\\": "src/Doctrine/Instantiator/"
                }
            },
            "notification-url": "https://packagist.org/downloads/",
            "license": [
                "MIT"
            ],
            "authors": [
                {
                    "name": "Marco Pivetta",
                    "email": "ocramius@gmail.com",
                    "homepage": "http://ocramius.github.com/"
                }
            ],
            "description": "A small, lightweight utility to instantiate objects in PHP without invoking their constructors",
            "homepage": "https://www.doctrine-project.org/projects/instantiator.html",
            "keywords": [
                "constructor",
                "instantiate"
            ],
            "time": "2019-03-17T17:37:11+00:00"
        },
        {
            "name": "exussum12/coverage-checker",
            "version": "0.11.2",
            "source": {
                "type": "git",
                "url": "https://github.com/exussum12/coverageChecker.git",
                "reference": "ad0eb95b255bb9d18723f87146750b1a69e4ee16"
            },
            "dist": {
                "type": "zip",
                "url": "https://api.github.com/repos/exussum12/coverageChecker/zipball/ad0eb95b255bb9d18723f87146750b1a69e4ee16",
                "reference": "ad0eb95b255bb9d18723f87146750b1a69e4ee16",
                "shasum": ""
            },
            "require": {
                "nikic/php-parser": "^3.1||^4.0",
                "php": ">=5.5"
            },
            "require-dev": {
                "phpunit/phpunit": "^5.7"
            },
            "bin": [
                "bin/phpunitDiffFilter",
                "bin/phpcsDiffFilter",
                "bin/phpmdDiffFilter",
                "bin/diffFilter"
            ],
            "type": "library",
            "autoload": {
                "psr-4": {
                    "exussum12\\CoverageChecker\\": "src/",
                    "exussum12\\CoverageChecker\\tests\\": "tests/"
                }
            },
            "notification-url": "https://packagist.org/downloads/",
            "license": [
                "MIT"
            ],
            "authors": [
                {
                    "name": "Scott Dutton",
                    "email": "scott@exussum.co.uk"
                }
            ],
            "description": "Allows checking the code coverage of a single pull request",
            "time": "2019-04-17T05:12:24+00:00"
        },
        {
            "name": "mikey179/vfsStream",
            "version": "v1.6.6",
            "source": {
                "type": "git",
                "url": "https://github.com/bovigo/vfsStream.git",
                "reference": "095238a0711c974ae5b4ebf4c4534a23f3f6c99d"
            },
            "dist": {
                "type": "zip",
                "url": "https://api.github.com/repos/bovigo/vfsStream/zipball/095238a0711c974ae5b4ebf4c4534a23f3f6c99d",
                "reference": "095238a0711c974ae5b4ebf4c4534a23f3f6c99d",
                "shasum": ""
            },
            "require": {
                "php": ">=5.3.0"
            },
            "require-dev": {
                "phpunit/phpunit": "~4.5"
            },
            "type": "library",
            "extra": {
                "branch-alias": {
                    "dev-master": "1.6.x-dev"
                }
            },
            "autoload": {
                "psr-0": {
                    "org\\bovigo\\vfs\\": "src/main/php"
                }
            },
            "notification-url": "https://packagist.org/downloads/",
            "license": [
                "BSD-3-Clause"
            ],
            "authors": [
                {
                    "name": "Frank Kleine",
                    "homepage": "http://frankkleine.de/",
                    "role": "Developer"
                }
            ],
            "description": "Virtual file system to mock the real file system in unit tests.",
            "homepage": "http://vfs.bovigo.org/",
            "time": "2019-04-08T13:54:32+00:00"
        },
        {
            "name": "myclabs/deep-copy",
            "version": "1.9.1",
            "source": {
                "type": "git",
                "url": "https://github.com/myclabs/DeepCopy.git",
                "reference": "e6828efaba2c9b79f4499dae1d66ef8bfa7b2b72"
            },
            "dist": {
                "type": "zip",
                "url": "https://api.github.com/repos/myclabs/DeepCopy/zipball/e6828efaba2c9b79f4499dae1d66ef8bfa7b2b72",
                "reference": "e6828efaba2c9b79f4499dae1d66ef8bfa7b2b72",
                "shasum": ""
            },
            "require": {
                "php": "^7.1"
            },
            "replace": {
                "myclabs/deep-copy": "self.version"
            },
            "require-dev": {
                "doctrine/collections": "^1.0",
                "doctrine/common": "^2.6",
                "phpunit/phpunit": "^7.1"
            },
            "type": "library",
            "autoload": {
                "psr-4": {
                    "DeepCopy\\": "src/DeepCopy/"
                },
                "files": [
                    "src/DeepCopy/deep_copy.php"
                ]
            },
            "notification-url": "https://packagist.org/downloads/",
            "license": [
                "MIT"
            ],
            "description": "Create deep copies (clones) of your objects",
            "keywords": [
                "clone",
                "copy",
                "duplicate",
                "object",
                "object graph"
            ],
            "time": "2019-04-07T13:18:21+00:00"
        },
        {
            "name": "nikic/php-parser",
            "version": "v4.2.2",
            "source": {
                "type": "git",
                "url": "https://github.com/nikic/PHP-Parser.git",
                "reference": "1bd73cc04c3843ad8d6b0bfc0956026a151fc420"
            },
            "dist": {
                "type": "zip",
                "url": "https://api.github.com/repos/nikic/PHP-Parser/zipball/1bd73cc04c3843ad8d6b0bfc0956026a151fc420",
                "reference": "1bd73cc04c3843ad8d6b0bfc0956026a151fc420",
                "shasum": ""
            },
            "require": {
                "ext-tokenizer": "*",
                "php": ">=7.0"
            },
            "require-dev": {
                "phpunit/phpunit": "^6.5 || ^7.0"
            },
            "bin": [
                "bin/php-parse"
            ],
            "type": "library",
            "extra": {
                "branch-alias": {
                    "dev-master": "4.2-dev"
                }
            },
            "autoload": {
                "psr-4": {
                    "PhpParser\\": "lib/PhpParser"
                }
            },
            "notification-url": "https://packagist.org/downloads/",
            "license": [
                "BSD-3-Clause"
            ],
            "authors": [
                {
                    "name": "Nikita Popov"
                }
            ],
            "description": "A PHP parser written in PHP",
            "keywords": [
                "parser",
                "php"
            ],
            "time": "2019-05-25T20:07:01+00:00"
        },
        {
            "name": "phar-io/manifest",
            "version": "1.0.1",
            "source": {
                "type": "git",
                "url": "https://github.com/phar-io/manifest.git",
                "reference": "2df402786ab5368a0169091f61a7c1e0eb6852d0"
            },
            "dist": {
                "type": "zip",
                "url": "https://api.github.com/repos/phar-io/manifest/zipball/2df402786ab5368a0169091f61a7c1e0eb6852d0",
                "reference": "2df402786ab5368a0169091f61a7c1e0eb6852d0",
                "shasum": ""
            },
            "require": {
                "ext-dom": "*",
                "ext-phar": "*",
                "phar-io/version": "^1.0.1",
                "php": "^5.6 || ^7.0"
            },
            "type": "library",
            "extra": {
                "branch-alias": {
                    "dev-master": "1.0.x-dev"
                }
            },
            "autoload": {
                "classmap": [
                    "src/"
                ]
            },
            "notification-url": "https://packagist.org/downloads/",
            "license": [
                "BSD-3-Clause"
            ],
            "authors": [
                {
                    "name": "Arne Blankerts",
                    "email": "arne@blankerts.de",
                    "role": "Developer"
                },
                {
                    "name": "Sebastian Heuer",
                    "email": "sebastian@phpeople.de",
                    "role": "Developer"
                },
                {
                    "name": "Sebastian Bergmann",
                    "email": "sebastian@phpunit.de",
                    "role": "Developer"
                }
            ],
            "description": "Component for reading phar.io manifest information from a PHP Archive (PHAR)",
            "time": "2017-03-05T18:14:27+00:00"
        },
        {
            "name": "phar-io/version",
            "version": "1.0.1",
            "source": {
                "type": "git",
                "url": "https://github.com/phar-io/version.git",
                "reference": "a70c0ced4be299a63d32fa96d9281d03e94041df"
            },
            "dist": {
                "type": "zip",
                "url": "https://api.github.com/repos/phar-io/version/zipball/a70c0ced4be299a63d32fa96d9281d03e94041df",
                "reference": "a70c0ced4be299a63d32fa96d9281d03e94041df",
                "shasum": ""
            },
            "require": {
                "php": "^5.6 || ^7.0"
            },
            "type": "library",
            "autoload": {
                "classmap": [
                    "src/"
                ]
            },
            "notification-url": "https://packagist.org/downloads/",
            "license": [
                "BSD-3-Clause"
            ],
            "authors": [
                {
                    "name": "Arne Blankerts",
                    "email": "arne@blankerts.de",
                    "role": "Developer"
                },
                {
                    "name": "Sebastian Heuer",
                    "email": "sebastian@phpeople.de",
                    "role": "Developer"
                },
                {
                    "name": "Sebastian Bergmann",
                    "email": "sebastian@phpunit.de",
                    "role": "Developer"
                }
            ],
            "description": "Library for handling version information and constraints",
            "time": "2017-03-05T17:38:23+00:00"
        },
        {
            "name": "phing/phing",
            "version": "2.16.1",
            "source": {
                "type": "git",
                "url": "https://github.com/phingofficial/phing.git",
                "reference": "cbe0f969e434e269af91b4160b86fe899c6e07c7"
            },
            "dist": {
                "type": "zip",
                "url": "https://api.github.com/repos/phingofficial/phing/zipball/cbe0f969e434e269af91b4160b86fe899c6e07c7",
                "reference": "cbe0f969e434e269af91b4160b86fe899c6e07c7",
                "shasum": ""
            },
            "require": {
                "php": ">=5.2.0",
                "symfony/yaml": "^3.1 || ^4.0"
            },
            "require-dev": {
                "ext-pdo_sqlite": "*",
                "mikey179/vfsstream": "^1.6",
                "pdepend/pdepend": "2.x",
                "pear/archive_tar": "1.4.x",
                "pear/http_request2": "dev-trunk",
                "pear/net_growl": "dev-trunk",
                "pear/pear-core-minimal": "1.10.1",
                "pear/versioncontrol_git": "@dev",
                "pear/versioncontrol_svn": "~0.5",
                "phpdocumentor/phpdocumentor": "2.x",
                "phploc/phploc": "~2.0.6",
                "phpmd/phpmd": "~2.2",
                "phpunit/phpunit": ">=3.7",
                "sebastian/git": "~1.0",
                "sebastian/phpcpd": "2.x",
                "siad007/versioncontrol_hg": "^1.0",
                "simpletest/simpletest": "^1.1",
                "squizlabs/php_codesniffer": "~2.2"
            },
            "suggest": {
                "pdepend/pdepend": "PHP version of JDepend",
                "pear/archive_tar": "Tar file management class",
                "pear/versioncontrol_git": "A library that provides OO interface to handle Git repository",
                "pear/versioncontrol_svn": "A simple OO-style interface for Subversion, the free/open-source version control system",
                "phpdocumentor/phpdocumentor": "Documentation Generator for PHP",
                "phploc/phploc": "A tool for quickly measuring the size of a PHP project",
                "phpmd/phpmd": "PHP version of PMD tool",
                "phpunit/php-code-coverage": "Library that provides collection, processing, and rendering functionality for PHP code coverage information",
                "phpunit/phpunit": "The PHP Unit Testing Framework",
                "sebastian/phpcpd": "Copy/Paste Detector (CPD) for PHP code",
                "siad007/versioncontrol_hg": "A library for interfacing with Mercurial repositories.",
                "tedivm/jshrink": "Javascript Minifier built in PHP"
            },
            "bin": [
                "bin/phing"
            ],
            "type": "library",
            "extra": {
                "branch-alias": {
                    "dev-master": "2.16.x-dev"
                }
            },
            "autoload": {
                "classmap": [
                    "classes/phing/"
                ]
            },
            "notification-url": "https://packagist.org/downloads/",
            "include-path": [
                "classes"
            ],
            "license": [
                "LGPL-3.0"
            ],
            "authors": [
                {
                    "name": "Michiel Rook",
                    "email": "mrook@php.net"
                },
                {
                    "name": "Phing Community",
                    "homepage": "https://www.phing.info/trac/wiki/Development/Contributors"
                }
            ],
            "description": "PHing Is Not GNU make; it's a PHP project build system or build tool based on Apache Ant.",
            "homepage": "https://www.phing.info/",
            "keywords": [
                "build",
                "phing",
                "task",
                "tool"
            ],
            "time": "2018-01-25T13:18:09+00:00"
        },
        {
            "name": "phpdocumentor/reflection-common",
            "version": "1.0.1",
            "source": {
                "type": "git",
                "url": "https://github.com/phpDocumentor/ReflectionCommon.git",
                "reference": "21bdeb5f65d7ebf9f43b1b25d404f87deab5bfb6"
            },
            "dist": {
                "type": "zip",
                "url": "https://api.github.com/repos/phpDocumentor/ReflectionCommon/zipball/21bdeb5f65d7ebf9f43b1b25d404f87deab5bfb6",
                "reference": "21bdeb5f65d7ebf9f43b1b25d404f87deab5bfb6",
                "shasum": ""
            },
            "require": {
                "php": ">=5.5"
            },
            "require-dev": {
                "phpunit/phpunit": "^4.6"
            },
            "type": "library",
            "extra": {
                "branch-alias": {
                    "dev-master": "1.0.x-dev"
                }
            },
            "autoload": {
                "psr-4": {
                    "phpDocumentor\\Reflection\\": [
                        "src"
                    ]
                }
            },
            "notification-url": "https://packagist.org/downloads/",
            "license": [
                "MIT"
            ],
            "authors": [
                {
                    "name": "Jaap van Otterdijk",
                    "email": "opensource@ijaap.nl"
                }
            ],
            "description": "Common reflection classes used by phpdocumentor to reflect the code structure",
            "homepage": "http://www.phpdoc.org",
            "keywords": [
                "FQSEN",
                "phpDocumentor",
                "phpdoc",
                "reflection",
                "static analysis"
            ],
            "time": "2017-09-11T18:02:19+00:00"
        },
        {
            "name": "phpdocumentor/reflection-docblock",
            "version": "4.3.1",
            "source": {
                "type": "git",
                "url": "https://github.com/phpDocumentor/ReflectionDocBlock.git",
                "reference": "bdd9f737ebc2a01c06ea7ff4308ec6697db9b53c"
            },
            "dist": {
                "type": "zip",
                "url": "https://api.github.com/repos/phpDocumentor/ReflectionDocBlock/zipball/bdd9f737ebc2a01c06ea7ff4308ec6697db9b53c",
                "reference": "bdd9f737ebc2a01c06ea7ff4308ec6697db9b53c",
                "shasum": ""
            },
            "require": {
                "php": "^7.0",
                "phpdocumentor/reflection-common": "^1.0.0",
                "phpdocumentor/type-resolver": "^0.4.0",
                "webmozart/assert": "^1.0"
            },
            "require-dev": {
                "doctrine/instantiator": "~1.0.5",
                "mockery/mockery": "^1.0",
                "phpunit/phpunit": "^6.4"
            },
            "type": "library",
            "extra": {
                "branch-alias": {
                    "dev-master": "4.x-dev"
                }
            },
            "autoload": {
                "psr-4": {
                    "phpDocumentor\\Reflection\\": [
                        "src/"
                    ]
                }
            },
            "notification-url": "https://packagist.org/downloads/",
            "license": [
                "MIT"
            ],
            "authors": [
                {
                    "name": "Mike van Riel",
                    "email": "me@mikevanriel.com"
                }
            ],
            "description": "With this component, a library can provide support for annotations via DocBlocks or otherwise retrieve information that is embedded in a DocBlock.",
            "time": "2019-04-30T17:48:53+00:00"
        },
        {
            "name": "phpdocumentor/type-resolver",
            "version": "0.4.0",
            "source": {
                "type": "git",
                "url": "https://github.com/phpDocumentor/TypeResolver.git",
                "reference": "9c977708995954784726e25d0cd1dddf4e65b0f7"
            },
            "dist": {
                "type": "zip",
                "url": "https://api.github.com/repos/phpDocumentor/TypeResolver/zipball/9c977708995954784726e25d0cd1dddf4e65b0f7",
                "reference": "9c977708995954784726e25d0cd1dddf4e65b0f7",
                "shasum": ""
            },
            "require": {
                "php": "^5.5 || ^7.0",
                "phpdocumentor/reflection-common": "^1.0"
            },
            "require-dev": {
                "mockery/mockery": "^0.9.4",
                "phpunit/phpunit": "^5.2||^4.8.24"
            },
            "type": "library",
            "extra": {
                "branch-alias": {
                    "dev-master": "1.0.x-dev"
                }
            },
            "autoload": {
                "psr-4": {
                    "phpDocumentor\\Reflection\\": [
                        "src/"
                    ]
                }
            },
            "notification-url": "https://packagist.org/downloads/",
            "license": [
                "MIT"
            ],
            "authors": [
                {
                    "name": "Mike van Riel",
                    "email": "me@mikevanriel.com"
                }
            ],
            "time": "2017-07-14T14:27:02+00:00"
        },
        {
            "name": "phpspec/prophecy",
            "version": "1.8.0",
            "source": {
                "type": "git",
                "url": "https://github.com/phpspec/prophecy.git",
                "reference": "4ba436b55987b4bf311cb7c6ba82aa528aac0a06"
            },
            "dist": {
                "type": "zip",
                "url": "https://api.github.com/repos/phpspec/prophecy/zipball/4ba436b55987b4bf311cb7c6ba82aa528aac0a06",
                "reference": "4ba436b55987b4bf311cb7c6ba82aa528aac0a06",
                "shasum": ""
            },
            "require": {
                "doctrine/instantiator": "^1.0.2",
                "php": "^5.3|^7.0",
                "phpdocumentor/reflection-docblock": "^2.0|^3.0.2|^4.0",
                "sebastian/comparator": "^1.1|^2.0|^3.0",
                "sebastian/recursion-context": "^1.0|^2.0|^3.0"
            },
            "require-dev": {
                "phpspec/phpspec": "^2.5|^3.2",
                "phpunit/phpunit": "^4.8.35 || ^5.7 || ^6.5 || ^7.1"
            },
            "type": "library",
            "extra": {
                "branch-alias": {
                    "dev-master": "1.8.x-dev"
                }
            },
            "autoload": {
                "psr-0": {
                    "Prophecy\\": "src/"
                }
            },
            "notification-url": "https://packagist.org/downloads/",
            "license": [
                "MIT"
            ],
            "authors": [
                {
                    "name": "Konstantin Kudryashov",
                    "email": "ever.zet@gmail.com",
                    "homepage": "http://everzet.com"
                },
                {
                    "name": "Marcello Duarte",
                    "email": "marcello.duarte@gmail.com"
                }
            ],
            "description": "Highly opinionated mocking framework for PHP 5.3+",
            "homepage": "https://github.com/phpspec/prophecy",
            "keywords": [
                "Double",
                "Dummy",
                "fake",
                "mock",
                "spy",
                "stub"
            ],
            "time": "2018-08-05T17:53:17+00:00"
        },
        {
            "name": "phpunit/php-code-coverage",
            "version": "5.3.2",
            "source": {
                "type": "git",
                "url": "https://github.com/sebastianbergmann/php-code-coverage.git",
                "reference": "c89677919c5dd6d3b3852f230a663118762218ac"
            },
            "dist": {
                "type": "zip",
                "url": "https://api.github.com/repos/sebastianbergmann/php-code-coverage/zipball/c89677919c5dd6d3b3852f230a663118762218ac",
                "reference": "c89677919c5dd6d3b3852f230a663118762218ac",
                "shasum": ""
            },
            "require": {
                "ext-dom": "*",
                "ext-xmlwriter": "*",
                "php": "^7.0",
                "phpunit/php-file-iterator": "^1.4.2",
                "phpunit/php-text-template": "^1.2.1",
                "phpunit/php-token-stream": "^2.0.1",
                "sebastian/code-unit-reverse-lookup": "^1.0.1",
                "sebastian/environment": "^3.0",
                "sebastian/version": "^2.0.1",
                "theseer/tokenizer": "^1.1"
            },
            "require-dev": {
                "phpunit/phpunit": "^6.0"
            },
            "suggest": {
                "ext-xdebug": "^2.5.5"
            },
            "type": "library",
            "extra": {
                "branch-alias": {
                    "dev-master": "5.3.x-dev"
                }
            },
            "autoload": {
                "classmap": [
                    "src/"
                ]
            },
            "notification-url": "https://packagist.org/downloads/",
            "license": [
                "BSD-3-Clause"
            ],
            "authors": [
                {
                    "name": "Sebastian Bergmann",
                    "email": "sebastian@phpunit.de",
                    "role": "lead"
                }
            ],
            "description": "Library that provides collection, processing, and rendering functionality for PHP code coverage information.",
            "homepage": "https://github.com/sebastianbergmann/php-code-coverage",
            "keywords": [
                "coverage",
                "testing",
                "xunit"
            ],
            "time": "2018-04-06T15:36:58+00:00"
        },
        {
            "name": "phpunit/php-file-iterator",
            "version": "1.4.5",
            "source": {
                "type": "git",
                "url": "https://github.com/sebastianbergmann/php-file-iterator.git",
                "reference": "730b01bc3e867237eaac355e06a36b85dd93a8b4"
            },
            "dist": {
                "type": "zip",
                "url": "https://api.github.com/repos/sebastianbergmann/php-file-iterator/zipball/730b01bc3e867237eaac355e06a36b85dd93a8b4",
                "reference": "730b01bc3e867237eaac355e06a36b85dd93a8b4",
                "shasum": ""
            },
            "require": {
                "php": ">=5.3.3"
            },
            "type": "library",
            "extra": {
                "branch-alias": {
                    "dev-master": "1.4.x-dev"
                }
            },
            "autoload": {
                "classmap": [
                    "src/"
                ]
            },
            "notification-url": "https://packagist.org/downloads/",
            "license": [
                "BSD-3-Clause"
            ],
            "authors": [
                {
                    "name": "Sebastian Bergmann",
                    "email": "sb@sebastian-bergmann.de",
                    "role": "lead"
                }
            ],
            "description": "FilterIterator implementation that filters files based on a list of suffixes.",
            "homepage": "https://github.com/sebastianbergmann/php-file-iterator/",
            "keywords": [
                "filesystem",
                "iterator"
            ],
            "time": "2017-11-27T13:52:08+00:00"
        },
        {
            "name": "phpunit/php-text-template",
            "version": "1.2.1",
            "source": {
                "type": "git",
                "url": "https://github.com/sebastianbergmann/php-text-template.git",
                "reference": "31f8b717e51d9a2afca6c9f046f5d69fc27c8686"
            },
            "dist": {
                "type": "zip",
                "url": "https://api.github.com/repos/sebastianbergmann/php-text-template/zipball/31f8b717e51d9a2afca6c9f046f5d69fc27c8686",
                "reference": "31f8b717e51d9a2afca6c9f046f5d69fc27c8686",
                "shasum": ""
            },
            "require": {
                "php": ">=5.3.3"
            },
            "type": "library",
            "autoload": {
                "classmap": [
                    "src/"
                ]
            },
            "notification-url": "https://packagist.org/downloads/",
            "license": [
                "BSD-3-Clause"
            ],
            "authors": [
                {
                    "name": "Sebastian Bergmann",
                    "email": "sebastian@phpunit.de",
                    "role": "lead"
                }
            ],
            "description": "Simple template engine.",
            "homepage": "https://github.com/sebastianbergmann/php-text-template/",
            "keywords": [
                "template"
            ],
            "time": "2015-06-21T13:50:34+00:00"
        },
        {
            "name": "phpunit/php-timer",
            "version": "1.0.9",
            "source": {
                "type": "git",
                "url": "https://github.com/sebastianbergmann/php-timer.git",
                "reference": "3dcf38ca72b158baf0bc245e9184d3fdffa9c46f"
            },
            "dist": {
                "type": "zip",
                "url": "https://api.github.com/repos/sebastianbergmann/php-timer/zipball/3dcf38ca72b158baf0bc245e9184d3fdffa9c46f",
                "reference": "3dcf38ca72b158baf0bc245e9184d3fdffa9c46f",
                "shasum": ""
            },
            "require": {
                "php": "^5.3.3 || ^7.0"
            },
            "require-dev": {
                "phpunit/phpunit": "^4.8.35 || ^5.7 || ^6.0"
            },
            "type": "library",
            "extra": {
                "branch-alias": {
                    "dev-master": "1.0-dev"
                }
            },
            "autoload": {
                "classmap": [
                    "src/"
                ]
            },
            "notification-url": "https://packagist.org/downloads/",
            "license": [
                "BSD-3-Clause"
            ],
            "authors": [
                {
                    "name": "Sebastian Bergmann",
                    "email": "sb@sebastian-bergmann.de",
                    "role": "lead"
                }
            ],
            "description": "Utility class for timing",
            "homepage": "https://github.com/sebastianbergmann/php-timer/",
            "keywords": [
                "timer"
            ],
            "time": "2017-02-26T11:10:40+00:00"
        },
        {
            "name": "phpunit/php-token-stream",
            "version": "2.0.2",
            "source": {
                "type": "git",
                "url": "https://github.com/sebastianbergmann/php-token-stream.git",
                "reference": "791198a2c6254db10131eecfe8c06670700904db"
            },
            "dist": {
                "type": "zip",
                "url": "https://api.github.com/repos/sebastianbergmann/php-token-stream/zipball/791198a2c6254db10131eecfe8c06670700904db",
                "reference": "791198a2c6254db10131eecfe8c06670700904db",
                "shasum": ""
            },
            "require": {
                "ext-tokenizer": "*",
                "php": "^7.0"
            },
            "require-dev": {
                "phpunit/phpunit": "^6.2.4"
            },
            "type": "library",
            "extra": {
                "branch-alias": {
                    "dev-master": "2.0-dev"
                }
            },
            "autoload": {
                "classmap": [
                    "src/"
                ]
            },
            "notification-url": "https://packagist.org/downloads/",
            "license": [
                "BSD-3-Clause"
            ],
            "authors": [
                {
                    "name": "Sebastian Bergmann",
                    "email": "sebastian@phpunit.de"
                }
            ],
            "description": "Wrapper around PHP's tokenizer extension.",
            "homepage": "https://github.com/sebastianbergmann/php-token-stream/",
            "keywords": [
                "tokenizer"
            ],
            "time": "2017-11-27T05:48:46+00:00"
        },
        {
            "name": "phpunit/phpunit",
            "version": "6.5.14",
            "source": {
                "type": "git",
                "url": "https://github.com/sebastianbergmann/phpunit.git",
                "reference": "bac23fe7ff13dbdb461481f706f0e9fe746334b7"
            },
            "dist": {
                "type": "zip",
                "url": "https://api.github.com/repos/sebastianbergmann/phpunit/zipball/bac23fe7ff13dbdb461481f706f0e9fe746334b7",
                "reference": "bac23fe7ff13dbdb461481f706f0e9fe746334b7",
                "shasum": ""
            },
            "require": {
                "ext-dom": "*",
                "ext-json": "*",
                "ext-libxml": "*",
                "ext-mbstring": "*",
                "ext-xml": "*",
                "myclabs/deep-copy": "^1.6.1",
                "phar-io/manifest": "^1.0.1",
                "phar-io/version": "^1.0",
                "php": "^7.0",
                "phpspec/prophecy": "^1.7",
                "phpunit/php-code-coverage": "^5.3",
                "phpunit/php-file-iterator": "^1.4.3",
                "phpunit/php-text-template": "^1.2.1",
                "phpunit/php-timer": "^1.0.9",
                "phpunit/phpunit-mock-objects": "^5.0.9",
                "sebastian/comparator": "^2.1",
                "sebastian/diff": "^2.0",
                "sebastian/environment": "^3.1",
                "sebastian/exporter": "^3.1",
                "sebastian/global-state": "^2.0",
                "sebastian/object-enumerator": "^3.0.3",
                "sebastian/resource-operations": "^1.0",
                "sebastian/version": "^2.0.1"
            },
            "conflict": {
                "phpdocumentor/reflection-docblock": "3.0.2",
                "phpunit/dbunit": "<3.0"
            },
            "require-dev": {
                "ext-pdo": "*"
            },
            "suggest": {
                "ext-xdebug": "*",
                "phpunit/php-invoker": "^1.1"
            },
            "bin": [
                "phpunit"
            ],
            "type": "library",
            "extra": {
                "branch-alias": {
                    "dev-master": "6.5.x-dev"
                }
            },
            "autoload": {
                "classmap": [
                    "src/"
                ]
            },
            "notification-url": "https://packagist.org/downloads/",
            "license": [
                "BSD-3-Clause"
            ],
            "authors": [
                {
                    "name": "Sebastian Bergmann",
                    "email": "sebastian@phpunit.de",
                    "role": "lead"
                }
            ],
            "description": "The PHP Unit Testing framework.",
            "homepage": "https://phpunit.de/",
            "keywords": [
                "phpunit",
                "testing",
                "xunit"
            ],
            "time": "2019-02-01T05:22:47+00:00"
        },
        {
            "name": "phpunit/phpunit-mock-objects",
            "version": "5.0.10",
            "source": {
                "type": "git",
                "url": "https://github.com/sebastianbergmann/phpunit-mock-objects.git",
                "reference": "cd1cf05c553ecfec36b170070573e540b67d3f1f"
            },
            "dist": {
                "type": "zip",
                "url": "https://api.github.com/repos/sebastianbergmann/phpunit-mock-objects/zipball/cd1cf05c553ecfec36b170070573e540b67d3f1f",
                "reference": "cd1cf05c553ecfec36b170070573e540b67d3f1f",
                "shasum": ""
            },
            "require": {
                "doctrine/instantiator": "^1.0.5",
                "php": "^7.0",
                "phpunit/php-text-template": "^1.2.1",
                "sebastian/exporter": "^3.1"
            },
            "conflict": {
                "phpunit/phpunit": "<6.0"
            },
            "require-dev": {
                "phpunit/phpunit": "^6.5.11"
            },
            "suggest": {
                "ext-soap": "*"
            },
            "type": "library",
            "extra": {
                "branch-alias": {
                    "dev-master": "5.0.x-dev"
                }
            },
            "autoload": {
                "classmap": [
                    "src/"
                ]
            },
            "notification-url": "https://packagist.org/downloads/",
            "license": [
                "BSD-3-Clause"
            ],
            "authors": [
                {
                    "name": "Sebastian Bergmann",
                    "email": "sebastian@phpunit.de",
                    "role": "lead"
                }
            ],
            "description": "Mock Object library for PHPUnit",
            "homepage": "https://github.com/sebastianbergmann/phpunit-mock-objects/",
            "keywords": [
                "mock",
                "xunit"
            ],
            "abandoned": true,
            "time": "2018-08-09T05:50:03+00:00"
        },
        {
            "name": "sebastian/code-unit-reverse-lookup",
            "version": "1.0.1",
            "source": {
                "type": "git",
                "url": "https://github.com/sebastianbergmann/code-unit-reverse-lookup.git",
                "reference": "4419fcdb5eabb9caa61a27c7a1db532a6b55dd18"
            },
            "dist": {
                "type": "zip",
                "url": "https://api.github.com/repos/sebastianbergmann/code-unit-reverse-lookup/zipball/4419fcdb5eabb9caa61a27c7a1db532a6b55dd18",
                "reference": "4419fcdb5eabb9caa61a27c7a1db532a6b55dd18",
                "shasum": ""
            },
            "require": {
                "php": "^5.6 || ^7.0"
            },
            "require-dev": {
                "phpunit/phpunit": "^5.7 || ^6.0"
            },
            "type": "library",
            "extra": {
                "branch-alias": {
                    "dev-master": "1.0.x-dev"
                }
            },
            "autoload": {
                "classmap": [
                    "src/"
                ]
            },
            "notification-url": "https://packagist.org/downloads/",
            "license": [
                "BSD-3-Clause"
            ],
            "authors": [
                {
                    "name": "Sebastian Bergmann",
                    "email": "sebastian@phpunit.de"
                }
            ],
            "description": "Looks up which function or method a line of code belongs to",
            "homepage": "https://github.com/sebastianbergmann/code-unit-reverse-lookup/",
            "time": "2017-03-04T06:30:41+00:00"
        },
        {
            "name": "sebastian/comparator",
            "version": "2.1.3",
            "source": {
                "type": "git",
                "url": "https://github.com/sebastianbergmann/comparator.git",
                "reference": "34369daee48eafb2651bea869b4b15d75ccc35f9"
            },
            "dist": {
                "type": "zip",
                "url": "https://api.github.com/repos/sebastianbergmann/comparator/zipball/34369daee48eafb2651bea869b4b15d75ccc35f9",
                "reference": "34369daee48eafb2651bea869b4b15d75ccc35f9",
                "shasum": ""
            },
            "require": {
                "php": "^7.0",
                "sebastian/diff": "^2.0 || ^3.0",
                "sebastian/exporter": "^3.1"
            },
            "require-dev": {
                "phpunit/phpunit": "^6.4"
            },
            "type": "library",
            "extra": {
                "branch-alias": {
                    "dev-master": "2.1.x-dev"
                }
            },
            "autoload": {
                "classmap": [
                    "src/"
                ]
            },
            "notification-url": "https://packagist.org/downloads/",
            "license": [
                "BSD-3-Clause"
            ],
            "authors": [
                {
                    "name": "Jeff Welch",
                    "email": "whatthejeff@gmail.com"
                },
                {
                    "name": "Volker Dusch",
                    "email": "github@wallbash.com"
                },
                {
                    "name": "Bernhard Schussek",
                    "email": "bschussek@2bepublished.at"
                },
                {
                    "name": "Sebastian Bergmann",
                    "email": "sebastian@phpunit.de"
                }
            ],
            "description": "Provides the functionality to compare PHP values for equality",
            "homepage": "https://github.com/sebastianbergmann/comparator",
            "keywords": [
                "comparator",
                "compare",
                "equality"
            ],
            "time": "2018-02-01T13:46:46+00:00"
        },
        {
            "name": "sebastian/diff",
            "version": "2.0.1",
            "source": {
                "type": "git",
                "url": "https://github.com/sebastianbergmann/diff.git",
                "reference": "347c1d8b49c5c3ee30c7040ea6fc446790e6bddd"
            },
            "dist": {
                "type": "zip",
                "url": "https://api.github.com/repos/sebastianbergmann/diff/zipball/347c1d8b49c5c3ee30c7040ea6fc446790e6bddd",
                "reference": "347c1d8b49c5c3ee30c7040ea6fc446790e6bddd",
                "shasum": ""
            },
            "require": {
                "php": "^7.0"
            },
            "require-dev": {
                "phpunit/phpunit": "^6.2"
            },
            "type": "library",
            "extra": {
                "branch-alias": {
                    "dev-master": "2.0-dev"
                }
            },
            "autoload": {
                "classmap": [
                    "src/"
                ]
            },
            "notification-url": "https://packagist.org/downloads/",
            "license": [
                "BSD-3-Clause"
            ],
            "authors": [
                {
                    "name": "Kore Nordmann",
                    "email": "mail@kore-nordmann.de"
                },
                {
                    "name": "Sebastian Bergmann",
                    "email": "sebastian@phpunit.de"
                }
            ],
            "description": "Diff implementation",
            "homepage": "https://github.com/sebastianbergmann/diff",
            "keywords": [
                "diff"
            ],
            "time": "2017-08-03T08:09:46+00:00"
        },
        {
            "name": "sebastian/environment",
            "version": "3.1.0",
            "source": {
                "type": "git",
                "url": "https://github.com/sebastianbergmann/environment.git",
                "reference": "cd0871b3975fb7fc44d11314fd1ee20925fce4f5"
            },
            "dist": {
                "type": "zip",
                "url": "https://api.github.com/repos/sebastianbergmann/environment/zipball/cd0871b3975fb7fc44d11314fd1ee20925fce4f5",
                "reference": "cd0871b3975fb7fc44d11314fd1ee20925fce4f5",
                "shasum": ""
            },
            "require": {
                "php": "^7.0"
            },
            "require-dev": {
                "phpunit/phpunit": "^6.1"
            },
            "type": "library",
            "extra": {
                "branch-alias": {
                    "dev-master": "3.1.x-dev"
                }
            },
            "autoload": {
                "classmap": [
                    "src/"
                ]
            },
            "notification-url": "https://packagist.org/downloads/",
            "license": [
                "BSD-3-Clause"
            ],
            "authors": [
                {
                    "name": "Sebastian Bergmann",
                    "email": "sebastian@phpunit.de"
                }
            ],
            "description": "Provides functionality to handle HHVM/PHP environments",
            "homepage": "http://www.github.com/sebastianbergmann/environment",
            "keywords": [
                "Xdebug",
                "environment",
                "hhvm"
            ],
            "time": "2017-07-01T08:51:00+00:00"
        },
        {
            "name": "sebastian/exporter",
            "version": "3.1.0",
            "source": {
                "type": "git",
                "url": "https://github.com/sebastianbergmann/exporter.git",
                "reference": "234199f4528de6d12aaa58b612e98f7d36adb937"
            },
            "dist": {
                "type": "zip",
                "url": "https://api.github.com/repos/sebastianbergmann/exporter/zipball/234199f4528de6d12aaa58b612e98f7d36adb937",
                "reference": "234199f4528de6d12aaa58b612e98f7d36adb937",
                "shasum": ""
            },
            "require": {
                "php": "^7.0",
                "sebastian/recursion-context": "^3.0"
            },
            "require-dev": {
                "ext-mbstring": "*",
                "phpunit/phpunit": "^6.0"
            },
            "type": "library",
            "extra": {
                "branch-alias": {
                    "dev-master": "3.1.x-dev"
                }
            },
            "autoload": {
                "classmap": [
                    "src/"
                ]
            },
            "notification-url": "https://packagist.org/downloads/",
            "license": [
                "BSD-3-Clause"
            ],
            "authors": [
                {
                    "name": "Jeff Welch",
                    "email": "whatthejeff@gmail.com"
                },
                {
                    "name": "Volker Dusch",
                    "email": "github@wallbash.com"
                },
                {
                    "name": "Bernhard Schussek",
                    "email": "bschussek@2bepublished.at"
                },
                {
                    "name": "Sebastian Bergmann",
                    "email": "sebastian@phpunit.de"
                },
                {
                    "name": "Adam Harvey",
                    "email": "aharvey@php.net"
                }
            ],
            "description": "Provides the functionality to export PHP variables for visualization",
            "homepage": "http://www.github.com/sebastianbergmann/exporter",
            "keywords": [
                "export",
                "exporter"
            ],
            "time": "2017-04-03T13:19:02+00:00"
        },
        {
            "name": "sebastian/global-state",
            "version": "2.0.0",
            "source": {
                "type": "git",
                "url": "https://github.com/sebastianbergmann/global-state.git",
                "reference": "e8ba02eed7bbbb9e59e43dedd3dddeff4a56b0c4"
            },
            "dist": {
                "type": "zip",
                "url": "https://api.github.com/repos/sebastianbergmann/global-state/zipball/e8ba02eed7bbbb9e59e43dedd3dddeff4a56b0c4",
                "reference": "e8ba02eed7bbbb9e59e43dedd3dddeff4a56b0c4",
                "shasum": ""
            },
            "require": {
                "php": "^7.0"
            },
            "require-dev": {
                "phpunit/phpunit": "^6.0"
            },
            "suggest": {
                "ext-uopz": "*"
            },
            "type": "library",
            "extra": {
                "branch-alias": {
                    "dev-master": "2.0-dev"
                }
            },
            "autoload": {
                "classmap": [
                    "src/"
                ]
            },
            "notification-url": "https://packagist.org/downloads/",
            "license": [
                "BSD-3-Clause"
            ],
            "authors": [
                {
                    "name": "Sebastian Bergmann",
                    "email": "sebastian@phpunit.de"
                }
            ],
            "description": "Snapshotting of global state",
            "homepage": "http://www.github.com/sebastianbergmann/global-state",
            "keywords": [
                "global state"
            ],
            "time": "2017-04-27T15:39:26+00:00"
        },
        {
            "name": "sebastian/object-enumerator",
            "version": "3.0.3",
            "source": {
                "type": "git",
                "url": "https://github.com/sebastianbergmann/object-enumerator.git",
                "reference": "7cfd9e65d11ffb5af41198476395774d4c8a84c5"
            },
            "dist": {
                "type": "zip",
                "url": "https://api.github.com/repos/sebastianbergmann/object-enumerator/zipball/7cfd9e65d11ffb5af41198476395774d4c8a84c5",
                "reference": "7cfd9e65d11ffb5af41198476395774d4c8a84c5",
                "shasum": ""
            },
            "require": {
                "php": "^7.0",
                "sebastian/object-reflector": "^1.1.1",
                "sebastian/recursion-context": "^3.0"
            },
            "require-dev": {
                "phpunit/phpunit": "^6.0"
            },
            "type": "library",
            "extra": {
                "branch-alias": {
                    "dev-master": "3.0.x-dev"
                }
            },
            "autoload": {
                "classmap": [
                    "src/"
                ]
            },
            "notification-url": "https://packagist.org/downloads/",
            "license": [
                "BSD-3-Clause"
            ],
            "authors": [
                {
                    "name": "Sebastian Bergmann",
                    "email": "sebastian@phpunit.de"
                }
            ],
            "description": "Traverses array structures and object graphs to enumerate all referenced objects",
            "homepage": "https://github.com/sebastianbergmann/object-enumerator/",
            "time": "2017-08-03T12:35:26+00:00"
        },
        {
            "name": "sebastian/object-reflector",
            "version": "1.1.1",
            "source": {
                "type": "git",
                "url": "https://github.com/sebastianbergmann/object-reflector.git",
                "reference": "773f97c67f28de00d397be301821b06708fca0be"
            },
            "dist": {
                "type": "zip",
                "url": "https://api.github.com/repos/sebastianbergmann/object-reflector/zipball/773f97c67f28de00d397be301821b06708fca0be",
                "reference": "773f97c67f28de00d397be301821b06708fca0be",
                "shasum": ""
            },
            "require": {
                "php": "^7.0"
            },
            "require-dev": {
                "phpunit/phpunit": "^6.0"
            },
            "type": "library",
            "extra": {
                "branch-alias": {
                    "dev-master": "1.1-dev"
                }
            },
            "autoload": {
                "classmap": [
                    "src/"
                ]
            },
            "notification-url": "https://packagist.org/downloads/",
            "license": [
                "BSD-3-Clause"
            ],
            "authors": [
                {
                    "name": "Sebastian Bergmann",
                    "email": "sebastian@phpunit.de"
                }
            ],
            "description": "Allows reflection of object attributes, including inherited and non-public ones",
            "homepage": "https://github.com/sebastianbergmann/object-reflector/",
            "time": "2017-03-29T09:07:27+00:00"
        },
        {
            "name": "sebastian/recursion-context",
            "version": "3.0.0",
            "source": {
                "type": "git",
                "url": "https://github.com/sebastianbergmann/recursion-context.git",
                "reference": "5b0cd723502bac3b006cbf3dbf7a1e3fcefe4fa8"
            },
            "dist": {
                "type": "zip",
                "url": "https://api.github.com/repos/sebastianbergmann/recursion-context/zipball/5b0cd723502bac3b006cbf3dbf7a1e3fcefe4fa8",
                "reference": "5b0cd723502bac3b006cbf3dbf7a1e3fcefe4fa8",
                "shasum": ""
            },
            "require": {
                "php": "^7.0"
            },
            "require-dev": {
                "phpunit/phpunit": "^6.0"
            },
            "type": "library",
            "extra": {
                "branch-alias": {
                    "dev-master": "3.0.x-dev"
                }
            },
            "autoload": {
                "classmap": [
                    "src/"
                ]
            },
            "notification-url": "https://packagist.org/downloads/",
            "license": [
                "BSD-3-Clause"
            ],
            "authors": [
                {
                    "name": "Jeff Welch",
                    "email": "whatthejeff@gmail.com"
                },
                {
                    "name": "Sebastian Bergmann",
                    "email": "sebastian@phpunit.de"
                },
                {
                    "name": "Adam Harvey",
                    "email": "aharvey@php.net"
                }
            ],
            "description": "Provides functionality to recursively process PHP variables",
            "homepage": "http://www.github.com/sebastianbergmann/recursion-context",
            "time": "2017-03-03T06:23:57+00:00"
        },
        {
            "name": "sebastian/resource-operations",
            "version": "1.0.0",
            "source": {
                "type": "git",
                "url": "https://github.com/sebastianbergmann/resource-operations.git",
                "reference": "ce990bb21759f94aeafd30209e8cfcdfa8bc3f52"
            },
            "dist": {
                "type": "zip",
                "url": "https://api.github.com/repos/sebastianbergmann/resource-operations/zipball/ce990bb21759f94aeafd30209e8cfcdfa8bc3f52",
                "reference": "ce990bb21759f94aeafd30209e8cfcdfa8bc3f52",
                "shasum": ""
            },
            "require": {
                "php": ">=5.6.0"
            },
            "type": "library",
            "extra": {
                "branch-alias": {
                    "dev-master": "1.0.x-dev"
                }
            },
            "autoload": {
                "classmap": [
                    "src/"
                ]
            },
            "notification-url": "https://packagist.org/downloads/",
            "license": [
                "BSD-3-Clause"
            ],
            "authors": [
                {
                    "name": "Sebastian Bergmann",
                    "email": "sebastian@phpunit.de"
                }
            ],
            "description": "Provides a list of PHP built-in functions that operate on resources",
            "homepage": "https://www.github.com/sebastianbergmann/resource-operations",
            "time": "2015-07-28T20:34:47+00:00"
        },
        {
            "name": "sebastian/version",
            "version": "2.0.1",
            "source": {
                "type": "git",
                "url": "https://github.com/sebastianbergmann/version.git",
                "reference": "99732be0ddb3361e16ad77b68ba41efc8e979019"
            },
            "dist": {
                "type": "zip",
                "url": "https://api.github.com/repos/sebastianbergmann/version/zipball/99732be0ddb3361e16ad77b68ba41efc8e979019",
                "reference": "99732be0ddb3361e16ad77b68ba41efc8e979019",
                "shasum": ""
            },
            "require": {
                "php": ">=5.6"
            },
            "type": "library",
            "extra": {
                "branch-alias": {
                    "dev-master": "2.0.x-dev"
                }
            },
            "autoload": {
                "classmap": [
                    "src/"
                ]
            },
            "notification-url": "https://packagist.org/downloads/",
            "license": [
                "BSD-3-Clause"
            ],
            "authors": [
                {
                    "name": "Sebastian Bergmann",
                    "email": "sebastian@phpunit.de",
                    "role": "lead"
                }
            ],
            "description": "Library that helps with managing the version number of Git-hosted PHP projects",
            "homepage": "https://github.com/sebastianbergmann/version",
            "time": "2016-10-03T07:35:21+00:00"
        },
        {
            "name": "squizlabs/php_codesniffer",
            "version": "3.4.2",
            "source": {
                "type": "git",
                "url": "https://github.com/squizlabs/PHP_CodeSniffer.git",
                "reference": "b8a7362af1cc1aadb5bd36c3defc4dda2cf5f0a8"
            },
            "dist": {
                "type": "zip",
                "url": "https://api.github.com/repos/squizlabs/PHP_CodeSniffer/zipball/b8a7362af1cc1aadb5bd36c3defc4dda2cf5f0a8",
                "reference": "b8a7362af1cc1aadb5bd36c3defc4dda2cf5f0a8",
                "shasum": ""
            },
            "require": {
                "ext-simplexml": "*",
                "ext-tokenizer": "*",
                "ext-xmlwriter": "*",
                "php": ">=5.4.0"
            },
            "require-dev": {
                "phpunit/phpunit": "^4.0 || ^5.0 || ^6.0 || ^7.0"
            },
            "bin": [
                "bin/phpcs",
                "bin/phpcbf"
            ],
            "type": "library",
            "extra": {
                "branch-alias": {
                    "dev-master": "3.x-dev"
                }
            },
            "notification-url": "https://packagist.org/downloads/",
            "license": [
                "BSD-3-Clause"
            ],
            "authors": [
                {
                    "name": "Greg Sherwood",
                    "role": "lead"
                }
            ],
            "description": "PHP_CodeSniffer tokenizes PHP, JavaScript and CSS files and detects violations of a defined set of coding standards.",
            "homepage": "https://github.com/squizlabs/PHP_CodeSniffer",
            "keywords": [
                "phpcs",
                "standards"
            ],
            "time": "2019-04-10T23:49:02+00:00"
        },
        {
            "name": "symfony/css-selector",
            "version": "v3.4.28",
            "source": {
                "type": "git",
                "url": "https://github.com/symfony/css-selector.git",
                "reference": "8ca29297c29b64fb3a1a135e71cb25f67f9fdccf"
            },
            "dist": {
                "type": "zip",
                "url": "https://api.github.com/repos/symfony/css-selector/zipball/8ca29297c29b64fb3a1a135e71cb25f67f9fdccf",
                "reference": "8ca29297c29b64fb3a1a135e71cb25f67f9fdccf",
                "shasum": ""
            },
            "require": {
                "php": "^5.5.9|>=7.0.8"
            },
            "type": "library",
            "extra": {
                "branch-alias": {
                    "dev-master": "3.4-dev"
                }
            },
            "autoload": {
                "psr-4": {
                    "Symfony\\Component\\CssSelector\\": ""
                },
                "exclude-from-classmap": [
                    "/Tests/"
                ]
            },
            "notification-url": "https://packagist.org/downloads/",
            "license": [
                "MIT"
            ],
            "authors": [
                {
                    "name": "Jean-François Simon",
                    "email": "jeanfrancois.simon@sensiolabs.com"
                },
                {
                    "name": "Fabien Potencier",
                    "email": "fabien@symfony.com"
                },
                {
                    "name": "Symfony Community",
                    "homepage": "https://symfony.com/contributors"
                }
            ],
            "description": "Symfony CssSelector Component",
            "homepage": "https://symfony.com",
            "time": "2019-01-16T09:39:14+00:00"
        },
        {
            "name": "theseer/tokenizer",
            "version": "1.1.2",
            "source": {
                "type": "git",
                "url": "https://github.com/theseer/tokenizer.git",
                "reference": "1c42705be2b6c1de5904f8afacef5895cab44bf8"
            },
            "dist": {
                "type": "zip",
                "url": "https://api.github.com/repos/theseer/tokenizer/zipball/1c42705be2b6c1de5904f8afacef5895cab44bf8",
                "reference": "1c42705be2b6c1de5904f8afacef5895cab44bf8",
                "shasum": ""
            },
            "require": {
                "ext-dom": "*",
                "ext-tokenizer": "*",
                "ext-xmlwriter": "*",
                "php": "^7.0"
            },
            "type": "library",
            "autoload": {
                "classmap": [
                    "src/"
                ]
            },
            "notification-url": "https://packagist.org/downloads/",
            "license": [
                "BSD-3-Clause"
            ],
            "authors": [
                {
                    "name": "Arne Blankerts",
                    "email": "arne@blankerts.de",
                    "role": "Developer"
                }
            ],
            "description": "A small library for converting tokenized PHP source code into XML and potentially other formats",
            "time": "2019-04-04T09:56:43+00:00"
        },
        {
            "name": "vanilla/standards",
            "version": "1.3.1",
            "source": {
                "type": "git",
                "url": "https://github.com/vanilla/standards.git",
                "reference": "f9fe9cb8dd15e09414ee27cab652085183c47d7e"
            },
            "dist": {
                "type": "zip",
                "url": "https://api.github.com/repos/vanilla/standards/zipball/f9fe9cb8dd15e09414ee27cab652085183c47d7e",
                "reference": "f9fe9cb8dd15e09414ee27cab652085183c47d7e",
                "shasum": ""
            },
            "require": {
                "php": ">=7.0",
                "squizlabs/php_codesniffer": "~3.0"
            },
            "type": "library",
            "notification-url": "https://packagist.org/downloads/",
            "license": [
                "GPL-2.0"
            ],
            "description": "Rules for Vanilla forums' coding standards.",
            "time": "2018-09-17T19:45:10+00:00"
        },
        {
            "name": "voku/html-min",
            "version": "3.0.5",
            "source": {
                "type": "git",
                "url": "https://github.com/voku/HtmlMin.git",
                "reference": "58d870b95ca52bc9f55f91baed784556c2ca4a13"
            },
            "dist": {
                "type": "zip",
                "url": "https://api.github.com/repos/voku/HtmlMin/zipball/58d870b95ca52bc9f55f91baed784556c2ca4a13",
                "reference": "58d870b95ca52bc9f55f91baed784556c2ca4a13",
                "shasum": ""
            },
            "require": {
                "ext-dom": "*",
                "php": ">=7.0.0",
                "voku/simple_html_dom": "^4.1.7"
            },
            "require-dev": {
                "phpunit/phpunit": "~6.0"
            },
            "type": "library",
            "autoload": {
                "psr-4": {
                    "voku\\": "src/voku/"
                }
            },
            "notification-url": "https://packagist.org/downloads/",
            "license": [
                "MIT"
            ],
            "authors": [
                {
                    "name": "Lars Moelleken",
                    "homepage": "http://www.moelleken.org/"
                }
            ],
            "description": "HTML Compressor and Minifier",
            "homepage": "https://github.com/voku/HtmlMin",
            "keywords": [
                "compress",
                "compression",
                "compressor",
                "html",
                "minifier"
            ],
            "time": "2018-10-17T19:56:12+00:00"
        },
        {
            "name": "voku/simple_html_dom",
            "version": "4.1.7",
            "source": {
                "type": "git",
                "url": "https://github.com/voku/simple_html_dom.git",
                "reference": "935663ebc6917f4db45c7e613b5e8cb84cabac59"
            },
            "dist": {
                "type": "zip",
                "url": "https://api.github.com/repos/voku/simple_html_dom/zipball/935663ebc6917f4db45c7e613b5e8cb84cabac59",
                "reference": "935663ebc6917f4db45c7e613b5e8cb84cabac59",
                "shasum": ""
            },
            "require": {
                "ext-dom": "*",
                "ext-libxml": "*",
                "ext-simplexml": "*",
                "php": ">=7.0.0",
                "symfony/css-selector": "~3.0|~4.0"
            },
            "require-dev": {
                "phpunit/phpunit": "~6.0"
            },
            "suggest": {
                "voku/portable-utf8": "~4.0"
            },
            "type": "library",
            "autoload": {
                "psr-4": {
                    "voku\\helper\\": "src/voku/helper/"
                }
            },
            "notification-url": "https://packagist.org/downloads/",
            "license": [
                "MIT"
            ],
            "authors": [
                {
                    "name": "Lars Moelleken",
                    "homepage": "http://www.moelleken.org/",
                    "role": "Developer"
                },
                {
                    "name": "dimabdc",
                    "email": "support@titor.ru",
                    "homepage": "http://github.com/dimabdc",
                    "role": "Developer"
                }
            ],
            "description": "Simple HTML DOM package.",
            "homepage": "http://simplehtmldom.sourceforge.net/",
            "keywords": [
                "HTML Parser",
                "dom",
                "php dom"
            ],
            "time": "2018-10-17T19:23:47+00:00"
        },
        {
            "name": "webmozart/assert",
            "version": "1.4.0",
            "source": {
                "type": "git",
                "url": "https://github.com/webmozart/assert.git",
                "reference": "83e253c8e0be5b0257b881e1827274667c5c17a9"
            },
            "dist": {
                "type": "zip",
                "url": "https://api.github.com/repos/webmozart/assert/zipball/83e253c8e0be5b0257b881e1827274667c5c17a9",
                "reference": "83e253c8e0be5b0257b881e1827274667c5c17a9",
                "shasum": ""
            },
            "require": {
                "php": "^5.3.3 || ^7.0",
                "symfony/polyfill-ctype": "^1.8"
            },
            "require-dev": {
                "phpunit/phpunit": "^4.6",
                "sebastian/version": "^1.0.1"
            },
            "type": "library",
            "extra": {
                "branch-alias": {
                    "dev-master": "1.3-dev"
                }
            },
            "autoload": {
                "psr-4": {
                    "Webmozart\\Assert\\": "src/"
                }
            },
            "notification-url": "https://packagist.org/downloads/",
            "license": [
                "MIT"
            ],
            "authors": [
                {
                    "name": "Bernhard Schussek",
                    "email": "bschussek@gmail.com"
                }
            ],
            "description": "Assertions to validate method input/output with nice error messages.",
            "keywords": [
                "assert",
                "check",
                "validate"
            ],
            "time": "2018-12-25T11:19:39+00:00"
        }
    ],
    "aliases": [],
    "minimum-stability": "stable",
    "stability-flags": [],
    "prefer-stable": false,
    "prefer-lowest": false,
    "platform": {
        "php": ">=7.1.0",
        "ext-pdo": "*",
        "ext-json": "*",
        "ext-fileinfo": "*"
    },
    "platform-dev": [],
    "platform-overrides": {
        "php": "7.1"
    }
}<|MERGE_RESOLUTION|>--- conflicted
+++ resolved
@@ -4,11 +4,7 @@
         "Read more about it at https://getcomposer.org/doc/01-basic-usage.md#installing-dependencies",
         "This file is @generated automatically"
     ],
-<<<<<<< HEAD
-    "content-hash": "c1f174809c9210725013e86df2c5ae66",
-=======
-    "content-hash": "8a4320fa486e5e3a572512769c7e5677",
->>>>>>> ffb19589
+    "content-hash": "9efd04521d67fcc337eaaa92ccd75ce9",
     "packages": [
         {
             "name": "chrisjean/php-ico",
@@ -486,16 +482,16 @@
         },
         {
             "name": "symfony/polyfill-ctype",
-            "version": "v1.11.0",
+            "version": "v1.12.0",
             "source": {
                 "type": "git",
                 "url": "https://github.com/symfony/polyfill-ctype.git",
-                "reference": "82ebae02209c21113908c229e9883c419720738a"
-            },
-            "dist": {
-                "type": "zip",
-                "url": "https://api.github.com/repos/symfony/polyfill-ctype/zipball/82ebae02209c21113908c229e9883c419720738a",
-                "reference": "82ebae02209c21113908c229e9883c419720738a",
+                "reference": "550ebaac289296ce228a706d0867afc34687e3f4"
+            },
+            "dist": {
+                "type": "zip",
+                "url": "https://api.github.com/repos/symfony/polyfill-ctype/zipball/550ebaac289296ce228a706d0867afc34687e3f4",
+                "reference": "550ebaac289296ce228a706d0867afc34687e3f4",
                 "shasum": ""
             },
             "require": {
@@ -507,7 +503,7 @@
             "type": "library",
             "extra": {
                 "branch-alias": {
-                    "dev-master": "1.11-dev"
+                    "dev-master": "1.12-dev"
                 }
             },
             "autoload": {
@@ -524,12 +520,12 @@
             ],
             "authors": [
                 {
+                    "name": "Gert de Pagter",
+                    "email": "BackEndTea@gmail.com"
+                },
+                {
                     "name": "Symfony Community",
                     "homepage": "https://symfony.com/contributors"
-                },
-                {
-                    "name": "Gert de Pagter",
-                    "email": "BackEndTea@gmail.com"
                 }
             ],
             "description": "Symfony polyfill for ctype functions",
@@ -540,20 +536,20 @@
                 "polyfill",
                 "portable"
             ],
-            "time": "2019-02-06T07:57:58+00:00"
+            "time": "2019-08-06T08:03:45+00:00"
         },
         {
             "name": "symfony/polyfill-mbstring",
-            "version": "v1.11.0",
+            "version": "v1.12.0",
             "source": {
                 "type": "git",
                 "url": "https://github.com/symfony/polyfill-mbstring.git",
-                "reference": "fe5e94c604826c35a32fa832f35bd036b6799609"
-            },
-            "dist": {
-                "type": "zip",
-                "url": "https://api.github.com/repos/symfony/polyfill-mbstring/zipball/fe5e94c604826c35a32fa832f35bd036b6799609",
-                "reference": "fe5e94c604826c35a32fa832f35bd036b6799609",
+                "reference": "b42a2f66e8f1b15ccf25652c3424265923eb4f17"
+            },
+            "dist": {
+                "type": "zip",
+                "url": "https://api.github.com/repos/symfony/polyfill-mbstring/zipball/b42a2f66e8f1b15ccf25652c3424265923eb4f17",
+                "reference": "b42a2f66e8f1b15ccf25652c3424265923eb4f17",
                 "shasum": ""
             },
             "require": {
@@ -565,7 +561,7 @@
             "type": "library",
             "extra": {
                 "branch-alias": {
-                    "dev-master": "1.11-dev"
+                    "dev-master": "1.12-dev"
                 }
             },
             "autoload": {
@@ -599,20 +595,20 @@
                 "portable",
                 "shim"
             ],
-            "time": "2019-02-06T07:57:58+00:00"
+            "time": "2019-08-06T08:03:45+00:00"
         },
         {
             "name": "symfony/yaml",
-            "version": "v3.4.28",
+            "version": "v3.4.31",
             "source": {
                 "type": "git",
                 "url": "https://github.com/symfony/yaml.git",
-                "reference": "212a27b731e5bfb735679d1ffaac82bd6a1dc996"
-            },
-            "dist": {
-                "type": "zip",
-                "url": "https://api.github.com/repos/symfony/yaml/zipball/212a27b731e5bfb735679d1ffaac82bd6a1dc996",
-                "reference": "212a27b731e5bfb735679d1ffaac82bd6a1dc996",
+                "reference": "3dc414b7db30695bae671a1d86013d03f4ae9834"
+            },
+            "dist": {
+                "type": "zip",
+                "url": "https://api.github.com/repos/symfony/yaml/zipball/3dc414b7db30695bae671a1d86013d03f4ae9834",
+                "reference": "3dc414b7db30695bae671a1d86013d03f4ae9834",
                 "shasum": ""
             },
             "require": {
@@ -658,7 +654,7 @@
             ],
             "description": "Symfony Yaml Component",
             "homepage": "https://symfony.com",
-            "time": "2019-03-25T07:48:46+00:00"
+            "time": "2019-08-20T13:31:17+00:00"
         },
         {
             "name": "tburry/pquery",
@@ -714,16 +710,16 @@
         },
         {
             "name": "twig/twig",
-            "version": "v2.11.2",
+            "version": "v2.11.3",
             "source": {
                 "type": "git",
                 "url": "https://github.com/twigphp/Twig.git",
-                "reference": "84a463403da1c81afbcedda8f0e788c78bd25a79"
-            },
-            "dist": {
-                "type": "zip",
-                "url": "https://api.github.com/repos/twigphp/Twig/zipball/84a463403da1c81afbcedda8f0e788c78bd25a79",
-                "reference": "84a463403da1c81afbcedda8f0e788c78bd25a79",
+                "reference": "699ed2342557c88789a15402de5eb834dedd6792"
+            },
+            "dist": {
+                "type": "zip",
+                "url": "https://api.github.com/repos/twigphp/Twig/zipball/699ed2342557c88789a15402de5eb834dedd6792",
+                "reference": "699ed2342557c88789a15402de5eb834dedd6792",
                 "shasum": ""
             },
             "require": {
@@ -757,19 +753,19 @@
             "authors": [
                 {
                     "name": "Fabien Potencier",
+                    "role": "Lead Developer",
                     "email": "fabien@symfony.com",
-                    "homepage": "http://fabien.potencier.org",
-                    "role": "Lead Developer"
+                    "homepage": "http://fabien.potencier.org"
                 },
                 {
                     "name": "Armin Ronacher",
-                    "email": "armin.ronacher@active-4.com",
-                    "role": "Project Founder"
+                    "role": "Project Founder",
+                    "email": "armin.ronacher@active-4.com"
                 },
                 {
                     "name": "Twig Team",
-                    "homepage": "https://twig.symfony.com/contributors",
-                    "role": "Contributors"
+                    "role": "Contributors",
+                    "homepage": "https://twig.symfony.com/contributors"
                 }
             ],
             "description": "Twig, the flexible, fast, and secure template language for PHP",
@@ -777,7 +773,7 @@
             "keywords": [
                 "templating"
             ],
-            "time": "2019-06-05T11:17:07+00:00"
+            "time": "2019-06-18T15:37:11+00:00"
         },
         {
             "name": "vanilla/garden-container",
@@ -818,20 +814,21 @@
         },
         {
             "name": "vanilla/garden-http",
-            "version": "v2.0.1",
+            "version": "v2.1",
             "source": {
                 "type": "git",
                 "url": "https://github.com/vanilla/garden-http.git",
-                "reference": "d5d206ce0c197c5af214da6ab594bf8dc8888a8e"
-            },
-            "dist": {
-                "type": "zip",
-                "url": "https://api.github.com/repos/vanilla/garden-http/zipball/d5d206ce0c197c5af214da6ab594bf8dc8888a8e",
-                "reference": "d5d206ce0c197c5af214da6ab594bf8dc8888a8e",
-                "shasum": ""
-            },
-            "require": {
-                "lib-curl": "*",
+                "reference": "4a64bb769d87f6021b024783bfd9c7e31c099e41"
+            },
+            "dist": {
+                "type": "zip",
+                "url": "https://api.github.com/repos/vanilla/garden-http/zipball/4a64bb769d87f6021b024783bfd9c7e31c099e41",
+                "reference": "4a64bb769d87f6021b024783bfd9c7e31c099e41",
+                "shasum": ""
+            },
+            "require": {
+                "ext-curl": "*",
+                "ext-json": "*",
                 "php": ">=7.0.0"
             },
             "require-dev": {
@@ -854,7 +851,7 @@
                 }
             ],
             "description": "An unbloated HTTP client library for building RESTful API clients.",
-            "time": "2018-06-08T18:45:31+00:00"
+            "time": "2019-08-18T02:08:03+00:00"
         },
         {
             "name": "vanilla/garden-password",
@@ -1275,24 +1272,24 @@
             "time": "2019-04-17T05:12:24+00:00"
         },
         {
-            "name": "mikey179/vfsStream",
-            "version": "v1.6.6",
+            "name": "mikey179/vfsstream",
+            "version": "v1.6.7",
             "source": {
                 "type": "git",
                 "url": "https://github.com/bovigo/vfsStream.git",
-                "reference": "095238a0711c974ae5b4ebf4c4534a23f3f6c99d"
-            },
-            "dist": {
-                "type": "zip",
-                "url": "https://api.github.com/repos/bovigo/vfsStream/zipball/095238a0711c974ae5b4ebf4c4534a23f3f6c99d",
-                "reference": "095238a0711c974ae5b4ebf4c4534a23f3f6c99d",
+                "reference": "2b544ac3a21bcc4dde5d90c4ae8d06f4319055fb"
+            },
+            "dist": {
+                "type": "zip",
+                "url": "https://api.github.com/repos/bovigo/vfsStream/zipball/2b544ac3a21bcc4dde5d90c4ae8d06f4319055fb",
+                "reference": "2b544ac3a21bcc4dde5d90c4ae8d06f4319055fb",
                 "shasum": ""
             },
             "require": {
                 "php": ">=5.3.0"
             },
             "require-dev": {
-                "phpunit/phpunit": "~4.5"
+                "phpunit/phpunit": "^4.5|^5.0"
             },
             "type": "library",
             "extra": {
@@ -1312,26 +1309,26 @@
             "authors": [
                 {
                     "name": "Frank Kleine",
-                    "homepage": "http://frankkleine.de/",
-                    "role": "Developer"
+                    "role": "Developer",
+                    "homepage": "http://frankkleine.de/"
                 }
             ],
             "description": "Virtual file system to mock the real file system in unit tests.",
             "homepage": "http://vfs.bovigo.org/",
-            "time": "2019-04-08T13:54:32+00:00"
+            "time": "2019-08-01T01:38:37+00:00"
         },
         {
             "name": "myclabs/deep-copy",
-            "version": "1.9.1",
+            "version": "1.9.3",
             "source": {
                 "type": "git",
                 "url": "https://github.com/myclabs/DeepCopy.git",
-                "reference": "e6828efaba2c9b79f4499dae1d66ef8bfa7b2b72"
-            },
-            "dist": {
-                "type": "zip",
-                "url": "https://api.github.com/repos/myclabs/DeepCopy/zipball/e6828efaba2c9b79f4499dae1d66ef8bfa7b2b72",
-                "reference": "e6828efaba2c9b79f4499dae1d66ef8bfa7b2b72",
+                "reference": "007c053ae6f31bba39dfa19a7726f56e9763bbea"
+            },
+            "dist": {
+                "type": "zip",
+                "url": "https://api.github.com/repos/myclabs/DeepCopy/zipball/007c053ae6f31bba39dfa19a7726f56e9763bbea",
+                "reference": "007c053ae6f31bba39dfa19a7726f56e9763bbea",
                 "shasum": ""
             },
             "require": {
@@ -1366,20 +1363,20 @@
                 "object",
                 "object graph"
             ],
-            "time": "2019-04-07T13:18:21+00:00"
+            "time": "2019-08-09T12:45:53+00:00"
         },
         {
             "name": "nikic/php-parser",
-            "version": "v4.2.2",
+            "version": "v4.2.3",
             "source": {
                 "type": "git",
                 "url": "https://github.com/nikic/PHP-Parser.git",
-                "reference": "1bd73cc04c3843ad8d6b0bfc0956026a151fc420"
-            },
-            "dist": {
-                "type": "zip",
-                "url": "https://api.github.com/repos/nikic/PHP-Parser/zipball/1bd73cc04c3843ad8d6b0bfc0956026a151fc420",
-                "reference": "1bd73cc04c3843ad8d6b0bfc0956026a151fc420",
+                "reference": "e612609022e935f3d0337c1295176505b41188c8"
+            },
+            "dist": {
+                "type": "zip",
+                "url": "https://api.github.com/repos/nikic/PHP-Parser/zipball/e612609022e935f3d0337c1295176505b41188c8",
+                "reference": "e612609022e935f3d0337c1295176505b41188c8",
                 "shasum": ""
             },
             "require": {
@@ -1387,7 +1384,7 @@
                 "php": ">=7.0"
             },
             "require-dev": {
-                "phpunit/phpunit": "^6.5 || ^7.0"
+                "phpunit/phpunit": "^6.5 || ^7.0 || ^8.0"
             },
             "bin": [
                 "bin/php-parse"
@@ -1417,7 +1414,7 @@
                 "parser",
                 "php"
             ],
-            "time": "2019-05-25T20:07:01+00:00"
+            "time": "2019-08-12T20:17:41+00:00"
         },
         {
             "name": "phar-io/manifest",
@@ -1768,16 +1765,16 @@
         },
         {
             "name": "phpspec/prophecy",
-            "version": "1.8.0",
+            "version": "1.8.1",
             "source": {
                 "type": "git",
                 "url": "https://github.com/phpspec/prophecy.git",
-                "reference": "4ba436b55987b4bf311cb7c6ba82aa528aac0a06"
-            },
-            "dist": {
-                "type": "zip",
-                "url": "https://api.github.com/repos/phpspec/prophecy/zipball/4ba436b55987b4bf311cb7c6ba82aa528aac0a06",
-                "reference": "4ba436b55987b4bf311cb7c6ba82aa528aac0a06",
+                "reference": "1927e75f4ed19131ec9bcc3b002e07fb1173ee76"
+            },
+            "dist": {
+                "type": "zip",
+                "url": "https://api.github.com/repos/phpspec/prophecy/zipball/1927e75f4ed19131ec9bcc3b002e07fb1173ee76",
+                "reference": "1927e75f4ed19131ec9bcc3b002e07fb1173ee76",
                 "shasum": ""
             },
             "require": {
@@ -1798,8 +1795,8 @@
                 }
             },
             "autoload": {
-                "psr-0": {
-                    "Prophecy\\": "src/"
+                "psr-4": {
+                    "Prophecy\\": "src/Prophecy"
                 }
             },
             "notification-url": "https://packagist.org/downloads/",
@@ -1827,7 +1824,7 @@
                 "spy",
                 "stub"
             ],
-            "time": "2018-08-05T17:53:17+00:00"
+            "time": "2019-06-13T12:50:23+00:00"
         },
         {
             "name": "phpunit/php-code-coverage",
@@ -2435,16 +2432,16 @@
         },
         {
             "name": "sebastian/exporter",
-            "version": "3.1.0",
+            "version": "3.1.1",
             "source": {
                 "type": "git",
                 "url": "https://github.com/sebastianbergmann/exporter.git",
-                "reference": "234199f4528de6d12aaa58b612e98f7d36adb937"
-            },
-            "dist": {
-                "type": "zip",
-                "url": "https://api.github.com/repos/sebastianbergmann/exporter/zipball/234199f4528de6d12aaa58b612e98f7d36adb937",
-                "reference": "234199f4528de6d12aaa58b612e98f7d36adb937",
+                "reference": "06a9a5947f47b3029d76118eb5c22802e5869687"
+            },
+            "dist": {
+                "type": "zip",
+                "url": "https://api.github.com/repos/sebastianbergmann/exporter/zipball/06a9a5947f47b3029d76118eb5c22802e5869687",
+                "reference": "06a9a5947f47b3029d76118eb5c22802e5869687",
                 "shasum": ""
             },
             "require": {
@@ -2472,6 +2469,10 @@
             ],
             "authors": [
                 {
+                    "name": "Sebastian Bergmann",
+                    "email": "sebastian@phpunit.de"
+                },
+                {
                     "name": "Jeff Welch",
                     "email": "whatthejeff@gmail.com"
                 },
@@ -2480,16 +2481,12 @@
                     "email": "github@wallbash.com"
                 },
                 {
-                    "name": "Bernhard Schussek",
-                    "email": "bschussek@2bepublished.at"
-                },
-                {
-                    "name": "Sebastian Bergmann",
-                    "email": "sebastian@phpunit.de"
-                },
-                {
                     "name": "Adam Harvey",
                     "email": "aharvey@php.net"
+                },
+                {
+                    "name": "Bernhard Schussek",
+                    "email": "bschussek@gmail.com"
                 }
             ],
             "description": "Provides the functionality to export PHP variables for visualization",
@@ -2498,7 +2495,7 @@
                 "export",
                 "exporter"
             ],
-            "time": "2017-04-03T13:19:02+00:00"
+            "time": "2019-08-11T12:43:14+00:00"
         },
         {
             "name": "sebastian/global-state",
@@ -2834,16 +2831,16 @@
         },
         {
             "name": "symfony/css-selector",
-            "version": "v3.4.28",
+            "version": "v3.4.31",
             "source": {
                 "type": "git",
                 "url": "https://github.com/symfony/css-selector.git",
-                "reference": "8ca29297c29b64fb3a1a135e71cb25f67f9fdccf"
-            },
-            "dist": {
-                "type": "zip",
-                "url": "https://api.github.com/repos/symfony/css-selector/zipball/8ca29297c29b64fb3a1a135e71cb25f67f9fdccf",
-                "reference": "8ca29297c29b64fb3a1a135e71cb25f67f9fdccf",
+                "reference": "e18c5c4b35e7f17513448a25d02f7af34a4bdb41"
+            },
+            "dist": {
+                "type": "zip",
+                "url": "https://api.github.com/repos/symfony/css-selector/zipball/e18c5c4b35e7f17513448a25d02f7af34a4bdb41",
+                "reference": "e18c5c4b35e7f17513448a25d02f7af34a4bdb41",
                 "shasum": ""
             },
             "require": {
@@ -2869,34 +2866,34 @@
             ],
             "authors": [
                 {
+                    "name": "Fabien Potencier",
+                    "email": "fabien@symfony.com"
+                },
+                {
                     "name": "Jean-François Simon",
                     "email": "jeanfrancois.simon@sensiolabs.com"
                 },
                 {
-                    "name": "Fabien Potencier",
-                    "email": "fabien@symfony.com"
-                },
-                {
                     "name": "Symfony Community",
                     "homepage": "https://symfony.com/contributors"
                 }
             ],
             "description": "Symfony CssSelector Component",
             "homepage": "https://symfony.com",
-            "time": "2019-01-16T09:39:14+00:00"
+            "time": "2019-08-20T13:31:17+00:00"
         },
         {
             "name": "theseer/tokenizer",
-            "version": "1.1.2",
+            "version": "1.1.3",
             "source": {
                 "type": "git",
                 "url": "https://github.com/theseer/tokenizer.git",
-                "reference": "1c42705be2b6c1de5904f8afacef5895cab44bf8"
-            },
-            "dist": {
-                "type": "zip",
-                "url": "https://api.github.com/repos/theseer/tokenizer/zipball/1c42705be2b6c1de5904f8afacef5895cab44bf8",
-                "reference": "1c42705be2b6c1de5904f8afacef5895cab44bf8",
+                "reference": "11336f6f84e16a720dae9d8e6ed5019efa85a0f9"
+            },
+            "dist": {
+                "type": "zip",
+                "url": "https://api.github.com/repos/theseer/tokenizer/zipball/11336f6f84e16a720dae9d8e6ed5019efa85a0f9",
+                "reference": "11336f6f84e16a720dae9d8e6ed5019efa85a0f9",
                 "shasum": ""
             },
             "require": {
@@ -2918,12 +2915,12 @@
             "authors": [
                 {
                     "name": "Arne Blankerts",
-                    "email": "arne@blankerts.de",
-                    "role": "Developer"
+                    "role": "Developer",
+                    "email": "arne@blankerts.de"
                 }
             ],
             "description": "A small library for converting tokenized PHP source code into XML and potentially other formats",
-            "time": "2019-04-04T09:56:43+00:00"
+            "time": "2019-06-13T22:48:21+00:00"
         },
         {
             "name": "vanilla/standards",
@@ -3061,16 +3058,16 @@
         },
         {
             "name": "webmozart/assert",
-            "version": "1.4.0",
+            "version": "1.5.0",
             "source": {
                 "type": "git",
                 "url": "https://github.com/webmozart/assert.git",
-                "reference": "83e253c8e0be5b0257b881e1827274667c5c17a9"
-            },
-            "dist": {
-                "type": "zip",
-                "url": "https://api.github.com/repos/webmozart/assert/zipball/83e253c8e0be5b0257b881e1827274667c5c17a9",
-                "reference": "83e253c8e0be5b0257b881e1827274667c5c17a9",
+                "reference": "88e6d84706d09a236046d686bbea96f07b3a34f4"
+            },
+            "dist": {
+                "type": "zip",
+                "url": "https://api.github.com/repos/webmozart/assert/zipball/88e6d84706d09a236046d686bbea96f07b3a34f4",
+                "reference": "88e6d84706d09a236046d686bbea96f07b3a34f4",
                 "shasum": ""
             },
             "require": {
@@ -3078,8 +3075,7 @@
                 "symfony/polyfill-ctype": "^1.8"
             },
             "require-dev": {
-                "phpunit/phpunit": "^4.6",
-                "sebastian/version": "^1.0.1"
+                "phpunit/phpunit": "^4.8.36 || ^7.5.13"
             },
             "type": "library",
             "extra": {
@@ -3108,7 +3104,7 @@
                 "check",
                 "validate"
             ],
-            "time": "2018-12-25T11:19:39+00:00"
+            "time": "2019-08-24T08:43:50+00:00"
         }
     ],
     "aliases": [],
