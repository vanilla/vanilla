--- conflicted
+++ resolved
@@ -4,12 +4,8 @@
         "Read more about it at https://getcomposer.org/doc/01-basic-usage.md#composer-lock-the-lock-file",
         "This file is @generated automatically"
     ],
-<<<<<<< HEAD
-    "hash": "50abb2542a4104ad8886a78a194ff488",
-    "content-hash": "020ecd79fe093aa5954520efb89dbe9c",
-=======
-    "content-hash": "3a6ac658be26bd57a4f3df9cc5fb08ae",
->>>>>>> 1893611a
+    "hash": "999eea5921ae44864290b79400f90981",
+    "content-hash": "9a70b80df903fb985eda47672c8f4d4e",
     "packages": [
         {
             "name": "chrisjean/php-ico",
@@ -52,7 +48,7 @@
                 "favicon",
                 "ico"
             ],
-            "time": "2016-09-27T22:00:56+00:00"
+            "time": "2016-09-27 22:00:56"
         },
         {
             "name": "container-interop/container-interop",
@@ -79,7 +75,7 @@
                 "MIT"
             ],
             "description": "Promoting the interoperability of container objects (DIC, SL, etc.)",
-            "time": "2014-12-30T15:22:37+00:00"
+            "time": "2014-12-30 15:22:37"
         },
         {
             "name": "michelf/php-markdown",
@@ -130,7 +126,7 @@
             "keywords": [
                 "markdown"
             ],
-            "time": "2016-10-29T18:58:20+00:00"
+            "time": "2016-10-29 18:58:20"
         },
         {
             "name": "pclzip/pclzip",
@@ -167,7 +163,7 @@
                 "php",
                 "zip"
             ],
-            "time": "2014-06-05T11:42:24+00:00"
+            "time": "2014-06-05 11:42:24"
         },
         {
             "name": "phpmailer/phpmailer",
@@ -227,7 +223,7 @@
                 }
             ],
             "description": "PHPMailer is a full-featured email creation and transfer class for PHP",
-            "time": "2017-01-09T09:33:47+00:00"
+            "time": "2017-01-09 09:33:47"
         },
         {
             "name": "psr/log",
@@ -274,7 +270,7 @@
                 "psr",
                 "psr-3"
             ],
-            "time": "2016-10-10T12:19:37+00:00"
+            "time": "2016-10-10 12:19:37"
         },
         {
             "name": "smarty/smarty",
@@ -327,7 +323,7 @@
             "keywords": [
                 "templating"
             ],
-            "time": "2016-12-14T21:57:25+00:00"
+            "time": "2016-12-14 21:57:25"
         },
         {
             "name": "tburry/pquery",
@@ -379,20 +375,20 @@
                 "ganon",
                 "php"
             ],
-            "time": "2016-01-14T20:55:00+00:00"
+            "time": "2016-01-14 20:55:00"
         },
         {
             "name": "vanilla/garden-container",
-            "version": "v1.3.2",
+            "version": "v1.3.3",
             "source": {
                 "type": "git",
                 "url": "https://github.com/vanilla/garden-container.git",
-                "reference": "4cc73331f2fea296ecbdfa1f5193861ce6dc32b9"
-            },
-            "dist": {
-                "type": "zip",
-                "url": "https://api.github.com/repos/vanilla/garden-container/zipball/4cc73331f2fea296ecbdfa1f5193861ce6dc32b9",
-                "reference": "4cc73331f2fea296ecbdfa1f5193861ce6dc32b9",
+                "reference": "6c694e6ee0ef7dd6612408c8e877d61feb36d083"
+            },
+            "dist": {
+                "type": "zip",
+                "url": "https://api.github.com/repos/vanilla/garden-container/zipball/6c694e6ee0ef7dd6612408c8e877d61feb36d083",
+                "reference": "6c694e6ee0ef7dd6612408c8e877d61feb36d083",
                 "shasum": ""
             },
             "require": {
@@ -416,7 +412,7 @@
                 }
             ],
             "description": "A dependency injection container.",
-            "time": "2016-12-22 19:18:56"
+            "time": "2017-02-03 02:29:16"
         },
         {
             "name": "vanilla/garden-http",
@@ -456,7 +452,7 @@
                 }
             ],
             "description": "An unbloated HTTP client library for building RESTful API clients.",
-            "time": "2016-03-25T22:29:23+00:00"
+            "time": "2016-03-25 22:29:23"
         },
         {
             "name": "vanilla/garden-password",
@@ -509,7 +505,7 @@
                 "vanilla",
                 "vanilla forums"
             ],
-            "time": "2016-10-21T20:47:48+00:00"
+            "time": "2016-10-21 20:47:48"
         },
         {
             "name": "vanilla/htmlawed",
@@ -548,7 +544,7 @@
                 }
             ],
             "description": "A composer wrapper for the htmLawed library to purify & filter HTML. Tested with PHPUnit and PhantomJS!",
-            "time": "2016-04-14T21:27:05+00:00"
+            "time": "2016-04-14 21:27:05"
         },
         {
             "name": "vanilla/legacy-passwords",
@@ -601,7 +597,7 @@
                 "vanilla",
                 "vanilla forums"
             ],
-            "time": "2017-01-24T20:17:02+00:00"
+            "time": "2017-01-24 20:17:02"
         },
         {
             "name": "vanilla/nbbc",
@@ -637,7 +633,7 @@
                 }
             ],
             "description": "A composer-compatible fork of the NBBC BBCode parsing library.",
-            "time": "2016-04-26T18:19:47+00:00"
+            "time": "2016-04-26 18:19:47"
         }
     ],
     "packages-dev": [],
