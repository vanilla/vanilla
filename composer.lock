--- conflicted
+++ resolved
@@ -502,18 +502,6 @@
         },
         {
             "name": "vanilla/garden-container",
-<<<<<<< HEAD
-            "version": "v1.4",
-            "source": {
-                "type": "git",
-                "url": "https://github.com/vanilla/garden-container.git",
-                "reference": "ecde4d921fb940db633b22e96f3305efe16bf954"
-            },
-            "dist": {
-                "type": "zip",
-                "url": "https://api.github.com/repos/vanilla/garden-container/zipball/ecde4d921fb940db633b22e96f3305efe16bf954",
-                "reference": "ecde4d921fb940db633b22e96f3305efe16bf954",
-=======
             "version": "v1.5.1",
             "source": {
                 "type": "git",
@@ -524,7 +512,6 @@
                 "type": "zip",
                 "url": "https://api.github.com/repos/vanilla/garden-container/zipball/b718c9b4c1040643620922b3ac988dadc38f3b87",
                 "reference": "b718c9b4c1040643620922b3ac988dadc38f3b87",
->>>>>>> 079af6f8
                 "shasum": ""
             },
             "require": {
@@ -548,11 +535,7 @@
                 }
             ],
             "description": "A dependency injection container.",
-<<<<<<< HEAD
-            "time": "2017-04-02T18:06:23+00:00"
-=======
             "time": "2017-05-05T17:46:16+00:00"
->>>>>>> 079af6f8
         },
         {
             "name": "vanilla/garden-http",
