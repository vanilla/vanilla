{
    "_readme": [
        "This file locks the dependencies of your project to a known state",
        "Read more about it at https://getcomposer.org/doc/01-basic-usage.md#installing-dependencies",
        "This file is @generated automatically"
    ],
<<<<<<< HEAD
    "content-hash": "ad119262cb228e45372438cced48a4f4",
=======
    "content-hash": "e6e470e2e2d316ccd21bb5519633a768",
>>>>>>> 63685e68
    "packages": [
        {
            "name": "chrisjean/php-ico",
            "version": "1.0.4",
            "source": {
                "type": "git",
                "url": "https://github.com/chrisbliss18/php-ico.git",
                "reference": "ccd5c0d56554f3ddcd7a823e695be83e0d1e43b6"
            },
            "dist": {
                "type": "zip",
                "url": "https://api.github.com/repos/chrisbliss18/php-ico/zipball/ccd5c0d56554f3ddcd7a823e695be83e0d1e43b6",
                "reference": "ccd5c0d56554f3ddcd7a823e695be83e0d1e43b6",
                "shasum": ""
            },
            "require": {
                "ext-gd": "*",
                "php": ">=5.2.4"
            },
            "type": "library",
            "autoload": {
                "classmap": [
                    "class-php-ico.php"
                ]
            },
            "notification-url": "https://packagist.org/downloads/",
            "license": [
                "GPL-2.0+"
            ],
            "authors": [
                {
                    "name": "Chris Jean",
                    "homepage": "https://chrisjean.com",
                    "role": "Developer"
                }
            ],
            "description": "An easy-to-use library to generate valid ICO files.",
            "homepage": "https://github.com/chrisbliss18/php-ico",
            "keywords": [
                "favicon",
                "ico"
            ],
            "time": "2016-09-27T22:00:56+00:00"
        },
        {
            "name": "container-interop/container-interop",
            "version": "1.2.0",
            "source": {
                "type": "git",
                "url": "https://github.com/container-interop/container-interop.git",
                "reference": "79cbf1341c22ec75643d841642dd5d6acd83bdb8"
            },
            "dist": {
                "type": "zip",
                "url": "https://api.github.com/repos/container-interop/container-interop/zipball/79cbf1341c22ec75643d841642dd5d6acd83bdb8",
                "reference": "79cbf1341c22ec75643d841642dd5d6acd83bdb8",
                "shasum": ""
            },
            "require": {
                "psr/container": "^1.0"
            },
            "type": "library",
            "autoload": {
                "psr-4": {
                    "Interop\\Container\\": "src/Interop/Container/"
                }
            },
            "notification-url": "https://packagist.org/downloads/",
            "license": [
                "MIT"
            ],
            "description": "Promoting the interoperability of container objects (DIC, SL, etc.)",
            "homepage": "https://github.com/container-interop/container-interop",
            "abandoned": "psr/container",
            "time": "2017-02-14T19:40:03+00:00"
        },
        {
            "name": "fig/event-dispatcher-util",
            "version": "1.1.0",
            "source": {
                "type": "git",
                "url": "https://github.com/php-fig/event-dispatcher-util.git",
                "reference": "29725c77467dddf637d08579e63b28a14209dbff"
            },
            "dist": {
                "type": "zip",
                "url": "https://api.github.com/repos/php-fig/event-dispatcher-util/zipball/29725c77467dddf637d08579e63b28a14209dbff",
                "reference": "29725c77467dddf637d08579e63b28a14209dbff",
                "shasum": ""
            },
            "require": {
                "php": "~7.2",
                "psr/event-dispatcher": "^1.0"
            },
            "require-dev": {
                "phpunit/phpunit": "^7.3"
            },
            "type": "library",
            "autoload": {
                "psr-4": {
                    "Fig\\EventDispatcher\\": "src"
                }
            },
            "notification-url": "https://packagist.org/downloads/",
            "license": [
                "MIT"
            ],
            "authors": [
                {
                    "name": "PHP-FIG",
                    "homepage": "https://www.php-fig.org/"
                },
                {
                    "name": "Larry Garfield",
                    "email": "larry@garfieldtech.com",
                    "homepage": "https://www.garfieldtech.com/",
                    "role": "Developer"
                }
            ],
            "description": "Useful utility classes and traits for implementing the PSR events standard",
            "homepage": "https://github.com/php-fig/event-dispatcher-util",
            "keywords": [
                "events",
                "psr-14"
            ],
            "time": "2019-04-03T18:45:35+00:00"
        },
        {
            "name": "firebase/php-jwt",
            "version": "v5.2.0",
            "source": {
                "type": "git",
                "url": "https://github.com/firebase/php-jwt.git",
                "reference": "feb0e820b8436873675fd3aca04f3728eb2185cb"
            },
            "dist": {
                "type": "zip",
                "url": "https://api.github.com/repos/firebase/php-jwt/zipball/feb0e820b8436873675fd3aca04f3728eb2185cb",
                "reference": "feb0e820b8436873675fd3aca04f3728eb2185cb",
                "shasum": ""
            },
            "require": {
                "php": ">=5.3.0"
            },
            "require-dev": {
                "phpunit/phpunit": ">=4.8 <=9"
            },
            "type": "library",
            "autoload": {
                "psr-4": {
                    "Firebase\\JWT\\": "src"
                }
            },
            "notification-url": "https://packagist.org/downloads/",
            "license": [
                "BSD-3-Clause"
            ],
            "authors": [
                {
                    "name": "Neuman Vong",
                    "email": "neuman+pear@twilio.com",
                    "role": "Developer"
                },
                {
                    "name": "Anant Narayanan",
                    "email": "anant@php.net",
                    "role": "Developer"
                }
            ],
            "description": "A simple library to encode and decode JSON Web Tokens (JWT) in PHP. Should conform to the current spec.",
            "homepage": "https://github.com/firebase/php-jwt",
            "keywords": [
                "jwt",
                "php"
            ],
            "time": "2020-03-25T18:49:23+00:00"
        },
        {
            "name": "league/uri",
            "version": "6.2.1",
            "source": {
                "type": "git",
                "url": "https://github.com/thephpleague/uri.git",
                "reference": "6998530902550c6e3fefb5ef98d56fe92ecdb603"
            },
            "dist": {
                "type": "zip",
                "url": "https://api.github.com/repos/thephpleague/uri/zipball/6998530902550c6e3fefb5ef98d56fe92ecdb603",
                "reference": "6998530902550c6e3fefb5ef98d56fe92ecdb603",
                "shasum": ""
            },
            "require": {
                "ext-json": "*",
                "league/uri-interfaces": "^2.1",
                "php": "^7.2",
                "psr/http-message": "^1.0"
            },
            "conflict": {
                "league/uri-schemes": "^1.0"
            },
            "require-dev": {
                "friendsofphp/php-cs-fixer": "^2.16",
                "phpstan/phpstan": "^0.12",
                "phpstan/phpstan-phpunit": "^0.12",
                "phpstan/phpstan-strict-rules": "^0.12",
                "phpunit/phpunit": "^8.0"
            },
            "suggest": {
                "ext-fileinfo": "Needed to create Data URI from a filepath",
                "ext-intl": "Needed to improve host validation",
                "league/uri-components": "Needed to easily manipulate URI objects"
            },
            "type": "library",
            "extra": {
                "branch-alias": {
                    "dev-master": "6.x-dev"
                }
            },
            "autoload": {
                "psr-4": {
                    "League\\Uri\\": "src"
                }
            },
            "notification-url": "https://packagist.org/downloads/",
            "license": [
                "MIT"
            ],
            "authors": [
                {
                    "name": "Ignace Nyamagana Butera",
                    "email": "nyamsprod@gmail.com",
                    "homepage": "https://nyamsprod.com"
                }
            ],
            "description": "URI manipulation library",
            "homepage": "http://uri.thephpleague.com",
            "keywords": [
                "data-uri",
                "file-uri",
                "ftp",
                "hostname",
                "http",
                "https",
                "middleware",
                "parse_str",
                "parse_url",
                "psr-7",
                "query-string",
                "querystring",
                "rfc3986",
                "rfc3987",
                "rfc6570",
                "uri",
                "uri-template",
                "url",
                "ws"
            ],
            "funding": [
                {
                    "url": "https://github.com/sponsors/nyamsprod",
                    "type": "github"
                }
            ],
            "time": "2020-03-17T14:40:17+00:00"
        },
        {
            "name": "league/uri-interfaces",
            "version": "2.1.0",
            "source": {
                "type": "git",
                "url": "https://github.com/thephpleague/uri-interfaces.git",
                "reference": "0068a469958895ceaf3afcb489c0258adfa1e406"
            },
            "dist": {
                "type": "zip",
                "url": "https://api.github.com/repos/thephpleague/uri-interfaces/zipball/0068a469958895ceaf3afcb489c0258adfa1e406",
                "reference": "0068a469958895ceaf3afcb489c0258adfa1e406",
                "shasum": ""
            },
            "require": {
                "ext-json": "*",
                "php": "^7.1"
            },
            "require-dev": {
                "friendsofphp/php-cs-fixer": "^2.0",
                "phpstan/phpstan": "^0.12",
                "phpstan/phpstan-phpunit": "^0.12",
                "phpstan/phpstan-strict-rules": "^0.12",
                "phpunit/phpunit": "^7.0|^8.0"
            },
            "type": "library",
            "extra": {
                "branch-alias": {
                    "dev-master": "2.x-dev"
                }
            },
            "autoload": {
                "psr-4": {
                    "League\\Uri\\": "src/"
                }
            },
            "notification-url": "https://packagist.org/downloads/",
            "license": [
                "MIT"
            ],
            "authors": [
                {
                    "name": "Ignace Nyamagana Butera",
                    "email": "nyamsprod@gmail.com",
                    "homepage": "https://nyamsprod.com"
                }
            ],
            "description": "Common interface for URI representation",
            "homepage": "http://github.com/thephpleague/uri-interfaces",
            "keywords": [
                "rfc3986",
                "rfc3987",
                "uri",
                "url"
            ],
            "time": "2020-02-08T12:10:37+00:00"
        },
        {
            "name": "metasyntactical/composer-plugin-license-check",
            "version": "v0.5.0",
            "source": {
                "type": "git",
                "url": "https://gitlab.com/metasyntactical/composer-plugin-license-check.git",
                "reference": "526172ce6659629bfc3d89bf1469b487e0577984"
            },
            "dist": {
                "type": "zip",
                "url": "https://gitlab.com/api/v4/projects/metasyntactical%2Fcomposer-plugin-license-check/repository/archive.zip?sha=526172ce6659629bfc3d89bf1469b487e0577984",
                "reference": "526172ce6659629bfc3d89bf1469b487e0577984",
                "shasum": ""
            },
            "require": {
                "composer-plugin-api": "^1.0",
                "php": ">=7.1.0,<7.4.0"
            },
            "require-dev": {
                "composer/composer": "^1.4",
                "phpunit/phpunit": "^6.1"
            },
            "type": "composer-plugin",
            "extra": {
                "class": "Metasyntactical\\Composer\\LicenseCheck\\LicenseCheckPlugin"
            },
            "autoload": {
                "psr-4": {
                    "Metasyntactical\\Composer\\LicenseCheck\\": "src/"
                }
            },
            "notification-url": "https://packagist.org/downloads/",
            "license": [
                "MIT"
            ],
            "description": "Plugin for Composer to restrict installation of packages to valid licenses via whitelist.",
            "time": "2019-05-14T14:10:09+00:00"
        },
        {
            "name": "michelf/php-markdown",
            "version": "1.9.0",
            "source": {
                "type": "git",
                "url": "https://github.com/michelf/php-markdown.git",
                "reference": "c83178d49e372ca967d1a8c77ae4e051b3a3c75c"
            },
            "dist": {
                "type": "zip",
                "url": "https://api.github.com/repos/michelf/php-markdown/zipball/c83178d49e372ca967d1a8c77ae4e051b3a3c75c",
                "reference": "c83178d49e372ca967d1a8c77ae4e051b3a3c75c",
                "shasum": ""
            },
            "require": {
                "php": ">=5.3.0"
            },
            "require-dev": {
                "phpunit/phpunit": ">=4.3 <5.8"
            },
            "type": "library",
            "autoload": {
                "psr-4": {
                    "Michelf\\": "Michelf/"
                }
            },
            "notification-url": "https://packagist.org/downloads/",
            "license": [
                "BSD-3-Clause"
            ],
            "authors": [
                {
                    "name": "Michel Fortin",
                    "email": "michel.fortin@michelf.ca",
                    "homepage": "https://michelf.ca/",
                    "role": "Developer"
                },
                {
                    "name": "John Gruber",
                    "homepage": "https://daringfireball.net/"
                }
            ],
            "description": "PHP Markdown",
            "homepage": "https://michelf.ca/projects/php-markdown/",
            "keywords": [
                "markdown"
            ],
            "time": "2019-12-02T02:32:27+00:00"
        },
        {
            "name": "nette/neon",
            "version": "v3.1.2",
            "source": {
                "type": "git",
                "url": "https://github.com/nette/neon.git",
                "reference": "3c3dcbc6bf6c80dc97b1fc4ba9a22ae67930fc0e"
            },
            "dist": {
                "type": "zip",
                "url": "https://api.github.com/repos/nette/neon/zipball/3c3dcbc6bf6c80dc97b1fc4ba9a22ae67930fc0e",
                "reference": "3c3dcbc6bf6c80dc97b1fc4ba9a22ae67930fc0e",
                "shasum": ""
            },
            "require": {
                "ext-iconv": "*",
                "ext-json": "*",
                "php": ">=7.1"
            },
            "require-dev": {
                "nette/tester": "^2.0",
                "phpstan/phpstan": "^0.12",
                "tracy/tracy": "^2.3"
            },
            "type": "library",
            "extra": {
                "branch-alias": {
                    "dev-master": "3.1-dev"
                }
            },
            "autoload": {
                "classmap": [
                    "src/"
                ]
            },
            "notification-url": "https://packagist.org/downloads/",
            "license": [
                "BSD-3-Clause",
                "GPL-2.0-only",
                "GPL-3.0-only"
            ],
            "authors": [
                {
                    "name": "David Grudl",
                    "homepage": "https://davidgrudl.com"
                },
                {
                    "name": "Nette Community",
                    "homepage": "https://nette.org/contributors"
                }
            ],
            "description": "🍸 Nette NEON: encodes and decodes NEON file format.",
            "homepage": "https://ne-on.org",
            "keywords": [
                "export",
                "import",
                "neon",
                "nette",
                "yaml"
            ],
            "time": "2020-03-04T11:47:04+00:00"
        },
        {
            "name": "paragonie/random_compat",
            "version": "v9.99.99",
            "source": {
                "type": "git",
                "url": "https://github.com/paragonie/random_compat.git",
                "reference": "84b4dfb120c6f9b4ff7b3685f9b8f1aa365a0c95"
            },
            "dist": {
                "type": "zip",
                "url": "https://api.github.com/repos/paragonie/random_compat/zipball/84b4dfb120c6f9b4ff7b3685f9b8f1aa365a0c95",
                "reference": "84b4dfb120c6f9b4ff7b3685f9b8f1aa365a0c95",
                "shasum": ""
            },
            "require": {
                "php": "^7"
            },
            "require-dev": {
                "phpunit/phpunit": "4.*|5.*",
                "vimeo/psalm": "^1"
            },
            "suggest": {
                "ext-libsodium": "Provides a modern crypto API that can be used to generate random bytes."
            },
            "type": "library",
            "notification-url": "https://packagist.org/downloads/",
            "license": [
                "MIT"
            ],
            "authors": [
                {
                    "name": "Paragon Initiative Enterprises",
                    "email": "security@paragonie.com",
                    "homepage": "https://paragonie.com"
                }
            ],
            "description": "PHP 5.x polyfill for random_bytes() and random_int() from PHP 7",
            "keywords": [
                "csprng",
                "polyfill",
                "pseudorandom",
                "random"
            ],
            "time": "2018-07-02T15:55:56+00:00"
        },
        {
            "name": "pclzip/pclzip",
            "version": "2.8.2",
            "source": {
                "type": "git",
                "url": "https://github.com/ivanlanin/pclzip.git",
                "reference": "19dd1de9d3f5fc4d7d70175b4c344dee329f45fd"
            },
            "dist": {
                "type": "zip",
                "url": "https://api.github.com/repos/ivanlanin/pclzip/zipball/19dd1de9d3f5fc4d7d70175b4c344dee329f45fd",
                "reference": "19dd1de9d3f5fc4d7d70175b4c344dee329f45fd",
                "shasum": ""
            },
            "type": "library",
            "autoload": {
                "classmap": [
                    "pclzip.lib.php"
                ]
            },
            "notification-url": "https://packagist.org/downloads/",
            "license": [
                "LGPL-2.1"
            ],
            "authors": [
                {
                    "name": "Vincent Blavet"
                }
            ],
            "description": "A PHP library that offers compression and extraction functions for Zip formatted archives",
            "homepage": "http://www.phpconcept.net/pclzip",
            "keywords": [
                "php",
                "zip"
            ],
            "time": "2014-06-05T11:42:24+00:00"
        },
        {
            "name": "phpmailer/phpmailer",
            "version": "v5.2.28",
            "source": {
                "type": "git",
                "url": "https://github.com/PHPMailer/PHPMailer.git",
                "reference": "acba50393dd03da69a50226c139722af8b153b11"
            },
            "dist": {
                "type": "zip",
                "url": "https://api.github.com/repos/PHPMailer/PHPMailer/zipball/acba50393dd03da69a50226c139722af8b153b11",
                "reference": "acba50393dd03da69a50226c139722af8b153b11",
                "shasum": ""
            },
            "require": {
                "ext-ctype": "*",
                "php": ">=5.0.0"
            },
            "require-dev": {
                "doctrine/annotations": "1.2.*",
                "jms/serializer": "0.16.*",
                "phpdocumentor/phpdocumentor": "2.*",
                "phpunit/phpunit": "4.8.*",
                "symfony/debug": "2.8.*",
                "symfony/filesystem": "2.8.*",
                "symfony/translation": "2.8.*",
                "symfony/yaml": "2.8.*",
                "zendframework/zend-cache": "2.5.1",
                "zendframework/zend-config": "2.5.1",
                "zendframework/zend-eventmanager": "2.5.1",
                "zendframework/zend-filter": "2.5.1",
                "zendframework/zend-i18n": "2.5.1",
                "zendframework/zend-json": "2.5.1",
                "zendframework/zend-math": "2.5.1",
                "zendframework/zend-serializer": "2.5.*",
                "zendframework/zend-servicemanager": "2.5.*",
                "zendframework/zend-stdlib": "2.5.1"
            },
            "suggest": {
                "league/oauth2-google": "Needed for Google XOAUTH2 authentication"
            },
            "type": "library",
            "autoload": {
                "classmap": [
                    "class.phpmailer.php",
                    "class.phpmaileroauth.php",
                    "class.phpmaileroauthgoogle.php",
                    "class.smtp.php",
                    "class.pop3.php",
                    "extras/EasyPeasyICS.php",
                    "extras/ntlm_sasl_client.php"
                ]
            },
            "notification-url": "https://packagist.org/downloads/",
            "license": [
                "LGPL-2.1"
            ],
            "authors": [
                {
                    "name": "Marcus Bointon",
                    "email": "phpmailer@synchromedia.co.uk"
                },
                {
                    "name": "Jim Jagielski",
                    "email": "jimjag@gmail.com"
                },
                {
                    "name": "Andy Prevost",
                    "email": "codeworxtech@users.sourceforge.net"
                },
                {
                    "name": "Brent R. Matzelle"
                }
            ],
            "description": "PHPMailer is a full-featured email creation and transfer class for PHP",
            "time": "2020-03-19T14:29:37+00:00"
        },
        {
            "name": "psr/container",
            "version": "1.0.0",
            "source": {
                "type": "git",
                "url": "https://github.com/php-fig/container.git",
                "reference": "b7ce3b176482dbbc1245ebf52b181af44c2cf55f"
            },
            "dist": {
                "type": "zip",
                "url": "https://api.github.com/repos/php-fig/container/zipball/b7ce3b176482dbbc1245ebf52b181af44c2cf55f",
                "reference": "b7ce3b176482dbbc1245ebf52b181af44c2cf55f",
                "shasum": ""
            },
            "require": {
                "php": ">=5.3.0"
            },
            "type": "library",
            "extra": {
                "branch-alias": {
                    "dev-master": "1.0.x-dev"
                }
            },
            "autoload": {
                "psr-4": {
                    "Psr\\Container\\": "src/"
                }
            },
            "notification-url": "https://packagist.org/downloads/",
            "license": [
                "MIT"
            ],
            "authors": [
                {
                    "name": "PHP-FIG",
                    "homepage": "http://www.php-fig.org/"
                }
            ],
            "description": "Common Container Interface (PHP FIG PSR-11)",
            "homepage": "https://github.com/php-fig/container",
            "keywords": [
                "PSR-11",
                "container",
                "container-interface",
                "container-interop",
                "psr"
            ],
            "time": "2017-02-14T16:28:37+00:00"
        },
        {
            "name": "psr/event-dispatcher",
            "version": "1.0.0",
            "source": {
                "type": "git",
                "url": "https://github.com/php-fig/event-dispatcher.git",
                "reference": "dbefd12671e8a14ec7f180cab83036ed26714bb0"
            },
            "dist": {
                "type": "zip",
                "url": "https://api.github.com/repos/php-fig/event-dispatcher/zipball/dbefd12671e8a14ec7f180cab83036ed26714bb0",
                "reference": "dbefd12671e8a14ec7f180cab83036ed26714bb0",
                "shasum": ""
            },
            "require": {
                "php": ">=7.2.0"
            },
            "type": "library",
            "extra": {
                "branch-alias": {
                    "dev-master": "1.0.x-dev"
                }
            },
            "autoload": {
                "psr-4": {
                    "Psr\\EventDispatcher\\": "src/"
                }
            },
            "notification-url": "https://packagist.org/downloads/",
            "license": [
                "MIT"
            ],
            "authors": [
                {
                    "name": "PHP-FIG",
                    "homepage": "http://www.php-fig.org/"
                }
            ],
            "description": "Standard interfaces for event handling.",
            "keywords": [
                "events",
                "psr",
                "psr-14"
            ],
            "time": "2019-01-08T18:20:26+00:00"
        },
        {
            "name": "psr/http-message",
            "version": "1.0.1",
            "source": {
                "type": "git",
                "url": "https://github.com/php-fig/http-message.git",
                "reference": "f6561bf28d520154e4b0ec72be95418abe6d9363"
            },
            "dist": {
                "type": "zip",
                "url": "https://api.github.com/repos/php-fig/http-message/zipball/f6561bf28d520154e4b0ec72be95418abe6d9363",
                "reference": "f6561bf28d520154e4b0ec72be95418abe6d9363",
                "shasum": ""
            },
            "require": {
                "php": ">=5.3.0"
            },
            "type": "library",
            "extra": {
                "branch-alias": {
                    "dev-master": "1.0.x-dev"
                }
            },
            "autoload": {
                "psr-4": {
                    "Psr\\Http\\Message\\": "src/"
                }
            },
            "notification-url": "https://packagist.org/downloads/",
            "license": [
                "MIT"
            ],
            "authors": [
                {
                    "name": "PHP-FIG",
                    "homepage": "http://www.php-fig.org/"
                }
            ],
            "description": "Common interface for HTTP messages",
            "homepage": "https://github.com/php-fig/http-message",
            "keywords": [
                "http",
                "http-message",
                "psr",
                "psr-7",
                "request",
                "response"
            ],
            "time": "2016-08-06T14:39:51+00:00"
        },
        {
            "name": "psr/log",
            "version": "1.1.3",
            "source": {
                "type": "git",
                "url": "https://github.com/php-fig/log.git",
                "reference": "0f73288fd15629204f9d42b7055f72dacbe811fc"
            },
            "dist": {
                "type": "zip",
                "url": "https://api.github.com/repos/php-fig/log/zipball/0f73288fd15629204f9d42b7055f72dacbe811fc",
                "reference": "0f73288fd15629204f9d42b7055f72dacbe811fc",
                "shasum": ""
            },
            "require": {
                "php": ">=5.3.0"
            },
            "type": "library",
            "extra": {
                "branch-alias": {
                    "dev-master": "1.1.x-dev"
                }
            },
            "autoload": {
                "psr-4": {
                    "Psr\\Log\\": "Psr/Log/"
                }
            },
            "notification-url": "https://packagist.org/downloads/",
            "license": [
                "MIT"
            ],
            "authors": [
                {
                    "name": "PHP-FIG",
                    "homepage": "http://www.php-fig.org/"
                }
            ],
            "description": "Common interface for logging libraries",
            "homepage": "https://github.com/php-fig/log",
            "keywords": [
                "log",
                "psr",
                "psr-3"
            ],
            "time": "2020-03-23T09:12:05+00:00"
        },
        {
            "name": "ralouphie/mimey",
            "version": "2.1.0",
            "source": {
                "type": "git",
                "url": "https://github.com/ralouphie/mimey.git",
                "reference": "8f74e6da73f9df7bd965e4e123f3d8fb9acb89ba"
            },
            "dist": {
                "type": "zip",
                "url": "https://api.github.com/repos/ralouphie/mimey/zipball/8f74e6da73f9df7bd965e4e123f3d8fb9acb89ba",
                "reference": "8f74e6da73f9df7bd965e4e123f3d8fb9acb89ba",
                "shasum": ""
            },
            "require": {
                "php": "^5.4|^7.0"
            },
            "require-dev": {
                "php-coveralls/php-coveralls": "^1.1",
                "phpunit/phpunit": "^4.8 || ^5.7 || ^6.5"
            },
            "type": "library",
            "autoload": {
                "psr-4": {
                    "Mimey\\": "src/"
                }
            },
            "notification-url": "https://packagist.org/downloads/",
            "license": [
                "MIT"
            ],
            "authors": [
                {
                    "name": "Ralph Khattar",
                    "email": "ralph.khattar@gmail.com"
                }
            ],
            "description": "PHP package for converting file extensions to MIME types and vice versa.",
            "time": "2019-03-08T08:49:03+00:00"
        },
        {
            "name": "ramsey/uuid",
            "version": "3.9.3",
            "source": {
                "type": "git",
                "url": "https://github.com/ramsey/uuid.git",
                "reference": "7e1633a6964b48589b142d60542f9ed31bd37a92"
            },
            "dist": {
                "type": "zip",
                "url": "https://api.github.com/repos/ramsey/uuid/zipball/7e1633a6964b48589b142d60542f9ed31bd37a92",
                "reference": "7e1633a6964b48589b142d60542f9ed31bd37a92",
                "shasum": ""
            },
            "require": {
                "ext-json": "*",
                "paragonie/random_compat": "^1 | ^2 | 9.99.99",
                "php": "^5.4 | ^7 | ^8",
                "symfony/polyfill-ctype": "^1.8"
            },
            "replace": {
                "rhumsaa/uuid": "self.version"
            },
            "require-dev": {
                "codeception/aspect-mock": "^1 | ^2",
                "doctrine/annotations": "^1.2",
                "goaop/framework": "1.0.0-alpha.2 | ^1 | ^2.1",
                "jakub-onderka/php-parallel-lint": "^1",
                "mockery/mockery": "^0.9.11 | ^1",
                "moontoast/math": "^1.1",
                "paragonie/random-lib": "^2",
                "php-mock/php-mock-phpunit": "^0.3 | ^1.1",
                "phpunit/phpunit": "^4.8 | ^5.4 | ^6.5",
                "squizlabs/php_codesniffer": "^3.5"
            },
            "suggest": {
                "ext-ctype": "Provides support for PHP Ctype functions",
                "ext-libsodium": "Provides the PECL libsodium extension for use with the SodiumRandomGenerator",
                "ext-openssl": "Provides the OpenSSL extension for use with the OpenSslGenerator",
                "ext-uuid": "Provides the PECL UUID extension for use with the PeclUuidTimeGenerator and PeclUuidRandomGenerator",
                "moontoast/math": "Provides support for converting UUID to 128-bit integer (in string form).",
                "paragonie/random-lib": "Provides RandomLib for use with the RandomLibAdapter",
                "ramsey/uuid-console": "A console application for generating UUIDs with ramsey/uuid",
                "ramsey/uuid-doctrine": "Allows the use of Ramsey\\Uuid\\Uuid as Doctrine field type."
            },
            "type": "library",
            "extra": {
                "branch-alias": {
                    "dev-master": "3.x-dev"
                }
            },
            "autoload": {
                "psr-4": {
                    "Ramsey\\Uuid\\": "src/"
                },
                "files": [
                    "src/functions.php"
                ]
            },
            "notification-url": "https://packagist.org/downloads/",
            "license": [
                "MIT"
            ],
            "authors": [
                {
                    "name": "Ben Ramsey",
                    "email": "ben@benramsey.com",
                    "homepage": "https://benramsey.com"
                },
                {
                    "name": "Marijn Huizendveld",
                    "email": "marijn.huizendveld@gmail.com"
                },
                {
                    "name": "Thibaud Fabre",
                    "email": "thibaud@aztech.io"
                }
            ],
            "description": "Formerly rhumsaa/uuid. A PHP 5.4+ library for generating RFC 4122 version 1, 3, 4, and 5 universally unique identifiers (UUID).",
            "homepage": "https://github.com/ramsey/uuid",
            "keywords": [
                "guid",
                "identifier",
                "uuid"
            ],
            "time": "2020-02-21T04:36:14+00:00"
        },
        {
            "name": "smarty/smarty",
            "version": "v3.1.36",
            "source": {
                "type": "git",
                "url": "https://github.com/smarty-php/smarty.git",
                "reference": "fd148f7ade295014fff77f89ee3d5b20d9d55451"
            },
            "dist": {
                "type": "zip",
                "url": "https://api.github.com/repos/smarty-php/smarty/zipball/fd148f7ade295014fff77f89ee3d5b20d9d55451",
                "reference": "fd148f7ade295014fff77f89ee3d5b20d9d55451",
                "shasum": ""
            },
            "require": {
                "php": ">=5.2"
            },
            "require-dev": {
                "phpunit/phpunit": "6.4.1",
                "smarty/smarty-lexer": "^3.1"
            },
            "type": "library",
            "extra": {
                "branch-alias": {
                    "dev-master": "3.1.x-dev"
                }
            },
            "autoload": {
                "classmap": [
                    "libs/"
                ]
            },
            "notification-url": "https://packagist.org/downloads/",
            "license": [
                "LGPL-3.0"
            ],
            "authors": [
                {
                    "name": "Monte Ohrt",
                    "email": "monte@ohrt.com"
                },
                {
                    "name": "Uwe Tews",
                    "email": "uwe.tews@googlemail.com"
                },
                {
                    "name": "Rodney Rehm",
                    "email": "rodney.rehm@medialize.de"
                }
            ],
            "description": "Smarty - the compiling PHP template engine",
            "homepage": "http://www.smarty.net",
            "keywords": [
                "templating"
            ],
            "time": "2020-04-14T14:44:26+00:00"
        },
        {
            "name": "symfony/polyfill-ctype",
            "version": "v1.17.0",
            "source": {
                "type": "git",
                "url": "https://github.com/symfony/polyfill-ctype.git",
                "reference": "e94c8b1bbe2bc77507a1056cdb06451c75b427f9"
            },
            "dist": {
                "type": "zip",
                "url": "https://api.github.com/repos/symfony/polyfill-ctype/zipball/e94c8b1bbe2bc77507a1056cdb06451c75b427f9",
                "reference": "e94c8b1bbe2bc77507a1056cdb06451c75b427f9",
                "shasum": ""
            },
            "require": {
                "php": ">=5.3.3"
            },
            "suggest": {
                "ext-ctype": "For best performance"
            },
            "type": "library",
            "extra": {
                "branch-alias": {
                    "dev-master": "1.17-dev"
                }
            },
            "autoload": {
                "psr-4": {
                    "Symfony\\Polyfill\\Ctype\\": ""
                },
                "files": [
                    "bootstrap.php"
                ]
            },
            "notification-url": "https://packagist.org/downloads/",
            "license": [
                "MIT"
            ],
            "authors": [
                {
                    "name": "Gert de Pagter",
                    "email": "BackEndTea@gmail.com"
                },
                {
                    "name": "Symfony Community",
                    "homepage": "https://symfony.com/contributors"
                }
            ],
            "description": "Symfony polyfill for ctype functions",
            "homepage": "https://symfony.com",
            "keywords": [
                "compatibility",
                "ctype",
                "polyfill",
                "portable"
            ],
            "time": "2020-05-12T16:14:59+00:00"
        },
        {
            "name": "symfony/polyfill-intl-idn",
            "version": "v1.17.0",
            "source": {
                "type": "git",
                "url": "https://github.com/symfony/polyfill-intl-idn.git",
                "reference": "3bff59ea7047e925be6b7f2059d60af31bb46d6a"
            },
            "dist": {
                "type": "zip",
                "url": "https://api.github.com/repos/symfony/polyfill-intl-idn/zipball/3bff59ea7047e925be6b7f2059d60af31bb46d6a",
                "reference": "3bff59ea7047e925be6b7f2059d60af31bb46d6a",
                "shasum": ""
            },
            "require": {
                "php": ">=5.3.3",
                "symfony/polyfill-mbstring": "^1.3",
                "symfony/polyfill-php72": "^1.10"
            },
            "suggest": {
                "ext-intl": "For best performance"
            },
            "type": "library",
            "extra": {
                "branch-alias": {
                    "dev-master": "1.17-dev"
                }
            },
            "autoload": {
                "psr-4": {
                    "Symfony\\Polyfill\\Intl\\Idn\\": ""
                },
                "files": [
                    "bootstrap.php"
                ]
            },
            "notification-url": "https://packagist.org/downloads/",
            "license": [
                "MIT"
            ],
            "authors": [
                {
                    "name": "Laurent Bassin",
                    "email": "laurent@bassin.info"
                },
                {
                    "name": "Symfony Community",
                    "homepage": "https://symfony.com/contributors"
                }
            ],
            "description": "Symfony polyfill for intl's idn_to_ascii and idn_to_utf8 functions",
            "homepage": "https://symfony.com",
            "keywords": [
                "compatibility",
                "idn",
                "intl",
                "polyfill",
                "portable",
                "shim"
            ],
            "time": "2020-05-12T16:47:27+00:00"
        },
        {
            "name": "symfony/polyfill-mbstring",
            "version": "v1.17.0",
            "source": {
                "type": "git",
                "url": "https://github.com/symfony/polyfill-mbstring.git",
                "reference": "fa79b11539418b02fc5e1897267673ba2c19419c"
            },
            "dist": {
                "type": "zip",
                "url": "https://api.github.com/repos/symfony/polyfill-mbstring/zipball/fa79b11539418b02fc5e1897267673ba2c19419c",
                "reference": "fa79b11539418b02fc5e1897267673ba2c19419c",
                "shasum": ""
            },
            "require": {
                "php": ">=5.3.3"
            },
            "suggest": {
                "ext-mbstring": "For best performance"
            },
            "type": "library",
            "extra": {
                "branch-alias": {
                    "dev-master": "1.17-dev"
                }
            },
            "autoload": {
                "psr-4": {
                    "Symfony\\Polyfill\\Mbstring\\": ""
                },
                "files": [
                    "bootstrap.php"
                ]
            },
            "notification-url": "https://packagist.org/downloads/",
            "license": [
                "MIT"
            ],
            "authors": [
                {
                    "name": "Nicolas Grekas",
                    "email": "p@tchwork.com"
                },
                {
                    "name": "Symfony Community",
                    "homepage": "https://symfony.com/contributors"
                }
            ],
            "description": "Symfony polyfill for the Mbstring extension",
            "homepage": "https://symfony.com",
            "keywords": [
                "compatibility",
                "mbstring",
                "polyfill",
                "portable",
                "shim"
            ],
            "time": "2020-05-12T16:47:27+00:00"
        },
        {
            "name": "symfony/polyfill-php72",
            "version": "v1.17.0",
            "source": {
                "type": "git",
                "url": "https://github.com/symfony/polyfill-php72.git",
                "reference": "f048e612a3905f34931127360bdd2def19a5e582"
            },
            "dist": {
                "type": "zip",
                "url": "https://api.github.com/repos/symfony/polyfill-php72/zipball/f048e612a3905f34931127360bdd2def19a5e582",
                "reference": "f048e612a3905f34931127360bdd2def19a5e582",
                "shasum": ""
            },
            "require": {
                "php": ">=5.3.3"
            },
            "type": "library",
            "extra": {
                "branch-alias": {
                    "dev-master": "1.17-dev"
                }
            },
            "autoload": {
                "psr-4": {
                    "Symfony\\Polyfill\\Php72\\": ""
                },
                "files": [
                    "bootstrap.php"
                ]
            },
            "notification-url": "https://packagist.org/downloads/",
            "license": [
                "MIT"
            ],
            "authors": [
                {
                    "name": "Nicolas Grekas",
                    "email": "p@tchwork.com"
                },
                {
                    "name": "Symfony Community",
                    "homepage": "https://symfony.com/contributors"
                }
            ],
            "description": "Symfony polyfill backporting some PHP 7.2+ features to lower PHP versions",
            "homepage": "https://symfony.com",
            "keywords": [
                "compatibility",
                "polyfill",
                "portable",
                "shim"
            ],
            "time": "2020-05-12T16:47:27+00:00"
        },
        {
            "name": "symfony/polyfill-php73",
            "version": "v1.17.0",
            "source": {
                "type": "git",
                "url": "https://github.com/symfony/polyfill-php73.git",
                "reference": "a760d8964ff79ab9bf057613a5808284ec852ccc"
            },
            "dist": {
                "type": "zip",
                "url": "https://api.github.com/repos/symfony/polyfill-php73/zipball/a760d8964ff79ab9bf057613a5808284ec852ccc",
                "reference": "a760d8964ff79ab9bf057613a5808284ec852ccc",
                "shasum": ""
            },
            "require": {
                "php": ">=5.3.3"
            },
            "type": "library",
            "extra": {
                "branch-alias": {
                    "dev-master": "1.17-dev"
                }
            },
            "autoload": {
                "psr-4": {
                    "Symfony\\Polyfill\\Php73\\": ""
                },
                "files": [
                    "bootstrap.php"
                ],
                "classmap": [
                    "Resources/stubs"
                ]
            },
            "notification-url": "https://packagist.org/downloads/",
            "license": [
                "MIT"
            ],
            "authors": [
                {
                    "name": "Nicolas Grekas",
                    "email": "p@tchwork.com"
                },
                {
                    "name": "Symfony Community",
                    "homepage": "https://symfony.com/contributors"
                }
            ],
            "description": "Symfony polyfill backporting some PHP 7.3+ features to lower PHP versions",
            "homepage": "https://symfony.com",
            "keywords": [
                "compatibility",
                "polyfill",
                "portable",
                "shim"
            ],
            "time": "2020-05-12T16:47:27+00:00"
        },
        {
            "name": "symfony/polyfill-php74",
            "version": "v1.17.0",
            "source": {
                "type": "git",
                "url": "https://github.com/symfony/polyfill-php74.git",
                "reference": "140bd737b73d174dd12ddda79eb0594a2964a947"
            },
            "dist": {
                "type": "zip",
                "url": "https://api.github.com/repos/symfony/polyfill-php74/zipball/140bd737b73d174dd12ddda79eb0594a2964a947",
                "reference": "140bd737b73d174dd12ddda79eb0594a2964a947",
                "shasum": ""
            },
            "require": {
                "php": ">=5.3.3"
            },
            "type": "library",
            "extra": {
                "branch-alias": {
                    "dev-master": "1.17-dev"
                }
            },
            "autoload": {
                "psr-4": {
                    "Symfony\\Polyfill\\Php74\\": ""
                },
                "files": [
                    "bootstrap.php"
                ]
            },
            "notification-url": "https://packagist.org/downloads/",
            "license": [
                "MIT"
            ],
            "authors": [
                {
                    "name": "Ion Bazan",
                    "email": "ion.bazan@gmail.com"
                },
                {
                    "name": "Nicolas Grekas",
                    "email": "p@tchwork.com"
                },
                {
                    "name": "Symfony Community",
                    "homepage": "https://symfony.com/contributors"
                }
            ],
            "description": "Symfony polyfill backporting some PHP 7.4+ features to lower PHP versions",
            "homepage": "https://symfony.com",
            "keywords": [
                "compatibility",
                "polyfill",
                "portable",
                "shim"
            ],
            "time": "2020-05-12T16:47:27+00:00"
        },
        {
            "name": "symfony/polyfill-php80",
            "version": "v1.17.0",
            "source": {
                "type": "git",
                "url": "https://github.com/symfony/polyfill-php80.git",
                "reference": "5e30b2799bc1ad68f7feb62b60a73743589438dd"
            },
            "dist": {
                "type": "zip",
                "url": "https://api.github.com/repos/symfony/polyfill-php80/zipball/5e30b2799bc1ad68f7feb62b60a73743589438dd",
                "reference": "5e30b2799bc1ad68f7feb62b60a73743589438dd",
                "shasum": ""
            },
            "require": {
                "php": ">=7.0.8"
            },
            "type": "library",
            "extra": {
                "branch-alias": {
                    "dev-master": "1.17-dev"
                }
            },
            "autoload": {
                "psr-4": {
                    "Symfony\\Polyfill\\Php80\\": ""
                },
                "files": [
                    "bootstrap.php"
                ],
                "classmap": [
                    "Resources/stubs"
                ]
            },
            "notification-url": "https://packagist.org/downloads/",
            "license": [
                "MIT"
            ],
            "authors": [
                {
                    "name": "Ion Bazan",
                    "email": "ion.bazan@gmail.com"
                },
                {
                    "name": "Nicolas Grekas",
                    "email": "p@tchwork.com"
                },
                {
                    "name": "Symfony Community",
                    "homepage": "https://symfony.com/contributors"
                }
            ],
            "description": "Symfony polyfill backporting some PHP 8.0+ features to lower PHP versions",
            "homepage": "https://symfony.com",
            "keywords": [
                "compatibility",
                "polyfill",
                "portable",
                "shim"
            ],
            "time": "2020-05-12T16:47:27+00:00"
        },
        {
            "name": "symfony/yaml",
            "version": "v3.4.40",
            "source": {
                "type": "git",
                "url": "https://github.com/symfony/yaml.git",
                "reference": "8fef49ac1357f4e05c997a1f139467ccb186bffa"
            },
            "dist": {
                "type": "zip",
                "url": "https://api.github.com/repos/symfony/yaml/zipball/8fef49ac1357f4e05c997a1f139467ccb186bffa",
                "reference": "8fef49ac1357f4e05c997a1f139467ccb186bffa",
                "shasum": ""
            },
            "require": {
                "php": "^5.5.9|>=7.0.8",
                "symfony/polyfill-ctype": "~1.8"
            },
            "conflict": {
                "symfony/console": "<3.4"
            },
            "require-dev": {
                "symfony/console": "~3.4|~4.0"
            },
            "suggest": {
                "symfony/console": "For validating YAML files using the lint command"
            },
            "type": "library",
            "extra": {
                "branch-alias": {
                    "dev-master": "3.4-dev"
                }
            },
            "autoload": {
                "psr-4": {
                    "Symfony\\Component\\Yaml\\": ""
                },
                "exclude-from-classmap": [
                    "/Tests/"
                ]
            },
            "notification-url": "https://packagist.org/downloads/",
            "license": [
                "MIT"
            ],
            "authors": [
                {
                    "name": "Fabien Potencier",
                    "email": "fabien@symfony.com"
                },
                {
                    "name": "Symfony Community",
                    "homepage": "https://symfony.com/contributors"
                }
            ],
            "description": "Symfony Yaml Component",
            "homepage": "https://symfony.com",
            "time": "2020-04-24T10:16:04+00:00"
        },
        {
            "name": "tburry/pquery",
            "version": "v1.1.1",
            "source": {
                "type": "git",
                "url": "https://github.com/tburry/pquery.git",
                "reference": "872339ffd38d261c4417ea1855428b1b4ff9abf1"
            },
            "dist": {
                "type": "zip",
                "url": "https://api.github.com/repos/tburry/pquery/zipball/872339ffd38d261c4417ea1855428b1b4ff9abf1",
                "reference": "872339ffd38d261c4417ea1855428b1b4ff9abf1",
                "shasum": ""
            },
            "require": {
                "php": ">=5.3.0"
            },
            "require-dev": {
                "htmlawed/htmlawed": "dev-master"
            },
            "type": "library",
            "autoload": {
                "classmap": [
                    "IQuery.php",
                    "gan_formatter.php",
                    "gan_node_html.php",
                    "gan_parser_html.php",
                    "gan_selector_html.php",
                    "gan_tokenizer.php",
                    "gan_xml2array.php",
                    "pQuery.php"
                ]
            },
            "notification-url": "https://packagist.org/downloads/",
            "license": [
                "LGPL-2.1"
            ],
            "authors": [
                {
                    "name": "Todd Burry",
                    "email": "todd@vanillaforums.com",
                    "role": "developer"
                }
            ],
            "description": "A jQuery like html dom parser written in php.",
            "keywords": [
                "dom",
                "ganon",
                "php"
            ],
            "time": "2016-01-14T20:55:00+00:00"
        },
        {
            "name": "twig/twig",
            "version": "v2.12.5",
            "source": {
                "type": "git",
                "url": "https://github.com/twigphp/Twig.git",
                "reference": "18772e0190734944277ee97a02a9a6c6555fcd94"
            },
            "dist": {
                "type": "zip",
                "url": "https://api.github.com/repos/twigphp/Twig/zipball/18772e0190734944277ee97a02a9a6c6555fcd94",
                "reference": "18772e0190734944277ee97a02a9a6c6555fcd94",
                "shasum": ""
            },
            "require": {
                "php": "^7.0",
                "symfony/polyfill-ctype": "^1.8",
                "symfony/polyfill-mbstring": "^1.3"
            },
            "require-dev": {
                "psr/container": "^1.0",
                "symfony/phpunit-bridge": "^4.4|^5.0"
            },
            "type": "library",
            "extra": {
                "branch-alias": {
                    "dev-master": "2.12-dev"
                }
            },
            "autoload": {
                "psr-0": {
                    "Twig_": "lib/"
                },
                "psr-4": {
                    "Twig\\": "src/"
                }
            },
            "notification-url": "https://packagist.org/downloads/",
            "license": [
                "BSD-3-Clause"
            ],
            "authors": [
                {
                    "name": "Fabien Potencier",
                    "email": "fabien@symfony.com",
                    "homepage": "http://fabien.potencier.org",
                    "role": "Lead Developer"
                },
                {
                    "name": "Twig Team",
                    "role": "Contributors"
                },
                {
                    "name": "Armin Ronacher",
                    "email": "armin.ronacher@active-4.com",
                    "role": "Project Founder"
                }
            ],
            "description": "Twig, the flexible, fast, and secure template language for PHP",
            "homepage": "https://twig.symfony.com",
            "keywords": [
                "templating"
            ],
            "time": "2020-02-11T15:31:23+00:00"
        },
        {
            "name": "vanilla/garden-container",
            "version": "v3.0.3",
            "source": {
                "type": "git",
                "url": "https://github.com/vanilla/garden-container.git",
                "reference": "8936e641be3b00a57282d05bb76c62f8ad7910e6"
            },
            "dist": {
                "type": "zip",
                "url": "https://api.github.com/repos/vanilla/garden-container/zipball/8936e641be3b00a57282d05bb76c62f8ad7910e6",
                "reference": "8936e641be3b00a57282d05bb76c62f8ad7910e6",
                "shasum": ""
            },
            "require": {
                "php": ">=7.2.0",
                "psr/container": "^1.0"
            },
            "require-dev": {
                "ext-xdebug": "*",
                "phpunit/phpunit": "~8.0"
            },
            "type": "library",
            "autoload": {
                "psr-4": {
                    "Garden\\Container\\": "src"
                }
            },
            "notification-url": "https://packagist.org/downloads/",
            "license": [
                "MIT"
            ],
            "authors": [
                {
                    "name": "Todd Burry",
                    "email": "todd@vanillaforums.com"
                }
            ],
            "description": "A dependency injection container.",
            "time": "2020-06-01T20:36:13+00:00"
        },
        {
            "name": "vanilla/garden-http",
            "version": "v2.1.1",
            "source": {
                "type": "git",
                "url": "https://github.com/vanilla/garden-http.git",
                "reference": "979731e3a5693739164c4690366377be559deadc"
            },
            "dist": {
                "type": "zip",
                "url": "https://api.github.com/repos/vanilla/garden-http/zipball/979731e3a5693739164c4690366377be559deadc",
                "reference": "979731e3a5693739164c4690366377be559deadc",
                "shasum": ""
            },
            "require": {
                "ext-curl": "*",
                "ext-json": "*",
                "php": ">=7.0.0"
            },
            "require-dev": {
                "vanilla/garden": "dev-master"
            },
            "type": "library",
            "autoload": {
                "psr-4": {
                    "Garden\\Http\\": "src"
                }
            },
            "notification-url": "https://packagist.org/downloads/",
            "license": [
                "MIT"
            ],
            "authors": [
                {
                    "name": "Todd Burry",
                    "email": "todd@vanillaforums.com"
                }
            ],
            "description": "An unbloated HTTP client library for building RESTful API clients.",
            "time": "2020-04-24T20:43:18+00:00"
        },
        {
            "name": "vanilla/garden-password",
            "version": "v1.0.3",
            "source": {
                "type": "git",
                "url": "https://github.com/vanilla/garden-password.git",
                "reference": "4f8b07907fcd3bcb90e5b0875e205dc65984c8b9"
            },
            "dist": {
                "type": "zip",
                "url": "https://api.github.com/repos/vanilla/garden-password/zipball/4f8b07907fcd3bcb90e5b0875e205dc65984c8b9",
                "reference": "4f8b07907fcd3bcb90e5b0875e205dc65984c8b9",
                "shasum": ""
            },
            "require": {
                "php": ">=5.4.0"
            },
            "require-dev": {
                "phpunit/phpunit": "~6.0"
            },
            "suggest": {
                "ircmaxell/password-compat": "~1.0",
                "php": ">=5.5.0"
            },
            "type": "library",
            "autoload": {
                "psr-4": {
                    "Garden\\Password\\": "src"
                }
            },
            "notification-url": "https://packagist.org/downloads/",
            "license": [
                "MIT"
            ],
            "authors": [
                {
                    "name": "Todd Burry",
                    "email": "todd@vanillaforums.com",
                    "role": "developer"
                },
                {
                    "name": "Tim Gunter",
                    "email": "tim@vanillaforums.com",
                    "role": "developer"
                }
            ],
            "description": "Provides a standard password hashing interface and support for password hashing in common frameworks.",
            "keywords": [
                "garden",
                "password",
                "php",
                "vanilla",
                "vanilla forums"
            ],
            "time": "2018-09-17T18:11:55+00:00"
        },
        {
            "name": "vanilla/garden-schema",
            "version": "v1.10.2",
            "source": {
                "type": "git",
                "url": "https://github.com/vanilla/garden-schema.git",
                "reference": "dded82253087836adc8c3274f75dcad185f10f67"
            },
            "dist": {
                "type": "zip",
                "url": "https://api.github.com/repos/vanilla/garden-schema/zipball/dded82253087836adc8c3274f75dcad185f10f67",
                "reference": "dded82253087836adc8c3274f75dcad185f10f67",
                "shasum": ""
            },
            "require": {
                "php": ">=5.6.0"
            },
            "require-dev": {
                "phpunit/phpunit": "^6"
            },
            "type": "library",
            "autoload": {
                "psr-4": {
                    "Garden\\Schema\\": "src"
                }
            },
            "notification-url": "https://packagist.org/downloads/",
            "license": [
                "MIT"
            ],
            "authors": [
                {
                    "name": "Todd Burry",
                    "email": "todd@vanillaforums.com"
                }
            ],
            "description": "A simple data validation and cleaning library based on JSON Schema.",
            "time": "2019-12-01T20:32:59+00:00"
        },
        {
            "name": "vanilla/htmlawed",
            "version": "v2.2.5",
            "source": {
                "type": "git",
                "url": "https://github.com/vanilla/htmlawed.git",
                "reference": "b1fc7b3990796112387c08a132f85b7333022ec2"
            },
            "dist": {
                "type": "zip",
                "url": "https://api.github.com/repos/vanilla/htmlawed/zipball/b1fc7b3990796112387c08a132f85b7333022ec2",
                "reference": "b1fc7b3990796112387c08a132f85b7333022ec2",
                "shasum": ""
            },
            "require": {
                "php": ">=5.4.0"
            },
            "require-dev": {
                "tburry/pquery": "~1.0.1"
            },
            "type": "library",
            "autoload": {
                "classmap": [
                    "src/Htmlawed.php"
                ]
            },
            "notification-url": "https://packagist.org/downloads/",
            "license": [
                "LGPL-3.0"
            ],
            "authors": [
                {
                    "name": "Todd Burry",
                    "email": "todd@vanillaforums.com"
                }
            ],
            "description": "A composer wrapper for the htmLawed library to purify & filter HTML. Tested with PHPUnit and PhantomJS!",
            "time": "2019-10-16T15:36:02+00:00"
        },
        {
            "name": "vanilla/js-connect-php",
            "version": "v3.0",
            "source": {
                "type": "git",
                "url": "https://github.com/vanilla/jsConnectPHP.git",
                "reference": "9b7317b15ef8ef514905b287dde3c2e965ea138b"
            },
            "dist": {
                "type": "zip",
                "url": "https://api.github.com/repos/vanilla/jsConnectPHP/zipball/9b7317b15ef8ef514905b287dde3c2e965ea138b",
                "reference": "9b7317b15ef8ef514905b287dde3c2e965ea138b",
                "shasum": ""
            },
            "require": {
                "ext-json": "*",
                "firebase/php-jwt": "^5.2",
                "php": ">=7.1.0"
            },
            "require-dev": {
                "classpreloader/classpreloader": "^4.0",
                "classpreloader/console": "^3.0",
                "phpunit/phpunit": "~7.0",
                "vanilla/standards": "^1.3",
                "vimeo/psalm": "^3.10"
            },
            "type": "library",
            "autoload": {
                "files": [
                    "src/functions.compat.php"
                ],
                "psr-4": {
                    "Vanilla\\JsConnect\\": "src"
                }
            },
            "notification-url": "https://packagist.org/downloads/",
            "license": [
                "MIT"
            ],
            "authors": [
                {
                    "name": "Todd Burry",
                    "email": "todd@vanillaforums.com"
                }
            ],
            "description": "Client library for Vanilla's jsConnect SSO system.",
            "time": "2020-04-03T16:13:41+00:00"
        },
        {
            "name": "vanilla/legacy-oauth",
            "version": "v1.0",
            "source": {
                "type": "git",
                "url": "https://github.com/vanilla/legacy-oauth.git",
                "reference": "db29487d1f61c9a0e44324dc843929c8ad7b20e7"
            },
            "dist": {
                "type": "zip",
                "url": "https://api.github.com/repos/vanilla/legacy-oauth/zipball/db29487d1f61c9a0e44324dc843929c8ad7b20e7",
                "reference": "db29487d1f61c9a0e44324dc843929c8ad7b20e7",
                "shasum": ""
            },
            "require": {
                "php": ">=5.4.0"
            },
            "suggest": {
                "php": ">=5.5.0"
            },
            "type": "library",
            "autoload": {
                "classmap": [
                    "OAuth.php"
                ]
            },
            "notification-url": "https://packagist.org/downloads/",
            "license": [
                "MIT"
            ],
            "authors": [
                {
                    "name": "Todd Burry",
                    "email": "todd@vanillaforums.com",
                    "role": "developer"
                },
                {
                    "name": "Tim Gunter",
                    "email": "tim@vanillaforums.com",
                    "role": "developer"
                }
            ],
            "description": "Provides a way to include OAuth v1 via composer",
            "time": "2017-02-27T16:22:28+00:00"
        },
        {
            "name": "vanilla/legacy-passwords",
            "version": "v1.0.1",
            "source": {
                "type": "git",
                "url": "https://github.com/vanilla/legacy-passwords.git",
                "reference": "64a611ed72df6b6d463bb06272e9fec2e4b6276b"
            },
            "dist": {
                "type": "zip",
                "url": "https://api.github.com/repos/vanilla/legacy-passwords/zipball/64a611ed72df6b6d463bb06272e9fec2e4b6276b",
                "reference": "64a611ed72df6b6d463bb06272e9fec2e4b6276b",
                "shasum": ""
            },
            "require": {
                "php": ">=5.4.0",
                "vanilla/garden-password": "~1.0"
            },
            "suggest": {
                "php": ">=5.5.0"
            },
            "type": "library",
            "autoload": {
                "psr-4": {
                    "Garden\\Password\\": "src"
                }
            },
            "notification-url": "https://packagist.org/downloads/",
            "license": [
                "MIT"
            ],
            "authors": [
                {
                    "name": "Todd Burry",
                    "email": "todd@vanillaforums.com",
                    "role": "developer"
                },
                {
                    "name": "Tim Gunter",
                    "email": "tim@vanillaforums.com",
                    "role": "developer"
                }
            ],
            "description": "Provides support for legacy password hashing in common frameworks.",
            "keywords": [
                "legacy",
                "password",
                "php",
                "vanilla",
                "vanilla forums"
            ],
            "time": "2017-01-24T20:17:02+00:00"
        },
        {
            "name": "vanilla/nbbc",
            "version": "v2.2.3",
            "source": {
                "type": "git",
                "url": "https://github.com/vanilla/nbbc.git",
                "reference": "6a1ab1a7624dbb3c0b11ec5a8da766fdefbd9159"
            },
            "dist": {
                "type": "zip",
                "url": "https://api.github.com/repos/vanilla/nbbc/zipball/6a1ab1a7624dbb3c0b11ec5a8da766fdefbd9159",
                "reference": "6a1ab1a7624dbb3c0b11ec5a8da766fdefbd9159",
                "shasum": ""
            },
            "require": {
                "php": ">=5.4.0"
            },
            "require-dev": {
                "phpunit/phpunit": "4.8.35"
            },
            "type": "library",
            "autoload": {
                "psr-4": {
                    "Nbbc\\": "src"
                }
            },
            "notification-url": "https://packagist.org/downloads/",
            "license": [
                "BSD-2-Clause"
            ],
            "authors": [
                {
                    "name": "Todd Burry",
                    "email": "todd@vanillaforums.com"
                }
            ],
            "description": "A composer-compatible fork of the NBBC BBCode parsing library.",
            "time": "2019-03-15T04:17:08+00:00"
        },
        {
            "name": "vanilla/safecurl",
            "version": "v0.9.1",
            "source": {
                "type": "git",
                "url": "https://github.com/vanilla/safecurl.git",
                "reference": "84be09328597549260d28a0b96db0bb30f58e25a"
            },
            "dist": {
                "type": "zip",
                "url": "https://api.github.com/repos/vanilla/safecurl/zipball/84be09328597549260d28a0b96db0bb30f58e25a",
                "reference": "84be09328597549260d28a0b96db0bb30f58e25a",
                "shasum": ""
            },
            "require": {
                "ext-curl": "*",
                "php": ">=7.1.0"
            },
            "require-dev": {
                "phpunit/phpunit": "~6.0"
            },
            "type": "library",
            "autoload": {
                "psr-4": {
                    "Garden\\SafeCurl\\": "src"
                }
            },
            "notification-url": "https://packagist.org/downloads/",
            "license": [
                "MIT"
            ],
            "authors": [
                {
                    "name": "Jeremy Benoist",
                    "email": "jeremy.benoist@gmail.com",
                    "role": "Developer"
                },
                {
                    "name": "Jack W",
                    "email": "jack@fin1te.net",
                    "role": "Developer"
                }
            ],
            "description": "A drop-in replacement for 'curl_exec', designed to prevent SSRF attacks.",
            "keywords": [
                "curl",
                "safe",
                "safecurl",
                "ssrf",
                "websec"
            ],
            "time": "2019-10-31T14:47:41+00:00"
        },
        {
            "name": "vanilla/vanilla-connect",
            "version": "v0.3",
            "source": {
                "type": "git",
                "url": "https://github.com/vanilla/vanilla-connect-php.git",
                "reference": "6f5c6635004d17824d974df6b0a2e30231db77d3"
            },
            "dist": {
                "type": "zip",
                "url": "https://api.github.com/repos/vanilla/vanilla-connect-php/zipball/6f5c6635004d17824d974df6b0a2e30231db77d3",
                "reference": "6f5c6635004d17824d974df6b0a2e30231db77d3",
                "shasum": ""
            },
            "require": {
                "firebase/php-jwt": "~5.0",
                "php": ">=5.6.0"
            },
            "require-dev": {
                "phpunit/phpunit": "~5.0"
            },
            "type": "project",
            "autoload": {
                "exclude-from-classmap": [
                    "src/autoload.php"
                ],
                "psr-4": {
                    "Vanilla\\": "src/Vanilla"
                }
            },
            "notification-url": "https://packagist.org/downloads/",
            "license": [
                "GPL-2.0"
            ],
            "authors": [
                {
                    "name": "Alexandre (DaazKu) Chouinard",
                    "email": "alexandre.c@vanillaforums.com"
                }
            ],
            "time": "2018-06-12T17:47:35+00:00"
        }
    ],
    "packages-dev": [
        {
            "name": "doctrine/instantiator",
            "version": "1.3.0",
            "source": {
                "type": "git",
                "url": "https://github.com/doctrine/instantiator.git",
                "reference": "ae466f726242e637cebdd526a7d991b9433bacf1"
            },
            "dist": {
                "type": "zip",
                "url": "https://api.github.com/repos/doctrine/instantiator/zipball/ae466f726242e637cebdd526a7d991b9433bacf1",
                "reference": "ae466f726242e637cebdd526a7d991b9433bacf1",
                "shasum": ""
            },
            "require": {
                "php": "^7.1"
            },
            "require-dev": {
                "doctrine/coding-standard": "^6.0",
                "ext-pdo": "*",
                "ext-phar": "*",
                "phpbench/phpbench": "^0.13",
                "phpstan/phpstan-phpunit": "^0.11",
                "phpstan/phpstan-shim": "^0.11",
                "phpunit/phpunit": "^7.0"
            },
            "type": "library",
            "extra": {
                "branch-alias": {
                    "dev-master": "1.2.x-dev"
                }
            },
            "autoload": {
                "psr-4": {
                    "Doctrine\\Instantiator\\": "src/Doctrine/Instantiator/"
                }
            },
            "notification-url": "https://packagist.org/downloads/",
            "license": [
                "MIT"
            ],
            "authors": [
                {
                    "name": "Marco Pivetta",
                    "email": "ocramius@gmail.com",
                    "homepage": "http://ocramius.github.com/"
                }
            ],
            "description": "A small, lightweight utility to instantiate objects in PHP without invoking their constructors",
            "homepage": "https://www.doctrine-project.org/projects/instantiator.html",
            "keywords": [
                "constructor",
                "instantiate"
            ],
            "time": "2019-10-21T16:45:58+00:00"
        },
        {
            "name": "exussum12/coverage-checker",
            "version": "0.11.2",
            "source": {
                "type": "git",
                "url": "https://github.com/exussum12/coverageChecker.git",
                "reference": "ad0eb95b255bb9d18723f87146750b1a69e4ee16"
            },
            "dist": {
                "type": "zip",
                "url": "https://api.github.com/repos/exussum12/coverageChecker/zipball/ad0eb95b255bb9d18723f87146750b1a69e4ee16",
                "reference": "ad0eb95b255bb9d18723f87146750b1a69e4ee16",
                "shasum": ""
            },
            "require": {
                "nikic/php-parser": "^3.1||^4.0",
                "php": ">=5.5"
            },
            "require-dev": {
                "phpunit/phpunit": "^5.7"
            },
            "bin": [
                "bin/phpunitDiffFilter",
                "bin/phpcsDiffFilter",
                "bin/phpmdDiffFilter",
                "bin/diffFilter"
            ],
            "type": "library",
            "autoload": {
                "psr-4": {
                    "exussum12\\CoverageChecker\\": "src/",
                    "exussum12\\CoverageChecker\\tests\\": "tests/"
                }
            },
            "notification-url": "https://packagist.org/downloads/",
            "license": [
                "MIT"
            ],
            "authors": [
                {
                    "name": "Scott Dutton",
                    "email": "scott@exussum.co.uk"
                }
            ],
            "description": "Allows checking the code coverage of a single pull request",
            "time": "2019-04-17T05:12:24+00:00"
        },
        {
            "name": "mikey179/vfsstream",
            "version": "v1.6.8",
            "source": {
                "type": "git",
                "url": "https://github.com/bovigo/vfsStream.git",
                "reference": "231c73783ebb7dd9ec77916c10037eff5a2b6efe"
            },
            "dist": {
                "type": "zip",
                "url": "https://api.github.com/repos/bovigo/vfsStream/zipball/231c73783ebb7dd9ec77916c10037eff5a2b6efe",
                "reference": "231c73783ebb7dd9ec77916c10037eff5a2b6efe",
                "shasum": ""
            },
            "require": {
                "php": ">=5.3.0"
            },
            "require-dev": {
                "phpunit/phpunit": "^4.5|^5.0"
            },
            "type": "library",
            "extra": {
                "branch-alias": {
                    "dev-master": "1.6.x-dev"
                }
            },
            "autoload": {
                "psr-0": {
                    "org\\bovigo\\vfs\\": "src/main/php"
                }
            },
            "notification-url": "https://packagist.org/downloads/",
            "license": [
                "BSD-3-Clause"
            ],
            "authors": [
                {
                    "name": "Frank Kleine",
                    "homepage": "http://frankkleine.de/",
                    "role": "Developer"
                }
            ],
            "description": "Virtual file system to mock the real file system in unit tests.",
            "homepage": "http://vfs.bovigo.org/",
            "time": "2019-10-30T15:31:00+00:00"
        },
        {
            "name": "myclabs/deep-copy",
            "version": "1.9.5",
            "source": {
                "type": "git",
                "url": "https://github.com/myclabs/DeepCopy.git",
                "reference": "b2c28789e80a97badd14145fda39b545d83ca3ef"
            },
            "dist": {
                "type": "zip",
                "url": "https://api.github.com/repos/myclabs/DeepCopy/zipball/b2c28789e80a97badd14145fda39b545d83ca3ef",
                "reference": "b2c28789e80a97badd14145fda39b545d83ca3ef",
                "shasum": ""
            },
            "require": {
                "php": "^7.1"
            },
            "replace": {
                "myclabs/deep-copy": "self.version"
            },
            "require-dev": {
                "doctrine/collections": "^1.0",
                "doctrine/common": "^2.6",
                "phpunit/phpunit": "^7.1"
            },
            "type": "library",
            "autoload": {
                "psr-4": {
                    "DeepCopy\\": "src/DeepCopy/"
                },
                "files": [
                    "src/DeepCopy/deep_copy.php"
                ]
            },
            "notification-url": "https://packagist.org/downloads/",
            "license": [
                "MIT"
            ],
            "description": "Create deep copies (clones) of your objects",
            "keywords": [
                "clone",
                "copy",
                "duplicate",
                "object",
                "object graph"
            ],
            "time": "2020-01-17T21:11:47+00:00"
        },
        {
            "name": "nette/finder",
            "version": "v2.5.2",
            "source": {
                "type": "git",
                "url": "https://github.com/nette/finder.git",
                "reference": "4ad2c298eb8c687dd0e74ae84206a4186eeaed50"
            },
            "dist": {
                "type": "zip",
                "url": "https://api.github.com/repos/nette/finder/zipball/4ad2c298eb8c687dd0e74ae84206a4186eeaed50",
                "reference": "4ad2c298eb8c687dd0e74ae84206a4186eeaed50",
                "shasum": ""
            },
            "require": {
                "nette/utils": "^2.4 || ^3.0",
                "php": ">=7.1"
            },
            "conflict": {
                "nette/nette": "<2.2"
            },
            "require-dev": {
                "nette/tester": "^2.0",
                "phpstan/phpstan": "^0.12",
                "tracy/tracy": "^2.3"
            },
            "type": "library",
            "extra": {
                "branch-alias": {
                    "dev-master": "2.5-dev"
                }
            },
            "autoload": {
                "classmap": [
                    "src/"
                ]
            },
            "notification-url": "https://packagist.org/downloads/",
            "license": [
                "BSD-3-Clause",
                "GPL-2.0",
                "GPL-3.0"
            ],
            "authors": [
                {
                    "name": "David Grudl",
                    "homepage": "https://davidgrudl.com"
                },
                {
                    "name": "Nette Community",
                    "homepage": "https://nette.org/contributors"
                }
            ],
            "description": "🔍 Nette Finder: find files and directories with an intuitive API.",
            "homepage": "https://nette.org",
            "keywords": [
                "filesystem",
                "glob",
                "iterator",
                "nette"
            ],
            "time": "2020-01-03T20:35:40+00:00"
        },
        {
            "name": "nette/robot-loader",
            "version": "v3.2.3",
            "source": {
                "type": "git",
                "url": "https://github.com/nette/robot-loader.git",
                "reference": "726c462e73e739e965ec654a667407074cfe83c0"
            },
            "dist": {
                "type": "zip",
                "url": "https://api.github.com/repos/nette/robot-loader/zipball/726c462e73e739e965ec654a667407074cfe83c0",
                "reference": "726c462e73e739e965ec654a667407074cfe83c0",
                "shasum": ""
            },
            "require": {
                "ext-tokenizer": "*",
                "nette/finder": "^2.5 || ^3.0",
                "nette/utils": "^3.0",
                "php": ">=7.1"
            },
            "require-dev": {
                "nette/tester": "^2.0",
                "phpstan/phpstan": "^0.12",
                "tracy/tracy": "^2.3"
            },
            "type": "library",
            "extra": {
                "branch-alias": {
                    "dev-master": "3.2-dev"
                }
            },
            "autoload": {
                "classmap": [
                    "src/"
                ]
            },
            "notification-url": "https://packagist.org/downloads/",
            "license": [
                "BSD-3-Clause",
                "GPL-2.0-only",
                "GPL-3.0-only"
            ],
            "authors": [
                {
                    "name": "David Grudl",
                    "homepage": "https://davidgrudl.com"
                },
                {
                    "name": "Nette Community",
                    "homepage": "https://nette.org/contributors"
                }
            ],
            "description": "🍀 Nette RobotLoader: high performance and comfortable autoloader that will search and autoload classes within your application.",
            "homepage": "https://nette.org",
            "keywords": [
                "autoload",
                "class",
                "interface",
                "nette",
                "trait"
            ],
            "time": "2020-02-28T13:10:07+00:00"
        },
        {
            "name": "nette/utils",
            "version": "v3.1.1",
            "source": {
                "type": "git",
                "url": "https://github.com/nette/utils.git",
                "reference": "2c17d16d8887579ae1c0898ff94a3668997fd3eb"
            },
            "dist": {
                "type": "zip",
                "url": "https://api.github.com/repos/nette/utils/zipball/2c17d16d8887579ae1c0898ff94a3668997fd3eb",
                "reference": "2c17d16d8887579ae1c0898ff94a3668997fd3eb",
                "shasum": ""
            },
            "require": {
                "php": ">=7.1"
            },
            "require-dev": {
                "nette/tester": "~2.0",
                "phpstan/phpstan": "^0.12",
                "tracy/tracy": "^2.3"
            },
            "suggest": {
                "ext-gd": "to use Image",
                "ext-iconv": "to use Strings::webalize() and toAscii()",
                "ext-intl": "to use Strings::webalize(), toAscii(), normalize() and compare()",
                "ext-json": "to use Nette\\Utils\\Json",
                "ext-mbstring": "to use Strings::lower() etc...",
                "ext-tokenizer": "to use Nette\\Utils\\Reflection::getUseStatements()",
                "ext-xml": "to use Strings::length() etc. when mbstring is not available"
            },
            "type": "library",
            "extra": {
                "branch-alias": {
                    "dev-master": "3.1-dev"
                }
            },
            "autoload": {
                "classmap": [
                    "src/"
                ]
            },
            "notification-url": "https://packagist.org/downloads/",
            "license": [
                "BSD-3-Clause",
                "GPL-2.0-only",
                "GPL-3.0-only"
            ],
            "authors": [
                {
                    "name": "David Grudl",
                    "homepage": "https://davidgrudl.com"
                },
                {
                    "name": "Nette Community",
                    "homepage": "https://nette.org/contributors"
                }
            ],
            "description": "🛠 Nette Utils: lightweight utilities for string & array manipulation, image handling, safe JSON encoding/decoding, validation, slug or strong password generating etc.",
            "homepage": "https://nette.org",
            "keywords": [
                "array",
                "core",
                "datetime",
                "images",
                "json",
                "nette",
                "paginator",
                "password",
                "slugify",
                "string",
                "unicode",
                "utf-8",
                "utility",
                "validation"
            ],
            "time": "2020-02-09T14:10:55+00:00"
        },
        {
            "name": "nikic/php-parser",
            "version": "v4.4.0",
            "source": {
                "type": "git",
                "url": "https://github.com/nikic/PHP-Parser.git",
                "reference": "bd43ec7152eaaab3bd8c6d0aa95ceeb1df8ee120"
            },
            "dist": {
                "type": "zip",
                "url": "https://api.github.com/repos/nikic/PHP-Parser/zipball/bd43ec7152eaaab3bd8c6d0aa95ceeb1df8ee120",
                "reference": "bd43ec7152eaaab3bd8c6d0aa95ceeb1df8ee120",
                "shasum": ""
            },
            "require": {
                "ext-tokenizer": "*",
                "php": ">=7.0"
            },
            "require-dev": {
                "ircmaxell/php-yacc": "0.0.5",
                "phpunit/phpunit": "^6.5 || ^7.0 || ^8.0"
            },
            "bin": [
                "bin/php-parse"
            ],
            "type": "library",
            "extra": {
                "branch-alias": {
                    "dev-master": "4.3-dev"
                }
            },
            "autoload": {
                "psr-4": {
                    "PhpParser\\": "lib/PhpParser"
                }
            },
            "notification-url": "https://packagist.org/downloads/",
            "license": [
                "BSD-3-Clause"
            ],
            "authors": [
                {
                    "name": "Nikita Popov"
                }
            ],
            "description": "A PHP parser written in PHP",
            "keywords": [
                "parser",
                "php"
            ],
            "time": "2020-04-10T16:34:50+00:00"
        },
        {
            "name": "phar-io/manifest",
            "version": "1.0.3",
            "source": {
                "type": "git",
                "url": "https://github.com/phar-io/manifest.git",
                "reference": "7761fcacf03b4d4f16e7ccb606d4879ca431fcf4"
            },
            "dist": {
                "type": "zip",
                "url": "https://api.github.com/repos/phar-io/manifest/zipball/7761fcacf03b4d4f16e7ccb606d4879ca431fcf4",
                "reference": "7761fcacf03b4d4f16e7ccb606d4879ca431fcf4",
                "shasum": ""
            },
            "require": {
                "ext-dom": "*",
                "ext-phar": "*",
                "phar-io/version": "^2.0",
                "php": "^5.6 || ^7.0"
            },
            "type": "library",
            "extra": {
                "branch-alias": {
                    "dev-master": "1.0.x-dev"
                }
            },
            "autoload": {
                "classmap": [
                    "src/"
                ]
            },
            "notification-url": "https://packagist.org/downloads/",
            "license": [
                "BSD-3-Clause"
            ],
            "authors": [
                {
                    "name": "Arne Blankerts",
                    "email": "arne@blankerts.de",
                    "role": "Developer"
                },
                {
                    "name": "Sebastian Heuer",
                    "email": "sebastian@phpeople.de",
                    "role": "Developer"
                },
                {
                    "name": "Sebastian Bergmann",
                    "email": "sebastian@phpunit.de",
                    "role": "Developer"
                }
            ],
            "description": "Component for reading phar.io manifest information from a PHP Archive (PHAR)",
            "time": "2018-07-08T19:23:20+00:00"
        },
        {
            "name": "phar-io/version",
            "version": "2.0.1",
            "source": {
                "type": "git",
                "url": "https://github.com/phar-io/version.git",
                "reference": "45a2ec53a73c70ce41d55cedef9063630abaf1b6"
            },
            "dist": {
                "type": "zip",
                "url": "https://api.github.com/repos/phar-io/version/zipball/45a2ec53a73c70ce41d55cedef9063630abaf1b6",
                "reference": "45a2ec53a73c70ce41d55cedef9063630abaf1b6",
                "shasum": ""
            },
            "require": {
                "php": "^5.6 || ^7.0"
            },
            "type": "library",
            "autoload": {
                "classmap": [
                    "src/"
                ]
            },
            "notification-url": "https://packagist.org/downloads/",
            "license": [
                "BSD-3-Clause"
            ],
            "authors": [
                {
                    "name": "Arne Blankerts",
                    "email": "arne@blankerts.de",
                    "role": "Developer"
                },
                {
                    "name": "Sebastian Heuer",
                    "email": "sebastian@phpeople.de",
                    "role": "Developer"
                },
                {
                    "name": "Sebastian Bergmann",
                    "email": "sebastian@phpunit.de",
                    "role": "Developer"
                }
            ],
            "description": "Library for handling version information and constraints",
            "time": "2018-07-08T19:19:57+00:00"
        },
        {
            "name": "phing/phing",
            "version": "2.16.3",
            "source": {
                "type": "git",
                "url": "https://github.com/phingofficial/phing.git",
                "reference": "b34c2bf9cd6abd39b4287dee31e68673784c8567"
            },
            "dist": {
                "type": "zip",
                "url": "https://api.github.com/repos/phingofficial/phing/zipball/b34c2bf9cd6abd39b4287dee31e68673784c8567",
                "reference": "b34c2bf9cd6abd39b4287dee31e68673784c8567",
                "shasum": ""
            },
            "require": {
                "php": ">=5.2.0"
            },
            "require-dev": {
                "ext-pdo_sqlite": "*",
                "mikey179/vfsstream": "^1.6",
                "pdepend/pdepend": "2.x",
                "pear/archive_tar": "1.4.x",
                "pear/http_request2": "dev-trunk",
                "pear/net_growl": "dev-trunk",
                "pear/pear-core-minimal": "1.10.1",
                "pear/versioncontrol_git": "@dev",
                "pear/versioncontrol_svn": "~0.5",
                "phpdocumentor/phpdocumentor": "2.x",
                "phploc/phploc": "~2.0.6",
                "phpmd/phpmd": "~2.2",
                "phpunit/phpunit": ">=3.7",
                "sebastian/git": "~1.0",
                "sebastian/phpcpd": "2.x",
                "siad007/versioncontrol_hg": "^1.0",
                "simpletest/simpletest": "^1.1",
                "squizlabs/php_codesniffer": "~2.2",
                "symfony/yaml": "^2.8 || ^3.1 || ^4.0"
            },
            "suggest": {
                "pdepend/pdepend": "PHP version of JDepend",
                "pear/archive_tar": "Tar file management class",
                "pear/versioncontrol_git": "A library that provides OO interface to handle Git repository",
                "pear/versioncontrol_svn": "A simple OO-style interface for Subversion, the free/open-source version control system",
                "phpdocumentor/phpdocumentor": "Documentation Generator for PHP",
                "phploc/phploc": "A tool for quickly measuring the size of a PHP project",
                "phpmd/phpmd": "PHP version of PMD tool",
                "phpunit/php-code-coverage": "Library that provides collection, processing, and rendering functionality for PHP code coverage information",
                "phpunit/phpunit": "The PHP Unit Testing Framework",
                "sebastian/phpcpd": "Copy/Paste Detector (CPD) for PHP code",
                "siad007/versioncontrol_hg": "A library for interfacing with Mercurial repositories.",
                "tedivm/jshrink": "Javascript Minifier built in PHP"
            },
            "bin": [
                "bin/phing"
            ],
            "type": "library",
            "extra": {
                "branch-alias": {
                    "dev-master": "2.16.x-dev"
                }
            },
            "autoload": {
                "classmap": [
                    "classes/phing/"
                ]
            },
            "notification-url": "https://packagist.org/downloads/",
            "include-path": [
                "classes"
            ],
            "license": [
                "LGPL-3.0-only"
            ],
            "authors": [
                {
                    "name": "Michiel Rook",
                    "email": "mrook@php.net"
                },
                {
                    "name": "Phing Community",
                    "homepage": "https://www.phing.info/trac/wiki/Development/Contributors"
                }
            ],
            "description": "PHing Is Not GNU make; it's a PHP project build system or build tool based on Apache Ant.",
            "homepage": "https://www.phing.info/",
            "keywords": [
                "build",
                "phing",
                "task",
                "tool"
            ],
            "time": "2020-02-03T18:50:54+00:00"
        },
        {
            "name": "phpdocumentor/reflection-common",
            "version": "2.1.0",
            "source": {
                "type": "git",
                "url": "https://github.com/phpDocumentor/ReflectionCommon.git",
                "reference": "6568f4687e5b41b054365f9ae03fcb1ed5f2069b"
            },
            "dist": {
                "type": "zip",
                "url": "https://api.github.com/repos/phpDocumentor/ReflectionCommon/zipball/6568f4687e5b41b054365f9ae03fcb1ed5f2069b",
                "reference": "6568f4687e5b41b054365f9ae03fcb1ed5f2069b",
                "shasum": ""
            },
            "require": {
                "php": ">=7.1"
            },
            "type": "library",
            "extra": {
                "branch-alias": {
                    "dev-master": "2.x-dev"
                }
            },
            "autoload": {
                "psr-4": {
                    "phpDocumentor\\Reflection\\": "src/"
                }
            },
            "notification-url": "https://packagist.org/downloads/",
            "license": [
                "MIT"
            ],
            "authors": [
                {
                    "name": "Jaap van Otterdijk",
                    "email": "opensource@ijaap.nl"
                }
            ],
            "description": "Common reflection classes used by phpdocumentor to reflect the code structure",
            "homepage": "http://www.phpdoc.org",
            "keywords": [
                "FQSEN",
                "phpDocumentor",
                "phpdoc",
                "reflection",
                "static analysis"
            ],
            "time": "2020-04-27T09:25:28+00:00"
        },
        {
            "name": "phpdocumentor/reflection-docblock",
            "version": "5.1.0",
            "source": {
                "type": "git",
                "url": "https://github.com/phpDocumentor/ReflectionDocBlock.git",
                "reference": "cd72d394ca794d3466a3b2fc09d5a6c1dc86b47e"
            },
            "dist": {
                "type": "zip",
                "url": "https://api.github.com/repos/phpDocumentor/ReflectionDocBlock/zipball/cd72d394ca794d3466a3b2fc09d5a6c1dc86b47e",
                "reference": "cd72d394ca794d3466a3b2fc09d5a6c1dc86b47e",
                "shasum": ""
            },
            "require": {
                "ext-filter": "^7.1",
                "php": "^7.2",
                "phpdocumentor/reflection-common": "^2.0",
                "phpdocumentor/type-resolver": "^1.0",
                "webmozart/assert": "^1"
            },
            "require-dev": {
                "doctrine/instantiator": "^1",
                "mockery/mockery": "^1"
            },
            "type": "library",
            "extra": {
                "branch-alias": {
                    "dev-master": "5.x-dev"
                }
            },
            "autoload": {
                "psr-4": {
                    "phpDocumentor\\Reflection\\": "src"
                }
            },
            "notification-url": "https://packagist.org/downloads/",
            "license": [
                "MIT"
            ],
            "authors": [
                {
                    "name": "Mike van Riel",
                    "email": "me@mikevanriel.com"
                },
                {
                    "name": "Jaap van Otterdijk",
                    "email": "account@ijaap.nl"
                }
            ],
            "description": "With this component, a library can provide support for annotations via DocBlocks or otherwise retrieve information that is embedded in a DocBlock.",
            "time": "2020-02-22T12:28:44+00:00"
        },
        {
            "name": "phpdocumentor/type-resolver",
            "version": "1.1.0",
            "source": {
                "type": "git",
                "url": "https://github.com/phpDocumentor/TypeResolver.git",
                "reference": "7462d5f123dfc080dfdf26897032a6513644fc95"
            },
            "dist": {
                "type": "zip",
                "url": "https://api.github.com/repos/phpDocumentor/TypeResolver/zipball/7462d5f123dfc080dfdf26897032a6513644fc95",
                "reference": "7462d5f123dfc080dfdf26897032a6513644fc95",
                "shasum": ""
            },
            "require": {
                "php": "^7.2",
                "phpdocumentor/reflection-common": "^2.0"
            },
            "require-dev": {
                "ext-tokenizer": "^7.2",
                "mockery/mockery": "~1"
            },
            "type": "library",
            "extra": {
                "branch-alias": {
                    "dev-master": "1.x-dev"
                }
            },
            "autoload": {
                "psr-4": {
                    "phpDocumentor\\Reflection\\": "src"
                }
            },
            "notification-url": "https://packagist.org/downloads/",
            "license": [
                "MIT"
            ],
            "authors": [
                {
                    "name": "Mike van Riel",
                    "email": "me@mikevanriel.com"
                }
            ],
            "description": "A PSR-5 based resolver of Class names, Types and Structural Element Names",
            "time": "2020-02-18T18:59:58+00:00"
        },
        {
            "name": "phpspec/prophecy",
            "version": "v1.10.3",
            "source": {
                "type": "git",
                "url": "https://github.com/phpspec/prophecy.git",
                "reference": "451c3cd1418cf640de218914901e51b064abb093"
            },
            "dist": {
                "type": "zip",
                "url": "https://api.github.com/repos/phpspec/prophecy/zipball/451c3cd1418cf640de218914901e51b064abb093",
                "reference": "451c3cd1418cf640de218914901e51b064abb093",
                "shasum": ""
            },
            "require": {
                "doctrine/instantiator": "^1.0.2",
                "php": "^5.3|^7.0",
                "phpdocumentor/reflection-docblock": "^2.0|^3.0.2|^4.0|^5.0",
                "sebastian/comparator": "^1.2.3|^2.0|^3.0|^4.0",
                "sebastian/recursion-context": "^1.0|^2.0|^3.0|^4.0"
            },
            "require-dev": {
                "phpspec/phpspec": "^2.5 || ^3.2",
                "phpunit/phpunit": "^4.8.35 || ^5.7 || ^6.5 || ^7.1"
            },
            "type": "library",
            "extra": {
                "branch-alias": {
                    "dev-master": "1.10.x-dev"
                }
            },
            "autoload": {
                "psr-4": {
                    "Prophecy\\": "src/Prophecy"
                }
            },
            "notification-url": "https://packagist.org/downloads/",
            "license": [
                "MIT"
            ],
            "authors": [
                {
                    "name": "Konstantin Kudryashov",
                    "email": "ever.zet@gmail.com",
                    "homepage": "http://everzet.com"
                },
                {
                    "name": "Marcello Duarte",
                    "email": "marcello.duarte@gmail.com"
                }
            ],
            "description": "Highly opinionated mocking framework for PHP 5.3+",
            "homepage": "https://github.com/phpspec/prophecy",
            "keywords": [
                "Double",
                "Dummy",
                "fake",
                "mock",
                "spy",
                "stub"
            ],
            "time": "2020-03-05T15:02:03+00:00"
        },
        {
            "name": "phpunit/php-code-coverage",
            "version": "7.0.10",
            "source": {
                "type": "git",
                "url": "https://github.com/sebastianbergmann/php-code-coverage.git",
                "reference": "f1884187926fbb755a9aaf0b3836ad3165b478bf"
            },
            "dist": {
                "type": "zip",
                "url": "https://api.github.com/repos/sebastianbergmann/php-code-coverage/zipball/f1884187926fbb755a9aaf0b3836ad3165b478bf",
                "reference": "f1884187926fbb755a9aaf0b3836ad3165b478bf",
                "shasum": ""
            },
            "require": {
                "ext-dom": "*",
                "ext-xmlwriter": "*",
                "php": "^7.2",
                "phpunit/php-file-iterator": "^2.0.2",
                "phpunit/php-text-template": "^1.2.1",
                "phpunit/php-token-stream": "^3.1.1",
                "sebastian/code-unit-reverse-lookup": "^1.0.1",
                "sebastian/environment": "^4.2.2",
                "sebastian/version": "^2.0.1",
                "theseer/tokenizer": "^1.1.3"
            },
            "require-dev": {
                "phpunit/phpunit": "^8.2.2"
            },
            "suggest": {
                "ext-xdebug": "^2.7.2"
            },
            "type": "library",
            "extra": {
                "branch-alias": {
                    "dev-master": "7.0-dev"
                }
            },
            "autoload": {
                "classmap": [
                    "src/"
                ]
            },
            "notification-url": "https://packagist.org/downloads/",
            "license": [
                "BSD-3-Clause"
            ],
            "authors": [
                {
                    "name": "Sebastian Bergmann",
                    "email": "sebastian@phpunit.de",
                    "role": "lead"
                }
            ],
            "description": "Library that provides collection, processing, and rendering functionality for PHP code coverage information.",
            "homepage": "https://github.com/sebastianbergmann/php-code-coverage",
            "keywords": [
                "coverage",
                "testing",
                "xunit"
            ],
            "time": "2019-11-20T13:55:58+00:00"
        },
        {
            "name": "phpunit/php-file-iterator",
            "version": "2.0.2",
            "source": {
                "type": "git",
                "url": "https://github.com/sebastianbergmann/php-file-iterator.git",
                "reference": "050bedf145a257b1ff02746c31894800e5122946"
            },
            "dist": {
                "type": "zip",
                "url": "https://api.github.com/repos/sebastianbergmann/php-file-iterator/zipball/050bedf145a257b1ff02746c31894800e5122946",
                "reference": "050bedf145a257b1ff02746c31894800e5122946",
                "shasum": ""
            },
            "require": {
                "php": "^7.1"
            },
            "require-dev": {
                "phpunit/phpunit": "^7.1"
            },
            "type": "library",
            "extra": {
                "branch-alias": {
                    "dev-master": "2.0.x-dev"
                }
            },
            "autoload": {
                "classmap": [
                    "src/"
                ]
            },
            "notification-url": "https://packagist.org/downloads/",
            "license": [
                "BSD-3-Clause"
            ],
            "authors": [
                {
                    "name": "Sebastian Bergmann",
                    "email": "sebastian@phpunit.de",
                    "role": "lead"
                }
            ],
            "description": "FilterIterator implementation that filters files based on a list of suffixes.",
            "homepage": "https://github.com/sebastianbergmann/php-file-iterator/",
            "keywords": [
                "filesystem",
                "iterator"
            ],
            "time": "2018-09-13T20:33:42+00:00"
        },
        {
            "name": "phpunit/php-text-template",
            "version": "1.2.1",
            "source": {
                "type": "git",
                "url": "https://github.com/sebastianbergmann/php-text-template.git",
                "reference": "31f8b717e51d9a2afca6c9f046f5d69fc27c8686"
            },
            "dist": {
                "type": "zip",
                "url": "https://api.github.com/repos/sebastianbergmann/php-text-template/zipball/31f8b717e51d9a2afca6c9f046f5d69fc27c8686",
                "reference": "31f8b717e51d9a2afca6c9f046f5d69fc27c8686",
                "shasum": ""
            },
            "require": {
                "php": ">=5.3.3"
            },
            "type": "library",
            "autoload": {
                "classmap": [
                    "src/"
                ]
            },
            "notification-url": "https://packagist.org/downloads/",
            "license": [
                "BSD-3-Clause"
            ],
            "authors": [
                {
                    "name": "Sebastian Bergmann",
                    "email": "sebastian@phpunit.de",
                    "role": "lead"
                }
            ],
            "description": "Simple template engine.",
            "homepage": "https://github.com/sebastianbergmann/php-text-template/",
            "keywords": [
                "template"
            ],
            "time": "2015-06-21T13:50:34+00:00"
        },
        {
            "name": "phpunit/php-timer",
            "version": "2.1.2",
            "source": {
                "type": "git",
                "url": "https://github.com/sebastianbergmann/php-timer.git",
                "reference": "1038454804406b0b5f5f520358e78c1c2f71501e"
            },
            "dist": {
                "type": "zip",
                "url": "https://api.github.com/repos/sebastianbergmann/php-timer/zipball/1038454804406b0b5f5f520358e78c1c2f71501e",
                "reference": "1038454804406b0b5f5f520358e78c1c2f71501e",
                "shasum": ""
            },
            "require": {
                "php": "^7.1"
            },
            "require-dev": {
                "phpunit/phpunit": "^7.0"
            },
            "type": "library",
            "extra": {
                "branch-alias": {
                    "dev-master": "2.1-dev"
                }
            },
            "autoload": {
                "classmap": [
                    "src/"
                ]
            },
            "notification-url": "https://packagist.org/downloads/",
            "license": [
                "BSD-3-Clause"
            ],
            "authors": [
                {
                    "name": "Sebastian Bergmann",
                    "email": "sebastian@phpunit.de",
                    "role": "lead"
                }
            ],
            "description": "Utility class for timing",
            "homepage": "https://github.com/sebastianbergmann/php-timer/",
            "keywords": [
                "timer"
            ],
            "time": "2019-06-07T04:22:29+00:00"
        },
        {
            "name": "phpunit/php-token-stream",
            "version": "3.1.1",
            "source": {
                "type": "git",
                "url": "https://github.com/sebastianbergmann/php-token-stream.git",
                "reference": "995192df77f63a59e47f025390d2d1fdf8f425ff"
            },
            "dist": {
                "type": "zip",
                "url": "https://api.github.com/repos/sebastianbergmann/php-token-stream/zipball/995192df77f63a59e47f025390d2d1fdf8f425ff",
                "reference": "995192df77f63a59e47f025390d2d1fdf8f425ff",
                "shasum": ""
            },
            "require": {
                "ext-tokenizer": "*",
                "php": "^7.1"
            },
            "require-dev": {
                "phpunit/phpunit": "^7.0"
            },
            "type": "library",
            "extra": {
                "branch-alias": {
                    "dev-master": "3.1-dev"
                }
            },
            "autoload": {
                "classmap": [
                    "src/"
                ]
            },
            "notification-url": "https://packagist.org/downloads/",
            "license": [
                "BSD-3-Clause"
            ],
            "authors": [
                {
                    "name": "Sebastian Bergmann",
                    "email": "sebastian@phpunit.de"
                }
            ],
            "description": "Wrapper around PHP's tokenizer extension.",
            "homepage": "https://github.com/sebastianbergmann/php-token-stream/",
            "keywords": [
                "tokenizer"
            ],
            "time": "2019-09-17T06:23:10+00:00"
        },
        {
            "name": "phpunit/phpunit",
            "version": "8.5.5",
            "source": {
                "type": "git",
                "url": "https://github.com/sebastianbergmann/phpunit.git",
                "reference": "63dda3b212a0025d380a745f91bdb4d8c985adb7"
            },
            "dist": {
                "type": "zip",
                "url": "https://api.github.com/repos/sebastianbergmann/phpunit/zipball/63dda3b212a0025d380a745f91bdb4d8c985adb7",
                "reference": "63dda3b212a0025d380a745f91bdb4d8c985adb7",
                "shasum": ""
            },
            "require": {
                "doctrine/instantiator": "^1.2.0",
                "ext-dom": "*",
                "ext-json": "*",
                "ext-libxml": "*",
                "ext-mbstring": "*",
                "ext-xml": "*",
                "ext-xmlwriter": "*",
                "myclabs/deep-copy": "^1.9.1",
                "phar-io/manifest": "^1.0.3",
                "phar-io/version": "^2.0.1",
                "php": "^7.2",
                "phpspec/prophecy": "^1.8.1",
                "phpunit/php-code-coverage": "^7.0.7",
                "phpunit/php-file-iterator": "^2.0.2",
                "phpunit/php-text-template": "^1.2.1",
                "phpunit/php-timer": "^2.1.2",
                "sebastian/comparator": "^3.0.2",
                "sebastian/diff": "^3.0.2",
                "sebastian/environment": "^4.2.2",
                "sebastian/exporter": "^3.1.1",
                "sebastian/global-state": "^3.0.0",
                "sebastian/object-enumerator": "^3.0.3",
                "sebastian/resource-operations": "^2.0.1",
                "sebastian/type": "^1.1.3",
                "sebastian/version": "^2.0.1"
            },
            "require-dev": {
                "ext-pdo": "*"
            },
            "suggest": {
                "ext-soap": "*",
                "ext-xdebug": "*",
                "phpunit/php-invoker": "^2.0.0"
            },
            "bin": [
                "phpunit"
            ],
            "type": "library",
            "extra": {
                "branch-alias": {
                    "dev-master": "8.5-dev"
                }
            },
            "autoload": {
                "classmap": [
                    "src/"
                ]
            },
            "notification-url": "https://packagist.org/downloads/",
            "license": [
                "BSD-3-Clause"
            ],
            "authors": [
                {
                    "name": "Sebastian Bergmann",
                    "email": "sebastian@phpunit.de",
                    "role": "lead"
                }
            ],
            "description": "The PHP Unit Testing framework.",
            "homepage": "https://phpunit.de/",
            "keywords": [
                "phpunit",
                "testing",
                "xunit"
            ],
            "time": "2020-05-22T13:51:52+00:00"
        },
        {
            "name": "roave/security-advisories",
            "version": "dev-master",
            "source": {
                "type": "git",
                "url": "https://github.com/Roave/SecurityAdvisories.git",
                "reference": "e38de1df609b39d97144514d28b0804ad4daaddb"
            },
            "dist": {
                "type": "zip",
                "url": "https://api.github.com/repos/Roave/SecurityAdvisories/zipball/e38de1df609b39d97144514d28b0804ad4daaddb",
                "reference": "e38de1df609b39d97144514d28b0804ad4daaddb",
                "shasum": ""
            },
            "conflict": {
                "3f/pygmentize": "<1.2",
                "adodb/adodb-php": "<5.20.12",
                "alterphp/easyadmin-extension-bundle": ">=1.2,<1.2.11|>=1.3,<1.3.1",
                "amphp/artax": "<1.0.6|>=2,<2.0.6",
                "amphp/http": "<1.0.1",
                "api-platform/core": ">=2.2,<2.2.10|>=2.3,<2.3.6",
                "asymmetricrypt/asymmetricrypt": ">=0,<9.9.99",
                "aws/aws-sdk-php": ">=3,<3.2.1",
                "bagisto/bagisto": "<0.1.5",
                "barrelstrength/sprout-base-email": "<1.2.7",
                "barrelstrength/sprout-forms": "<3.9",
                "bolt/bolt": "<3.6.10",
                "brightlocal/phpwhois": "<=4.2.5",
                "buddypress/buddypress": "<5.1.2",
                "bugsnag/bugsnag-laravel": ">=2,<2.0.2",
                "cakephp/cakephp": ">=1.3,<1.3.18|>=2,<2.4.99|>=2.5,<2.5.99|>=2.6,<2.6.12|>=2.7,<2.7.6|>=3,<3.5.18|>=3.6,<3.6.15|>=3.7,<3.7.7",
                "cart2quote/module-quotation": ">=4.1.6,<=4.4.5|>=5,<5.4.4",
                "cartalyst/sentry": "<=2.1.6",
                "centreon/centreon": "<18.10.8|>=19,<19.4.5",
                "cesnet/simplesamlphp-module-proxystatistics": "<3.1",
                "codeigniter/framework": "<=3.0.6",
                "composer/composer": "<=1-alpha.11",
                "contao-components/mediaelement": ">=2.14.2,<2.21.1",
                "contao/core": ">=2,<3.5.39",
                "contao/core-bundle": ">=4,<4.4.46|>=4.5,<4.8.6",
                "contao/listing-bundle": ">=4,<4.4.8",
                "datadog/dd-trace": ">=0.30,<0.30.2",
                "david-garcia/phpwhois": "<=4.3.1",
                "doctrine/annotations": ">=1,<1.2.7",
                "doctrine/cache": ">=1,<1.3.2|>=1.4,<1.4.2",
                "doctrine/common": ">=2,<2.4.3|>=2.5,<2.5.1",
                "doctrine/dbal": ">=2,<2.0.8|>=2.1,<2.1.2",
                "doctrine/doctrine-bundle": "<1.5.2",
                "doctrine/doctrine-module": "<=0.7.1",
                "doctrine/mongodb-odm": ">=1,<1.0.2",
                "doctrine/mongodb-odm-bundle": ">=2,<3.0.1",
                "doctrine/orm": ">=2,<2.4.8|>=2.5,<2.5.1",
                "dolibarr/dolibarr": "<11.0.4",
                "dompdf/dompdf": ">=0.6,<0.6.2",
                "drupal/core": ">=7,<7.70|>=8,<8.7.14|>=8.8,<8.8.6",
                "drupal/drupal": ">=7,<7.70|>=8,<8.7.14|>=8.8,<8.8.6",
                "endroid/qr-code-bundle": "<3.4.2",
                "enshrined/svg-sanitize": "<0.13.1",
                "erusev/parsedown": "<1.7.2",
                "ezsystems/demobundle": ">=5.4,<5.4.6.1",
                "ezsystems/ezdemo-ls-extension": ">=5.4,<5.4.2.1",
                "ezsystems/ezfind-ls": ">=5.3,<5.3.6.1|>=5.4,<5.4.11.1|>=2017.12,<2017.12.0.1",
                "ezsystems/ezplatform": ">=1.7,<1.7.9.1|>=1.13,<1.13.5.1|>=2.5,<2.5.4",
                "ezsystems/ezplatform-admin-ui": ">=1.3,<1.3.5|>=1.4,<1.4.6",
                "ezsystems/ezplatform-admin-ui-assets": ">=4,<4.2",
                "ezsystems/ezplatform-user": ">=1,<1.0.1",
                "ezsystems/ezpublish-kernel": ">=5.3,<5.3.12.1|>=5.4,<5.4.14.1|>=6,<6.7.9.1|>=6.8,<6.13.6.2|>=7,<7.2.4.1|>=7.3,<7.3.2.1|>=7.5,<7.5.6.2",
                "ezsystems/ezpublish-legacy": ">=5.3,<5.3.12.6|>=5.4,<5.4.14.1|>=2011,<2017.12.7.2|>=2018.6,<2018.6.1.4|>=2018.9,<2018.9.1.3|>=2019.3,<2019.3.4.2",
                "ezsystems/repository-forms": ">=2.3,<2.3.2.1",
                "ezyang/htmlpurifier": "<4.1.1",
                "firebase/php-jwt": "<2",
                "fooman/tcpdf": "<6.2.22",
                "fossar/tcpdf-parser": "<6.2.22",
                "friendsofsymfony/oauth2-php": "<1.3",
                "friendsofsymfony/rest-bundle": ">=1.2,<1.2.2",
                "friendsofsymfony/user-bundle": ">=1.2,<1.3.5",
                "fuel/core": "<1.8.1",
                "getgrav/grav": "<1.7-beta.8",
                "gree/jose": "<=2.2",
                "gregwar/rst": "<1.0.3",
                "guzzlehttp/guzzle": ">=4-rc.2,<4.2.4|>=5,<5.3.1|>=6,<6.2.1",
                "illuminate/auth": ">=4,<4.0.99|>=4.1,<=4.1.31|>=4.2,<=4.2.22|>=5,<=5.0.35|>=5.1,<=5.1.46|>=5.2,<=5.2.45|>=5.3,<=5.3.31|>=5.4,<=5.4.36|>=5.5,<5.5.10",
                "illuminate/cookie": ">=4,<=4.0.11|>=4.1,<=4.1.31|>=4.2,<=4.2.22|>=5,<=5.0.35|>=5.1,<=5.1.46|>=5.2,<=5.2.45|>=5.3,<=5.3.31|>=5.4,<=5.4.36|>=5.5,<5.5.42|>=5.6,<5.6.30",
                "illuminate/database": ">=4,<4.0.99|>=4.1,<4.1.29",
                "illuminate/encryption": ">=4,<=4.0.11|>=4.1,<=4.1.31|>=4.2,<=4.2.22|>=5,<=5.0.35|>=5.1,<=5.1.46|>=5.2,<=5.2.45|>=5.3,<=5.3.31|>=5.4,<=5.4.36|>=5.5,<5.5.40|>=5.6,<5.6.15",
                "illuminate/view": ">=7,<7.1.2",
                "ivankristianto/phpwhois": "<=4.3",
                "james-heinrich/getid3": "<1.9.9",
                "joomla/session": "<1.3.1",
                "jsmitty12/phpwhois": "<5.1",
                "kazist/phpwhois": "<=4.2.6",
                "kreait/firebase-php": ">=3.2,<3.8.1",
                "la-haute-societe/tcpdf": "<6.2.22",
                "laravel/framework": ">=4,<4.0.99|>=4.1,<=4.1.31|>=4.2,<=4.2.22|>=5,<=5.0.35|>=5.1,<=5.1.46|>=5.2,<=5.2.45|>=5.3,<=5.3.31|>=5.4,<=5.4.36|>=5.5,<5.5.42|>=5.6,<5.6.30|>=7,<7.1.2",
                "laravel/socialite": ">=1,<1.0.99|>=2,<2.0.10",
                "league/commonmark": "<0.18.3",
                "librenms/librenms": "<1.53",
                "magento/community-edition": ">=2,<2.2.10|>=2.3,<2.3.3",
                "magento/magento1ce": "<1.9.4.3",
                "magento/magento1ee": ">=1,<1.14.4.3",
                "magento/product-community-edition": ">=2,<2.2.10|>=2.3,<2.3.2-p.2",
                "monolog/monolog": ">=1.8,<1.12",
                "namshi/jose": "<2.2",
                "nzo/url-encryptor-bundle": ">=4,<4.3.2|>=5,<5.0.1",
                "onelogin/php-saml": "<2.10.4",
                "oneup/uploader-bundle": "<1.9.3|>=2,<2.1.5",
                "openid/php-openid": "<2.3",
                "oro/crm": ">=1.7,<1.7.4",
                "oro/platform": ">=1.7,<1.7.4",
                "padraic/humbug_get_contents": "<1.1.2",
                "pagarme/pagarme-php": ">=0,<3",
                "paragonie/random_compat": "<2",
                "paypal/merchant-sdk-php": "<3.12",
                "pear/archive_tar": "<1.4.4",
                "phpfastcache/phpfastcache": ">=5,<5.0.13",
                "phpmailer/phpmailer": ">=5,<5.2.27|>=6,<6.0.6",
                "phpmyadmin/phpmyadmin": "<4.9.2",
                "phpoffice/phpexcel": "<1.8.2",
                "phpoffice/phpspreadsheet": "<1.8",
                "phpunit/phpunit": ">=4.8.19,<4.8.28|>=5.0.10,<5.6.3",
                "phpwhois/phpwhois": "<=4.2.5",
                "phpxmlrpc/extras": "<0.6.1",
                "pimcore/pimcore": "<6.3",
                "prestashop/autoupgrade": ">=4,<4.10.1",
                "prestashop/gamification": "<2.3.2",
                "prestashop/ps_facetedsearch": "<3.4.1",
                "privatebin/privatebin": "<1.2.2|>=1.3,<1.3.2",
                "propel/propel": ">=2-alpha.1,<=2-alpha.7",
                "propel/propel1": ">=1,<=1.7.1",
                "pusher/pusher-php-server": "<2.2.1",
                "robrichards/xmlseclibs": "<3.0.4",
                "sabre/dav": ">=1.6,<1.6.99|>=1.7,<1.7.11|>=1.8,<1.8.9",
                "scheb/two-factor-bundle": ">=0,<3.26|>=4,<4.11",
                "sensiolabs/connect": "<4.2.3",
                "serluck/phpwhois": "<=4.2.6",
                "shopware/shopware": "<5.3.7",
                "silverstripe/admin": ">=1.0.3,<1.0.4|>=1.1,<1.1.1",
                "silverstripe/assets": ">=1,<1.4.7|>=1.5,<1.5.2",
                "silverstripe/cms": "<4.3.6|>=4.4,<4.4.4",
                "silverstripe/comments": ">=1.3,<1.9.99|>=2,<2.9.99|>=3,<3.1.1",
                "silverstripe/forum": "<=0.6.1|>=0.7,<=0.7.3",
                "silverstripe/framework": "<4.4.5|>=4.5,<4.5.2",
                "silverstripe/graphql": ">=2,<2.0.5|>=3,<3.1.2",
                "silverstripe/registry": ">=2.1,<2.1.2|>=2.2,<2.2.1",
                "silverstripe/restfulserver": ">=1,<1.0.9|>=2,<2.0.4",
                "silverstripe/subsites": ">=2,<2.1.1",
                "silverstripe/taxonomy": ">=1.3,<1.3.1|>=2,<2.0.1",
                "silverstripe/userforms": "<3",
                "simple-updates/phpwhois": "<=1",
                "simplesamlphp/saml2": "<1.10.6|>=2,<2.3.8|>=3,<3.1.4",
                "simplesamlphp/simplesamlphp": "<1.18.6",
                "simplesamlphp/simplesamlphp-module-infocard": "<1.0.1",
                "simplito/elliptic-php": "<1.0.6",
                "slim/slim": "<2.6",
                "smarty/smarty": "<3.1.33",
                "socalnick/scn-social-auth": "<1.15.2",
                "spoonity/tcpdf": "<6.2.22",
                "squizlabs/php_codesniffer": ">=1,<2.8.1|>=3,<3.0.1",
                "ssddanbrown/bookstack": "<0.29.2",
                "stormpath/sdk": ">=0,<9.9.99",
                "studio-42/elfinder": "<2.1.49",
                "swiftmailer/swiftmailer": ">=4,<5.4.5",
                "sylius/admin-bundle": ">=1,<1.0.17|>=1.1,<1.1.9|>=1.2,<1.2.2",
                "sylius/grid": ">=1,<1.1.19|>=1.2,<1.2.18|>=1.3,<1.3.13|>=1.4,<1.4.5|>=1.5,<1.5.1",
                "sylius/grid-bundle": ">=1,<1.1.19|>=1.2,<1.2.18|>=1.3,<1.3.13|>=1.4,<1.4.5|>=1.5,<1.5.1",
                "sylius/resource-bundle": "<1.3.13|>=1.4,<1.4.6|>=1.5,<1.5.1|>=1.6,<1.6.3",
                "sylius/sylius": "<1.3.16|>=1.4,<1.4.12|>=1.5,<1.5.9|>=1.6,<1.6.5",
                "symbiote/silverstripe-multivaluefield": ">=3,<3.0.99",
                "symbiote/silverstripe-versionedfiles": "<=2.0.3",
                "symfony/cache": ">=3.1,<3.4.35|>=4,<4.2.12|>=4.3,<4.3.8",
                "symfony/dependency-injection": ">=2,<2.0.17|>=2.7,<2.7.51|>=2.8,<2.8.50|>=3,<3.4.26|>=4,<4.1.12|>=4.2,<4.2.7",
                "symfony/error-handler": ">=4.4,<4.4.4|>=5,<5.0.4",
                "symfony/form": ">=2.3,<2.3.35|>=2.4,<2.6.12|>=2.7,<2.7.50|>=2.8,<2.8.49|>=3,<3.4.20|>=4,<4.0.15|>=4.1,<4.1.9|>=4.2,<4.2.1",
                "symfony/framework-bundle": ">=2,<2.3.18|>=2.4,<2.4.8|>=2.5,<2.5.2|>=2.7,<2.7.51|>=2.8,<2.8.50|>=3,<3.4.26|>=4,<4.1.12|>=4.2,<4.2.7",
                "symfony/http-foundation": ">=2,<2.8.52|>=3,<3.4.35|>=4,<4.2.12|>=4.3,<4.3.8|>=4.4,<4.4.7|>=5,<5.0.7",
                "symfony/http-kernel": ">=2,<2.8.52|>=3,<3.4.35|>=4,<4.2.12|>=4.3,<4.3.8",
                "symfony/intl": ">=2.7,<2.7.38|>=2.8,<2.8.31|>=3,<3.2.14|>=3.3,<3.3.13",
                "symfony/mime": ">=4.3,<4.3.8",
                "symfony/phpunit-bridge": ">=2.8,<2.8.50|>=3,<3.4.26|>=4,<4.1.12|>=4.2,<4.2.7",
                "symfony/polyfill": ">=1,<1.10",
                "symfony/polyfill-php55": ">=1,<1.10",
                "symfony/proxy-manager-bridge": ">=2.7,<2.7.51|>=2.8,<2.8.50|>=3,<3.4.26|>=4,<4.1.12|>=4.2,<4.2.7",
                "symfony/routing": ">=2,<2.0.19",
                "symfony/security": ">=2,<2.7.51|>=2.8,<2.8.50|>=3,<3.4.26|>=4,<4.1.12|>=4.2,<4.2.7|>=4.4,<4.4.7|>=5,<5.0.7",
                "symfony/security-bundle": ">=2,<2.7.48|>=2.8,<2.8.41|>=3,<3.3.17|>=3.4,<3.4.11|>=4,<4.0.11",
                "symfony/security-core": ">=2.4,<2.6.13|>=2.7,<2.7.9|>=2.7.30,<2.7.32|>=2.8,<2.8.37|>=3,<3.3.17|>=3.4,<3.4.7|>=4,<4.0.7",
                "symfony/security-csrf": ">=2.4,<2.7.48|>=2.8,<2.8.41|>=3,<3.3.17|>=3.4,<3.4.11|>=4,<4.0.11",
                "symfony/security-guard": ">=2.8,<2.8.41|>=3,<3.3.17|>=3.4,<3.4.11|>=4,<4.0.11",
                "symfony/security-http": ">=2.3,<2.3.41|>=2.4,<2.7.51|>=2.8,<2.8.50|>=3,<3.4.26|>=4,<4.2.12|>=4.3,<4.3.8|>=4.4,<4.4.7|>=5,<5.0.7",
                "symfony/serializer": ">=2,<2.0.11",
                "symfony/symfony": ">=2,<2.8.52|>=3,<3.4.35|>=4,<4.2.12|>=4.3,<4.3.8|>=4.4,<4.4.7|>=5,<5.0.7",
                "symfony/translation": ">=2,<2.0.17",
                "symfony/validator": ">=2,<2.0.24|>=2.1,<2.1.12|>=2.2,<2.2.5|>=2.3,<2.3.3",
                "symfony/var-exporter": ">=4.2,<4.2.12|>=4.3,<4.3.8",
                "symfony/web-profiler-bundle": ">=2,<2.3.19|>=2.4,<2.4.9|>=2.5,<2.5.4",
                "symfony/yaml": ">=2,<2.0.22|>=2.1,<2.1.7",
                "t3g/svg-sanitizer": "<1.0.3",
                "tecnickcom/tcpdf": "<6.2.22",
                "thelia/backoffice-default-template": ">=2.1,<2.1.2",
                "thelia/thelia": ">=2.1-beta.1,<2.1.3",
                "theonedemon/phpwhois": "<=4.2.5",
                "titon/framework": ">=0,<9.9.99",
                "truckersmp/phpwhois": "<=4.3.1",
                "twig/twig": "<1.38|>=2,<2.7",
                "typo3/cms": ">=6.2,<6.2.30|>=7,<7.6.32|>=8,<8.7.30|>=9,<9.5.17|>=10,<10.4.2",
                "typo3/cms-core": ">=8,<8.7.30|>=9,<9.5.17|>=10,<10.4.2",
                "typo3/flow": ">=1,<1.0.4|>=1.1,<1.1.1|>=2,<2.0.1|>=2.3,<2.3.16|>=3,<3.0.10|>=3.1,<3.1.7|>=3.2,<3.2.7|>=3.3,<3.3.5",
                "typo3/neos": ">=1.1,<1.1.3|>=1.2,<1.2.13|>=2,<2.0.4",
                "typo3/phar-stream-wrapper": ">=1,<2.1.1|>=3,<3.1.1",
                "ua-parser/uap-php": "<3.8",
                "usmanhalalit/pixie": "<1.0.3|>=2,<2.0.2",
                "verot/class.upload.php": "<=1.0.3|>=2,<=2.0.4",
                "wallabag/tcpdf": "<6.2.22",
                "willdurand/js-translation-bundle": "<2.1.1",
                "yii2mod/yii2-cms": "<1.9.2",
                "yiisoft/yii": ">=1.1.14,<1.1.15",
                "yiisoft/yii2": "<2.0.15",
                "yiisoft/yii2-bootstrap": "<2.0.4",
                "yiisoft/yii2-dev": "<2.0.15",
                "yiisoft/yii2-elasticsearch": "<2.0.5",
                "yiisoft/yii2-gii": "<2.0.4",
                "yiisoft/yii2-jui": "<2.0.4",
                "yiisoft/yii2-redis": "<2.0.8",
                "yourls/yourls": "<1.7.4",
                "zendframework/zend-cache": ">=2.4,<2.4.8|>=2.5,<2.5.3",
                "zendframework/zend-captcha": ">=2,<2.4.9|>=2.5,<2.5.2",
                "zendframework/zend-crypt": ">=2,<2.4.9|>=2.5,<2.5.2",
                "zendframework/zend-db": ">=2,<2.0.99|>=2.1,<2.1.99|>=2.2,<2.2.10|>=2.3,<2.3.5",
                "zendframework/zend-developer-tools": ">=1.2.2,<1.2.3",
                "zendframework/zend-diactoros": ">=1,<1.8.4",
                "zendframework/zend-feed": ">=1,<2.10.3",
                "zendframework/zend-form": ">=2,<2.2.7|>=2.3,<2.3.1",
                "zendframework/zend-http": ">=1,<2.8.1",
                "zendframework/zend-json": ">=2.1,<2.1.6|>=2.2,<2.2.6",
                "zendframework/zend-ldap": ">=2,<2.0.99|>=2.1,<2.1.99|>=2.2,<2.2.8|>=2.3,<2.3.3",
                "zendframework/zend-mail": ">=2,<2.4.11|>=2.5,<2.7.2",
                "zendframework/zend-navigation": ">=2,<2.2.7|>=2.3,<2.3.1",
                "zendframework/zend-session": ">=2,<2.0.99|>=2.1,<2.1.99|>=2.2,<2.2.9|>=2.3,<2.3.4",
                "zendframework/zend-validator": ">=2.3,<2.3.6",
                "zendframework/zend-view": ">=2,<2.2.7|>=2.3,<2.3.1",
                "zendframework/zend-xmlrpc": ">=2.1,<2.1.6|>=2.2,<2.2.6",
                "zendframework/zendframework": "<2.5.1",
                "zendframework/zendframework1": "<1.12.20",
                "zendframework/zendopenid": ">=2,<2.0.2",
                "zendframework/zendxml": ">=1,<1.0.1",
                "zetacomponents/mail": "<1.8.2",
                "zf-commons/zfc-user": "<1.2.2",
                "zfcampus/zf-apigility-doctrine": ">=1,<1.0.3",
                "zfr/zfr-oauth2-server-module": "<0.1.2"
            },
            "type": "metapackage",
            "notification-url": "https://packagist.org/downloads/",
            "license": [
                "MIT"
            ],
            "authors": [
                {
                    "name": "Marco Pivetta",
                    "email": "ocramius@gmail.com",
                    "role": "maintainer"
                },
                {
                    "name": "Ilya Tribusean",
                    "email": "slash3b@gmail.com",
                    "role": "maintainer"
                }
            ],
            "description": "Prevents installation of composer packages with known security vulnerabilities: no API, simply require it",
            "time": "2020-05-22T06:49:22+00:00"
        },
        {
            "name": "sebastian/code-unit-reverse-lookup",
            "version": "1.0.1",
            "source": {
                "type": "git",
                "url": "https://github.com/sebastianbergmann/code-unit-reverse-lookup.git",
                "reference": "4419fcdb5eabb9caa61a27c7a1db532a6b55dd18"
            },
            "dist": {
                "type": "zip",
                "url": "https://api.github.com/repos/sebastianbergmann/code-unit-reverse-lookup/zipball/4419fcdb5eabb9caa61a27c7a1db532a6b55dd18",
                "reference": "4419fcdb5eabb9caa61a27c7a1db532a6b55dd18",
                "shasum": ""
            },
            "require": {
                "php": "^5.6 || ^7.0"
            },
            "require-dev": {
                "phpunit/phpunit": "^5.7 || ^6.0"
            },
            "type": "library",
            "extra": {
                "branch-alias": {
                    "dev-master": "1.0.x-dev"
                }
            },
            "autoload": {
                "classmap": [
                    "src/"
                ]
            },
            "notification-url": "https://packagist.org/downloads/",
            "license": [
                "BSD-3-Clause"
            ],
            "authors": [
                {
                    "name": "Sebastian Bergmann",
                    "email": "sebastian@phpunit.de"
                }
            ],
            "description": "Looks up which function or method a line of code belongs to",
            "homepage": "https://github.com/sebastianbergmann/code-unit-reverse-lookup/",
            "time": "2017-03-04T06:30:41+00:00"
        },
        {
            "name": "sebastian/comparator",
            "version": "3.0.2",
            "source": {
                "type": "git",
                "url": "https://github.com/sebastianbergmann/comparator.git",
                "reference": "5de4fc177adf9bce8df98d8d141a7559d7ccf6da"
            },
            "dist": {
                "type": "zip",
                "url": "https://api.github.com/repos/sebastianbergmann/comparator/zipball/5de4fc177adf9bce8df98d8d141a7559d7ccf6da",
                "reference": "5de4fc177adf9bce8df98d8d141a7559d7ccf6da",
                "shasum": ""
            },
            "require": {
                "php": "^7.1",
                "sebastian/diff": "^3.0",
                "sebastian/exporter": "^3.1"
            },
            "require-dev": {
                "phpunit/phpunit": "^7.1"
            },
            "type": "library",
            "extra": {
                "branch-alias": {
                    "dev-master": "3.0-dev"
                }
            },
            "autoload": {
                "classmap": [
                    "src/"
                ]
            },
            "notification-url": "https://packagist.org/downloads/",
            "license": [
                "BSD-3-Clause"
            ],
            "authors": [
                {
                    "name": "Jeff Welch",
                    "email": "whatthejeff@gmail.com"
                },
                {
                    "name": "Volker Dusch",
                    "email": "github@wallbash.com"
                },
                {
                    "name": "Bernhard Schussek",
                    "email": "bschussek@2bepublished.at"
                },
                {
                    "name": "Sebastian Bergmann",
                    "email": "sebastian@phpunit.de"
                }
            ],
            "description": "Provides the functionality to compare PHP values for equality",
            "homepage": "https://github.com/sebastianbergmann/comparator",
            "keywords": [
                "comparator",
                "compare",
                "equality"
            ],
            "time": "2018-07-12T15:12:46+00:00"
        },
        {
            "name": "sebastian/diff",
            "version": "3.0.2",
            "source": {
                "type": "git",
                "url": "https://github.com/sebastianbergmann/diff.git",
                "reference": "720fcc7e9b5cf384ea68d9d930d480907a0c1a29"
            },
            "dist": {
                "type": "zip",
                "url": "https://api.github.com/repos/sebastianbergmann/diff/zipball/720fcc7e9b5cf384ea68d9d930d480907a0c1a29",
                "reference": "720fcc7e9b5cf384ea68d9d930d480907a0c1a29",
                "shasum": ""
            },
            "require": {
                "php": "^7.1"
            },
            "require-dev": {
                "phpunit/phpunit": "^7.5 || ^8.0",
                "symfony/process": "^2 || ^3.3 || ^4"
            },
            "type": "library",
            "extra": {
                "branch-alias": {
                    "dev-master": "3.0-dev"
                }
            },
            "autoload": {
                "classmap": [
                    "src/"
                ]
            },
            "notification-url": "https://packagist.org/downloads/",
            "license": [
                "BSD-3-Clause"
            ],
            "authors": [
                {
                    "name": "Kore Nordmann",
                    "email": "mail@kore-nordmann.de"
                },
                {
                    "name": "Sebastian Bergmann",
                    "email": "sebastian@phpunit.de"
                }
            ],
            "description": "Diff implementation",
            "homepage": "https://github.com/sebastianbergmann/diff",
            "keywords": [
                "diff",
                "udiff",
                "unidiff",
                "unified diff"
            ],
            "time": "2019-02-04T06:01:07+00:00"
        },
        {
            "name": "sebastian/environment",
            "version": "4.2.3",
            "source": {
                "type": "git",
                "url": "https://github.com/sebastianbergmann/environment.git",
                "reference": "464c90d7bdf5ad4e8a6aea15c091fec0603d4368"
            },
            "dist": {
                "type": "zip",
                "url": "https://api.github.com/repos/sebastianbergmann/environment/zipball/464c90d7bdf5ad4e8a6aea15c091fec0603d4368",
                "reference": "464c90d7bdf5ad4e8a6aea15c091fec0603d4368",
                "shasum": ""
            },
            "require": {
                "php": "^7.1"
            },
            "require-dev": {
                "phpunit/phpunit": "^7.5"
            },
            "suggest": {
                "ext-posix": "*"
            },
            "type": "library",
            "extra": {
                "branch-alias": {
                    "dev-master": "4.2-dev"
                }
            },
            "autoload": {
                "classmap": [
                    "src/"
                ]
            },
            "notification-url": "https://packagist.org/downloads/",
            "license": [
                "BSD-3-Clause"
            ],
            "authors": [
                {
                    "name": "Sebastian Bergmann",
                    "email": "sebastian@phpunit.de"
                }
            ],
            "description": "Provides functionality to handle HHVM/PHP environments",
            "homepage": "http://www.github.com/sebastianbergmann/environment",
            "keywords": [
                "Xdebug",
                "environment",
                "hhvm"
            ],
            "time": "2019-11-20T08:46:58+00:00"
        },
        {
            "name": "sebastian/exporter",
            "version": "3.1.2",
            "source": {
                "type": "git",
                "url": "https://github.com/sebastianbergmann/exporter.git",
                "reference": "68609e1261d215ea5b21b7987539cbfbe156ec3e"
            },
            "dist": {
                "type": "zip",
                "url": "https://api.github.com/repos/sebastianbergmann/exporter/zipball/68609e1261d215ea5b21b7987539cbfbe156ec3e",
                "reference": "68609e1261d215ea5b21b7987539cbfbe156ec3e",
                "shasum": ""
            },
            "require": {
                "php": "^7.0",
                "sebastian/recursion-context": "^3.0"
            },
            "require-dev": {
                "ext-mbstring": "*",
                "phpunit/phpunit": "^6.0"
            },
            "type": "library",
            "extra": {
                "branch-alias": {
                    "dev-master": "3.1.x-dev"
                }
            },
            "autoload": {
                "classmap": [
                    "src/"
                ]
            },
            "notification-url": "https://packagist.org/downloads/",
            "license": [
                "BSD-3-Clause"
            ],
            "authors": [
                {
                    "name": "Sebastian Bergmann",
                    "email": "sebastian@phpunit.de"
                },
                {
                    "name": "Jeff Welch",
                    "email": "whatthejeff@gmail.com"
                },
                {
                    "name": "Volker Dusch",
                    "email": "github@wallbash.com"
                },
                {
                    "name": "Adam Harvey",
                    "email": "aharvey@php.net"
                },
                {
                    "name": "Bernhard Schussek",
                    "email": "bschussek@gmail.com"
                }
            ],
            "description": "Provides the functionality to export PHP variables for visualization",
            "homepage": "http://www.github.com/sebastianbergmann/exporter",
            "keywords": [
                "export",
                "exporter"
            ],
            "time": "2019-09-14T09:02:43+00:00"
        },
        {
            "name": "sebastian/global-state",
            "version": "3.0.0",
            "source": {
                "type": "git",
                "url": "https://github.com/sebastianbergmann/global-state.git",
                "reference": "edf8a461cf1d4005f19fb0b6b8b95a9f7fa0adc4"
            },
            "dist": {
                "type": "zip",
                "url": "https://api.github.com/repos/sebastianbergmann/global-state/zipball/edf8a461cf1d4005f19fb0b6b8b95a9f7fa0adc4",
                "reference": "edf8a461cf1d4005f19fb0b6b8b95a9f7fa0adc4",
                "shasum": ""
            },
            "require": {
                "php": "^7.2",
                "sebastian/object-reflector": "^1.1.1",
                "sebastian/recursion-context": "^3.0"
            },
            "require-dev": {
                "ext-dom": "*",
                "phpunit/phpunit": "^8.0"
            },
            "suggest": {
                "ext-uopz": "*"
            },
            "type": "library",
            "extra": {
                "branch-alias": {
                    "dev-master": "3.0-dev"
                }
            },
            "autoload": {
                "classmap": [
                    "src/"
                ]
            },
            "notification-url": "https://packagist.org/downloads/",
            "license": [
                "BSD-3-Clause"
            ],
            "authors": [
                {
                    "name": "Sebastian Bergmann",
                    "email": "sebastian@phpunit.de"
                }
            ],
            "description": "Snapshotting of global state",
            "homepage": "http://www.github.com/sebastianbergmann/global-state",
            "keywords": [
                "global state"
            ],
            "time": "2019-02-01T05:30:01+00:00"
        },
        {
            "name": "sebastian/object-enumerator",
            "version": "3.0.3",
            "source": {
                "type": "git",
                "url": "https://github.com/sebastianbergmann/object-enumerator.git",
                "reference": "7cfd9e65d11ffb5af41198476395774d4c8a84c5"
            },
            "dist": {
                "type": "zip",
                "url": "https://api.github.com/repos/sebastianbergmann/object-enumerator/zipball/7cfd9e65d11ffb5af41198476395774d4c8a84c5",
                "reference": "7cfd9e65d11ffb5af41198476395774d4c8a84c5",
                "shasum": ""
            },
            "require": {
                "php": "^7.0",
                "sebastian/object-reflector": "^1.1.1",
                "sebastian/recursion-context": "^3.0"
            },
            "require-dev": {
                "phpunit/phpunit": "^6.0"
            },
            "type": "library",
            "extra": {
                "branch-alias": {
                    "dev-master": "3.0.x-dev"
                }
            },
            "autoload": {
                "classmap": [
                    "src/"
                ]
            },
            "notification-url": "https://packagist.org/downloads/",
            "license": [
                "BSD-3-Clause"
            ],
            "authors": [
                {
                    "name": "Sebastian Bergmann",
                    "email": "sebastian@phpunit.de"
                }
            ],
            "description": "Traverses array structures and object graphs to enumerate all referenced objects",
            "homepage": "https://github.com/sebastianbergmann/object-enumerator/",
            "time": "2017-08-03T12:35:26+00:00"
        },
        {
            "name": "sebastian/object-reflector",
            "version": "1.1.1",
            "source": {
                "type": "git",
                "url": "https://github.com/sebastianbergmann/object-reflector.git",
                "reference": "773f97c67f28de00d397be301821b06708fca0be"
            },
            "dist": {
                "type": "zip",
                "url": "https://api.github.com/repos/sebastianbergmann/object-reflector/zipball/773f97c67f28de00d397be301821b06708fca0be",
                "reference": "773f97c67f28de00d397be301821b06708fca0be",
                "shasum": ""
            },
            "require": {
                "php": "^7.0"
            },
            "require-dev": {
                "phpunit/phpunit": "^6.0"
            },
            "type": "library",
            "extra": {
                "branch-alias": {
                    "dev-master": "1.1-dev"
                }
            },
            "autoload": {
                "classmap": [
                    "src/"
                ]
            },
            "notification-url": "https://packagist.org/downloads/",
            "license": [
                "BSD-3-Clause"
            ],
            "authors": [
                {
                    "name": "Sebastian Bergmann",
                    "email": "sebastian@phpunit.de"
                }
            ],
            "description": "Allows reflection of object attributes, including inherited and non-public ones",
            "homepage": "https://github.com/sebastianbergmann/object-reflector/",
            "time": "2017-03-29T09:07:27+00:00"
        },
        {
            "name": "sebastian/recursion-context",
            "version": "3.0.0",
            "source": {
                "type": "git",
                "url": "https://github.com/sebastianbergmann/recursion-context.git",
                "reference": "5b0cd723502bac3b006cbf3dbf7a1e3fcefe4fa8"
            },
            "dist": {
                "type": "zip",
                "url": "https://api.github.com/repos/sebastianbergmann/recursion-context/zipball/5b0cd723502bac3b006cbf3dbf7a1e3fcefe4fa8",
                "reference": "5b0cd723502bac3b006cbf3dbf7a1e3fcefe4fa8",
                "shasum": ""
            },
            "require": {
                "php": "^7.0"
            },
            "require-dev": {
                "phpunit/phpunit": "^6.0"
            },
            "type": "library",
            "extra": {
                "branch-alias": {
                    "dev-master": "3.0.x-dev"
                }
            },
            "autoload": {
                "classmap": [
                    "src/"
                ]
            },
            "notification-url": "https://packagist.org/downloads/",
            "license": [
                "BSD-3-Clause"
            ],
            "authors": [
                {
                    "name": "Jeff Welch",
                    "email": "whatthejeff@gmail.com"
                },
                {
                    "name": "Sebastian Bergmann",
                    "email": "sebastian@phpunit.de"
                },
                {
                    "name": "Adam Harvey",
                    "email": "aharvey@php.net"
                }
            ],
            "description": "Provides functionality to recursively process PHP variables",
            "homepage": "http://www.github.com/sebastianbergmann/recursion-context",
            "time": "2017-03-03T06:23:57+00:00"
        },
        {
            "name": "sebastian/resource-operations",
            "version": "2.0.1",
            "source": {
                "type": "git",
                "url": "https://github.com/sebastianbergmann/resource-operations.git",
                "reference": "4d7a795d35b889bf80a0cc04e08d77cedfa917a9"
            },
            "dist": {
                "type": "zip",
                "url": "https://api.github.com/repos/sebastianbergmann/resource-operations/zipball/4d7a795d35b889bf80a0cc04e08d77cedfa917a9",
                "reference": "4d7a795d35b889bf80a0cc04e08d77cedfa917a9",
                "shasum": ""
            },
            "require": {
                "php": "^7.1"
            },
            "type": "library",
            "extra": {
                "branch-alias": {
                    "dev-master": "2.0-dev"
                }
            },
            "autoload": {
                "classmap": [
                    "src/"
                ]
            },
            "notification-url": "https://packagist.org/downloads/",
            "license": [
                "BSD-3-Clause"
            ],
            "authors": [
                {
                    "name": "Sebastian Bergmann",
                    "email": "sebastian@phpunit.de"
                }
            ],
            "description": "Provides a list of PHP built-in functions that operate on resources",
            "homepage": "https://www.github.com/sebastianbergmann/resource-operations",
            "time": "2018-10-04T04:07:39+00:00"
        },
        {
            "name": "sebastian/type",
            "version": "1.1.3",
            "source": {
                "type": "git",
                "url": "https://github.com/sebastianbergmann/type.git",
                "reference": "3aaaa15fa71d27650d62a948be022fe3b48541a3"
            },
            "dist": {
                "type": "zip",
                "url": "https://api.github.com/repos/sebastianbergmann/type/zipball/3aaaa15fa71d27650d62a948be022fe3b48541a3",
                "reference": "3aaaa15fa71d27650d62a948be022fe3b48541a3",
                "shasum": ""
            },
            "require": {
                "php": "^7.2"
            },
            "require-dev": {
                "phpunit/phpunit": "^8.2"
            },
            "type": "library",
            "extra": {
                "branch-alias": {
                    "dev-master": "1.1-dev"
                }
            },
            "autoload": {
                "classmap": [
                    "src/"
                ]
            },
            "notification-url": "https://packagist.org/downloads/",
            "license": [
                "BSD-3-Clause"
            ],
            "authors": [
                {
                    "name": "Sebastian Bergmann",
                    "email": "sebastian@phpunit.de",
                    "role": "lead"
                }
            ],
            "description": "Collection of value objects that represent the types of the PHP type system",
            "homepage": "https://github.com/sebastianbergmann/type",
            "time": "2019-07-02T08:10:15+00:00"
        },
        {
            "name": "sebastian/version",
            "version": "2.0.1",
            "source": {
                "type": "git",
                "url": "https://github.com/sebastianbergmann/version.git",
                "reference": "99732be0ddb3361e16ad77b68ba41efc8e979019"
            },
            "dist": {
                "type": "zip",
                "url": "https://api.github.com/repos/sebastianbergmann/version/zipball/99732be0ddb3361e16ad77b68ba41efc8e979019",
                "reference": "99732be0ddb3361e16ad77b68ba41efc8e979019",
                "shasum": ""
            },
            "require": {
                "php": ">=5.6"
            },
            "type": "library",
            "extra": {
                "branch-alias": {
                    "dev-master": "2.0.x-dev"
                }
            },
            "autoload": {
                "classmap": [
                    "src/"
                ]
            },
            "notification-url": "https://packagist.org/downloads/",
            "license": [
                "BSD-3-Clause"
            ],
            "authors": [
                {
                    "name": "Sebastian Bergmann",
                    "email": "sebastian@phpunit.de",
                    "role": "lead"
                }
            ],
            "description": "Library that helps with managing the version number of Git-hosted PHP projects",
            "homepage": "https://github.com/sebastianbergmann/version",
            "time": "2016-10-03T07:35:21+00:00"
        },
        {
            "name": "squizlabs/php_codesniffer",
            "version": "3.5.5",
            "source": {
                "type": "git",
                "url": "https://github.com/squizlabs/PHP_CodeSniffer.git",
                "reference": "73e2e7f57d958e7228fce50dc0c61f58f017f9f6"
            },
            "dist": {
                "type": "zip",
                "url": "https://api.github.com/repos/squizlabs/PHP_CodeSniffer/zipball/73e2e7f57d958e7228fce50dc0c61f58f017f9f6",
                "reference": "73e2e7f57d958e7228fce50dc0c61f58f017f9f6",
                "shasum": ""
            },
            "require": {
                "ext-simplexml": "*",
                "ext-tokenizer": "*",
                "ext-xmlwriter": "*",
                "php": ">=5.4.0"
            },
            "require-dev": {
                "phpunit/phpunit": "^4.0 || ^5.0 || ^6.0 || ^7.0"
            },
            "bin": [
                "bin/phpcs",
                "bin/phpcbf"
            ],
            "type": "library",
            "extra": {
                "branch-alias": {
                    "dev-master": "3.x-dev"
                }
            },
            "notification-url": "https://packagist.org/downloads/",
            "license": [
                "BSD-3-Clause"
            ],
            "authors": [
                {
                    "name": "Greg Sherwood",
                    "role": "lead"
                }
            ],
            "description": "PHP_CodeSniffer tokenizes PHP, JavaScript and CSS files and detects violations of a defined set of coding standards.",
            "homepage": "https://github.com/squizlabs/PHP_CodeSniffer",
            "keywords": [
                "phpcs",
                "standards"
            ],
            "time": "2020-04-17T01:09:41+00:00"
        },
        {
            "name": "symfony/css-selector",
            "version": "v4.4.8",
            "source": {
                "type": "git",
                "url": "https://github.com/symfony/css-selector.git",
                "reference": "afc26133a6fbdd4f8842e38893e0ee4685c7c94b"
            },
            "dist": {
                "type": "zip",
                "url": "https://api.github.com/repos/symfony/css-selector/zipball/afc26133a6fbdd4f8842e38893e0ee4685c7c94b",
                "reference": "afc26133a6fbdd4f8842e38893e0ee4685c7c94b",
                "shasum": ""
            },
            "require": {
                "php": "^7.1.3"
            },
            "type": "library",
            "extra": {
                "branch-alias": {
                    "dev-master": "4.4-dev"
                }
            },
            "autoload": {
                "psr-4": {
                    "Symfony\\Component\\CssSelector\\": ""
                },
                "exclude-from-classmap": [
                    "/Tests/"
                ]
            },
            "notification-url": "https://packagist.org/downloads/",
            "license": [
                "MIT"
            ],
            "authors": [
                {
                    "name": "Fabien Potencier",
                    "email": "fabien@symfony.com"
                },
                {
                    "name": "Jean-François Simon",
                    "email": "jeanfrancois.simon@sensiolabs.com"
                },
                {
                    "name": "Symfony Community",
                    "homepage": "https://symfony.com/contributors"
                }
            ],
            "description": "Symfony CssSelector Component",
            "homepage": "https://symfony.com",
            "time": "2020-03-27T16:54:36+00:00"
        },
        {
            "name": "theseer/tokenizer",
            "version": "1.1.3",
            "source": {
                "type": "git",
                "url": "https://github.com/theseer/tokenizer.git",
                "reference": "11336f6f84e16a720dae9d8e6ed5019efa85a0f9"
            },
            "dist": {
                "type": "zip",
                "url": "https://api.github.com/repos/theseer/tokenizer/zipball/11336f6f84e16a720dae9d8e6ed5019efa85a0f9",
                "reference": "11336f6f84e16a720dae9d8e6ed5019efa85a0f9",
                "shasum": ""
            },
            "require": {
                "ext-dom": "*",
                "ext-tokenizer": "*",
                "ext-xmlwriter": "*",
                "php": "^7.0"
            },
            "type": "library",
            "autoload": {
                "classmap": [
                    "src/"
                ]
            },
            "notification-url": "https://packagist.org/downloads/",
            "license": [
                "BSD-3-Clause"
            ],
            "authors": [
                {
                    "name": "Arne Blankerts",
                    "email": "arne@blankerts.de",
                    "role": "Developer"
                }
            ],
            "description": "A small library for converting tokenized PHP source code into XML and potentially other formats",
            "time": "2019-06-13T22:48:21+00:00"
        },
        {
            "name": "vanilla/standards",
            "version": "1.3.1",
            "source": {
                "type": "git",
                "url": "https://github.com/vanilla/standards.git",
                "reference": "f9fe9cb8dd15e09414ee27cab652085183c47d7e"
            },
            "dist": {
                "type": "zip",
                "url": "https://api.github.com/repos/vanilla/standards/zipball/f9fe9cb8dd15e09414ee27cab652085183c47d7e",
                "reference": "f9fe9cb8dd15e09414ee27cab652085183c47d7e",
                "shasum": ""
            },
            "require": {
                "php": ">=7.0",
                "squizlabs/php_codesniffer": "~3.0"
            },
            "type": "library",
            "notification-url": "https://packagist.org/downloads/",
            "license": [
                "GPL-2.0"
            ],
            "description": "Rules for Vanilla forums' coding standards.",
            "time": "2018-09-17T19:45:10+00:00"
        },
        {
            "name": "voku/html-min",
            "version": "3.0.5",
            "source": {
                "type": "git",
                "url": "https://github.com/voku/HtmlMin.git",
                "reference": "58d870b95ca52bc9f55f91baed784556c2ca4a13"
            },
            "dist": {
                "type": "zip",
                "url": "https://api.github.com/repos/voku/HtmlMin/zipball/58d870b95ca52bc9f55f91baed784556c2ca4a13",
                "reference": "58d870b95ca52bc9f55f91baed784556c2ca4a13",
                "shasum": ""
            },
            "require": {
                "ext-dom": "*",
                "php": ">=7.0.0",
                "voku/simple_html_dom": "^4.1.7"
            },
            "require-dev": {
                "phpunit/phpunit": "~6.0"
            },
            "type": "library",
            "autoload": {
                "psr-4": {
                    "voku\\": "src/voku/"
                }
            },
            "notification-url": "https://packagist.org/downloads/",
            "license": [
                "MIT"
            ],
            "authors": [
                {
                    "name": "Lars Moelleken",
                    "homepage": "http://www.moelleken.org/"
                }
            ],
            "description": "HTML Compressor and Minifier",
            "homepage": "https://github.com/voku/HtmlMin",
            "keywords": [
                "compress",
                "compression",
                "compressor",
                "html",
                "minifier"
            ],
            "time": "2018-10-17T19:56:12+00:00"
        },
        {
            "name": "voku/simple_html_dom",
            "version": "4.1.7",
            "source": {
                "type": "git",
                "url": "https://github.com/voku/simple_html_dom.git",
                "reference": "935663ebc6917f4db45c7e613b5e8cb84cabac59"
            },
            "dist": {
                "type": "zip",
                "url": "https://api.github.com/repos/voku/simple_html_dom/zipball/935663ebc6917f4db45c7e613b5e8cb84cabac59",
                "reference": "935663ebc6917f4db45c7e613b5e8cb84cabac59",
                "shasum": ""
            },
            "require": {
                "ext-dom": "*",
                "ext-libxml": "*",
                "ext-simplexml": "*",
                "php": ">=7.0.0",
                "symfony/css-selector": "~3.0|~4.0"
            },
            "require-dev": {
                "phpunit/phpunit": "~6.0"
            },
            "suggest": {
                "voku/portable-utf8": "~4.0"
            },
            "type": "library",
            "autoload": {
                "psr-4": {
                    "voku\\helper\\": "src/voku/helper/"
                }
            },
            "notification-url": "https://packagist.org/downloads/",
            "license": [
                "MIT"
            ],
            "authors": [
                {
                    "name": "Lars Moelleken",
                    "homepage": "http://www.moelleken.org/",
                    "role": "Developer"
                },
                {
                    "name": "dimabdc",
                    "email": "support@titor.ru",
                    "homepage": "http://github.com/dimabdc",
                    "role": "Developer"
                }
            ],
            "description": "Simple HTML DOM package.",
            "homepage": "http://simplehtmldom.sourceforge.net/",
            "keywords": [
                "HTML Parser",
                "dom",
                "php dom"
            ],
            "time": "2018-10-17T19:23:47+00:00"
        },
        {
            "name": "webmozart/assert",
            "version": "1.8.0",
            "source": {
                "type": "git",
                "url": "https://github.com/webmozart/assert.git",
                "reference": "ab2cb0b3b559010b75981b1bdce728da3ee90ad6"
            },
            "dist": {
                "type": "zip",
                "url": "https://api.github.com/repos/webmozart/assert/zipball/ab2cb0b3b559010b75981b1bdce728da3ee90ad6",
                "reference": "ab2cb0b3b559010b75981b1bdce728da3ee90ad6",
                "shasum": ""
            },
            "require": {
                "php": "^5.3.3 || ^7.0",
                "symfony/polyfill-ctype": "^1.8"
            },
            "conflict": {
                "vimeo/psalm": "<3.9.1"
            },
            "require-dev": {
                "phpunit/phpunit": "^4.8.36 || ^7.5.13"
            },
            "type": "library",
            "autoload": {
                "psr-4": {
                    "Webmozart\\Assert\\": "src/"
                }
            },
            "notification-url": "https://packagist.org/downloads/",
            "license": [
                "MIT"
            ],
            "authors": [
                {
                    "name": "Bernhard Schussek",
                    "email": "bschussek@gmail.com"
                }
            ],
            "description": "Assertions to validate method input/output with nice error messages.",
            "keywords": [
                "assert",
                "check",
                "validate"
            ],
            "time": "2020-04-18T12:12:48+00:00"
        }
    ],
    "aliases": [],
    "minimum-stability": "stable",
    "stability-flags": {
        "roave/security-advisories": 20
    },
    "prefer-stable": false,
    "prefer-lowest": false,
    "platform": {
        "php": ">=7.2.0",
        "ext-pdo": "*",
        "ext-intl": "*",
        "ext-json": "*",
        "ext-curl": "*",
        "ext-fileinfo": "*",
        "ext-dom": "*",
        "ext-gd": "*",
        "ext-libxml": "*"
    },
    "platform-dev": [],
    "platform-overrides": {
        "php": "7.2"
    },
    "plugin-api-version": "1.1.0"
}<|MERGE_RESOLUTION|>--- conflicted
+++ resolved
@@ -4,11 +4,7 @@
         "Read more about it at https://getcomposer.org/doc/01-basic-usage.md#installing-dependencies",
         "This file is @generated automatically"
     ],
-<<<<<<< HEAD
-    "content-hash": "ad119262cb228e45372438cced48a4f4",
-=======
     "content-hash": "e6e470e2e2d316ccd21bb5519633a768",
->>>>>>> 63685e68
     "packages": [
         {
             "name": "chrisjean/php-ico",
@@ -185,151 +181,6 @@
                 "php"
             ],
             "time": "2020-03-25T18:49:23+00:00"
-        },
-        {
-            "name": "league/uri",
-            "version": "6.2.1",
-            "source": {
-                "type": "git",
-                "url": "https://github.com/thephpleague/uri.git",
-                "reference": "6998530902550c6e3fefb5ef98d56fe92ecdb603"
-            },
-            "dist": {
-                "type": "zip",
-                "url": "https://api.github.com/repos/thephpleague/uri/zipball/6998530902550c6e3fefb5ef98d56fe92ecdb603",
-                "reference": "6998530902550c6e3fefb5ef98d56fe92ecdb603",
-                "shasum": ""
-            },
-            "require": {
-                "ext-json": "*",
-                "league/uri-interfaces": "^2.1",
-                "php": "^7.2",
-                "psr/http-message": "^1.0"
-            },
-            "conflict": {
-                "league/uri-schemes": "^1.0"
-            },
-            "require-dev": {
-                "friendsofphp/php-cs-fixer": "^2.16",
-                "phpstan/phpstan": "^0.12",
-                "phpstan/phpstan-phpunit": "^0.12",
-                "phpstan/phpstan-strict-rules": "^0.12",
-                "phpunit/phpunit": "^8.0"
-            },
-            "suggest": {
-                "ext-fileinfo": "Needed to create Data URI from a filepath",
-                "ext-intl": "Needed to improve host validation",
-                "league/uri-components": "Needed to easily manipulate URI objects"
-            },
-            "type": "library",
-            "extra": {
-                "branch-alias": {
-                    "dev-master": "6.x-dev"
-                }
-            },
-            "autoload": {
-                "psr-4": {
-                    "League\\Uri\\": "src"
-                }
-            },
-            "notification-url": "https://packagist.org/downloads/",
-            "license": [
-                "MIT"
-            ],
-            "authors": [
-                {
-                    "name": "Ignace Nyamagana Butera",
-                    "email": "nyamsprod@gmail.com",
-                    "homepage": "https://nyamsprod.com"
-                }
-            ],
-            "description": "URI manipulation library",
-            "homepage": "http://uri.thephpleague.com",
-            "keywords": [
-                "data-uri",
-                "file-uri",
-                "ftp",
-                "hostname",
-                "http",
-                "https",
-                "middleware",
-                "parse_str",
-                "parse_url",
-                "psr-7",
-                "query-string",
-                "querystring",
-                "rfc3986",
-                "rfc3987",
-                "rfc6570",
-                "uri",
-                "uri-template",
-                "url",
-                "ws"
-            ],
-            "funding": [
-                {
-                    "url": "https://github.com/sponsors/nyamsprod",
-                    "type": "github"
-                }
-            ],
-            "time": "2020-03-17T14:40:17+00:00"
-        },
-        {
-            "name": "league/uri-interfaces",
-            "version": "2.1.0",
-            "source": {
-                "type": "git",
-                "url": "https://github.com/thephpleague/uri-interfaces.git",
-                "reference": "0068a469958895ceaf3afcb489c0258adfa1e406"
-            },
-            "dist": {
-                "type": "zip",
-                "url": "https://api.github.com/repos/thephpleague/uri-interfaces/zipball/0068a469958895ceaf3afcb489c0258adfa1e406",
-                "reference": "0068a469958895ceaf3afcb489c0258adfa1e406",
-                "shasum": ""
-            },
-            "require": {
-                "ext-json": "*",
-                "php": "^7.1"
-            },
-            "require-dev": {
-                "friendsofphp/php-cs-fixer": "^2.0",
-                "phpstan/phpstan": "^0.12",
-                "phpstan/phpstan-phpunit": "^0.12",
-                "phpstan/phpstan-strict-rules": "^0.12",
-                "phpunit/phpunit": "^7.0|^8.0"
-            },
-            "type": "library",
-            "extra": {
-                "branch-alias": {
-                    "dev-master": "2.x-dev"
-                }
-            },
-            "autoload": {
-                "psr-4": {
-                    "League\\Uri\\": "src/"
-                }
-            },
-            "notification-url": "https://packagist.org/downloads/",
-            "license": [
-                "MIT"
-            ],
-            "authors": [
-                {
-                    "name": "Ignace Nyamagana Butera",
-                    "email": "nyamsprod@gmail.com",
-                    "homepage": "https://nyamsprod.com"
-                }
-            ],
-            "description": "Common interface for URI representation",
-            "homepage": "http://github.com/thephpleague/uri-interfaces",
-            "keywords": [
-                "rfc3986",
-                "rfc3987",
-                "uri",
-                "url"
-            ],
-            "time": "2020-02-08T12:10:37+00:00"
         },
         {
             "name": "metasyntactical/composer-plugin-license-check",
@@ -733,56 +584,6 @@
                 "psr-14"
             ],
             "time": "2019-01-08T18:20:26+00:00"
-        },
-        {
-            "name": "psr/http-message",
-            "version": "1.0.1",
-            "source": {
-                "type": "git",
-                "url": "https://github.com/php-fig/http-message.git",
-                "reference": "f6561bf28d520154e4b0ec72be95418abe6d9363"
-            },
-            "dist": {
-                "type": "zip",
-                "url": "https://api.github.com/repos/php-fig/http-message/zipball/f6561bf28d520154e4b0ec72be95418abe6d9363",
-                "reference": "f6561bf28d520154e4b0ec72be95418abe6d9363",
-                "shasum": ""
-            },
-            "require": {
-                "php": ">=5.3.0"
-            },
-            "type": "library",
-            "extra": {
-                "branch-alias": {
-                    "dev-master": "1.0.x-dev"
-                }
-            },
-            "autoload": {
-                "psr-4": {
-                    "Psr\\Http\\Message\\": "src/"
-                }
-            },
-            "notification-url": "https://packagist.org/downloads/",
-            "license": [
-                "MIT"
-            ],
-            "authors": [
-                {
-                    "name": "PHP-FIG",
-                    "homepage": "http://www.php-fig.org/"
-                }
-            ],
-            "description": "Common interface for HTTP messages",
-            "homepage": "https://github.com/php-fig/http-message",
-            "keywords": [
-                "http",
-                "http-message",
-                "psr",
-                "psr-7",
-                "request",
-                "response"
-            ],
-            "time": "2016-08-06T14:39:51+00:00"
         },
         {
             "name": "psr/log",
