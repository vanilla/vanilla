<?php

/**
 * Application Gateway
 *
 * @author Mark O'Sullivan <mark@vanillaforums.com>
 * @author Todd Burry <todd@vanillaforums.com>
 * @author Tim Gunter <tim@vanillaforums.com>
 * @copyright 2003 Vanilla Forums, Inc
 * @license http://www.opensource.org/licenses/gpl-2.0.php GPLv2
 * @package Garden
 * @since 2.0
 */

define('APPLICATION', 'Vanilla');
<<<<<<< HEAD
define('APPLICATION_VERSION', '2.1b1.14');
=======
define('APPLICATION_VERSION', '2.1a35');
>>>>>>> 82b257cb

// Report and track all errors.

error_reporting(E_ERROR | E_PARSE | E_CORE_ERROR | E_COMPILE_ERROR | E_USER_ERROR | E_RECOVERABLE_ERROR);
ini_set('display_errors', 0);
ini_set('track_errors', 1);

ob_start();

// Define the constants we need to get going.

define('DS', '/');
define('PATH_ROOT', getcwd());

// Include the bootstrap to configure the framework.

require_once(PATH_ROOT.'/bootstrap.php');

// Create and configure the dispatcher.

$Dispatcher = Gdn::Dispatcher();

$EnabledApplications = Gdn::ApplicationManager()->EnabledApplicationFolders();
$Dispatcher->EnabledApplicationFolders($EnabledApplications);
$Dispatcher->PassProperty('EnabledApplications', $EnabledApplications);

// Process the request.

$Dispatcher->Start();
$Dispatcher->Dispatch();<|MERGE_RESOLUTION|>--- conflicted
+++ resolved
@@ -13,11 +13,7 @@
  */
 
 define('APPLICATION', 'Vanilla');
-<<<<<<< HEAD
 define('APPLICATION_VERSION', '2.1b1.14');
-=======
-define('APPLICATION_VERSION', '2.1a35');
->>>>>>> 82b257cb
 
 // Report and track all errors.
 
