--- conflicted
+++ resolved
@@ -13,11 +13,7 @@
  */
 
 define('APPLICATION', 'Vanilla');
-<<<<<<< HEAD
-define('APPLICATION_VERSION', '2.2.18');
-=======
 define('APPLICATION_VERSION', '2.2.100');
->>>>>>> fabe050a
 
 // Report and track all errors.
 
