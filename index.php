<?php
define('APPLICATION', 'Vanilla');
<<<<<<< HEAD
define('APPLICATION_VERSION', '2.0.17.8');
=======
define('APPLICATION_VERSION', '2.0.17.9a');
>>>>>>> 3a4f70ae
/*
Copyright 2008, 2009 Vanilla Forums Inc.
This file is part of Garden.
Garden is free software: you can redistribute it and/or modify it under the terms of the GNU General Public License as published by the Free Software Foundation, either version 3 of the License, or (at your option) any later version.
Garden is distributed in the hope that it will be useful, but WITHOUT ANY WARRANTY; without even the implied warranty of MERCHANTABILITY or FITNESS FOR A PARTICULAR PURPOSE. See the GNU General Public License for more details.
You should have received a copy of the GNU General Public License along with Garden.  If not, see <http://www.gnu.org/licenses/>.
Contact Vanilla Forums Inc. at support [at] vanillaforums [dot] com
*/

// Report and track all errors.
if(defined('DEBUG'))
   error_reporting(E_ALL);
else
   error_reporting(E_ERROR | E_PARSE | E_CORE_ERROR | E_COMPILE_ERROR | E_USER_ERROR | E_RECOVERABLE_ERROR);
ini_set('display_errors', 'on');
ini_set('track_errors', 1);

ob_start();

// 1. Define the constants we need to get going.
define('DS', '/');
define('PATH_ROOT', dirname(__FILE__));

// 2. Include the header.
require_once(PATH_ROOT.DS.'bootstrap.php');

$Dispatcher = Gdn::Dispatcher();

$EnabledApplications = Gdn::Config('EnabledApplications');
$Dispatcher->EnabledApplicationFolders($EnabledApplications);

$Dispatcher->PassProperty('EnabledApplications', $EnabledApplications);

// Process the request.
$Dispatcher->Dispatch();
$Dispatcher->Cleanup();<|MERGE_RESOLUTION|>--- conflicted
+++ resolved
@@ -1,10 +1,6 @@
 <?php
 define('APPLICATION', 'Vanilla');
-<<<<<<< HEAD
-define('APPLICATION_VERSION', '2.0.17.8');
-=======
 define('APPLICATION_VERSION', '2.0.17.9a');
->>>>>>> 3a4f70ae
 /*
 Copyright 2008, 2009 Vanilla Forums Inc.
 This file is part of Garden.
