--- conflicted
+++ resolved
@@ -125,35 +125,8 @@
       if (inDashboard && !forceEmbedDashboard)
          remotePostMessage('unembed', '*');
 
-<<<<<<< HEAD
-      // Wrap the entire page in a container so inner margins are respected when calculating height.
-//      $('body > :first-child').wrap('<div class="VanillaEmbedWrapper" />');
-      setHeight = function(explicitHeight) {
-         getStyle = function(el, name) {
-            if (!el)
-               return 0;
-            
-            if (el.style && el.style[name])
-               return el.style[name];
-            else if (el.currentStyle)
-               return el.currentStyle[name];
-            else if (document.defaultView && document.defaultView.getComputedStyle) {
-               name = name.replace(/([A-Z])/g, "-$1");
-               name = name.toLowerCase();
-               s = document.defaultView.getComputedStyle(el, "");
-               return s && s.getPropertyValue(name);
-            } else
-               return 0;
-         }
-         // Include body top/bottom margin when calculating height.
-         var m = parseInt(getStyle(document.body, 'marginTop')) + parseInt(getStyle(document.body, 'marginBottom')),
-            h = document.body.offsetHeight;
-
-         var newHeight = explicitHeight > 0 ? explicitHeight : (h*1 + m*1);
-=======
       setHeight = function(explicitHeight) {
          var newHeight = explicitHeight > 0 ? explicitHeight : document.body.offsetHeight;
->>>>>>> fd99bcd4
          if (newHeight > minHeight && newHeight != currentHeight) {
             currentHeight = newHeight;               
             remotePostMessage('height:'+currentHeight, '*');
