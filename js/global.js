--- conflicted
+++ resolved
@@ -107,8 +107,6 @@
         }
     });
 
-<<<<<<< HEAD
-=======
     /**
      * Takes a jQuery function that updates the DOM and the HTML to add. Converts the html to a jQuery object
      * and then adds it to the DOM. Triggers 'contentLoad' to allow javascript manipulation of the new DOM elements.
@@ -116,7 +114,6 @@
      * @param func The jQuery function name.
      * @param html The html to add.
      */
->>>>>>> a14d54d7
     var funcTrigger = function(func, html) {
         this.each(function() {
             var $elem = $($.parseHTML(html + '')); // Typecast html to a string and create a DOM node
@@ -157,13 +154,8 @@
 jQuery(document).ready(function($) {
 
     /**
-<<<<<<< HEAD
-	 * @deprecated since Vanilla 2.2
-	 */
-=======
      * @deprecated since Vanilla 2.2
      */
->>>>>>> a14d54d7
     $.postParseJson = function(json) {
         return json;
     };
