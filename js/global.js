--- conflicted
+++ resolved
@@ -231,9 +231,14 @@
          head.appendChild(script);
       });
       
-      if (Response) gdn.loaded(null);
-      return Response;
-   };
+   // Convert date fields to datepickers
+   if ($.fn.datepicker) {
+      $('input.DatePicker').datepicker({
+         showOn: "focus",
+         dateFormat: 'mm/dd/yy'
+      });
+   }
+   
    
    gdn.events = {};
    gdn.event = function( id ) {
@@ -486,7 +491,6 @@
    gdn.notificationsPinging = 0;
    gdn.pingCount = 0;
    
-<<<<<<< HEAD
 	gdn.pingForNotifications = function() {
       if (gdn.notificationsPinging > 0 || !gdn.focused)
          return;
@@ -510,21 +514,6 @@
 	}
    
    gdn.Template = {
-=======
-   // Convert date fields to datepickers
-   if ($.fn.datepicker) {
-      $('input.DatePicker').datepicker({
-         showOn: "focus",
-         dateFormat: 'mm/dd/yy'
-      });
-   }
-   
-   // Reveal youtube player when preview clicked.
-   function Youtube(Container) {
-      var $preview = Container.find('.VideoPreview');
-      var $player = Container.find('.VideoPlayer');
-      var width = $preview.width(), height = $preview.height(), videoid = Container.attr('id').replace('youtube-', '');
->>>>>>> 3f5f0afb
 
       Driver: 'Mustache',
       Templates: {},
