--- conflicted
+++ resolved
@@ -67,14 +67,6 @@
         });
       } else {
         if (target) {
-<<<<<<< HEAD
-          $.get(target, {'DeliveryType': settings.deliveryType}, function(data) {
-            if (typeof(data) == 'object')
-               data = $.postParseJson(data);
-
-            $.popup.reveal(settings, data)
-          });
-=======
            $.ajax({
               type: 'GET',
               url: target,
@@ -90,7 +82,6 @@
 //          $.get(target, {'DeliveryType': settings.deliveryType}, function(data) {
 //            $.popup.reveal(settings, data)
 //          });
->>>>>>> 372fde77
         }
       }
         
