--- conflicted
+++ resolved
@@ -130,6 +130,7 @@
                 break;
             } catch (\Error $dispatchError) {
                 $response = $this->makeResponse($dispatchError);
+                $this->mergeMeta($response, $route->getMetaArray());
                 break;
             }
         }
@@ -224,13 +225,9 @@
             $data = $raw instanceof \JsonSerializable ? $raw->jsonSerialize() : ['message' => $raw->getMessage(), 'status' => $raw->getCode()];
             $result = new Data($data, $raw->getCode());
             // Provide stack trace as meta information.
-<<<<<<< HEAD
-            $result->setMeta('error_trace', $raw->getTraceAsString());
+            $result->setMeta('errorTrace', $raw->getTraceAsString());
 
             $this->mergeMeta($result, ['template' => 'error-page']);
-=======
-            $result->setMeta('errorTrace', $raw->getTraceAsString());
->>>>>>> bdf4b2b1
         } elseif ($raw instanceof \JsonSerializable) {
             $result = new Data((array)$raw->jsonSerialize());
         } elseif (!empty($ob)) {
