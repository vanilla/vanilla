--- conflicted
+++ resolved
@@ -30,7 +30,6 @@
     private $allowedOrigins;
 
     /**
-<<<<<<< HEAD
      * @var ContainerInterface $container
      */
     private $container;
@@ -38,18 +37,12 @@
     /**
      * Dispatcher constructor.
      *
+     * @param Gdn_Locale $locale
      * @param ContainerInterface $container The container is used to fetch view handlers.
      */
-    public function __construct(ContainerInterface $container) {
+    public function __construct(Gdn_Locale $locale, ContainerInterface $container) {
+        $this->locale = $locale;
         $this->container = $container;
-=======
-     * Dispatcher constructor.
-     *
-     * @param Gdn_Locale $locale
-     */
-    public function __construct(Gdn_Locale $locale) {
-        $this->locale = $locale;
->>>>>>> 5b4c78a7
     }
 
     /**
