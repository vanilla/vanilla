<?php
/**
 * @copyright 2009-2018 Vanilla Forums Inc.
 * @license http://www.opensource.org/licenses/gpl-2.0.php GNU GPL v2
 * @package vanilla-smarty
 * @since 2.0
 */

/**
 * Renders an asset from the controller.
 *
 * @param array $params The parameters passed into the function.
 * The parameters that can be passed to this function are as follows.
 * - <b>name</b>: The name of the asset.
 * - <b>tag</b>: The type of tag to wrap the asset in.
 * - <b>id</b>: The id of the tag if different than the name.
 * @param object $smarty Smarty The smarty object rendering the template.
 * @return string The rendered asset.
 */
function smarty_function_asset(array $params, &$smarty) {
<<<<<<< HEAD
    $name = ($params['name'] ?? false);
    $tag = ($params['tag'] ?? '');
    $id = ($params['id'] ?? $name);
=======
    $name = $params['name'] ?? false;
    $tag = $params['tag'] ?? '';
    $id = $params['id'] ?? $name;
>>>>>>> 05ddb93a

    $class = ($params['class'] ?? '');
    if ($class != '') {
        $class = ' class="'.$class.'"';
    }

    $controller = Gdn::controller();
    $controller->EventArguments['AssetName'] = $name;

    $result = '';

    ob_start();
    $controller->fireEvent('BeforeRenderAsset');
    $result .= ob_get_clean();

    $asset = $controller->getAsset($name);

    if (is_object($asset)) {
        $asset->AssetName = $name;

        if (($asset->Visible ?? true)) {
            $asset = $asset->toString();
        } else {
            $asset = '';
        }
    }

    if (!empty($tag)) {
        $result .= '<' . $tag . ' id="' . $id . '"'.$class.'>' . $asset . '</' . $tag . '>';
    } else {
        $result .= $asset;
    }

    ob_start();
    $controller->fireEvent('AfterRenderAsset');
    $result .= ob_get_clean();

    return $result;
}<|MERGE_RESOLUTION|>--- conflicted
+++ resolved
@@ -18,15 +18,9 @@
  * @return string The rendered asset.
  */
 function smarty_function_asset(array $params, &$smarty) {
-<<<<<<< HEAD
-    $name = ($params['name'] ?? false);
-    $tag = ($params['tag'] ?? '');
-    $id = ($params['id'] ?? $name);
-=======
     $name = $params['name'] ?? false;
     $tag = $params['tag'] ?? '';
     $id = $params['id'] ?? $name;
->>>>>>> 05ddb93a
 
     $class = ($params['class'] ?? '');
     if ($class != '') {
