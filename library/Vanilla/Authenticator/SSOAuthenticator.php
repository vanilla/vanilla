<?php
/**
 * @author Alexandre (DaazKu) Chouinard <alexandre.c@vanillaforums.com>
 * @copyright 2009-2018 Vanilla Forums Inc.
 * @license http://www.opensource.org/licenses/gpl-2.0.php GNU GPL v2
 */

namespace Vanilla\Authenticator;

use Garden\Web\RequestInterface;
use Vanilla\Models\SSOData;

abstract class SSOAuthenticator extends Authenticator {
    /**
     * Tells whether the data returned by this authenticator is authoritative or not.
     * User info/roles can only be synchronized by trusted authenticators.
     *
     * @var bool
     */
    private $isTrusted = false;

    /**
     * Determine whether the authenticator can automatically link users by email.
     *
     * @var bool
     */
    private $autoLinkUser = false;

    /**
     * Authenticator constructor.
     *
     * @param string $authenticatorID Currently maps to "UserAuthenticationProvider.AuthenticationKey".
     */
    public function __construct($authenticatorID) {
        parent::__construct($authenticatorID);
    }

    /**
     * Getter of isTrusted.
     */
    public final function isTrusted(): bool {
        return $this->isTrusted;
    }

    /**
<<<<<<< HEAD
=======
     * Getter of autoLinkUser.
     *
>>>>>>> f7033cea
     * @return bool
     */
    public function canAutoLinkUser(): bool {
        return $this->autoLinkUser;
    }

    /**
<<<<<<< HEAD
=======
     * Setter of autoLinkUser.
     * 
>>>>>>> f7033cea
     * @param bool $autoLinkUser
     * @return SSOAuthenticator
     */
    public function setAutoLinkUser(bool $autoLinkUser): SSOAuthenticator {
        $this->autoLinkUser = $autoLinkUser;

        return $this;
    }

    /**
     * Returns the registration in URL.
     *
     * @return string|false
     */
    public abstract function registrationURL();

    /**
     * Returns the sign in URL.
     *
     * @return string|false
     */
    public abstract function signInURL();

    /**
     * Returns the sign out URL.
     *
     * @return string|false
     */
    public abstract function signOutURL();

    /**
     * Validate an authentication by using the request's data.
     *
     * @throws Exception Reason why the authentication failed.
     * @param RequestInterface $request
     * @return SSOData The user's information.
     */
    public final function validateAuthentication(RequestInterface $request) {
        $ssoData = $this->sso($request);
        $ssoData->validate();

        return $ssoData;
    }

    /**
     * Core implementation of the validateAuthentication() function.
     *
     * @throws Exception Reason why the authentication failed.
     *
     * @param RequestInterface $request
     * @return SSOData The user's information.
     */
    protected abstract function sso(RequestInterface $request);

    /**
     * Setter of isTrusted.
     *
     * @param bool $isTrusted
     * @return SSOAuthenticator
     */
    protected function setTrusted(bool $isTrusted): SSOAuthenticator {
        $this->isTrusted = $isTrusted;

        return $this;
    }
}<|MERGE_RESOLUTION|>--- conflicted
+++ resolved
@@ -43,11 +43,8 @@
     }
 
     /**
-<<<<<<< HEAD
-=======
      * Getter of autoLinkUser.
      *
->>>>>>> f7033cea
      * @return bool
      */
     public function canAutoLinkUser(): bool {
@@ -55,11 +52,8 @@
     }
 
     /**
-<<<<<<< HEAD
-=======
      * Setter of autoLinkUser.
      * 
->>>>>>> f7033cea
      * @param bool $autoLinkUser
      * @return SSOAuthenticator
      */
