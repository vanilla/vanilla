--- conflicted
+++ resolved
@@ -7,10 +7,7 @@
 
 namespace Vanilla\EmbeddedContent\Embeds;
 
-<<<<<<< HEAD
 use Vanilla\Contracts\Models\UserProviderInterface;
-=======
->>>>>>> ad643ce5
 use Vanilla\EmbeddedContent\AbstractEmbed;
 use Vanilla\EmbeddedContent\EmbeddedContentException;
 use Vanilla\EmbeddedContent\EmbedFilterInterface;
@@ -26,27 +23,18 @@
     /** @var FormatService */
     private $formatService;
 
-<<<<<<< HEAD
     /** @var UserProviderInterface */
     private $userProvider;
 
-=======
->>>>>>> ad643ce5
     /**
      * DI.
      *
      * @param FormatService $formatService
-<<<<<<< HEAD
      * @param UserProviderInterface $userProvider
      */
     public function __construct(FormatService $formatService, UserProviderInterface $userProvider) {
         $this->formatService = $formatService;
         $this->userProvider = $userProvider;
-=======
-     */
-    public function __construct(FormatService $formatService) {
-        $this->formatService = $formatService;
->>>>>>> ad643ce5
     }
 
 
@@ -66,16 +54,12 @@
         if (!($embed instanceof QuoteEmbed)) {
             throw new EmbeddedContentException('Expected a quote embed. Instead got a ' . get_class($embed));
         }
-<<<<<<< HEAD
         $this->replaceUser($embed);
-=======
->>>>>>> ad643ce5
         $this->cleanupBody($embed);
         return $embed;
     }
 
     /**
-<<<<<<< HEAD
      * Replace the user data from the user model.
      * We have an trusted HTML field here "label".
      * Fetch an updated user record to:
@@ -103,12 +87,12 @@
         $format = $embed->getData()['format'];
 
         if ($embed->getDisplayOptons()->isRenderFullContent()) {
-            $renderedBody = \Gdn::formatService()->renderHTML($bodyRaw, $format);
+            $renderedBody = $this->formatService->renderHTML($bodyRaw, $format);
         } else {
             if (strtolower($format) === RichFormat::FORMAT_KEY) {
                 $bodyRaw = $this->stripNestedRichEmbeds($bodyRaw);
             }
-            $renderedBody = \Gdn::formatService()->renderQuote($bodyRaw, $format);
+            $renderedBody = $this->formatService->renderQuote($bodyRaw, $format);
         }
 
         $embed->updateData([
@@ -138,50 +122,8 @@
                 }
             }
         }
+
         return json_encode($arrayBody, JSON_UNESCAPED_UNICODE);
-=======
-     * Cleanup the body of the quote.
-     *
-     * - Strip out nested embeds.
-     * - Rerender it to ensure it's secure.
-     *
-     * @param QuoteEmbed $embed
-     */
-    private function cleanupBody(QuoteEmbed $embed) {
-        $bodyRaw = $embed->getData()['bodyRaw'];
-        $format = $embed->getData()['format'];
-
-        // Remove nested external embed data. We don't want it rendered and this will prevent it from being
-        // searched.
-        if (strtolower($format) === RichFormat::FORMAT_KEY) {
-            $arrayBody = Parser::jsonToOperations($bodyRaw);
-
-            // Iterate through the nested embed.
-            foreach ($arrayBody as $subInsertIndex => &$subInsertOp) {
-                $insert = &$subInsertOp['insert'];
-                if (is_array($insert)) {
-                    $url = $insert['embed-external']['data']['url'] ?? null;
-                    if ($url !== null) {
-                        // Replace the embed with just a link.
-                        $linkEmbedOps = $this->makeLinkEmbedInserts($url);
-                        array_splice($bodyRaw, $subInsertIndex, 1, $linkEmbedOps);
-                    }
-                }
-            }
-            $bodyRaw = json_encode($arrayBody, JSON_UNESCAPED_UNICODE);
-        }
-
-        if ($embed->getDisplayOptons()->isRenderFullContent()) {
-            $renderedBody = $this->formatService->renderHTML($bodyRaw, $format);
-        } else {
-            $renderedBody = $this->formatService->renderQuote($bodyRaw, $format);
-        }
-
-        $embed->updateData([
-            'body' => $renderedBody,
-            'bodyRaw' => $bodyRaw,
-        ], false);
->>>>>>> ad643ce5
     }
 
     /**
