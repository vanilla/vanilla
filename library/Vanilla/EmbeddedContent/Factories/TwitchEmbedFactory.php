--- conflicted
+++ resolved
@@ -118,11 +118,7 @@
             return null;
         }
 
-<<<<<<< HEAD
-        if ($host === "clips.twitch.tv" && preg_match("`/(?<channel>[^/]+)/clip/(?<clipID>[^/]+)`", $path, $clipsMatch)) {
-=======
         if ($host === "clips.twitch.tv" && preg_match("`^/(?<clipID>[^/]+)`", $path, $clipsMatch)) {
->>>>>>> c0c20cad
             return "clip:{$clipsMatch['clipID']}";
         } elseif (preg_match("`^/(?<channel>[^/]+)/clip/(?<clipID>[^/]+)`", $path, $clipsMatch)) {
             return "clip:{$clipsMatch['clipID']}";
