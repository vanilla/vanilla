--- conflicted
+++ resolved
@@ -140,22 +140,11 @@
 
         /** @var \DOMNode $domHeading */
         foreach ($domHeadings as $domHeading) {
-<<<<<<< HEAD
             $level = (int)str_replace('h', '', $domHeading->tagName);
             $level = filter_var($level, FILTER_VALIDATE_INT);
 
             if (!$level) {
                 continue;
-=======
-            $level = (int) str_replace('h', '', $domHeading->tagName);
-
-            $text = $domHeading->textContent;
-            $slug = slugify($text);
-            $count = $slugKeyCache[$slug] ?? 0;
-            $slugKeyCache[$slug] = $count + 1;
-            if ($count > 0) {
-                $slug .= '-' . $count;
->>>>>>> ae7b9197
             }
 
             $text = $domHeading->textContent;
@@ -169,11 +158,7 @@
             $headings[] = new Heading(
                 $domHeading->textContent,
                 $level,
-<<<<<<< HEAD
                 slugify($slug)
-=======
-                $slug
->>>>>>> ae7b9197
             );
         }
 
