<?php
/**
 * @author Adam Charron <adam.c@vanillaforums.com>
 * @copyright 2009-2019 Vanilla Forums Inc.
 * @license GPL-2.0-only
 */

namespace Vanilla\Formatting\Formats;

use Garden\Schema\ValidationException;
use Garden\StaticCacheTranslationTrait;
use Vanilla\Formatting\Attachment;
use Vanilla\Formatting\BaseFormat;
use Vanilla\Formatting\Embeds\FileEmbed;
use Vanilla\Formatting\Exception\FormattingException;
use Vanilla\Formatting\Heading;
use Vanilla\Formatting\Quill\Blots\Embeds\ExternalBlot;
use Vanilla\Formatting\Quill\Blots\Lines\HeadingTerminatorBlot;
use Vanilla\Web\TwigRenderTrait;
use Vanilla\Formatting\Quill;

/**
 * Format service for the rich editor format. Rendered and parsed using Quill.
 */
class RichFormat extends BaseFormat {

    use TwigRenderTrait;
    use StaticCacheTranslationTrait;

    const FORMAT_KEY = "Rich";

    /** @var string */
    const RENDER_ERROR_MESSAGE = 'There was an error rendering this rich post.';

    /** @var Quill\Parser */
    private $parser;

    /** @var Quill\Renderer */
    private $renderer;

    /** @var Quill\Filterer */
    private $filterer;

    /**
     * Constructor for DI.
     *
     * @param Quill\Parser $parser
     * @param Quill\Renderer $renderer
     * @param Quill\Filterer $filterer
     */
    public function __construct(Quill\Parser $parser, Quill\Renderer $renderer, Quill\Filterer $filterer) {
        $this->parser = $parser;
        $this->renderer = $renderer;
        $this->filterer = $filterer;
    }


    /**
     * @inheritdoc
     */
    public function renderHTML(string $content): string {
        try {
            $operations = Quill\Parser::jsonToOperations($content);
<<<<<<< HEAD
        } catch (\Exception $e) {
            // Catching all possible exceptions so a single bad post doesn't take down page.
=======
            $blotGroups = $this->parser->parse($operations);
            return $this->renderer->render($blotGroups);
        } catch (\Throwable $e) {
            $this->logBadInput($e);
>>>>>>> 7324e738
            return $this->renderErrorMessage();
        }
    }

    /**
     * @inheritdoc
     */
    public function renderPlainText(string $content): string {
        $text = '';
        try {
            $operations = Quill\Parser::jsonToOperations($content);
            $blotGroups = $this->parser->parse($operations);

            /** @var Quill\BlotGroup $blotGroup */
            foreach ($blotGroups as $blotGroup) {
                $text .= $blotGroup->getUnsafeText();
            }
            return $text;
        } catch (\Throwable $e) {
            $this->logBadInput($e);
            return self::t(self::RENDER_ERROR_MESSAGE);
        }
    }

    /**
     * @inheritdoc
     */
    public function renderQuote(string $content): string {
        try {
            $operations = Quill\Parser::jsonToOperations($content);
            $blotGroups = $this->parser->parse($operations, Quill\Parser::PARSE_MODE_QUOTE);
            $rendered = $this->renderer->render($blotGroups);

            // Trim out breaks and empty paragraphs.
            $result = str_replace("<p><br></p>", "", $rendered);
            $result = str_replace("<p></p>", "", $result);
            return $result;
        } catch (\Throwable $e) {
            $this->logBadInput($e);
            return $this->renderErrorMessage();
        }
    }

    /**
     * @inheritdoc
     */
    public function filter(string $content): string {
        $filtered = $this->filterer->filter($content);
        $this->renderHTML($filtered);
        return $filtered;
    }

    /**
     * @inheritdoc
     */
    public function parseAttachments(string $content): array {
        $attachments = [];

        try {
            $operations = Quill\Parser::jsonToOperations($content);
            $parser = (new Quill\Parser())
                ->addBlot(ExternalBlot::class);
            $blotGroups = $parser->parse($operations);

            /** @var Quill\BlotGroup $blotGroup */
            foreach ($blotGroups as $blotGroup) {
                $blot = $blotGroup->getMainBlot();
                if ($blot instanceof ExternalBlot &&
                    ($blot->getEmbedData()['type'] ?? null) === FileEmbed::EMBED_TYPE
                ) {
                    try {
                        $embedData = $blot->getEmbedData()['attributes'] ?? [];
                        $attachment = Attachment::fromArray($embedData);
                        $attachments[] = $attachment;
                    } catch (ValidationException $e) {
                        continue;
                    }
                }
            }
            return $attachments;
        } catch (\Throwable $e) {
            $this->logBadInput($e);
            return [];
        }
    }

    /**
     * @inheritdoc
     */
    public function parseMentions(string $content): array {
        try {
            $operations = Quill\Parser::jsonToOperations($content);
            return $this->parser->parseMentionUsernames($operations);
        } catch (\Throwable $e) {
            $this->logBadInput($e);
            return [];
        }
    }

    /**
     * @inheritdoc
     */
    public function parseHeadings(string $content): array {
        $outline = [];

        try {
            $operations = Quill\Parser::jsonToOperations($content);
            $parser = (new Quill\Parser())
                ->addBlot(HeadingTerminatorBlot::class);
            $blotGroups = $parser->parse($operations);

            /** @var Quill\BlotGroup $blotGroup */
            foreach ($blotGroups as $blotGroup) {
                $blot = $blotGroup->getMainBlot();
                if ($blot instanceof HeadingTerminatorBlot && $blot->getReference()) {
                    $outline[] = new Heading(
                        $blotGroup->getUnsafeText(),
                        $blot->getHeadingLevel(),
                        $blot->getReference()
                    );
                }
            }
            return $outline;
        } catch (\Throwable $e) {
            $this->logBadInput($e);
            return [];
        }

    }

    /**
     * Render an error message indicating something went wrong.
     *
     * @return string
     */
    private function renderErrorMessage(): string {
        $data = [
            'title' => self::t(self::RENDER_ERROR_MESSAGE),
            'errorUrl' => 'https://docs.vanillaforums.com/help/addons/rich-editor/#why-is-my-published-post-replaced-with-there-was-an-error-rendering-this-rich-post',
        ];

        return $this->renderTwig('resources/views/userContentError.twig', $data);
    }

    /**
     * Trigger an error message for invalid input.
     *
     * @param string $input
     */
    private function logBadInput(string $input) {
        trigger_error(
            errorMessage(
                "Bad input encountered",
                self::class,
                __METHOD__,
                $input
            ),
            E_USER_WARNING
        );
    }
}<|MERGE_RESOLUTION|>--- conflicted
+++ resolved
@@ -61,15 +61,10 @@
     public function renderHTML(string $content): string {
         try {
             $operations = Quill\Parser::jsonToOperations($content);
-<<<<<<< HEAD
-        } catch (\Exception $e) {
-            // Catching all possible exceptions so a single bad post doesn't take down page.
-=======
             $blotGroups = $this->parser->parse($operations);
             return $this->renderer->render($blotGroups);
         } catch (\Throwable $e) {
             $this->logBadInput($e);
->>>>>>> 7324e738
             return $this->renderErrorMessage();
         }
     }
