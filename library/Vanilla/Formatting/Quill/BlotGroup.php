<?php
/**
 * @author Adam (charrondev) Charron <adam.c@vanillaforums.com>
 * @copyright 2009-2019 Vanilla Forums Inc.
 * @license GPL-2.0-only
 */

namespace Vanilla\Formatting\Quill;

use Vanilla\EmbeddedContent\Embeds\QuoteEmbed;
use Vanilla\Formatting\Quill\Blots\AbstractBlot;
use Vanilla\Formatting\Quill\Blots\Embeds\ExternalBlot;
use Vanilla\Formatting\Quill\Blots\Lines\AbstractLineTerminatorBlot;
use Vanilla\Formatting\Quill\Blots\Lines\CodeLineTerminatorBlot;
use Vanilla\Formatting\Quill\Blots\Lines\ListLineTerminatorBlot;
use Vanilla\Formatting\Quill\Blots\Lines\ParagraphLineTerminatorBlot;
use Vanilla\Formatting\Quill\Blots\Lines\SpoilerLineTerminatorBlot;
use Vanilla\Formatting\Quill\Blots\TextBlot;

/**
 * Class to represent a group of a quill blots. One group can contain:
 *
 * - Multiple Text formats in a single paragraph (as well as inline embeds).
 * - Multiple line blots if it is a line type grouping
 */
class BlotGroup {
    /** @var AbstractBlot[] */
    private $blots = [];

    /**
     * @var AbstractBlot[]
     *
     * Blots that can determine the surrounding tag over the other blot types.
     */
    private $overridingBlots = [
        CodeLineTerminatorBlot::class,
        AbstractLineTerminatorBlot::class,
    ];

    /**
     * Determine if this group is made up only of a break.
     *
     * @return bool
     */
    public function isBreakOnlyGroup(): bool {
        if (count($this->blots) !== 1) {
            return false;
        }

        $blot = $this->blots[0];

        return get_class($blot) === TextBlot::class && $this->blots[0]->getContent() === "";
    }

    /**
     * Check if the group's last matches the passed Blot class.
     *
     * @param string $blotClass - The class constructor of a Blot.
     * @param bool $needsExactMatch - If true, the class must match exactly, no child classes are allowed.
     *
     * @return bool
     */
    public function endsWithBlotOfType(string $blotClass, bool $needsExactMatch = false): bool {
        if (count($this->blots) === 0) {
            return false;
        }

        $lastBlot = $this->blots[count($this->blots) - 1];

        if ($needsExactMatch) {
            return get_class($lastBlot) === $blotClass;
        }

        return $lastBlot instanceof $blotClass;
    }

    /**
     * Determine if the group is empty.
     *
     * @return bool
     */
    public function isEmpty(): bool {
        return count($this->blots) === 0;
    }

    /** @var BlotGroup[] */
    private $nestedGroups = [];

    /**
     * Determine if one group can nest another one inside of it.
     *
     * @param BlotGroup $otherGroup
     * @return bool
     */
    public function canNest(BlotGroup $otherGroup): bool {
        $otherMainBlot = $otherGroup->getMainBlot();
        $ownMainBlot = $this->getMainBlot();
        if ($otherMainBlot instanceof ListLineTerminatorBlot
            && $ownMainBlot instanceof ListLineTerminatorBlot
            && $otherGroup->getNestingDepth() > $this->getNestingDepth()
        ) {
            return true;
        } else {
            return false;
        }
    }

    /**
     * @return int
     */
    public function getNestingDepth(): int {
        $ownMainBlot = $this->getMainBlot();
        return $ownMainBlot->getNestingDepth();
    }

    /**
     * Nest a blot group inside of this one.
     *
     * @param BlotGroup $blotGroup
     */
    public function nestGroup(BlotGroup $blotGroup) {
        $lastNestedGroup = $this->nestedGroups[count($this->nestedGroups) - 1] ?? null;
        if ($lastNestedGroup && $lastNestedGroup->canNest($blotGroup)) {
            $lastNestedGroup->nestGroup($blotGroup);
        } else {
            $this->nestedGroups[] = $blotGroup;
        }
    }

    /**
     * Render the block.
     *
     * @return string
     */
    public function render(): string {
        // We need a special exception for empty paragraph only blots.
        // This because the ParagraphLineTerminatorBlot does not render a break if there is other group content
        // But does render a break if it is alone. This is mostly to make styling easier.
        // We do not want to need make the paragraph terminator aware of its group.
        if (
            count($this->blots) === 1 &&
            $this->blots[0] instanceof ParagraphLineTerminatorBlot &&
            $this->blots[0]->getContent() === "\n"
        ) {
            return "<p><br></p>";
        }

        // Don't render empty groups.
        $result = '';
        $result .= $this->renderOpeningTag();
        $result .= $this->renderContent();
        $result .= $this->renderClosingTag();
        return $result;
    }

    /**
     * Render the content of a blot group.
     *
     * @return string
     */
    public function renderContent(): string {
        $result = '';
        $surroundTagBlot = $this->getMainBlot();

        if ($surroundTagBlot instanceof AbstractLineTerminatorBlot) {
            // Line blots have special rendering.
            $result .= $this->renderLineGroup();
        } else {
            foreach ($this->blots as $blot) {
                $result .= $blot->render();
            }
        }

        return $result;
    }

    /**
     * @return string
     */
    public function renderOpeningTag(): string {
        $surroundTagBlot = $this->getMainBlot();
        return $surroundTagBlot->getGroupOpeningTag();
    }

    /**
     * @return string
     */
    public function renderClosingTag(): string {
        $surroundTagBlot = $this->getMainBlot();
        return $surroundTagBlot->getGroupClosingTag();
    }

    /**
     * Render any nested groups inside of this one.
     *
     * If there are multiple nested groups they will share the start/end tag of the first nested group.
     *
     * @return string
     */
    private function renderNestedGroups(): string {
        $firstNestedGroup = $this->nestedGroups[0] ?? null;
        if (!$firstNestedGroup) {
            return "";
        }

        $result = "";
        $result .= $firstNestedGroup->renderOpeningTag();

        foreach ($this->nestedGroups as $nestedGroup) {
            // Only the first group will be used for the group tags.
            $result .= $nestedGroup->renderContent();
        }
        $result .= $firstNestedGroup->renderClosingTag();
        return $result;
    }

    /**
     * Render out a group with line terminators.
     *
     * We need to render potentially multiple inline blots than a line terminator, but the line terminator also
     * is responsible for the opening tag of the line and each line can have its special attributes even if
     * they are the same blot (eg. list indentation).
     *
     * @return string
     */
    public function renderLineGroup(): string {
        $result = "";

        // Look ahead and get all of the line terminators.
        $terminatorIndex = 0;
        $terminators = $this->getLineTerminators();
        $terminator = $terminators[$terminatorIndex];

        // Grab the first line terminator and start the line.
        $result .= $terminator->renderLineStart();

        foreach ($this->blots as $index => $blot) {
            $isLast = $index === count($this->blots) - 1;
            if ($blot instanceof AbstractLineTerminatorBlot) {
                // Render out the content of the line terminator (maybe nothing, maybe extra newlines).
                $result .= $terminator->render();
                if ($isLast) {
                    // render the nested groups inside of the last line, before it's closing tag. Eg.
                    // <li>Line 1 <ul>
                    //     <li>Line 1.1</li>
                    // </ul></li>
                    $result .= $this->renderNestedGroups();
                }
                // End the line.
                $result .= $terminator->renderLineEnd();

                // Start the next line.
                $terminatorIndex++;
                $terminator = $terminators[$terminatorIndex] ?? null;
                if ($terminator !== null) {
                    $result .= $terminator->renderLineStart();
                }
            } else {
                // Render out inline blots.
                $result .= $blot->render();
            }
        }

        return $result;
    }

    /**
     * Get all of the line terminators in the group.
     *
     * @return array
     */
    private function getLineTerminators(): array {
        $terminators = [];
        foreach ($this->blots as $blot) {
            if ($blot instanceof AbstractLineTerminatorBlot) {
                $terminators[] = $blot;
            }
        }
        return $terminators;
    }

    /**
     * Get all of the usernames that are mentioned in the blot group.
     *
     * Mentions that are inside of Blockquote's are excluded. We don't want to be sending notifications when big quote
     * replies build up.
     *
     * @return string[]
     */
    public function getMentionUsernames() {
        if ($this->getMainBlot() instanceof Blots\Lines\BlockquoteLineTerminatorBlot) {
            return [];
        }

        $names = [];
        foreach ($this->blots as $blot) {
            if ($blot instanceof Blots\Embeds\MentionBlot) {
                $names[] = $blot->getUsername();
            } elseif ($blot instanceof ExternalBlot) {
                $embed = $blot->getEmbed();
                if ($embed instanceof QuoteEmbed) {
                    $names[] = $embed->getUsername();
                }
            }
        }

        // De-duplicate the usernames.
        $names = array_unique($names);

        return $names;
    }

    /**
     * Add a blot to this block.
     *
     * @param AbstractBlot[] $blots
     */
    public function pushBlots(array $blots) {
        foreach ($blots as $blot) {
            $this->blots[] = $blot;
        }
    }

    /**
     * Get the position in the blots array of the first blot of the given type. Defaults to -1.
     *
     * @param string $blotClass The class string of the blot to check for.
     *
     * @return int
     */
    public function getIndexForBlotOfType(string $blotClass): int {
        $index = -1;

        foreach ($this->blots as $blotIndex => $blot) {
            if ($blot instanceof $blotClass) {
                $index = $blotIndex;
                break;
            }
        }

        return $index;
    }

    /**
     * Determine which blot should create the surrounding HTML tags of the group.
     *
     * @return AbstractBlot|null
     */
    public function getMainBlot(): ?AbstractBlot {
        if (count($this->blots) === 0) {
            return null;
        }
        $blot = $this->blots[0];
        $overridingBlot = $this->getOverrideBlot();

        return $overridingBlot ?? $blot;
    }

    /**
     * Get the primary blot for the group.
     *
     * @return null|AbstractBlot
     */
    public function getOverrideBlot(): ?AbstractBlot {
        foreach ($this->overridingBlots as $overridingBlot) {
            $index = $this->getIndexForBlotOfType($overridingBlot);
            if ($index >= 0) {
                return $this->blots[$index];
            }
        }

        return null;
    }

    /**
     * Simplify the blot group into an array of the classnames of its blots.
     *
     * @return string[]
     */
    public function getTestData(): array {
        $blots = [];
        foreach ($this->blots as $blot) {
            $blots[] = [
                "class" => get_class($blot),
                "content" => $blot->getContent(),
            ];
        }

        return $blots;
    }

    /**
     * Get the text value of a heading. This is not sanitized, so be sure to HTML escape before using.
     *
     * @return string
     */
    public function getUnsafeText(): string {
        $text = "";
        $mainBlot = $this->getMainBlot();
        if ($mainBlot instanceof SpoilerLineTerminatorBlot) {
<<<<<<< HEAD
            return t("(Spoiler)\n");
=======
            return \Gdn::translate("(Spoiler)") . "\n";
>>>>>>> ae7b9197
        }

        foreach ($this->blots as $blot) {
            $text .= $blot->getContent();
        }

        return $text;
    }
}<|MERGE_RESOLUTION|>--- conflicted
+++ resolved
@@ -398,11 +398,7 @@
         $text = "";
         $mainBlot = $this->getMainBlot();
         if ($mainBlot instanceof SpoilerLineTerminatorBlot) {
-<<<<<<< HEAD
-            return t("(Spoiler)\n");
-=======
             return \Gdn::translate("(Spoiler)") . "\n";
->>>>>>> ae7b9197
         }
 
         foreach ($this->blots as $blot) {
