<?php
/**
 * @copyright 2009-2019 Vanilla Forums Inc.
 * @license GPL-2.0-only
 */

namespace Vanilla\Models;

use Garden\Web\Exception\ClientException;
use Vanilla\Addon;
use Vanilla\Exception\Database\NoResultsException;
use Vanilla\Theme\Asset;
use Vanilla\Theme\FontsAsset;
use Vanilla\Theme\HtmlAsset;
use Vanilla\Theme\JsonAsset;
use Vanilla\Theme\StyleAsset;
use Vanilla\Theme\ScriptsAsset;
use Vanilla\Theme\ImageAsset;
use Vanilla\Theme\ThemeProviderInterface;
use Vanilla\AddonManager;
use Vanilla\Contracts\ConfigurationInterface;
use Garden\Web\Exception\NotFoundException;
use Garden\Web\Exception\ServerException;
use Gdn_Request;
use Gdn_Upload;
use Vanilla\Theme\TwigAsset;

/**
 * Handle custom themes.
 */
class FsThemeProvider implements ThemeProviderInterface {

    use FsThemeMissingTrait;
    use ThemeVariablesTrait;

    /** @var AddonManager */
    private $addonManager;

    /** @var Gdn_Request */
    private $request;

    /** @var ConfigurationInterface */
    private $config;

    /** @var string|null A theme option value if set in the form of '%s_optionName' */
    private $themeOptionValue;

    /**
     * FsThemeProvider constructor.
     *
     * @param AddonManager $addonManager
     * @param Gdn_Request $request
     * @param ConfigurationInterface $config
     */
    public function __construct(
        AddonManager $addonManager,
        Gdn_Request $request,
        ConfigurationInterface $config
    ) {
        $this->addonManager = $addonManager;
        $this->request = $request;
        $this->config = $config;
        $this->themeOptionValue = $this->config->get('Garden.ThemeOptions.Styles.Value', '');
    }

    /**
     * @inheritdoc
     */
    public function themeKeyType(): int {
        return self::TYPE_FS;
    }

    /**
     * @inheritdoc
     */
    public function getThemeWithAssets($themeKey): array {
        $theme = $this->normalizeTheme(
            $this->getThemeByName($themeKey),
            $this->getAssets($themeKey)
        );
        return $theme;
    }

    /**
     * Get theme by name
     *
     * @param string $themeKey
     * @return Addon Returns theme addon
     *
     * @throws NotFoundException Throws an exception when themeName not found.
     */
    public function getThemeByName($themeKey): Addon {
        $theme = $this->addonManager->lookupTheme($themeKey);
        if (!($theme instanceof Addon)) {
            throw new NotFoundException("Theme");
        }
        return $theme;
    }

    /**
     * Get all theme assets
     *
     * @param Addon $theme
     * @param array $assets
     * @return array
     */
    private function normalizeTheme(Addon $theme, array $assets): array {
        $res = [
            "assets" => $assets,
            'name' => $theme->getInfoValue('name'),
            'themeID' => $theme->getInfoValue('key'),
            'name' => $theme->getInfoValue('name'),
            'type' => 'themeFile',
            'version' => $theme->getInfoValue('version'),
<<<<<<< HEAD
            'current' => $theme->getInfoValue('key') === $this->config->get('Garden.CurrentTheme', $this->config->get('Garden.Theme')),
=======
            'current' => $theme->getInfoValue('key') === $this->config->get('Garden.CurrentTheme', $this->config->get('Garden.Theme'))
>>>>>>> 0a12210f
        ];

        $res["assets"] = [];
        $generatedAssetTypes = ["fonts", "footer", "header", "scripts", "variables"];

        foreach ($assets as $assetKey => $asset) {
            $finalAssetKey = $assetKey;
            // We have some slightly special handling if we have theme options.
            if (!empty($this->themeOptionValue)) {
                $themeOptionEnding = sprintf($this->themeOptionValue, '');
                $isInThemeOption = preg_match("/$themeOptionEnding$/", $assetKey);

                if ($isInThemeOption) {
                    $finalAssetKey = str_replace($themeOptionEnding, '', $assetKey);
                }
            }

            if (!in_array($finalAssetKey, $generatedAssetTypes)) {
                continue;
            }

            $res["assets"][$finalAssetKey] = $this->generateAsset($assetKey, $asset, $theme);
        }

        $secondaryAssets = array_intersect_key(
            $assets,
            array_flip(["javascript", "styles"])
        );
        foreach ($secondaryAssets as $assetKey => $asset) {
            $path = $theme->path("/assets/{$asset['file']}", Addon::PATH_ADDON);
            $res["assets"][$assetKey] = $this->request->url($path, true);
        }

        $logos = [
            "logo" => "Garden.Logo",
            "mobileLogo" => "Garden.MobileLogo",
        ];
        foreach ($logos as $logoName => $logoConfig) {
            if ($logo = $this->config->get($logoConfig)) {
                $logoUrl = Gdn_Upload::url($logo);
                $res["assets"][$logoName] = new ImageAsset($logoUrl);
            }
        }

        $themeInfo = \Gdn::themeManager()->getThemeInfo($theme->getInfoValue('key'));
        $res['preview']['previewImage'] = $themeInfo['IconUrl'];

        return $res;
    }

    /**
     * Generate an asset object, given an asset array.
     *
     * @param string $key
     * @param array $asset
     * @param Addon $theme
     * @return Asset
     */
    private function generateAsset(string $key, array $asset, Addon $theme): Asset {
        $type = $asset["type"] ?? null;
        if ($type === null) {
            throw new ServerException("Missing theme asset type.");
        }
        $type = strtolower($type);

        $filename = $asset["file"] ?? null;
        if ($filename === null) {
            throw new ServerException("File key missing for theme asset.");
        }

        $data = $this->getFileAsset($theme, $asset);

        // Mix in addon variables to the variables asset.
        if (preg_match('/^variables/', $key)) {
            $data = $this->addAddonVariables($data);
        }

        switch ($type) {
            case "data":
                return $this->dataAsset($key, $data);
            case "html":
                return new HtmlAsset($data);
            case "twig":
                return new TwigAsset($data);
            case "json":
                return new JsonAsset($data);
            default:
                throw new ServerException("Unrecognized type: {$type}");
        }
    }

    /**
     * Generate a new data theme asset.
     *
     * @param string $key
     * @param string $content
     * @return Asset
     */
    private function dataAsset(string $key, string $content): Asset {
        $key = strtolower($key);
        switch ($key) {
            case "fonts":
                return new FontsAsset(json_decode($content, true));
            case "scripts":
                return new ScriptsAsset(json_decode($content, true));
            default:
                throw new ServerException("Unrecognized data asset: {$key}");
        }
    }

    /**
     * Cast themeAssetModel data to out schema data by calculating and casting required fields.
     *
     * @param Addon $theme
     * @param array $asset
     *
     * @return string
     */
    private function getFileAsset(Addon $theme, array $asset): string {
        $filename = basename($asset['file']);
        if (!isset($asset['placeholder'])) {
            $fullFilename = $theme->path("/assets/{$filename}");
            if (!file_exists($fullFilename)) {
                throw new ServerException("Theme asset file does not exist: {$fullFilename}");
            }
            if (!is_readable($fullFilename)) {
                throw new ServerException("Unable to read theme asset file: {$fullFilename}");
            }
            $assetContent = file_get_contents($fullFilename);
        } else {
            $assetContent = $asset['placeholder'];
        }

        return $assetContent;
    }

    /**
     * Get the raw data of an asset.
     *
     * @param string $themeKey
     * @param string $assetKey
     * @return string
     * @throws NotFoundException If no asset found throw an exception.
     */
    public function getAssetData($themeKey, string $assetKey): string {
        $theme = $this->getThemeByName($themeKey);
        $assets = $this->getAssets($themeKey);

        if (array_key_exists($assetKey, $assets)) {
            return $assets[$assetKey]['data'] ?? $this->getFileAsset($theme, $assets[$assetKey]);
        } else {
            throw new NotFoundException("Asset");
        }
    }

    /**
     * Get theme assets by by themeID.
     *
     * @param string $themeID
     *
     * @return mixed
     * @throws NotFoundException Throws an exception if asset not found.
     */
    private function getAssets(string $themeID): array {
        $theme = $this->getThemeByName($themeID);
        $assets  = $theme->getInfoValue(ThemeModel::ASSET_KEY, $this->getDefaultAssets());
        return $assets;
    }

    /**
     * @inheritDoc
     */
    public function getAllThemes(): array {
        $allThemes = $this->addonManager->lookupAllByType(Addon::TYPE_THEME);
        $allAvailableThemes = [];

        foreach ($allThemes as $theme) {
            $themeInfo = $theme->getInfo();
            $filteredTheme = $this->filterTheme($themeInfo);
            if ($filteredTheme) {
                $allAvailableThemes[] = $this->getThemeWithAssets($filteredTheme["key"]);
            }
        }
        return $allAvailableThemes;
    }

    /**
     * In case theme does not have any asset defined yet
     * we still need some of them to exist (ex: variables.json)
     *
     * @return array
     */
    private function getDefaultAssets(): array {
        return [
            "variables" => [
                "type" => "json",
                "file" => "variables.json",
                "placeholder" => '{}',
            ]
        ];
    }

    /**
     * Filter theme based on it's info.
     *
     * @param array $themeInfo
     * @return array
     */
    protected function filterTheme($themeInfo): array {
        $clientName = defined('CLIENT_NAME') ? CLIENT_NAME : '';
        $alwaysVisibleThemes = c('Garden.Themes.Visible', '');

        if ($alwaysVisibleThemes === 'all') {
            return $themeInfo;
        }

        $alwaysVisibleThemes = explode(',', $alwaysVisibleThemes);

        // Check if theme visibility is explicitly set
        $hidden = $themeInfo['hidden'] ?? null;
        if (is_null($hidden)) {
            $hidden = true;
            $sites = $themeInfo['sites'] ?? [];
            $site = $themeInfo['site'] ?? '';

            if ($site) {
                array_push($sites, $site);
            }
            foreach ($sites as $s) {
                if ($s === $clientName || fnmatch($s, $clientName)) {
                    $hidden = false;
                    break;
                }
            }
        }

        if ($hidden && !in_array($themeInfo['key'], $alwaysVisibleThemes)) {
            return [];
        }

        return $themeInfo;
    }

    /**
     * @inheritdoc
     */
    public function setCurrent($themeKey): array {
        $this->config->set('Garden.Theme', $themeKey);
        $this->config->set('Garden.MobileTheme', $themeKey);
        $this->config->set('Garden.CurrentTheme', $themeKey);
        $theme = $this->getThemeWithAssets($themeKey);
        return $theme;
    }
}<|MERGE_RESOLUTION|>--- conflicted
+++ resolved
@@ -112,11 +112,7 @@
             'name' => $theme->getInfoValue('name'),
             'type' => 'themeFile',
             'version' => $theme->getInfoValue('version'),
-<<<<<<< HEAD
             'current' => $theme->getInfoValue('key') === $this->config->get('Garden.CurrentTheme', $this->config->get('Garden.Theme')),
-=======
-            'current' => $theme->getInfoValue('key') === $this->config->get('Garden.CurrentTheme', $this->config->get('Garden.Theme'))
->>>>>>> 0a12210f
         ];
 
         $res["assets"] = [];
