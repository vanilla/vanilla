--- conflicted
+++ resolved
@@ -161,18 +161,12 @@
         $this->session = $session;
 
         // Theming
-<<<<<<< HEAD
-        $themeKey = $themeModel->getViewThemeKey();
-        $this->activeThemeKey = $themeKey;
-        $this->activeThemeViewPath =  $themeModel->getThemeViewPath($themeKey);
-        $this->mobileThemeKey = $config->get('Garden.MobileTheme', 'Garden.Theme');
-=======
         $currentTheme = $themeModel->getCurrentTheme();
         $currentThemeAddon = $themeModel->getCurrentThemeAddon();
 
         $this->activeThemeKey = $currentTheme['themeID'];
         $this->activeThemeViewPath = $currentThemeAddon->path('/views');
->>>>>>> e531f4a7
+        $this->mobileThemeKey = $config->get('Garden.MobileTheme', 'Garden.Theme');
         $this->themePreview =  $themeModel->getPreviewTheme();
 
         if ($favIcon = $config->get("Garden.FavIcon")) {
