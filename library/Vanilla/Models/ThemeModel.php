<?php
/**
 * @copyright 2009-2019 Vanilla Forums Inc.
 * @license GPL-2.0-only
 */

namespace Vanilla\Models;

use Vanilla\Theme\JsonAsset;
use Vanilla\Theme\VariablesProviderInterface;
use Garden\Web\Exception\ClientException;
use Vanilla\Theme\ThemeProviderInterface;
use Garden\Schema\ValidationField;

/**
 * Handle custom themes.
 */
class ThemeModel {
    const HEADER = 'header';
    const FOOTER = 'footer';
    const VARIABLES = 'variables';
    const FONTS = 'fonts';
    const SCRIPTS = 'scripts';
    const STYLES = 'styles';
    const JAVASCRIPT = 'javascript';

    const ASSET_LIST = [
        self::HEADER => [
            "type" => "html",
            "file" => "header.html",
            "default" => "",
            "mime-type" => "text/html"
        ],
        self::FOOTER => [
            "type" => "html",
            "file" => "footer.html",
            "default" => "",
            "mime-type" => "text/html"
        ],
        self::VARIABLES => [
            "type" => "json",
            "file" => "variables.json",
            "default" => "{}",
            "mime-type" => "application/json"
        ],
        self::FONTS => [
            "type" => "json",
            "file" => "fonts.json",
            "default" => "[]",
            "mime-type" => "application/json"
        ],
        self::SCRIPTS => [
            "type" => "json",
            "file" => "scripts.json",
            "default" => "[]",
            "mime-type" => "application/json"
        ],
        self::STYLES => [
            "type" => "css",
            "file" => "styles.css",
            "default" => "",
            "mime-type" => "text/css"
        ],
        self::JAVASCRIPT => [
            "type" => "js",
            "file" => "javascript.js",
            "default" => "",
            "mime-type" => "application/javascript"
        ],
    ];

    const ASSET_KEY = "assets";

    /** @var ThemeProviderInterface[] */
    private $themeProviders = [];

    /** @var VariablesProviderInterface[] */
    private $variableProviders = [];


    /**
     * Add a theme-variable provider.
     *
     * @param VariablesProviderInterface $provider
     */
    public function addVariableProvider(VariablesProviderInterface $provider) {
        $this->variableProviders[] = $provider;
    }

    /**
     * Get all configured theme-variable providers.
     *
     * @return array
     */
    public function getVariableProviders(): array {
        return $this->variableProviders;
    }

    /**
     * Set custom theme provider.
     *
     * @param ThemeProviderInterface $provider
     */
    public function addThemeProvider(ThemeProviderInterface $provider) {
        $this->themeProviders[] = $provider;
    }

    /**
     * Get theme with all assets from provider detected
     *
     * @param string|int $themeKey Theme key or id
     * @return array
     */
    public function getThemeWithAssets($themeKey): array {
        $provider = $this->getThemeProvider($themeKey);
        $theme = $provider->getThemeWithAssets($themeKey);
        return $theme;
    }

    /**
     * Get all available themes.
     *
     * @return array
     */
    public function getThemes(): array {
        $allThemes = [];
        foreach ($this->themeProviders as $themeProvider) {
            $themes = $themeProvider->getAllThemes();
            foreach ($themes as &$theme) {
                $theme['preview'] = $this->generateThemePreview($theme) ?? null;
                $allThemes[] = $theme;
            }
        }
        return $allThemes;
    }

    /**
     * Create new theme.
     *
     * @param array $body Array of incoming params.
     *        fields: name (required)
     * @return array
     */
    public function postTheme(array $body): array {
        $provider = $this->getThemeProvider('1');
        $theme = $provider->postTheme($body);
        return $theme;
    }

    /**
     * Update theme name by ID.
     *
     * @param int $themeID Theme ID
     * @param array $body Array of incoming params.
     *        fields: name (required)
     * @return array
     */
    public function patchTheme(int $themeID, array $body): array {
        $provider = $this->getThemeProvider($themeID);
        $theme = $provider->patchTheme($themeID, $body);
        return $theme;
    }

    /**
     * Delete theme by ID.
     *
     * @param int $themeID Theme ID
     */
    public function deleteTheme(int $themeID) {
        $provider = $this->getThemeProvider($themeID);
        $provider->deleteTheme($themeID);
    }

    /**
     * Set current theme.
     *
     * @param int $themeID Theme ID to set current.
     * @return array
     */
    public function setCurrentTheme(int $themeID): array {
        $provider = $this->getThemeProvider($themeID);
        return $provider->setCurrent($themeID);
    }

    /**
     * Get current theme.
     *
     * @return array|void If no currnt theme set returns null
     */
    public function getCurrentTheme(): ?array {
        $provider = $this->getThemeProvider(1);
        return $provider->getCurrent();
    }

    /**
     * Set theme asset (update existing or create new if asset does not exist).
     *
     * @param int $themeID The unique theme ID.
     * @param string $assetKey Unique asset key (ex: header.html, footer.html, fonts.json, styles.css)
     * @param string $data Data content for asset to set
     *
     * @return array
     */
    public function setAsset(int $themeID, string $assetKey, string $data): array {
        $provider = $this->getThemeProvider($themeID);
        return $provider->setAsset($themeID, $assetKey, $data);
    }

    /**
     * Sparse theme asset (update existing or create new if asset does not exist).
     *
     * @param int $themeID The unique theme ID.
     * @param string $assetKey Asset key.
     *       Note: variables.json only allowed.
     * @param string $data Data content for asset to set
     *
     * @return array
     */
    public function sparseAsset(int $themeID, string $assetKey, string $data): array {
        $provider = $this->getThemeProvider($themeID);
        return $provider->sparseAsset($themeID, $assetKey, $data);
    }

    /**
     * Get theme provider.
     *
     * @param string|int $themeKey Theme key or id
     * @return ThemeProviderInterface
     * @throws ClientException Throws an exception if no suitable theme provider found.
     */
    private function getThemeProvider($themeKey): ThemeProviderInterface {
        $themeType = (is_int($themeKey) || ctype_digit($themeKey)) ? ThemeProviderInterface::TYPE_DB : ThemeProviderInterface::TYPE_FS;
        foreach ($this->themeProviders as $provider) {
            $provider->setVariableProviders($this->getVariableProviders());
            if ($themeType === $provider->themeKeyType()) {
                return $provider;
            }
        }
        throw new ClientException('No custom theme provider found!', 501);
    }

    /**
     * Get the raw data of an asset.
     *
     * @param string $themeKey
     * @param string $assetKey
     */
    public function getAssetData(string $themeKey, string $assetKey): string {
        $provider = $this->getThemeProvider($themeKey);
        return $provider->getAssetData($themeKey, $assetKey);
    }

    /**
     * DELETE theme asset.
     *
     * @param string $themeKey The unique theme key or ID.
     * @param string $assetKey Unique asset key (ex: header.html, footer.html, fonts.json, styles.css)
     */
    public function deleteAsset(string $themeKey, string $assetKey) {
        $provider = $this->getThemeProvider($themeKey);
        return $provider->deleteAsset($themeKey, $assetKey);
    }

    /**
<<<<<<< HEAD
=======
     * Basic input string validation function for html and json assets
     *
     * @param string $data
     * @param ValidationField $field
     * @return bool
     */
    public static function validator(string $data, ValidationField $field) {
        $asset = self::ASSET_LIST[$field->getName()];
        switch ($asset['type']) {
            case 'html':
                libxml_use_internal_errors(true);
                $doc = new \DOMDocument();
                $doc->loadHTML($data);
                $valid = count(libxml_get_errors()) === 0;
                libxml_clear_errors();
                break;
            case 'json':
                $valid = true;
                if ($asset['default'] === '[]') {
                    $valid = substr($data, 0, 1) === '[';
                    $valid = $valid && substr($data, -1) === ']';
                } elseif ($asset['default'] === '{}') {
                    $valid = substr($data, 0, 1) === '{';
                    $valid = $valid && substr($data, -1) === '}';
                }
                $json = json_decode($data, true);
                $valid = $valid && $json !== null;
                break;
            case 'css':
            case 'js':
            default:
                $valid = true;
                break;
        }
        return $valid;
    }

    /**
>>>>>>> 8fdbb05c
     * Generate a theme preview from the variables.
     *
     * @param array $theme
     * @return array
     */
    public function generateThemePreview(array $theme): array {
        $preview = [];

        if (!($theme["assets"]["variables"] instanceof JsonAsset)) {
            return $preview;
        }

        $variables = $theme["assets"]["variables"]->getDataArray();
        if ($variables) {
            $preview['global.mainColors.primary'] = $variables['global']['mainColors']['primary'] ?? null;
            $preview['global.mainColors.bg'] = $variables['global']['mainColors']['bg'] ?? null;
            $preview['global.mainColors.fg'] = $variables['global']['mainColors']['fg'] ?? null;
            $preview['titleBar.colors.bg'] = $variables['titleBar']['colors']['bg'] ?? null;
            $preview['titleBar.colors.fg'] = $variables['titleBar']['colors']['fg'] ?? null;
            $preview['splash.outerBackground.image'] = $variables['splash']['outerBackground']['image'] ?? null;
        }
        return $preview;
    }
}<|MERGE_RESOLUTION|>--- conflicted
+++ resolved
@@ -262,8 +262,6 @@
     }
 
     /**
-<<<<<<< HEAD
-=======
      * Basic input string validation function for html and json assets
      *
      * @param string $data
@@ -302,7 +300,6 @@
     }
 
     /**
->>>>>>> 8fdbb05c
      * Generate a theme preview from the variables.
      *
      * @param array $theme
