--- conflicted
+++ resolved
@@ -94,12 +94,9 @@
     /** @var \Gdn_Session */
     private $session;
 
-<<<<<<< HEAD
-=======
     /** @var SiteSectionModel */
     private $siteSectionModel;
 
->>>>>>> e531f4a7
     /** @var AddonProviderInterface $addonManager */
     private $addonManager;
 
@@ -119,32 +116,23 @@
      * @param \Gdn_Session $session
      * @param AddonProviderInterface $addonManager
      * @param ThemeModelHelper $themeHelper
-<<<<<<< HEAD
      * @param ThemeSectionModel $themeSections
-=======
      * @param SiteSectionModel $siteSectionModel
->>>>>>> e531f4a7
      */
     public function __construct(
         ConfigurationInterface $config,
         \Gdn_Session $session,
         AddonProviderInterface $addonManager,
         ThemeModelHelper $themeHelper,
-<<<<<<< HEAD
-        ThemeSectionModel $themeSections
-=======
+        ThemeSectionModel $themeSections,
         SiteSectionModel $siteSectionModel
->>>>>>> e531f4a7
     ) {
         $this->config = $config;
         $this->session = $session;
         $this->addonManager = $addonManager;
         $this->themeHelper = $themeHelper;
-<<<<<<< HEAD
         $this->themeSections = $themeSections;
-=======
         $this->siteSectionModel = $siteSectionModel;
->>>>>>> e531f4a7
     }
 
     /**
@@ -477,12 +465,8 @@
      *
      * @param string $themeKey
      * @param string $assetKey
-<<<<<<< HEAD
      *
      * @return string The asset contents.
-=======
-     * @return string The asset content.
->>>>>>> e531f4a7
      */
     public function getAssetData(string $themeKey, string $assetKey): string {
         $provider = $this->getThemeProvider($themeKey);
@@ -535,7 +519,6 @@
     }
 
     /**
-<<<<<<< HEAD
      * Normalize theme data.
      *
      * @param array $theme
@@ -547,7 +530,6 @@
     }
 
     /**
-=======
      * Take in some some asset and normalize it.
      *
      * @param string $assetName
@@ -617,7 +599,6 @@
 
 
     /**
->>>>>>> e531f4a7
      * Generate a theme preview from the variables.
      *
      * @param array $theme
