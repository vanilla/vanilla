--- conflicted
+++ resolved
@@ -262,7 +262,6 @@
     }
 
     /**
-<<<<<<< HEAD
      * Basic input string validation function for html and json assets
      *
      * @param string $data
@@ -298,7 +297,9 @@
                 break;
         }
         return $valid;
-=======
+    }
+
+    /**
      * Generate a theme preview from the variables.
      *
      * @param array $theme
@@ -321,6 +322,5 @@
             $preview['splash.outerBackground.image'] = $variables['splash']['outerBackground']['image'] ?? null;
         }
         return $preview;
->>>>>>> d89fa322
     }
 }