--- conflicted
+++ resolved
@@ -11,10 +11,6 @@
 use Vanilla\Models\SiteMeta;
 use Vanilla\Navigation\BreadcrumbModel;
 use Vanilla\Theme\JsonAsset;
-<<<<<<< HEAD
-use Vanilla\Theme\FontsAsset;
-=======
->>>>>>> a0a143c5
 use Vanilla\Web\Asset\WebpackAssetProvider;
 use Vanilla\Web\ContentSecurityPolicy\ContentSecurityPolicyModel;
 use Vanilla\Web\JsInterpop\ReduxAction;
@@ -66,12 +62,6 @@
             $assets["variables"] = $variables;
         }
 
-        /** @var FontsAsset $fontsAsset */
-        $fontsAsset = $themeData["assets"]["fonts"] ?? null;
-        if ($fontsAsset) {
-            $assets["fonts"] = $fontsAsset->getData();
-        }
-
         /** @var ImageAsset $logoAsset */
         $logoAsset = $themeData["assets"]["logo"] ?? null;
         if ($logoAsset) {
