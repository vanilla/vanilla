<?php

if (!defined('APPLICATION'))
   exit();
/*
  Copyright 2008, 2009 Vanilla Forums Inc.
  This file is part of Garden.
  Garden is free software: you can redistribute it and/or modify it under the terms of the GNU General Public License as published by the Free Software Foundation, either version 3 of the License, or (at your option) any later version.
  Garden is distributed in the hope that it will be useful, but WITHOUT ANY WARRANTY; without even the implied warranty of MERCHANTABILITY or FITNESS FOR A PARTICULAR PURPOSE. See the GNU General Public License for more details.
  You should have received a copy of the GNU General Public License along with Garden.  If not, see <http://www.gnu.org/licenses/>.
  Contact Vanilla Forums Inc. at support [at] vanillaforums [dot] com
 */

class Pocket {
   const ENABLED = 0;
   const DISABLED = 1;
   const TESTING = 2;

   const REPEAT_BEFORE = 'before';
   const REPEAT_AFTER = 'after';
   const REPEAT_ONCE = 'once';
   const REPEAT_EVERY = 'every';
   const REPEAT_INDEX = 'index';

<<<<<<< HEAD
   const AD_TYPE = 'ad';
   const DEFAULT_TYPE = 'default';
=======
   const TYPE_AD = 'ad';
   const TYPE_DEFAULT = 'default';
>>>>>>> 57daa7d8


   /** $var string The text to display in the pocket. */
   public $Body = '';

   /** @var int Whether or not the pocket is disabled. The pocket can also be in testing-mode. */
   public $Disabled = Pocket::ENABLED;

   /** @var string The format of the pocket. */
   public $Format = 'Raw';

   /** $var string The location on the page to display the pocket. */
   public $Location;

   /** $var string A descriptive name for the pocket to help keep it organized. */
   public $Name = '';

   /** $var string The name of the page to put the pocket on. */
   public $Page = '';

   /** $var string How the pocket repeats on the page. */
   public $RepeatType = Pocket::REPEAT_INDEX;

   /** $var array The repeat frequency. */
   public $RepeatFrequency = array(1);

   /** $var array The repeat frequency. */
   public $MobileOnly = FALSE;

   /** $var array The repeat frequency. */
   public $MobileNever = FALSE;

<<<<<<< HEAD
   /** $var boolean Is the pocket an ad? */
   public $IsAd = FALSE;
=======
   /** $var string Pocket type */
   public $Type;
>>>>>>> 57daa7d8

   /** $var bool Whether to disable the pocket for embedded comments. * */
   public $EmbeddedNever = FALSE;

   public $ShowInDashboard = FALSE;

   public function __construct($Location = '') {
      $this->Location = $Location;
   }

   /** Whether or not this pocket should be processed based on its state.
    *
    *  @Param array $Data Data specific to the request.
    *  @return bool
    */
   public function CanRender($Data) {
      if (!$this->ShowInDashboard && InSection('Dashboard')) {
         return FALSE;
      }

      $IsMobile = IsMobile();
      if (($this->MobileOnly && !$IsMobile) || ($this->MobileNever && $IsMobile)) {
         return FALSE;
      }

<<<<<<< HEAD
      if ($this->IsAd && Gdn::Session()->CheckPermission('Garden.AdFree.Allow')) {
         return FALSE;
      }

      if ($this->EmbeddedNever && strcasecmp(Gdn::Controller()->RequestMethod, 'embed') == 0) {
         return FALSE;
      }
=======
      if ($this->IsAd() && Gdn::Session()->CheckPermission('Garden.NoAds.Allow')) {
         return FALSE;
      }

      if ($this->EmbeddedNever && strcasecmp(Gdn::Controller()->RequestMethod, 'embed') == 0) {
         return FALSE;
      }
>>>>>>> 57daa7d8

      // Check to see if the pocket is enabled.
      switch ($this->Disabled) {
         case Pocket::DISABLED:
            return FALSE;
         case Pocket::TESTING:
            if (!Gdn::Session()->CheckPermission('Plugins.Pockets.Manage'))
               return FALSE;
            break;
      }

      // Check to see if the page matches.
      if ($this->Page && strcasecmp($this->Page, GetValue('PageName', $Data)) != 0) {
         return FALSE;
      }


      // Check to see if this is repeating.
      $Count = GetValue('Count', $Data);
      if ($Count) {
         switch ($this->RepeatType) {
            case Pocket::REPEAT_AFTER:
               if (strcasecmp($Count, Pocket::REPEAT_AFTER) != 0)
                  return FALSE;
               break;
            case Pocket::REPEAT_BEFORE:
               if (strcasecmp($Count, Pocket::REPEAT_BEFORE) != 0)
                  return FALSE;
               break;
            case Pocket::REPEAT_ONCE:
               if ($Count != 1)
                  return FALSE;
               break;
            case Pocket::REPEAT_EVERY:
               $Frequency = (array)$this->RepeatFrequency;
               $Every = GetValue(0, $Frequency, 1);
               if ($Every < 1)
                  $Every = 1;
               $Begin = GetValue(1, $Frequency, 1);
               if (($Count % $Every) != ($Begin % $Every))
                  return FALSE;
               break;
            case Pocket::REPEAT_INDEX:
               if (!in_array($Count, (array)$this->RepeatFrequency))
                  return FALSE;
               break;
         }
      }

      // If we've passed all of the tests then the pocket can be processed.
      return TRUE;
   }

   /** Load the pocket's data from an array.
    *
    *  @param array $Data
    */
   public function Load($Data) {
      $this->Body = $Data['Body'];
      $this->Disabled = $Data['Disabled'];
      $this->Format = $Data['Format'];
      $this->Location = $Data['Location'];
      $this->Name = $Data['Name'];
      $this->Page = $Data['Page'];
      $this->MobileOnly = $Data['MobileOnly'];
      $this->MobileNever = $Data['MobileNever'];
<<<<<<< HEAD
      $this->IsAd = $Data['Type'] == Pocket::AD_TYPE;
=======
      $this->Type = val('Type', $Data, Pocket::TYPE_DEFAULT);
>>>>>>> 57daa7d8
      $this->EmbeddedNever = GetValue('EmbeddedNever', $Data);
      $this->ShowInDashboard = GetValue('ShowInDashboard', $Data);

      // parse the frequency.
      $Repeat = $Data['Repeat'];
      list($this->RepeatType, $this->RepeatFrequency) = Pocket::ParseRepeat($Repeat);
   }

   public function isAd() {
      return $this->Type == Pocket::TYPE_AD;
   }

   public static $NameTranslations = array('conversations' => 'inbox', 'messages' => 'inbox', 'categories' => 'discussions', 'discussion' => 'comments');

   public static function PageName($NameOrObject = NULL) {
      if (is_object($NameOrObject))
         $Name = GetValue('PageName', $NameOrObject, GetValue('ControllerName', $NameOrObject, get_class($NameOrObject)));
      else
         $Name = $NameOrObject;

      $Name = strtolower($Name);
      if (StringEndsWith($Name, 'controller', FALSE))
         $Name = substr($Name, 0, -strlen('controller'));

      if (array_key_exists($Name, self::$NameTranslations))
         $Name = self::$NameTranslations[$Name];
      return $Name;
   }

   public static function ParseRepeat($Repeat) {
      if (StringBeginsWith($Repeat, Pocket::REPEAT_EVERY)) {
         $RepeatType = Pocket::REPEAT_EVERY;
         $Frequency = substr($Repeat, strlen(Pocket::REPEAT_EVERY));
      } elseif (StringBeginsWith($Repeat, Pocket::REPEAT_INDEX)) {
         $RepeatType = Pocket::REPEAT_INDEX;
         $Frequency = substr($Repeat, strlen(Pocket::REPEAT_INDEX));
      } elseif (StringBeginsWith($Repeat, Pocket::REPEAT_ONCE)) {
         $RepeatType = Pocket::REPEAT_ONCE;
      } elseif (StringBeginsWith($Repeat, Pocket::REPEAT_BEFORE)) {
         $RepeatType = Pocket::REPEAT_BEFORE;
      } elseif (StringBeginsWith($Repeat, Pocket::REPEAT_AFTER)) {
         $RepeatType = Pocket::REPEAT_AFTER;
      }

      if (isset($Frequency)) {
         $Frequency = explode(',', $Frequency);
         $Frequency = array_map('trim', $Frequency);
      } else {
         $Frequency = array();
      }

      return array($RepeatType, $Frequency);
   }

   /** Render the pocket to the page.
    *
    *  @param array $Data additional data for the pocket.
    */
   public function Render($Data = NULL) {
      echo $this->ToString($Data);
   }

   /** Set the repeat of the pocket.
    *
    *  @param string $Type The repeat type, contained in the various Pocket::REPEAT_* constants.
    *   - every: Repeats every x times. If $Frequency is an array then it will be interpretted as array($Frequency, $Begin).
    *   - indexes: Renders only at the given indexes, starting at 1.
    *  @param int|array $Frequency The frequency of the repeating, see the $Type parameter for how this works.
    */
   public function Repeat($Type, $Frequency) {
      $this->RepeatType = $Type;
      $this->RepeatFrequency = $Frequency;
   }

   public function ToString($Data = NULL) {
      static $Plugin;
      if (!isset($Plugin))
         $Plugin = Gdn::PluginManager()->GetPluginInstance('PocketsPlugin', Gdn_PluginManager::ACCESS_CLASSNAME);

      $Plugin->EventArguments['Pocket'] = $this;
      $Plugin->FireEvent('ToString');

      if (strcasecmp($this->Format, 'raw') == 0)
         return $this->Body;
      else
         return Gdn_Format::To($this->Body, $this->Format);
   }

   public static function Touch($Name, $Value) {
      $Model = new Gdn_Model('Pocket');
      $Pockets = $Model->GetWhere(array('Name' => $Name))->ResultArray();

      if (empty($Pockets)) {
         $Pocket = array(
            'Name' => $Name,
            'Location' => 'Content',
            'Sort' => 0,
            'Repeat' => Pocket::REPEAT_BEFORE,
            'Body' => $Value,
            'Format' => 'Raw',
            'Disabled' => Pocket::DISABLED,
            'MobileOnly' => 0,
            'MobileNever' => 0,
            'EmbeddedNever' => 0,
            'ShowInDashboard' => 0,
            'Type' => 'default'
            );
         $Model->Save($Pocket);
      }
   }

}<|MERGE_RESOLUTION|>--- conflicted
+++ resolved
@@ -22,13 +22,8 @@
    const REPEAT_EVERY = 'every';
    const REPEAT_INDEX = 'index';
 
-<<<<<<< HEAD
-   const AD_TYPE = 'ad';
-   const DEFAULT_TYPE = 'default';
-=======
    const TYPE_AD = 'ad';
    const TYPE_DEFAULT = 'default';
->>>>>>> 57daa7d8
 
 
    /** $var string The text to display in the pocket. */
@@ -61,13 +56,8 @@
    /** $var array The repeat frequency. */
    public $MobileNever = FALSE;
 
-<<<<<<< HEAD
-   /** $var boolean Is the pocket an ad? */
-   public $IsAd = FALSE;
-=======
    /** $var string Pocket type */
    public $Type;
->>>>>>> 57daa7d8
 
    /** $var bool Whether to disable the pocket for embedded comments. * */
    public $EmbeddedNever = FALSE;
@@ -93,23 +83,13 @@
          return FALSE;
       }
 
-<<<<<<< HEAD
-      if ($this->IsAd && Gdn::Session()->CheckPermission('Garden.AdFree.Allow')) {
+      if ($this->IsAd() && Gdn::Session()->CheckPermission('Garden.NoAds.Allow')) {
          return FALSE;
       }
 
       if ($this->EmbeddedNever && strcasecmp(Gdn::Controller()->RequestMethod, 'embed') == 0) {
          return FALSE;
       }
-=======
-      if ($this->IsAd() && Gdn::Session()->CheckPermission('Garden.NoAds.Allow')) {
-         return FALSE;
-      }
-
-      if ($this->EmbeddedNever && strcasecmp(Gdn::Controller()->RequestMethod, 'embed') == 0) {
-         return FALSE;
-      }
->>>>>>> 57daa7d8
 
       // Check to see if the pocket is enabled.
       switch ($this->Disabled) {
@@ -176,11 +156,7 @@
       $this->Page = $Data['Page'];
       $this->MobileOnly = $Data['MobileOnly'];
       $this->MobileNever = $Data['MobileNever'];
-<<<<<<< HEAD
-      $this->IsAd = $Data['Type'] == Pocket::AD_TYPE;
-=======
       $this->Type = val('Type', $Data, Pocket::TYPE_DEFAULT);
->>>>>>> 57daa7d8
       $this->EmbeddedNever = GetValue('EmbeddedNever', $Data);
       $this->ShowInDashboard = GetValue('ShowInDashboard', $Data);
 
