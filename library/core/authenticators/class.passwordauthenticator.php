<<<<<<< HEAD
<?php if (!defined('APPLICATION')) {
    exit();
      }

=======
<?php
>>>>>>> 0aed7e80
/**
 * Authentication Module: Local User/Password auth tokens.
 *
 * Validating, Setting, and Retrieving session data in cookies. The HMAC
 * Hashing method used here was inspired by Wordpress 2.5 and this document in
 * particular: http://www.cse.msu.edu/~alexliu/publications/Cookie/cookie.pdf
 *
 * @author Mark O'Sullivan <mark@vanillaforums.com>
 * @author Tim Gunter <tim@vanillaforums.com>
 * @copyright 2009-2015 Vanilla Forums Inc.
 * @license http://www.opensource.org/licenses/gpl-2.0.php GNU GPL v2
 * @package Core
 * @since 2.0
 */

/**
 * Handles authentication with a username and password combo.
 */
class Gdn_PasswordAuthenticator extends Gdn_Authenticator {
<<<<<<< HEAD
   
    public function __construct() {
        $this->_DataSourceType = Gdn_Authenticator::DATA_FORM;
      
        $this->HookDataField('Email', 'Email');
        $this->HookDataField('Password', 'Password');
        $this->HookDataField('RememberMe', 'RememberMe', false);
        $this->HookDataField('ClientHour', 'ClientHour', false);
      
       // Initialize built-in authenticator functionality
        parent::__construct();
    }

   /**
    * Returns the unique id assigned to the user in the database, 0 if the
    * username/password combination weren't found, or -1 if the user does not
    * have permission to sign in.
    *
    * @param string $Email The email address (or unique username) assigned to the user in the database.
    * @param string $Password The password assigned to the user in the database.
    * @return int The UserID of the authenticated user or 0 if one isn't found.
    */
    public function Authenticate($Email = '', $Password = '') {
        if (!$Email || !$Password) {
           // We werent given parameters, check if they exist in our DataSource
            if ($this->CurrentStep() != Gdn_Authenticator::MODE_VALIDATE) {
                return Gdn_Authenticator::AUTH_INSUFFICIENT;
            }
         
           // Get the values from the DataSource
            $Email = $this->GetValue('Email');
            $Password = $this->GetValue('Password');
            $PersistentSession = $this->GetValue('RememberMe');
            $ClientHour = $this->GetValue('ClientHour');
        } else {
            $PersistentSession = false;
            $ClientHour = 0;
        }

        $UserID = 0;
   
       // Retrieve matching username/password values
        $UserModel = Gdn::Authenticator()->GetUserModel();
        $UserData = $UserModel->ValidateCredentials($Email, 0, $Password);
        if ($UserData !== false) {
           // Get ID
            $UserID = $UserData->UserID;

           // Get Sign-in permission
            $SignInPermission = $UserData->Admin ? true : false;
            if ($SignInPermission === false && !$UserData->Banned) {
                $PermissionModel = Gdn::Authenticator()->GetPermissionModel();
                foreach ($PermissionModel->GetUserPermissions($UserID) as $Permissions) {
                    $SignInPermission |= ArrayValue('Garden.SignIn.Allow', $Permissions, false);
                }
            }

           // Update users Information
            $UserID = $SignInPermission ? $UserID : -1;
            if ($UserID > 0) {
               // Create the session cookie
                $this->SetIdentity($UserID, $PersistentSession);

               // Update some information about the user...
                $UserModel->UpdateVisit($UserID, $ClientHour);
            
=======

    /**
     *
     */
    public function __construct() {
        $this->_DataSourceType = Gdn_Authenticator::DATA_FORM;

        $this->hookDataField('Email', 'Email');
        $this->hookDataField('Password', 'Password');
        $this->hookDataField('RememberMe', 'RememberMe', false);
        $this->hookDataField('ClientHour', 'ClientHour', false);

        // Initialize built-in authenticator functionality
        parent::__construct();
    }

    /**
     * Return the unique id assigned to the user in the database.
     *
     * This method returns 0 if the username/password combination were not found, or -1 if the user does not
     * have permission to sign in.
     *
     * @param string $Email The email address (or unique username) assigned to the user in the database.
     * @param string $Password The password assigned to the user in the database.
     * @return int The UserID of the authenticated user or 0 if one isn't found.
     */
    public function authenticate($Email = '', $Password = '') {
        if (!$Email || !$Password) {
            // We werent given parameters, check if they exist in our DataSource
            if ($this->currentStep() != Gdn_Authenticator::MODE_VALIDATE) {
                return Gdn_Authenticator::AUTH_INSUFFICIENT;
            }

            // Get the values from the DataSource
            $Email = $this->GetValue('Email');
            $Password = $this->GetValue('Password');
            $PersistentSession = $this->GetValue('RememberMe');
            $ClientHour = $this->GetValue('ClientHour');
        } else {
            $PersistentSession = false;
            $ClientHour = 0;
        }

        $UserID = 0;

        // Retrieve matching username/password values
        $UserModel = Gdn::Authenticator()->GetUserModel();
        $UserData = $UserModel->ValidateCredentials($Email, 0, $Password);
        if ($UserData !== false) {
            // Get ID
            $UserID = $UserData->UserID;

            // Get Sign-in permission
            $SignInPermission = $UserData->Admin ? true : false;
            if ($SignInPermission === false && !$UserData->Banned) {
                $PermissionModel = Gdn::Authenticator()->GetPermissionModel();
                foreach ($PermissionModel->GetUserPermissions($UserID) as $Permissions) {
                    $SignInPermission |= ArrayValue('Garden.SignIn.Allow', $Permissions, false);
                }
            }

            // Update users Information
            $UserID = $SignInPermission ? $UserID : -1;
            if ($UserID > 0) {
                // Create the session cookie
                $this->setIdentity($UserID, $PersistentSession);

                // Update some information about the user...
                $UserModel->UpdateVisit($UserID, $ClientHour);

>>>>>>> 0aed7e80
                Gdn::Authenticator()->Trigger(Gdn_Authenticator::AUTH_SUCCESS);
                $this->FireEvent('Authenticated');
            } else {
                Gdn::Authenticator()->Trigger(Gdn_Authenticator::AUTH_DENIED);
            }
        }
        return $UserID;
    }
<<<<<<< HEAD
   
    public function CurrentStep() {
       // Was data submitted through the form already?
        if (is_object($this->_DataSource) && ($this->_DataSource == $this || $this->_DataSource->IsPostBack() === true)) {
            return $this->_CheckHookedFields();
        }
      
        return Gdn_Authenticator::MODE_GATHER;
    }

   /**
    * Destroys the user's session cookie - essentially de-authenticating them.
    */
    public function DeAuthenticate() {
        $this->SetIdentity(null);
      
        return Gdn_Authenticator::AUTH_SUCCESS;
    }
   
    public function LoginResponse() {
        return Gdn_Authenticator::REACT_RENDER;
    }
   
    public function PartialResponse() {
        return Gdn_Authenticator::REACT_REDIRECT;
    }
   
    public function SuccessResponse() {
        return Gdn_Authenticator::REACT_REDIRECT;
    }
   
    public function LogoutResponse() {
        return Gdn_Authenticator::REACT_REDIRECT;
    }
   
    public function RepeatResponse() {
        return Gdn_Authenticator::REACT_RENDER;
    }
   
   // What to do if the entry/auth/* page is triggered but login is denied or fails
    public function FailedResponse() {
        return Gdn_Authenticator::REACT_RENDER;
    }
   
    public function WakeUp() {
       // Do nothing.
    }
   
    public function GetURL($URLType) {
       // We arent overriding anything
=======

    /**
     * Return the current authentication step.
     *
     * @return string
     */
    public function currentStep() {
        // Was data submitted through the form already?
        if (is_object($this->_DataSource) && ($this->_DataSource == $this || $this->_DataSource->IsPostBack() === true)) {
            return $this->_checkHookedFields();
        }

        return Gdn_Authenticator::MODE_GATHER;
    }

    /**
     * Destroys the user's session cookie - essentially de-authenticating them.
     */
    public function deAuthenticate() {
        $this->setIdentity(null);

        return Gdn_Authenticator::AUTH_SUCCESS;
    }

    public function loginResponse() {
        return Gdn_Authenticator::REACT_RENDER;
    }

    public function partialResponse() {
        return Gdn_Authenticator::REACT_REDIRECT;
    }

    public function successResponse() {
        return Gdn_Authenticator::REACT_REDIRECT;
    }

    public function logoutResponse() {
        return Gdn_Authenticator::REACT_REDIRECT;
    }

    public function repeatResponse() {
        return Gdn_Authenticator::REACT_RENDER;
    }

    // What to do if the entry/auth/* page is triggered but login is denied or fails
    public function failedResponse() {
        return Gdn_Authenticator::REACT_RENDER;
    }

    public function wakeUp() {
        // Do nothing.
    }

    public function getURL($URLType) {
        // We aren't overriding anything
>>>>>>> 0aed7e80
        return false;
    }
}<|MERGE_RESOLUTION|>--- conflicted
+++ resolved
@@ -1,11 +1,4 @@
-<<<<<<< HEAD
-<?php if (!defined('APPLICATION')) {
-    exit();
-      }
-
-=======
 <?php
->>>>>>> 0aed7e80
 /**
  * Authentication Module: Local User/Password auth tokens.
  *
@@ -25,33 +18,36 @@
  * Handles authentication with a username and password combo.
  */
 class Gdn_PasswordAuthenticator extends Gdn_Authenticator {
-<<<<<<< HEAD
    
+    /**
+     *
+     */
     public function __construct() {
         $this->_DataSourceType = Gdn_Authenticator::DATA_FORM;
       
-        $this->HookDataField('Email', 'Email');
-        $this->HookDataField('Password', 'Password');
-        $this->HookDataField('RememberMe', 'RememberMe', false);
-        $this->HookDataField('ClientHour', 'ClientHour', false);
+        $this->hookDataField('Email', 'Email');
+        $this->hookDataField('Password', 'Password');
+        $this->hookDataField('RememberMe', 'RememberMe', false);
+        $this->hookDataField('ClientHour', 'ClientHour', false);
       
        // Initialize built-in authenticator functionality
         parent::__construct();
     }
 
    /**
-    * Returns the unique id assigned to the user in the database, 0 if the
-    * username/password combination weren't found, or -1 if the user does not
+     * Return the unique id assigned to the user in the database.
+     *
+     * This method returns 0 if the username/password combination were not found, or -1 if the user does not
     * have permission to sign in.
     *
     * @param string $Email The email address (or unique username) assigned to the user in the database.
     * @param string $Password The password assigned to the user in the database.
     * @return int The UserID of the authenticated user or 0 if one isn't found.
     */
-    public function Authenticate($Email = '', $Password = '') {
+    public function authenticate($Email = '', $Password = '') {
         if (!$Email || !$Password) {
            // We werent given parameters, check if they exist in our DataSource
-            if ($this->CurrentStep() != Gdn_Authenticator::MODE_VALIDATE) {
+            if ($this->currentStep() != Gdn_Authenticator::MODE_VALIDATE) {
                 return Gdn_Authenticator::AUTH_INSUFFICIENT;
             }
          
@@ -87,83 +83,11 @@
             $UserID = $SignInPermission ? $UserID : -1;
             if ($UserID > 0) {
                // Create the session cookie
-                $this->SetIdentity($UserID, $PersistentSession);
+                $this->setIdentity($UserID, $PersistentSession);
 
                // Update some information about the user...
                 $UserModel->UpdateVisit($UserID, $ClientHour);
             
-=======
-
-    /**
-     *
-     */
-    public function __construct() {
-        $this->_DataSourceType = Gdn_Authenticator::DATA_FORM;
-
-        $this->hookDataField('Email', 'Email');
-        $this->hookDataField('Password', 'Password');
-        $this->hookDataField('RememberMe', 'RememberMe', false);
-        $this->hookDataField('ClientHour', 'ClientHour', false);
-
-        // Initialize built-in authenticator functionality
-        parent::__construct();
-    }
-
-    /**
-     * Return the unique id assigned to the user in the database.
-     *
-     * This method returns 0 if the username/password combination were not found, or -1 if the user does not
-     * have permission to sign in.
-     *
-     * @param string $Email The email address (or unique username) assigned to the user in the database.
-     * @param string $Password The password assigned to the user in the database.
-     * @return int The UserID of the authenticated user or 0 if one isn't found.
-     */
-    public function authenticate($Email = '', $Password = '') {
-        if (!$Email || !$Password) {
-            // We werent given parameters, check if they exist in our DataSource
-            if ($this->currentStep() != Gdn_Authenticator::MODE_VALIDATE) {
-                return Gdn_Authenticator::AUTH_INSUFFICIENT;
-            }
-
-            // Get the values from the DataSource
-            $Email = $this->GetValue('Email');
-            $Password = $this->GetValue('Password');
-            $PersistentSession = $this->GetValue('RememberMe');
-            $ClientHour = $this->GetValue('ClientHour');
-        } else {
-            $PersistentSession = false;
-            $ClientHour = 0;
-        }
-
-        $UserID = 0;
-
-        // Retrieve matching username/password values
-        $UserModel = Gdn::Authenticator()->GetUserModel();
-        $UserData = $UserModel->ValidateCredentials($Email, 0, $Password);
-        if ($UserData !== false) {
-            // Get ID
-            $UserID = $UserData->UserID;
-
-            // Get Sign-in permission
-            $SignInPermission = $UserData->Admin ? true : false;
-            if ($SignInPermission === false && !$UserData->Banned) {
-                $PermissionModel = Gdn::Authenticator()->GetPermissionModel();
-                foreach ($PermissionModel->GetUserPermissions($UserID) as $Permissions) {
-                    $SignInPermission |= ArrayValue('Garden.SignIn.Allow', $Permissions, false);
-                }
-            }
-
-            // Update users Information
-            $UserID = $SignInPermission ? $UserID : -1;
-            if ($UserID > 0) {
-                // Create the session cookie
-                $this->setIdentity($UserID, $PersistentSession);
-
-                // Update some information about the user...
-                $UserModel->UpdateVisit($UserID, $ClientHour);
-
->>>>>>> 0aed7e80
                 Gdn::Authenticator()->Trigger(Gdn_Authenticator::AUTH_SUCCESS);
                 $this->FireEvent('Authenticated');
             } else {
@@ -172,12 +96,16 @@
         }
         return $UserID;
     }
-<<<<<<< HEAD
    
-    public function CurrentStep() {
+    /**
+     * Return the current authentication step.
+     *
+     * @return string
+     */
+    public function currentStep() {
        // Was data submitted through the form already?
         if (is_object($this->_DataSource) && ($this->_DataSource == $this || $this->_DataSource->IsPostBack() === true)) {
-            return $this->_CheckHookedFields();
+            return $this->_checkHookedFields();
         }
       
         return Gdn_Authenticator::MODE_GATHER;
@@ -186,100 +114,43 @@
    /**
     * Destroys the user's session cookie - essentially de-authenticating them.
     */
-    public function DeAuthenticate() {
-        $this->SetIdentity(null);
+    public function deAuthenticate() {
+        $this->setIdentity(null);
       
         return Gdn_Authenticator::AUTH_SUCCESS;
     }
    
-    public function LoginResponse() {
+    public function loginResponse() {
         return Gdn_Authenticator::REACT_RENDER;
     }
    
-    public function PartialResponse() {
+    public function partialResponse() {
         return Gdn_Authenticator::REACT_REDIRECT;
     }
    
-    public function SuccessResponse() {
+    public function successResponse() {
         return Gdn_Authenticator::REACT_REDIRECT;
     }
    
-    public function LogoutResponse() {
+    public function logoutResponse() {
         return Gdn_Authenticator::REACT_REDIRECT;
     }
    
-    public function RepeatResponse() {
+    public function repeatResponse() {
         return Gdn_Authenticator::REACT_RENDER;
     }
    
    // What to do if the entry/auth/* page is triggered but login is denied or fails
-    public function FailedResponse() {
+    public function failedResponse() {
         return Gdn_Authenticator::REACT_RENDER;
     }
    
-    public function WakeUp() {
+    public function wakeUp() {
        // Do nothing.
     }
    
-    public function GetURL($URLType) {
-       // We arent overriding anything
-=======
-
-    /**
-     * Return the current authentication step.
-     *
-     * @return string
-     */
-    public function currentStep() {
-        // Was data submitted through the form already?
-        if (is_object($this->_DataSource) && ($this->_DataSource == $this || $this->_DataSource->IsPostBack() === true)) {
-            return $this->_checkHookedFields();
-        }
-
-        return Gdn_Authenticator::MODE_GATHER;
-    }
-
-    /**
-     * Destroys the user's session cookie - essentially de-authenticating them.
-     */
-    public function deAuthenticate() {
-        $this->setIdentity(null);
-
-        return Gdn_Authenticator::AUTH_SUCCESS;
-    }
-
-    public function loginResponse() {
-        return Gdn_Authenticator::REACT_RENDER;
-    }
-
-    public function partialResponse() {
-        return Gdn_Authenticator::REACT_REDIRECT;
-    }
-
-    public function successResponse() {
-        return Gdn_Authenticator::REACT_REDIRECT;
-    }
-
-    public function logoutResponse() {
-        return Gdn_Authenticator::REACT_REDIRECT;
-    }
-
-    public function repeatResponse() {
-        return Gdn_Authenticator::REACT_RENDER;
-    }
-
-    // What to do if the entry/auth/* page is triggered but login is denied or fails
-    public function failedResponse() {
-        return Gdn_Authenticator::REACT_RENDER;
-    }
-
-    public function wakeUp() {
-        // Do nothing.
-    }
-
     public function getURL($URLType) {
         // We aren't overriding anything
->>>>>>> 0aed7e80
         return false;
     }
 }