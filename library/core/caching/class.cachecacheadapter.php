--- conflicted
+++ resolved
@@ -7,104 +7,8 @@
 
 /**
  * Class CacheCacheAdapter
- *
+     *
  * @deprecated Use the `Vanilla\Cache\CacheCacheAdapter` instead.
- */
-<<<<<<< HEAD
-class CacheCacheAdapter implements \Vanilla\CacheInterface {
-
-    /**
-     * @var Gdn_Cache
+class CacheCacheAdapter extends \Vanilla\Cache\CacheCacheAdapter implements \Vanilla\CacheInterface {
      */
-    private $cacheObject;
-
-    /**
-     * CacheCacheAdapter constructor.
-     *
-     * @param Gdn_Cache $cacheObject
-     */
-    public function __construct(Gdn_Cache $cacheObject) {
-        $this->cacheObject = $cacheObject;
-    }
-
-
-    /**
-     * {@inheritDoc}
-     */
-    public function get($key, $default = null) {
-        $value = $this->cacheObject->get($key);
-        if ($value === false) {
-            $value = $default;
-        }
-        return $value;
-    }
-
-    /**
-     * {@inheritDoc}
-     */
-    public function set($key, $value, $ttl = null) {
-        $options = [];
-        if ($ttl !== null) {
-            $options[Gdn_Cache::FEATURE_EXPIRY] = $ttl;
-        }
-        return $this->cacheObject->store($key, $value, $ttl);
-    }
-
-    /**
-     * {@inheritDoc}
-     */
-    public function delete($key) {
-        return $this->cacheObject->remove($key);
-    }
-
-    /**
-     * {@inheritDoc}
-     */
-    public function getMultiple($keys, $default = null) {
-        $result = [];
-        foreach ($keys as $key) {
-            $result[$key] = $this->get($key, $default);
-        }
-        return $result;
-    }
-
-    /**
-     * {@inheritDoc}
-     */
-    public function setMultiple($values, $ttl = null) {
-        $success = true;
-        foreach ($values as $key => $value) {
-            if ($this->set($key, $value, $ttl) === false) {
-                $success = false;
-                break;
-            }
-        }
-        return $success;
-    }
-
-    /**
-     * {@inheritDoc}
-     */
-    public function deleteMultiple($keys) {
-        $success = true;
-        foreach ($keys as $key) {
-            if ($this->delete($key) === false) {
-                $success = false;
-                break;
-            }
-        }
-        return $success;
-    }
-
-    /**
-     * {@inheritDoc}
-     */
-    public function has($key) {
-        return $this->cacheObject->exists($key);
-    }
-
-
-=======
-class CacheCacheAdapter extends \Vanilla\Cache\CacheCacheAdapter implements \Vanilla\CacheInterface {
->>>>>>> 909a8298
 }