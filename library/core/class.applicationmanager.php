--- conflicted
+++ resolved
@@ -187,15 +187,11 @@
          'The {addonName} application was enabled.',
          array('addonName' => $ApplicationName)
       );
-<<<<<<< HEAD
-      
-=======
-
+      
       // Redefine the locale manager's settings $Locale->Set($CurrentLocale, $EnabledApps, $EnabledPlugins, TRUE);
       $Locale = Gdn::Locale();
       $Locale->Set($Locale->Current(), $this->EnabledApplicationFolders(), Gdn::PluginManager()->EnabledPluginFolders(), TRUE);
 
->>>>>>> 049a308f
       $this->EventArguments['AddonName'] = $ApplicationName;
       Gdn::PluginManager()->CallEventHandlers($this, 'ApplicationManager', 'AddonEnabled');
       
@@ -212,15 +208,7 @@
       
       // Hook directly into the autoloader and force it to load the newly tested application
       Gdn_Autoloader::AttachApplication($ApplicationFolder);
-<<<<<<< HEAD
-      
-      // Redefine the locale manager's settings $Locale->Set($CurrentLocale, $EnabledApps, $EnabledPlugins, TRUE);
-      $Locale = Gdn::Locale();
-      $Locale->Set($Locale->Current(), $this->EnabledApplicationFolders(), Gdn::PluginManager()->EnabledPluginFolders(), TRUE);
-      
-=======
-
->>>>>>> 049a308f
+      
       // Call the application's setup method
       $Hooks = $ApplicationName.'Hooks';
       if (!class_exists($Hooks)) {
