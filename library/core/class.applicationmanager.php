--- conflicted
+++ resolved
@@ -1,11 +1,4 @@
-<<<<<<< HEAD
-<?php if (!defined('APPLICATION')) {
-    exit();
-      }
-
-=======
 <?php
->>>>>>> 0aed7e80
 /**
  * Application Manager
  *
@@ -21,81 +14,37 @@
  * Manages available applications, enabling and disabling them.
  */
 class Gdn_ApplicationManager {
-<<<<<<< HEAD
-   
-   /**
-    * An array of available applications. Never access this directly, instead
-    * use $this->AvailableApplications();
-    *
-    * @var array
-    */
-    private $_AvailableApplications = null;
-
-   /**
-    * An array of enabled applications. Never access this directly, instead
-    * use $this->EnabledApplications();
-    *
-    * @var array
-    */
-    private $_EnabledApplications = null;
-   
-   /**
-    * The valid paths to search for applications.
-    *
-    * @var array
-    */
+   
+    /** @var array Available applications. Never access this directly, instead use $this->AvailableApplications(); */
+    private $availableApplications = null;
+
+    /** @var array Enabled applications. Never access this directly, instead use $this->EnabledApplications(); */
+    private $enabledApplications = null;
+   
+    /** @var array The valid paths to search for applications. */
     public $Paths = array(PATH_APPLICATIONS);
 
    /**
+     * Get a list of the available applications.
+     *
     * Looks through the root Garden directory for valid applications and
     * returns them as an associative array of "Application Name" =>
     * "Application Info Array". It also adds a "Folder" definition to the
     * Application Info Array for each application.
     */
-    public function AvailableApplications() {
-        if (!is_array($this->_AvailableApplications)) {
-            $ApplicationInfo = array();
-         
-            $AppFolders = Gdn_FileSystem::Folders(PATH_APPLICATIONS); // Get an array of all application folders
-            $ApplicationAboutFiles = Gdn_FileSystem::FindAll(PATH_APPLICATIONS, 'settings' . DS . 'about.php', $AppFolders); // Now look for about files within them.
-           // Include them all right here and fill the application info array
-=======
-
-    /** @var array Available applications. Never access this directly, instead use $this->AvailableApplications(); */
-    private $availableApplications = null;
-
-    /** @var array Enabled applications. Never access this directly, instead use $this->EnabledApplications(); */
-    private $enabledApplications = null;
-
-    /** @var array The valid paths to search for applications. */
-    public $Paths = array(PATH_APPLICATIONS);
-
-    /**
-     * Get a list of the available applications.
-     *
-     * Looks through the root Garden directory for valid applications and
-     * returns them as an associative array of "Application Name" =>
-     * "Application Info Array". It also adds a "Folder" definition to the
-     * Application Info Array for each application.
-     */
     public function availableApplications() {
         if (!is_array($this->availableApplications)) {
             $ApplicationInfo = array();
-
+         
             $AppFolders = Gdn_FileSystem::folders(PATH_APPLICATIONS); // Get an array of all application folders
             // Now look for about files within them.
             $ApplicationAboutFiles = Gdn_FileSystem::findAll(PATH_APPLICATIONS, 'settings'.DS.'about.php', $AppFolders);
-            // Include them all right here and fill the application info array
->>>>>>> 0aed7e80
+           // Include them all right here and fill the application info array
             $ApplicationCount = count($ApplicationAboutFiles);
             for ($i = 0; $i < $ApplicationCount; ++$i) {
                 include($ApplicationAboutFiles[$i]);
 
-<<<<<<< HEAD
                // Define the folder name for the newly added item
-=======
-                // Define the folder name for the newly added item
->>>>>>> 0aed7e80
                 foreach ($ApplicationInfo as $ApplicationName => $Info) {
                     if (array_key_exists('Folder', $ApplicationInfo[$ApplicationName]) === false) {
                         $Folder = substr($ApplicationAboutFiles[$i], strlen(PATH_APPLICATIONS));
@@ -108,29 +57,25 @@
                     }
                 }
             }
-<<<<<<< HEAD
            // Add all of the indexes to the applications.
-=======
-            // Add all of the indexes to the applications.
->>>>>>> 0aed7e80
             foreach ($ApplicationInfo as $Index => &$Info) {
                 $Info['Index'] = $Index;
             }
 
-<<<<<<< HEAD
-            $this->_AvailableApplications = $ApplicationInfo;
-        }
-
-        return $this->_AvailableApplications;
+            $this->availableApplications = $ApplicationInfo;
+        }
+
+        return $this->availableApplications;
     }
 
    /**
     * Gets an array of all of the enabled applications.
+     *
     * @return array
     */
-    public function EnabledApplications() {
-        if (!is_array($this->_EnabledApplications)) {
-            $EnabledApplications = Gdn::Config('EnabledApplications', array('Dashboard' => 'dashboard'));
+    public function enabledApplications() {
+        if (!is_array($this->enabledApplications)) {
+            $EnabledApplications = Gdn::config('EnabledApplications', array('Dashboard' => 'dashboard'));
            // Add some information about the applications to the array.
             foreach ($EnabledApplications as $Name => $Folder) {
                 $EnabledApplications[$Name] = array('Folder' => $Folder);
@@ -138,245 +83,19 @@
                 $EnabledApplications[$Name]['Version'] = '';
                 $EnabledApplications[$Name]['Index'] = $Name;
                // Get the application version from it's about file.
-=======
-            $this->availableApplications = $ApplicationInfo;
-        }
-
-        return $this->availableApplications;
-    }
-
-    /**
-     * Gets an array of all of the enabled applications.
-     *
-     * @return array
-     */
-    public function enabledApplications() {
-        if (!is_array($this->enabledApplications)) {
-            $EnabledApplications = Gdn::config('EnabledApplications', array('Dashboard' => 'dashboard'));
-            // Add some information about the applications to the array.
-            foreach ($EnabledApplications as $Name => $Folder) {
-                $EnabledApplications[$Name] = array('Folder' => $Folder);
-                //$EnabledApplications[$Name]['Version'] = Gdn::Config($Name.'.Version', '');
-                $EnabledApplications[$Name]['Version'] = '';
-                $EnabledApplications[$Name]['Index'] = $Name;
-                // Get the application version from it's about file.
->>>>>>> 0aed7e80
                 $AboutPath = PATH_APPLICATIONS.'/'.strtolower($Name).'/settings/about.php';
                 if (file_exists($AboutPath)) {
                     $ApplicationInfo = array();
                     include $AboutPath;
                     $EnabledApplications[$Name]['Version'] = GetValueR("$Name.Version", $ApplicationInfo, '');
                 }
-<<<<<<< HEAD
-            }
-            $this->_EnabledApplications = $EnabledApplications;
-        }
-
-        return $this->_EnabledApplications;
-    }
-   
-    public function CheckApplication($ApplicationName) {
-        if (array_key_exists($ApplicationName, $this->EnabledApplications())) {
-            return true;
-        }
-         
-        return false;
-    }
-   
-    public function GetApplicationInfo($ApplicationName, $Target = null) {
-        $ApplicationInfo = GetValue($ApplicationName, $this->AvailableApplications(), null);
-        if (is_null($ApplicationInfo)) {
-            return false;
-        }
-      
-        if (!is_null($Target)) {
-            return GetValueR($Target, $ApplicationInfo, false);
-        }
-        return $ApplicationInfo;
-    }
-   
-    public function AvailableVisibleApplications() {
-        $AvailableApplications = $this->AvailableApplications();
-        foreach ($AvailableApplications as $ApplicationName => $Info) {
-            if (!ArrayValue('AllowEnable', $Info, true) || !ArrayValue('AllowDisable', $Info, true)) {
-                unset($AvailableApplications[$ApplicationName]);
-            }
-        }
-        return $AvailableApplications;
-    }
-
-    public function EnabledVisibleApplications() {
-        $AvailableApplications = $this->AvailableApplications();
-        $EnabledApplications = $this->EnabledApplications();
-        foreach ($AvailableApplications as $ApplicationName => $Info) {
-            if (array_key_exists($ApplicationName, $EnabledApplications)) {
-                if (!ArrayValue('AllowEnable', $Info, true) || !ArrayValue('AllowDisable', $Info, true)) {
-                    unset($AvailableApplications[$ApplicationName]);
-                }
-            } else {
-                unset($AvailableApplications[$ApplicationName]);
-            }
-        }
-        return $AvailableApplications;
-    }
-
-   /**
-    * @todo Undocumented method.
-    */
-    public function EnabledApplicationFolders() {
-        $EnabledApplications = C('EnabledApplications', array());
-        $EnabledApplications['Dashboard'] = 'dashboard';
-        return array_values($EnabledApplications);
-    }
-
-   /**
-    * Undocumented method.
-    *
-    * @param string $ApplicationName Undocumented variable.
-    * @todo Document CheckRequirements() method.
-    */
-    public function CheckRequirements($ApplicationName) {
-        $AvailableApplications = $this->AvailableApplications();
-        $RequiredApplications = ArrayValue('RequiredApplications', ArrayValue($ApplicationName, $AvailableApplications, array()), false);
-        $EnabledApplications = $this->EnabledApplications();
-        CheckRequirements($ApplicationName, $RequiredApplications, $EnabledApplications, 'application');
-    }
-
-   /**
-    * Undocumented method.
-    *
-    * @param string $ApplicationName Undocumented variable.
-    * @param string $Validation Undocumented variable.
-    * @todo Document EnableApplication() method.
-    */
-    public function EnableApplication($ApplicationName, $Validation) {
-        $this->TestApplication($ApplicationName, $Validation);
-        $ApplicationInfo = ArrayValueI($ApplicationName, $this->AvailableApplications(), array());
-        $ApplicationName = $ApplicationInfo['Index'];
-        $ApplicationFolder = ArrayValue('Folder', $ApplicationInfo, '');
-
-        SaveToConfig('EnabledApplications'.'.'.$ApplicationName, $ApplicationFolder);
-        Logger::event(
-            'addon_enabled',
-            LogLevel::NOTICE,
-            'The {addonName} application was enabled.',
-            array('addonName' => $ApplicationName)
-        );
-      
-       // Redefine the locale manager's settings $Locale->Set($CurrentLocale, $EnabledApps, $EnabledPlugins, TRUE);
-        $Locale = Gdn::Locale();
-        $Locale->Set($Locale->Current(), $this->EnabledApplicationFolders(), Gdn::PluginManager()->EnabledPluginFolders(), true);
-
-        $this->EventArguments['AddonName'] = $ApplicationName;
-        Gdn::PluginManager()->CallEventHandlers($this, 'ApplicationManager', 'AddonEnabled');
-      
-        return true;
-    }
-
-    public function TestApplication($ApplicationName, &$Validation) {
-       // Add the application to the $EnabledApplications array in conf/applications.php
-        $ApplicationInfo = ArrayValueI($ApplicationName, $this->AvailableApplications(), array());
-        $ApplicationName = $ApplicationInfo['Index'];
-        $ApplicationFolder = ArrayValue('Folder', $ApplicationInfo, '');
-        if ($ApplicationFolder == '') {
-            throw new Exception(T('The application folder was not properly defined.'));
-        }
-      
-       // Hook directly into the autoloader and force it to load the newly tested application
-        Gdn_Autoloader::AttachApplication($ApplicationFolder);
-      
-       // Call the application's setup method
-        $Hooks = $ApplicationName.'Hooks';
-        if (!class_exists($Hooks)) {
-            $HooksFile = PATH_APPLICATIONS.DS.$ApplicationFolder.'/settings/class.hooks.php';
-            if (file_exists($HooksFile)) {
-                include($HooksFile);
-            }
-        }
-        if (class_exists($Hooks)) {
-            $Hooks = new $Hooks();
-            $Hooks->Setup();
-        }
-      
-        return true;
-    }
-
-   /**
-    * Undocumented method.
-    *
-    * @param string $ApplicationName Undocumented variable.
-    * @todo Document DisableApplication() method.
-    */
-    public function DisableApplication($ApplicationName) {
-       // 1. Check to make sure that this application is allowed to be disabled
-        $ApplicationInfo = ArrayValueI($ApplicationName, $this->AvailableApplications(), array());
-        $ApplicationName = $ApplicationInfo['Index'];
-        if (!ArrayValue('AllowDisable', $ApplicationInfo, true)) {
-            throw new Exception(sprintf(T('You cannot disable the %s application.'), $ApplicationName));
-        }
-
-       // 2. Check to make sure that no other enabled applications rely on this one
-        foreach ($this->EnabledApplications() as $CheckingName => $CheckingInfo) {
-            $RequiredApplications = ArrayValue('RequiredApplications', $CheckingInfo, false);
-            if (is_array($RequiredApplications) && array_key_exists($ApplicationName, $RequiredApplications) === true) {
-                throw new Exception(sprintf(T('You cannot disable the %1$s application because the %2$s application requires it in order to function.'), $ApplicationName, $CheckingName));
-            }
-        }
-
-       // 2. Disable it
-        RemoveFromConfig("EnabledApplications.{$ApplicationName}");
-
-        Logger::event(
-            'addon_disabled',
-            LogLevel::NOTICE,
-            'The {addonName} application was disabled.',
-            array('addonName' => $ApplicationName)
-        );
-
-       // Clear the object caches.
-        Gdn_Autoloader::SmartFree(Gdn_Autoloader::CONTEXT_APPLICATION, $ApplicationInfo);
-
-       // Redefine the locale manager's settings $Locale->Set($CurrentLocale, $EnabledApps, $EnabledPlugins, TRUE);
-        $Locale = Gdn::Locale();
-        $Locale->Set($Locale->Current(), $this->EnabledApplicationFolders(), Gdn::PluginManager()->EnabledPluginFolders(), true);
-      
-        $this->EventArguments['AddonName'] = $ApplicationName;
-        Gdn::PluginManager()->CallEventHandlers($this, 'ApplicationManager', 'AddonDisabled');
-    }
-
-   /**
-    * Returns whether or not an application is enabled.
-    *
-    * @param string $Name The name of the application.
-    * @return bool Whether or not the application is enabled.
-    * @since 2.2
-    */
-    public function IsEnabled($Name) {
-        $Enabled = $this->EnabledApplications();
-        return isset($Enabled[$Name]) && $Enabled[$Name];
-    }
-
-   /**
-    * Undocumented method.
-    *
-    * @param string $ApplicationName Undocumented variable.
-    * @param string $Validation Undocumented variable.
-    * @todo Document RegisterPermissions() method.
-    */
-    public function RegisterPermissions($ApplicationName, &$Validation) {
-        $ApplicationInfo = ArrayValue($ApplicationName, $this->AvailableApplications(), array());
-        $PermissionName = ArrayValue('RegisterPermissions', $ApplicationInfo, false);
-        if ($PermissionName != false) {
-            $PermissionModel = Gdn::PermissionModel();
-            $PermissionModel->Define($PermissionName);
-=======
             }
             $this->enabledApplications = $EnabledApplications;
         }
 
         return $this->enabledApplications;
     }
-
+   
     /**
      * Check to see if an application is enabled.
      *
@@ -387,10 +106,10 @@
         if (array_key_exists($applicationName, $this->enabledApplications())) {
             return true;
         }
-
+         
         return false;
     }
-
+   
     /**
      * Get the information about an application.
      *
@@ -403,14 +122,14 @@
         if (is_null($ApplicationInfo)) {
             return false;
         }
-
+      
         if (!is_null($key)) {
             return GetValueR($key, $ApplicationInfo, false);
         }
 
         return $ApplicationInfo;
     }
-
+   
     /**
      * Get a list of applications that are not marked as invisible.
      *
@@ -446,22 +165,22 @@
         return $AvailableApplications;
     }
 
-    /**
+   /**
      * Get an list of enabled application folders.
      *
      * @return array Returns an array of all of the enabled application folders.
-     */
+    */
     public function enabledApplicationFolders() {
         $EnabledApplications = c('EnabledApplications', array());
         $EnabledApplications['Dashboard'] = 'dashboard';
         return array_values($EnabledApplications);
     }
 
-    /**
+   /**
      * Check that the requirements for an application have been enabled.
-     *
+    *
      * @param string $applicationName The name of the application to check.
-     */
+    */
     public function checkRequirements($applicationName) {
         $AvailableApplications = $this->availableApplications();
         $RequiredApplications = val(
@@ -473,12 +192,12 @@
         checkRequirements($applicationName, $RequiredApplications, $EnabledApplications, 'application');
     }
 
-    /**
+   /**
      * Enable an application.
-     *
+    *
      * @param string $applicationName The name of the application to enable.
      * @return bool Returns true if the application was enabled or false otherwise.
-     */
+    */
     public function enableApplication($applicationName) {
         $this->testApplication($applicationName);
         $ApplicationInfo = ArrayValueI($applicationName, $this->availableApplications(), array());
@@ -492,7 +211,7 @@
             'The {addonName} application was enabled.',
             array('addonName' => $applicationName)
         );
-
+      
         // Redefine the locale manager's settings $Locale->Set($CurrentLocale, $EnabledApps, $EnabledPlugins, true);
         $Locale = Gdn::locale();
         $Locale->set(
@@ -504,7 +223,7 @@
 
         $this->EventArguments['AddonName'] = $applicationName;
         Gdn::pluginManager()->callEventHandlers($this, 'ApplicationManager', 'AddonEnabled');
-
+      
         return true;
     }
 
@@ -516,52 +235,52 @@
      * @throws Exception Throws an exception if the application is not in the correct format.
      */
     public function testApplication($applicationName) {
-        // Add the application to the $EnabledApplications array in conf/applications.php
+       // Add the application to the $EnabledApplications array in conf/applications.php
         $ApplicationInfo = arrayValueI($applicationName, $this->availableApplications(), array());
         $applicationName = $ApplicationInfo['Index'];
         $ApplicationFolder = val('Folder', $ApplicationInfo, '');
         if ($ApplicationFolder == '') {
             throw new Exception(t('The application folder was not properly defined.'));
         }
-
-        // Hook directly into the autoloader and force it to load the newly tested application
+      
+       // Hook directly into the autoloader and force it to load the newly tested application
         Gdn_Autoloader::attachApplication($ApplicationFolder);
-
-        // Call the application's setup method
+      
+       // Call the application's setup method
         $hooks = $applicationName.'Hooks';
         if (!class_exists($hooks)) {
             $hooksPath = PATH_APPLICATIONS.DS.$ApplicationFolder.'/settings/class.hooks.php';
             if (file_exists($hooksPath)) {
                 include_once $hooksPath;
             }
-        }
+            }
         if (class_exists($hooks)) {
             /* @var Gdn_IPlugin $hooks The hooks object should be a plugin. */
             $hooks = new $hooks();
 
             if (method_exists($hooks, 'setup')) {
                 $hooks->setup();
-            }
-        }
-
+        }
+        }
+      
         return true;
     }
 
-    /**
+   /**
      * Disable an application.
-     *
+    *
      * @param string $applicationName The name of the application to disable.
      * @throws \Exception Throws an exception if the application can't be disabled.
-     */
+    */
     public function disableApplication($applicationName) {
-        // 1. Check to make sure that this application is allowed to be disabled
+       // 1. Check to make sure that this application is allowed to be disabled
         $ApplicationInfo = (array)arrayValueI($applicationName, $this->availableApplications(), array());
         $applicationName = $ApplicationInfo['Index'];
         if (!val('AllowDisable', $ApplicationInfo, true)) {
             throw new Exception(sprintf(t('You cannot disable the %s application.'), $applicationName));
         }
 
-        // 2. Check to make sure that no other enabled applications rely on this one
+       // 2. Check to make sure that no other enabled applications rely on this one
         foreach ($this->enabledApplications() as $CheckingName => $CheckingInfo) {
             $RequiredApplications = val('RequiredApplications', $CheckingInfo, false);
             if (is_array($RequiredApplications) && array_key_exists($applicationName, $RequiredApplications) === true) {
@@ -575,7 +294,7 @@
             }
         }
 
-        // 2. Disable it
+       // 2. Disable it
         removeFromConfig("EnabledApplications.{$applicationName}");
 
         Logger::event(
@@ -585,7 +304,7 @@
             array('addonName' => $applicationName)
         );
 
-        // Clear the object caches.
+       // Clear the object caches.
         Gdn_Autoloader::smartFree(Gdn_Autoloader::CONTEXT_APPLICATION, $ApplicationInfo);
 
         // Redefine the locale manager's settings $Locale->Set($CurrentLocale, $EnabledApps, $EnabledPlugins, true);
@@ -596,35 +315,34 @@
             Gdn::pluginManager()->enabledPluginFolders(),
             true
         );
-
+      
         $this->EventArguments['AddonName'] = $applicationName;
         Gdn::pluginManager()->callEventHandlers($this, 'ApplicationManager', 'AddonDisabled');
     }
 
-    /**
+   /**
      * Check whether or not an application is enabled.
-     *
-     * @param string $Name The name of the application.
-     * @return bool Whether or not the application is enabled.
-     * @since 2.2
-     */
+    *
+    * @param string $Name The name of the application.
+    * @return bool Whether or not the application is enabled.
+    * @since 2.2
+    */
     public function isEnabled($Name) {
         $Enabled = $this->enabledApplications();
         return isset($Enabled[$Name]) && $Enabled[$Name];
     }
 
-    /**
+   /**
      * Define the permissions for an application.
-     *
+    *
      * @param string $applicationName The name of the application.
-     */
+    */
     public function registerPermissions($applicationName) {
         $ApplicationInfo = val($applicationName, $this->availableApplications(), array());
         $PermissionName = val('RegisterPermissions', $ApplicationInfo, false);
         if ($PermissionName != false) {
             $PermissionModel = Gdn::permissionModel();
             $PermissionModel->define($PermissionName);
->>>>>>> 0aed7e80
         }
     }
 }