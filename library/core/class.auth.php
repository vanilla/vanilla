<?php if (!defined('APPLICATION')) exit();
/*
Copyright 2008, 2009 Vanilla Forums Inc.
This file is part of Garden.
Garden is free software: you can redistribute it and/or modify it under the terms of the GNU General Public License as published by the Free Software Foundation, either version 3 of the License, or (at your option) any later version.
Garden is distributed in the hope that it will be useful, but WITHOUT ANY WARRANTY; without even the implied warranty of MERCHANTABILITY or FITNESS FOR A PARTICULAR PURPOSE. See the GNU General Public License for more details.
You should have received a copy of the GNU General Public License along with Garden.  If not, see <http://www.gnu.org/licenses/>.
Contact Vanilla Forums Inc. at support [at] vanillaforums [dot] com
*/

class Gdn_Auth extends Gdn_Pluggable {

   protected $_AuthenticationSchemes = array();
   protected $_Authenticator = NULL;
   protected $_Authenticators = array();
   
   protected $_Protocol = 'http';
   protected $_Identity = null;
   protected $_UserModel = null;
   protected $_PermissionModel = null;
   
   protected $_AllowHandshake;

   protected $_Started = FALSE;
   
   public function __construct() {
      // Prepare Identity storage container
      $this->Identity();
      $this->_AllowHandshake = FALSE;
      parent::__construct();
   }
   
<<<<<<< HEAD
   public function StartAuthenticator($ForceStart = FALSE) {
      if (!C('Garden.Installed', FALSE) && !$ForceStart) return;
      
=======
   public function StartAuthenticator() {
>>>>>>> 33433823
      // Start the 'session'
      Gdn::Session()->Start(FALSE, FALSE);
      
      // Get list of enabled authenticators
      $AuthenticationSchemes = Gdn::Config('Garden.Authenticator.EnabledSchemes', array());
      
      // Bring all enabled authenticator classes into the defined scope to allow them to be picked up by the plugin manager
      foreach ($AuthenticationSchemes as $AuthenticationSchemeAlias)
         $Registered = $this->RegisterAuthenticator($AuthenticationSchemeAlias);

      $this->_Started = TRUE;
      $this->WakeUpAuthenticators();
      
      if (Gdn::Session()->IsValid() && !Gdn::Session()->CheckPermission('Garden.SignIn.Allow')) {
         return Gdn::Authenticator()->AuthenticateWith('user')->DeAuthenticate();
      }
   }
   
   public function RegisterAuthenticator($AuthenticationSchemeAlias) {
      $AuthenticatorClassPath = PATH_LIBRARY.'/core/authenticators/class.%sauthenticator.php';
      $Alias = strtolower($AuthenticationSchemeAlias);
      $Path = sprintf($AuthenticatorClassPath, $Alias);
      $AuthenticatorClass = sprintf('Gdn_%sAuthenticator',ucfirst($Alias));
      // Include the class if it exists
      if (!class_exists($AuthenticatorClass, FALSE) && file_exists($Path)) {
         require_once($Path);
      }
      
      if (class_exists($AuthenticatorClass)) {
         $this->_AuthenticationSchemes[$Alias] = array(
            'Name'      => C("Garden.Authenticators.{$Alias}.Name", $Alias),
            'Configure' => FALSE
         );
         
         // Now wake it up so it can do setup work
         if ($this->_Started) {
            $Authenticator = $this->AuthenticateWith($Alias, FALSE);
            $Authenticator->WakeUp();
         }
      }
   }

   public function WakeUpAuthenticators() {
      foreach ($this->_AuthenticationSchemes as $Alias => $Properties) {
         $Authenticator = $this->AuthenticateWith($Alias, FALSE);
         $Authenticator->Wakeup();
      }
   }
   
   public function AuthenticateWith($AuthenticationSchemeAlias = 'default', $InheritAuthenticator = TRUE) {
      if ($AuthenticationSchemeAlias == 'user') {
         if (Gdn::Session()->IsValid()) {
            $SessionAuthenticator = Gdn::Session()->GetPreference('Authenticator');
            $AuthenticationSchemeAlias = ($SessionAuthenticator) ? $SessionAuthenticator : 'default';
         }
      }
      
      if ($AuthenticationSchemeAlias == 'default')
         $AuthenticationSchemeAlias = Gdn::Config('Garden.Authenticator.DefaultScheme', 'password');
      
      // Lowercase always, for great justice
      $AuthenticationSchemeAlias = strtolower($AuthenticationSchemeAlias);
      
      // Check if we are allowing this kind of authentication right now
      if (!array_key_exists($AuthenticationSchemeAlias, $this->_AuthenticationSchemes)) {
         throw new Exception("Tried to load authenticator '{$AuthenticationSchemeAlias}' which was not yet registered.");
      }
      if (array_key_exists($AuthenticationSchemeAlias,$this->_Authenticators)) {
         if ($InheritAuthenticator)
            $this->_Authenticator = $this->_Authenticators[$AuthenticationSchemeAlias];
         return $this->_Authenticators[$AuthenticationSchemeAlias];
      }
      
      $AuthenticatorClassName = 'Gdn_'.ucfirst($AuthenticationSchemeAlias).'Authenticator';
      if (class_exists($AuthenticatorClassName)) {
         $Authenticator = new $AuthenticatorClassName();
         $this->_Authenticators[$AuthenticationSchemeAlias] = $Authenticator;
         if ($InheritAuthenticator)
            $this->_Authenticator = $this->_Authenticators[$AuthenticationSchemeAlias];
         
         return $this->_Authenticators[$AuthenticationSchemeAlias];
      }
   }
   
   public function EnableAuthenticationScheme($AuthenticationSchemeAlias, $SetAsDefault = FALSE) {
      // Get list of currently enabled schemes.
      $EnabledSchemes = Gdn::Config('Garden.Authenticator.EnabledSchemes', array());
      $ForceWrite = FALSE;
      
      // If the list is empty (shouldnt ever be empty), add 'password' to it.
      if (!is_array($EnabledSchemes)) {
         $ForceWrite = TRUE;
         $EnabledSchemes = array('password');
      }
      
      // First, loop through the list and remove any instances of the supplied authentication scheme
      $HaveScheme = FALSE;
      foreach ($EnabledSchemes as $SchemeIndex => $SchemeKey) {
         if ($SchemeKey == $AuthenticationSchemeAlias) {
            if ($HaveScheme === TRUE)
               unset($EnabledSchemes[$SchemeIndex]);
            $HaveScheme = TRUE;
         }
      }
      
      // Now add the new scheme to the list (once)
      if (!$HaveScheme || $ForceWrite) {
         array_push($EnabledSchemes, $AuthenticationSchemeAlias);
         SaveToConfig('Garden.Authenticator.EnabledSchemes', $EnabledSchemes);
      }
      
      if ($SetAsDefault == TRUE) {
         $this->SetDefaultAuthenticator($AuthenticationSchemeAlias);
      }
   }
   
   public function DisableAuthenticationScheme($AuthenticationSchemeAlias) {
      $this->UnsetDefaultAuthenticator($AuthenticationSchemeAlias);
      
      $ForceWrite = FALSE;
      
		// Remove this authenticator from the enabled schemes collection.
      $EnabledSchemes = Gdn::Config('Garden.Authenticator.EnabledSchemes', array());
      // If the list is empty (shouldnt ever be empty), add 'password' to it.
      if (!is_array($EnabledSchemes)) {
         $ForceWrite = TRUE;
         $EnabledSchemes = array('password');
      }
      
      $HadScheme = FALSE;
      // Loop through the list and remove any instances of the supplied authentication scheme
      foreach ($EnabledSchemes as $SchemeIndex => $SchemeKey) {
         if ($SchemeKey == $AuthenticationSchemeAlias) {
            unset($EnabledSchemes[$SchemeIndex]);
            $HadScheme = TRUE;
         }
      }
      
      if ($HadScheme || $ForceWrite) {
         SaveToConfig('Garden.Authenticator.EnabledSchemes', $EnabledSchemes);
      }
   }
   
   public function UnsetDefaultAuthenticator($AuthenticationSchemeAlias) {
      $AuthenticationSchemeAlias = strtolower($AuthenticationSchemeAlias);
      if (C('Garden.Authenticator.DefaultScheme') == $AuthenticationSchemeAlias) {
         RemoveFromConfig('Garden.Authenticator.DefaultScheme');
         return TRUE;
      }
      
      return FALSE;
   }
   
   public function SetDefaultAuthenticator($AuthenticationSchemeAlias) {
      $AuthenticationSchemeAlias = strtolower($AuthenticationSchemeAlias);
      $EnabledSchemes = Gdn::Config('Garden.Authenticator.EnabledSchemes', array());
      if (!in_array($AuthenticationSchemeAlias, $EnabledSchemes)) return FALSE;

      SaveToConfig('Garden.Authenticator.DefaultScheme', $AuthenticationSchemeAlias);
      return TRUE;
   }
   
   public function GetAuthenticator($Default = 'default') {
      if (!$this->_Authenticator)
         $this->AuthenticateWith($Default);
      
      return $this->_Authenticator;
   }
   
   /**
    * Gets a list of all the currently available authenticators installed
    */
   public function GetAvailable() {
      return $this->_AuthenticationSchemes;
   }
   
   public function GetAuthenticatorInfo($AuthenticationSchemeAlias) {
      return (array_key_exists($AuthenticationSchemeAlias, $this->_AuthenticationSchemes)) ? $this->_AuthenticationSchemes[$AuthenticationSchemeAlias] : FALSE;
   }
   
   public function ReplaceAuthPlaceholders($PlaceholderString, $ExtraReplacements = array()) {
      $Replacements = array_merge(array(
         'Session_TransientKey'     => '',
         'Username'                 => '',
         'UserID'                   => ''
      ),(Gdn::Session()->IsValid() ? array(
         'Session_TransientKey'     => Gdn::Session()->TransientKey(),
         'Username'                 => Gdn::Session()->User->Name,
         'UserID'                   => Gdn::Session()->User->UserID
      ) : array()),$ExtraReplacements);
      return Gdn_Format::VanillaSprintf($PlaceholderString, $Replacements);
   }
   
   public function AssociateUser($ProviderKey, $UserKey, $UserID = 0) {
      if ($UserID == 0) {
         try {
            $Success = Gdn::SQL()->Insert('UserAuthentication',array(
               'UserID'          => 0,
               'ForeignUserKey'  => $UserKey,
               'ProviderKey'     => $ProviderKey
            ));
            $Success = TRUE;
         } catch(Exception $e) { $Success = TRUE; }
      } else {
         $Success = Gdn::SQL()->Replace('UserAuthentication',array(
            'UserID'          => $UserID
         ), array(
            'ForeignUserKey'  => $UserKey,
            'ProviderKey'     => $ProviderKey
         ));
      }
      
      if (!$Success) return FALSE;
      
      return array(
         'UserID'          => $UserID,
         'ForeignUserKey'  => $UserKey,
         'ProviderKey'     => $ProviderKey
      );
   }
   
   public function GetAssociation($UserKey, $ProviderKey = FALSE, $KeyType = Gdn_Authenticator::KEY_TYPE_TOKEN) {
      $Query = Gdn::SQL()->Select('ua.UserID, ua.ForeignUserKey, uat.Token')
         ->From('UserAuthentication ua')
         ->Join('UserAuthenticationToken uat', 'ua.ForeignUserKey = uat.ForeignUserKey', 'left')
         ->Where('ua.ForeignUserKey', $UserKey)
         ->Where('UserID >', 0);
         
      if ($ProviderKey && $KeyType == Gdn_Authenticator::KEY_TYPE_TOKEN) {
         $Query->Where('uat.Token', $ProviderKey);
      }
      
      if ($ProviderKey && $KeyType == Gdn_Authenticator::KEY_TYPE_PROVIDER) {
         $Query->Where('ua.ProviderKey', $ProviderKey);
      }
         
      $UserAssociation = $Query->Get()->FirstRow(DATASET_TYPE_ARRAY);
      return $UserAssociation ? $UserAssociation : FALSE;
   }
   
   public function AllowHandshake() {
      $this->_AllowHandshake = TRUE;
   }
   
   public function CanHandshake() {
      return $this->_AllowHandshake;
   }
   
   public function IsPrimary($AuthenticationSchemeAlias) {
      return ($AuthenticationSchemeAlias == strtolower(Gdn::Config('Garden.Authenticator.DefaultScheme', 'password')));
   }
   
   /**
    * Returns the unique id assigned to the user in the database (retrieved
    * from the session cookie if the cookie authenticates) or FALSE if not
    * found or authentication fails.
    *
    * @return int
    */
   public function GetIdentity() {
      $Result = $this->GetRealIdentity();
      
      if ($Result < 0)
         $Result = 0;
      
      return $Result;
   }
   
   public function GetRealIdentity() {
      $Result = $this->_Identity->GetIdentity();
      return $Result;
   }
   
   /**
    * @return PermissionModel
    */
   public function GetPermissionModel() {
      if ($this->_PermissionModel === NULL) {
         $this->_PermissionModel = Gdn::PermissionModel();
      }
      return $this->_PermissionModel;
   }

   /**
    * @return UserModel
    */
   public function GetUserModel() {
      if ($this->_UserModel === NULL) {
         $this->_UserModel = Gdn::UserModel();
      }
      return $this->_UserModel;
   }
   
   public function SetIdentity($Value, $Persist = FALSE) {
      $this->_Identity->SetIdentity($Value, $Persist);
   }
   
   /**
    *
    * @return type Gdn_CookieIdentity
    */
   public function Identity() {
      if (is_null($this->_Identity)) {
         $this->_Identity = Gdn::Factory('Identity');
         $this->_Identity->Init();
      }
      
      return $this->_Identity;
   }

   /**
    * @param PermissionModel $PermissionModel
    */
   public function SetPermissionModel($PermissionModel) {
      $this->_PermissionModel = $PermissionModel;
   }

   /**
    * @param UserModel $UserModel
    */
   public function SetUserModel($UserModel) {
      $this->_UserModel = $UserModel;
   }
   
   /**
    * Sets/gets the protocol for authentication (http or https).
    *
    * @return string
    */
   public function Protocol($Value = NULL) {
      if (!is_null($Value) && in_array($Value, array('http', 'https')))
         $this->_Protocol = $Value;
         
      return $this->_Protocol;
   }
   
   public function ReturningUser($User) {
      if ($this->_Identity->HasVolatileMarker($User->UserID))
         return FALSE;
         
      return TRUE;
   }

   /**
    * Returns the url used to register for an account in the application.
    *
    * @return string
    */
   public function RegisterUrl($Redirect = '/') {
      return $this->_GetURL(Gdn_Authenticator::URL_REGISTER, $Redirect);
   }
   
   /**
    * Returns the url used to sign in to the application.
    *
    * @return string
    */
   public function SignInUrl($Redirect = '/') {
      return $this->_GetURL(Gdn_Authenticator::URL_SIGNIN, $Redirect);
   }

   /**
    * Returns the url used to sign out of the application.
    *
    * @return string
    */
   public function SignOutUrl($Redirect = '/') {
      return $this->_GetURL(Gdn_Authenticator::URL_SIGNOUT, $Redirect);
   }
   
   public function RemoteRegisterUrl($Redirect = '/') {
      return $this->_GetURL(Gdn_Authenticator::URL_REMOTE_REGISTER, $Redirect);
   }
   
   public function RemoteSignInUrl($Redirect = '/') {
      return $this->_GetURL(Gdn_Authenticator::URL_REMOTE_SIGNIN, $Redirect);
   }
   
   public function RemoteSignOutUrl($Redirect = '/') {
      return $this->_GetURL(Gdn_Authenticator::URL_REMOTE_SIGNOUT, $Redirect);
   }
   
   public function GetURL($URLType, $Redirect) { return $this->_GetURL($URLType, $Redirect); }
   protected function _GetURL($URLType, $Redirect) {
      $SessionAuthenticator = Gdn::Session()->GetPreference('Authenticator');
      $AuthenticationScheme = ($SessionAuthenticator) ? $SessionAuthenticator : 'default';

      try {
         $Authenticator = $this->GetAuthenticator($AuthenticationScheme);
      } catch (Exception $e) {
         $Authenticator = $this->GetAuthenticator();
      }
      
      if (!is_null($Redirect) && ($Redirect == '' || $Redirect == '/')) {
         $Redirect = Gdn::Router()->GetDestination('DefaultController');
      }
         
      if (is_null($Redirect)) {
         $Redirect = '';
      }
         
      // Ask the authenticator for this URLType
      $Return = $Authenticator->GetURL($URLType);
      
      // If it doesn't know, get the default from our config file
      if (!$Return) $Return = C('Garden.Authenticator.'.$URLType, FALSE);
      if (!$Return) return FALSE;
      
      $ExtraReplacementParameters = array(
         'Path'   => $Redirect,
         'Scheme' => $AuthenticationScheme
      );
      
      // Extended return type, allows provider values to be replaced into final URL
      if (is_array($Return)) {
         $ExtraReplacementParameters = array_merge($ExtraReplacementParameters, $Return['Parameters']);
         $Return = $Return['URL'];
      }
      
      $FullRedirect = ($Redirect != '') ? Url($Redirect, TRUE) : '';
      $ExtraReplacementParameters['Redirect'] = $FullRedirect;
      $ExtraReplacementParameters['CurrentPage'] = $FullRedirect;
      
      // Support legacy sprintf syntax
      $Return = sprintf($Return, $AuthenticationScheme, urlencode($Redirect), $FullRedirect);
      
      // Support new named parameter '{}' syntax
      $Return = $this->ReplaceAuthPlaceholders($Return, $ExtraReplacementParameters);
      
      if ($this->Protocol() == 'https')
         $Return = str_replace('http:', 'https:', Url($Return, TRUE));
      
      return $Return;
   }
   
   public function Trigger($AuthResponse, $UserData = NULL) {
      if (!is_null($UserData)) 
         $this->EventArguments['UserData'] = $UserData;
      else
         $this->EventArguments['UserData'] = FALSE;
         
      switch ($AuthResponse) {
         case Gdn_Authenticator::AUTH_SUCCESS:
            $this->FireEvent('AuthSuccess');
         break;
         case Gdn_Authenticator::AUTH_PARTIAL:
            $this->FireEvent('AuthPartial');
         break;
         case Gdn_Authenticator::AUTH_DENIED:
            $this->FireEvent('AuthDenied');
         break;
         case Gdn_Authenticator::AUTH_INSUFFICIENT:
            $this->FireEvent('AuthInsufficient');
         break;
         case Gdn_Authenticator::AUTH_PERMISSION:
            $this->FireEvent('AuthPermission');
         break;
         case Gdn_Authenticator::AUTH_ABORTED:
            $this->FireEvent('AuthAborted');
         break;
         case Gdn_Authenticator::AUTH_CREATED:
            $this->FireEvent('AuthCreated');
         break;
      }
   }

}<|MERGE_RESOLUTION|>--- conflicted
+++ resolved
@@ -30,13 +30,8 @@
       parent::__construct();
    }
    
-<<<<<<< HEAD
-   public function StartAuthenticator($ForceStart = FALSE) {
+   public function StartAuthenticator() {
       if (!C('Garden.Installed', FALSE) && !$ForceStart) return;
-      
-=======
-   public function StartAuthenticator() {
->>>>>>> 33433823
       // Start the 'session'
       Gdn::Session()->Start(FALSE, FALSE);
       
