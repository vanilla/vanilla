--- conflicted
+++ resolved
@@ -1,8 +1,3 @@
-<<<<<<< HEAD
-<?php if (!defined('APPLICATION')) {
-    exit();
-      }
-=======
 <?php
 /**
  * Class Gdn_ConfigurationModel
@@ -13,7 +8,6 @@
  * @package Core
  * @since 2.0
  */
->>>>>>> 0aed7e80
 
 /**
  * Represents and manages configuration data
@@ -25,37 +19,23 @@
  */
 class Gdn_ConfigurationModel {
 
-<<<<<<< HEAD
    /**
-    * The name of the configuration array that this model is intended to
+     * @var string The name of the configuration array that this model is intended to
     * represent. The default value assigned to $this->Name will be the name
     * that the model was instantiated with (defined in $this->__construct()).
-    *
-    * @var string
     */
     public $Name;
 
-   /**
-    * An object that is used to manage and execute data integrity rules on this
-    * object.
-    *
-    * @var object
-    */
+    /** @var object An object that is used to manage and execute data integrity rules on this object. */
     public $Validation;
 
-   /**
-    * The actual array of data being worked on.
-    *
-    * @var object
-    */
+    /** @var object The actual array of data being worked on. */
     public $Data;
 
    /**
-    * A collection of Field => Values that will NOT be validated and WILL be
+     * @var string A collection of Field => Values that will NOT be validated and WILL be
     * saved as long as validation succeeds. You can add to this collection with
     * $this->ForceSetting();
-    *
-    * @var string
     */
     private $_ForceSettings = array();
 
@@ -65,59 +45,20 @@
     * @param string $ConfigurationArrayName The name of the configuration array that is being manipulated.
     * @param object $Validation
     */
-=======
-    /**
-     * @var string The name of the configuration array that this model is intended to
-     * represent. The default value assigned to $this->Name will be the name
-     * that the model was instantiated with (defined in $this->__construct()).
-     */
-    public $Name;
-
-    /** @var object An object that is used to manage and execute data integrity rules on this object. */
-    public $Validation;
-
-    /** @var object The actual array of data being worked on. */
-    public $Data;
-
-    /**
-     * @var string A collection of Field => Values that will NOT be validated and WILL be
-     * saved as long as validation succeeds. You can add to this collection with
-     * $this->ForceSetting();
-     */
-    private $_ForceSettings = array();
-
-    /**
-     * Class constructor. Defines the related database table name.
-     *
-     * @param string $ConfigurationArrayName The name of the configuration array that is being manipulated.
-     * @param object $Validation
-     */
->>>>>>> 0aed7e80
     public function __construct($Validation) {
         $this->Name = 'Configuration';
         $this->Data = array();
         $this->Validation = $Validation;
     }
 
-<<<<<<< HEAD
    /**
     * Allows the user to declare which values are being manipulated in the
     * $this->Name configuration array.
     *
     * @param mixed $FieldName The name of the field (or array of field names) to ensure.
     */
-    public function SetField($FieldName) {
-        $Config = Gdn::Factory(Gdn::AliasConfig);
-=======
-    /**
-     * Allows the user to declare which values are being manipulated in the
-     * $this->Name configuration array.
-     *
-     * @param mixed $FieldName The name of the field (or array of field names) to ensure.
-     */
     public function setField($FieldName) {
         $Config = Gdn::factory(Gdn::AliasConfig);
->>>>>>> 0aed7e80
         if (is_array($FieldName) === false) {
             $FieldName = array($FieldName);
         }
@@ -130,7 +71,6 @@
                 $NameKey = $Index;
                 $Default = $Value;
             }
-<<<<<<< HEAD
            /*
            if ($this->Name != 'Configuration')
             $Name = $NameKey;
@@ -138,7 +78,7 @@
             $Name = $this->Name.'.'.$NameKey;
            */
 
-            $this->Data[$NameKey] = $Config->Get($NameKey, $Default);
+            $this->Data[$NameKey] = $Config->get($NameKey, $Default);
         }
     }
 
@@ -149,7 +89,7 @@
     * @param mixed $FieldName The name of the field (or array of field names) to save.
     * @param mixed $FieldValue The value of FieldName to be saved.
     */
-    public function ForceSetting($FieldName, $FieldValue) {
+    public function forceSetting($FieldName, $FieldValue) {
         $this->_ForceSettings[$FieldName] = $FieldValue;
     }
 
@@ -162,41 +102,7 @@
     *
     * @param array $Array The array to be normalized.
     */
-    private function NormalizeArray($Array) {
-=======
-            /*
-            if ($this->Name != 'Configuration')
-               $Name = $NameKey;
-            else
-               $Name = $this->Name.'.'.$NameKey;
-            */
-
-            $this->Data[$NameKey] = $Config->get($NameKey, $Default);
-        }
-    }
-
-    /**
-     * Adds a new Setting => Value pair that will NOT be validated and WILL be
-     * saved to the configuration array.
-     *
-     * @param mixed $FieldName The name of the field (or array of field names) to save.
-     * @param mixed $FieldValue The value of FieldName to be saved.
-     */
-    public function forceSetting($FieldName, $FieldValue) {
-        $this->_ForceSettings[$FieldName] = $FieldValue;
-    }
-
-    /**
-     * Takes an associative array and munges it's keys together with a dot
-     * delimiter. For example:
-     *  $Array['Database']['Host'] = 'dbhost';
-     *  ... becomes ...
-     *  $Array['Database.Host'] = 'dbhost';
-     *
-     * @param array $Array The array to be normalized.
-     */
     private function normalizeArray($Array) {
->>>>>>> 0aed7e80
         $Return = array();
         foreach ($Array as $Key => $Value) {
             if (is_array($Value) === true && array_key_exists(0, $Value) === false) {
@@ -210,7 +116,6 @@
         return $Return;
     }
 
-<<<<<<< HEAD
    /**
     * Takes a set of form data ($Form->_PostValues), validates them, and
     * inserts or updates them to the configuration file.
@@ -218,40 +123,14 @@
     * @param array $FormPostValues An associative array of $Field => $Value pairs that represent data posted
     * from the form in the $_POST or $_GET collection.
     */
-    public function Save($FormPostValues, $Live = false) {
+    public function save($FormPostValues, $Live = false) {
        // Fudge your way through the schema application. This will allow me to
        // force the validation object to expect the fieldnames contained in
        // $this->Data.
-        $this->Validation->SetSchema($this->Data);
+        $this->Validation->setSchema($this->Data);
        // Validate the form posted values
-        if ($this->Validation->Validate($FormPostValues)) {
+        if ($this->Validation->validate($FormPostValues)) {
            // Merge the validation fields and the forced settings into a single array
-            $Settings = $this->Validation->ValidationFields();
-            if (is_array($this->_ForceSettings)) {
-                $Settings = MergeArrays($Settings, $this->_ForceSettings);
-            }
-
-            $SaveResults = SaveToConfig($Settings);
-
-           // If the Live flag is true, set these in memory too
-            if ($SaveResults && $Live) {
-                Gdn::Config()->Set($Settings, true);
-=======
-    /**
-     * Takes a set of form data ($Form->_PostValues), validates them, and
-     * inserts or updates them to the configuration file.
-     *
-     * @param array $FormPostValues An associative array of $Field => $Value pairs that represent data posted
-     * from the form in the $_POST or $_GET collection.
-     */
-    public function save($FormPostValues, $Live = false) {
-        // Fudge your way through the schema application. This will allow me to
-        // force the validation object to expect the fieldnames contained in
-        // $this->Data.
-        $this->Validation->setSchema($this->Data);
-        // Validate the form posted values
-        if ($this->Validation->validate($FormPostValues)) {
-            // Merge the validation fields and the forced settings into a single array
             $Settings = $this->Validation->validationFields();
             if (is_array($this->_ForceSettings)) {
                 $Settings = mergeArrays($Settings, $this->_ForceSettings);
@@ -259,10 +138,9 @@
 
             $SaveResults = saveToConfig($Settings);
 
-            // If the Live flag is true, set these in memory too
+           // If the Live flag is true, set these in memory too
             if ($SaveResults && $Live) {
                 Gdn::config()->set($Settings, true);
->>>>>>> 0aed7e80
             }
 
             return $SaveResults;
@@ -271,45 +149,23 @@
         }
     }
 
-<<<<<<< HEAD
    /**
     * A convenience method to check that the form-posted data is valid; just
-    * in case you don't want to jump directly to the save if the data *is*
-    * valid.
+     * in case you don't want to jump directly to the save if the data *is* valid.
     *
     * @param string $FormPostValues
-    * @todo $FormPostValues needs a description and correct variable type.
+     * @return bool
     */
-    public function Validate($FormPostValues) {
-        $this->Validation->SetSchema($this->Data);
+    public function validate($FormPostValues) {
+        $this->Validation->setSchema($this->Data);
        // Validate the form posted values
-        return $this->Validation->Validate($FormPostValues);
+        return $this->Validation->validate($FormPostValues);
     }
 
    /**
     * Returns the $this->Validation->ValidationResults() array.
     */
-    public function ValidationResults() {
-        return $this->Validation->Results();
-=======
-    /**
-     * A convenience method to check that the form-posted data is valid; just
-     * in case you don't want to jump directly to the save if the data *is* valid.
-     *
-     * @param string $FormPostValues
-     * @return bool
-     */
-    public function validate($FormPostValues) {
-        $this->Validation->setSchema($this->Data);
-        // Validate the form posted values
-        return $this->Validation->validate($FormPostValues);
-    }
-
-    /**
-     * Returns the $this->Validation->ValidationResults() array.
-     */
     public function validationResults() {
         return $this->Validation->results();
->>>>>>> 0aed7e80
     }
 }