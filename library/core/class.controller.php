<?php if (!defined('APPLICATION')) exit();

/**
 * Controller base class
 *
 * A base class that all controllers can inherit for common controller
 * properties and methods.
 *
 * @method void Render() Render the controller's view.
 * @param string $View
 * @param string $ControllerName
 * @param string $ApplicationFolder
 * @param string $AssetName The name of the asset container that the content should be rendered in.
 *
 * @author Mark O'Sullivan <markm@vanillaforums.com>
 * @author Todd Burry <todd@vanillaforums.com>
 * @author Tim Gunter <tim@vanillaforums.com>
 * @copyright 2003 Vanilla Forums, Inc
 * @license http://www.opensource.org/licenses/gpl-2.0.php GPL
 * @package Garden
 * @since 2.0
 * @abstract
 */

class Gdn_Controller extends Gdn_Pluggable {

   /**
    * The name of the application that this controller can be found in
    * (ie. Vanilla, Garden, etc).
    *
    * @var string
    */
   public $Application;

   /**
    * The name of the application folder that this controller can be found in
    * (ie. vanilla, dashboard, etc).
    *
    * @var string
    */
   public $ApplicationFolder;

   /**
    * An associative array that contains content to be inserted into the
    * master view. All assets are placed in this array before being passed to
    * the master view. If an asset's key is not called by the master view,
    * that asset will not be rendered.
    *
    * @var array
    */
   public $Assets;


   protected $_CanonicalUrl;

   /**
    * The name of the controller that holds the view (used by $this->FetchView
    * when retrieving the view). Default value is $this->ClassName.
    *
    * @var string
    */
   public $ControllerName;

   /**
    * A CSS class to apply to the body tag of the page. Note: you can only
    * assume that the master view will use this property (ie. a custom theme
    * may not decide to implement this property).
    *
    * @var string
    */
   public $CssClass;

   /**
    * The data that a controller method has built up from models and other calcualtions.
    *
    * @var array The data from method calls.
    */
   public $Data;

   /**
    * The Head module that this controller should use to add CSS files.
    *
    * @var HeadModule
    */
   public $Head;

   /**
    * The name of the master view that has been requested. Typically this is
    * part of the master view's file name. ie. $this->MasterView.'.master.tpl'
    *
    * @var string
    */
   public $MasterView;

   /**
    * A Menu module for rendering the main menu on each page.
    *
    * @var object
    */
   public $Menu;

   /**
    * An associative array of assets and what order their modules should be rendered in.
    * You can set module sort orders in the config using Modules.ModuleSortContainer.AssetName.
    *
    * @example $Configuration['Modules']['Vanilla']['Panel'] = array('CategoryModule', 'NewDiscussionModule');
    * @var string
    */
   public $ModuleSortContainer;

   /**
    * The method that was requested before the dispatcher did any re-routing.
    *
    * @var string
    */
   public $OriginalRequestMethod;

   /**
    * The url to redirect the user to by ajax'd forms after the form is
    * successfully saved.
    *
    * @var string
    */
   public $RedirectUrl;

   /**
    * @var string Fully resolved path to the application/controller/method
    * @since 2.1
    */
   public $ResolvedPath;

   /**
    * @var array The arguments passed into the controller mapped to their proper argument names.
    * @since 2.1
    */
   public $ReflectArgs;

   /**
    * This is typically an array of arguments passed after the controller
    * name and controller method in the query string. Additional arguments are
    * parsed out by the @@Dispatcher and sent to $this->RequestArgs as an
    * array. If there are no additional arguments specified, this value will
    * remain FALSE.
    * ie. http://localhost/index.php?/controller_name/controller_method/arg1/arg2/arg3
    * translates to: array('arg1', 'arg2', 'arg3');
    *
    * @var mixed
    */
   public $RequestArgs;

   /**
    * The method that has been requested. The request method is defined by the
    * @@Dispatcher as the second parameter passed in the query string. In the
    * following example it would be "controller_method" and it relates
    * directly to the method that will be called in the controller. This value
    * is also used as $this->View unless $this->View has already been
    * hard-coded to be something else.
    * ie. http://localhost/index.php?/controller_name/controller_method/
    *
    * @var string
    */
   public $RequestMethod;

   /**
    * Reference to the Request object that spawned this controller
    *
    * @var Gdn_Request
    */
   public $Request;

   /**
    * The requested url to this controller.
    *
    * @var string
    */
   public $SelfUrl;

   /**
    * The message to be displayed on the screen by ajax'd forms after the form
    * is successfully saved.
    *
    * @deprecated since 2.0.18; $this->ErrorMessage() and $this->InformMessage()
    * are to be used going forward.
    *
    * @var string
    */
   public $StatusMessage;

   /**
    * Defined by the dispatcher: SYNDICATION_RSS, SYNDICATION_ATOM, or
    * SYNDICATION_NONE (default).
    *
    * @var string
    */
   public $SyndicationMethod;

   /**
    * The name of the folder containing the views to be used by this
    * controller. This value is retrieved from the $Configuration array when
    * this class is instantiated. Any controller can then override the property
    * before render if there is a need.
    *
    * @var string
    */
   public $Theme;

   /**
    * Specific options on the currently selected theme.
    * @var array
    */
   public $ThemeOptions;

   /**
    * The name of the view that has been requested. Typically this is part of
    * the view's file name. ie. $this->View.'.php'
    *
    * @var string
    */
   public $View;

   /**
    * An array of CSS file names to search for in theme folders & include in
    * the page.
    *
    * @var array
    */
   protected $_CssFiles;

   /**
    * A collection of definitions that will be written to the screen in a
    * hidden unordered list so that JavaScript has access to them (ie. for
    * language translations, web root, etc).
    *
    * @var array
    */
   protected $_Definitions;

   /**
    * An enumerator indicating how the response should be delivered to the
    * output buffer. Options are:
    *    DELIVERY_METHOD_XHTML: page contents are delivered as normal.
    *    DELIVERY_METHOD_JSON: page contents and extra information delivered as JSON.
    * The default value is DELIVERY_METHOD_XHTML.
    *
    * @var string
    */
   protected $_DeliveryMethod;

   /**
    * An enumerator indicating what should be delivered to the screen. Options
    * are:
    *    DELIVERY_TYPE_ALL: The master view and everything in the requested asset.
    *    DELIVERY_TYPE_ASSET: Everything in the requested asset.
    *    DELIVERY_TYPE_VIEW: Only the requested view.
    *    DELIVERY_TYPE_BOOL: Deliver only the success status (or error) of the request
    *    DELIVERY_TYPE_NONE: Deliver nothing
    * The default value is DELIVERY_TYPE_ALL.
    *
    * @var string
    */
   protected $_DeliveryType;

   /**
    * A string of html containing error messages to be displayed to the user.
    *
    * @since 2.0.18
    * @var string
    */
   protected $_ErrorMessages;

   /**
    * @var bool Allows overriding 'FormSaved' property to send with DELIVERY_METHOD_JSON.
    */
   protected $_FormSaved;

   /**
    * An associative array of header values to be sent to the browser before
    * the page is rendered.
    *
    * @var array
    */
   protected $_Headers;

   /**
    * A collection of "inform" messages to be displayed to the user.
    *
    * @since 2.0.18
    * @var array
    */
   protected $_InformMessages;

   /**
    * An array of JS file names to search for in app folders & include in
    * the page.
    *
    * @var array
    */
   protected $_JsFiles;

   /**
    *
    * @var array
    */
   protected $_Staches;

   /**
    * If JSON is going to be delivered to the client (see the render method),
    * this property will hold the values being sent.
    *
    * @var array
    */
   protected $_Json;

   /**
    * A collection of view locations that have already been found. Used to
    * prevent re-finding views.
    *
    * @var array
    */
   protected $_ViewLocations;

   /**
    * Undocumented method.
    *
    * @todo Method __construct() needs a description.
    */
   public function __construct() {
      $this->Application = '';
      $this->ApplicationFolder = '';
      $this->Assets = array();
      $this->CssClass = '';
      $this->Data = array();
      $this->Head = Gdn::Factory('Dummy');
      $this->MasterView = '';
      $this->ModuleSortContainer = '';
      $this->OriginalRequestMethod = '';
      $this->RedirectUrl = '';
      $this->RequestMethod = '';
      $this->RequestArgs = FALSE;
      $this->Request = FALSE;
      $this->SelfUrl = '';
      $this->SyndicationMethod = SYNDICATION_NONE;
      $this->Theme = Theme();
      $this->ThemeOptions = Gdn::Config('Garden.ThemeOptions', array());
      $this->View = '';
      $this->_CssFiles = array();
      $this->_JsFiles = array();
      $this->_Definitions = array();
      $this->_DeliveryMethod = DELIVERY_METHOD_XHTML;
      $this->_DeliveryType = DELIVERY_TYPE_ALL;
      $this->_FormSaved = '';
      $this->_Json = array();
      $this->_Headers = array(
         'X-Garden-Version'   => APPLICATION.' '.APPLICATION_VERSION,
         'Content-Type'       => Gdn::Config('Garden.ContentType', '').'; charset='.Gdn::Config('Garden.Charset', '') // PROPERLY ENCODE THE CONTENT
//         'Last-Modified' => gmdate('D, d M Y H:i:s') . ' GMT', // PREVENT PAGE CACHING: always modified (this can be overridden by specific controllers)
      );

      if (Gdn::Session()->IsValid()) {
         $this->_Headers = array_merge($this->_Headers, array(
            'Cache-Control'   => 'private, no-cache, no-store, max-age=0, must-revalidate', // PREVENT PAGE CACHING: HTTP/1.1
            'Expires'         => 'Sat, 01 Jan 2000 00:00:00 GMT', // Make sure the client always checks at the server before using it's cached copy.
            'Pragma'          => 'no-cache', // PREVENT PAGE CACHING: HTTP/1.0
         ));
      }

      $this->_ErrorMessages = '';
      $this->_InformMessages = array();
      $this->StatusMessage = '';

      parent::__construct();
      $this->ControllerName = strtolower($this->ClassName);
   }

   /**
    * Add a breadcrumb to the list
    *
    * @param string $Name Translation code
    * @param string $Link Optional. Hyperlink this breadcrumb somewhere.
    * @param string $Position Optional. Where in the list to add it? 'front', 'back'
    */
   public function AddBreadcrumb($Name, $Link = NULL, $Position = 'back') {
      $Breadcrumb = array(
         'Name'   => T($Name),
         'Url'    => $Link
      );

      $Breadcrumbs = $this->Data('Breadcrumbs', array());
      switch ($Position) {
         case 'back':
            $Breadcrumbs = array_merge($Breadcrumbs, array($Breadcrumb));
            break;
         case 'front':
            $Breadcrumbs = array_merge(array($Breadcrumb), $Breadcrumbs);
            break;
      }
      $this->SetData('Breadcrumbs', $Breadcrumbs);
   }

   /**
    * Adds as asset (string) to the $this->Assets collection. The assets will
    * later be added to the view if their $AssetName is called by
    * $this->RenderAsset($AssetName) within the view.
    *
    * @param string $AssetContainer The name of the asset container to add $Asset to.
    * @param mixed $Asset The asset to be rendered in the view. This can be one of:
    * - <b>string</b>: The string will be rendered.
    * - </b>Gdn_IModule</b>: Gdn_IModule::Render() will be called.
    * @param string $AssetName The name of the asset being added. This can be
    * used later to sort assets before rendering.
    */
   public function AddAsset($AssetContainer, $Asset, $AssetName = '') {
      if (is_object($AssetName)) {
         return FALSE;
      } else if ($AssetName == '') {
         $this->Assets[$AssetContainer][] = $Asset;
      } else {
         if (isset($this->Assets[$AssetContainer][$AssetName])) {
            if (!is_string($Asset))
               $Asset = $Asset->ToString();
            $this->Assets[$AssetContainer][$AssetName] .= $Asset;
         } else {
            $this->Assets[$AssetContainer][$AssetName] = $Asset;
         }
      }
   }

   /**
    * Adds a CSS file to search for in the theme folder(s).
    *
    * @param string $FileName The CSS file to search for.
    * @param string $AppFolder The application folder that should contain the CSS file. Default is to
    * use the application folder that this controller belongs to.
    *  - If you specify plugins/PluginName as $AppFolder then you can contain a CSS file in a plugin's design folder.
    */
   public function AddCssFile($FileName, $AppFolder = '', $Options = NULL) {
      $this->_CssFiles[] = array('FileName' => $FileName, 'AppFolder' => $AppFolder, 'Options' => $Options);
   }

   /**
    * Undocumented method.
    *
    * @param string $Term
    * @param string $Definition
    * @todo Method AddDefinition(), $Term and $Definition need descriptions.
    */
   public function AddDefinition($Term, $Definition = NULL) {
      if(!is_null($Definition)) {
         // Make sure the term is a valid id.
         if (!preg_match('/[a-z][0-9a-z_\-]*/i', $Term))
            throw new Exception('Definition term must start with a letter or an underscore and consist of alphanumeric characters.');
         $this->_Definitions[$Term] = $Definition;
      }
      return ArrayValue($Term, $this->_Definitions);
   }

   /**
    * Adds a JS file to search for in the application or global js folder(s).
    *
    * @param string $FileName The js file to search for.
    * @param string $AppFolder The application folder that should contain the JS file. Default is to use the application folder that this controller belongs to.
    */
   public function AddJsFile($FileName, $AppFolder = '', $Options = NULL) {
      $JsInfo = array('FileName' => $FileName, 'AppFolder' => $AppFolder, 'Options' => $Options);

      if (StringBeginsWith($AppFolder, 'plugins/')) {
         $Name = StringBeginsWith($AppFolder, 'plugins/', TRUE, TRUE);
         $Info = Gdn::PluginManager()->GetPluginInfo($Name, Gdn_PluginManager::ACCESS_PLUGINNAME);
         if ($Info) {
            $JsInfo['Version'] = GetValue('Version', $Info);
         }
      } else {
         $JsInfo['Version'] = APPLICATION_VERSION;
      }

      $this->_JsFiles[] = $JsInfo;
   }

   /**
    * Adds the specified module to the specified asset target.
    *
    * If no asset target is defined, it will use the asset target defined by the
    * module's AssetTarget method.
    *
    * @param mixed $Module A module or the name of a module to add to the page.
    * @param string $AssetTarget
    * @todo $AssetTarget need the correct variable type and description.
    */
   public function AddModule($Module, $AssetTarget = '') {
      $this->FireEvent('BeforeAddModule');
      $AssetModule = $Module;

      if (!is_object($AssetModule)) {
         if (property_exists($this, $Module) && is_object($this->$Module)) {
            $AssetModule = $this->$Module;
         } else {
            $ModuleClassExists = class_exists($Module);

            if ($ModuleClassExists) {
               // Make sure that the class implements Gdn_IModule
               $ReflectionClass = new ReflectionClass($Module);
               if ($ReflectionClass->implementsInterface("Gdn_IModule"))
                  $AssetModule = new $Module($this);
            }
         }
      }

      if (is_object($AssetModule)) {
         $AssetTarget = ($AssetTarget == '' ? $AssetModule->AssetTarget() : $AssetTarget);
         // echo '<div>adding: '.get_class($AssetModule).' ('.(property_exists($AssetModule, 'HtmlId') ? $AssetModule->HtmlId : '').') to '.$AssetTarget.' <textarea>'.$AssetModule->ToString().'</textarea></div>';
         $this->AddAsset($AssetTarget, $AssetModule, $AssetModule->Name());
      }

      $this->FireEvent('AfterAddModule');
   }


   /**
    * Add a Mustache template to the output
    *
    * @param string $Template
    * @param string $ControllerName Optional.
    * @param string $ApplicationFolder Optional.
    * @return boolean
    */
   public function AddStache($Template = '', $ControllerName = FALSE, $ApplicationFolder = FALSE) {

      $Template = StringEndsWith($Template, '.stache', TRUE, TRUE);
      $StacheTemplate = "{$Template}.stache";
      $TemplateData = $this->FetchView($StacheTemplate, $ControllerName, $ApplicationFolder);

      if ($TemplateData === FALSE) return FALSE;
      $this->_Staches[$Template] = $TemplateData;
   }

   public function AllowJSONP($Value = NULL) {
      static $_Value;

      if (isset($Value))
         $_Value = $Value;

      if (isset($_Value))
         return $_Value;
      else
         return C('Garden.AllowJSONP');
   }

   public function CanonicalUrl($Value = NULL) {
      if ($Value === NULL) {
         if ($this->_CanonicalUrl) {
            return $this->_CanonicalUrl;
         } else {
            $Parts = array();

            $Controller = strtolower(StringEndsWith($this->ControllerName, 'Controller', TRUE, TRUE));

            if ($Controller == 'settings')
               $Parts[] = strtolower($this->ApplicationFolder);

            $Parts[] = $Controller;

            if (strcasecmp($this->RequestMethod, 'index') != 0)
               $Parts[] = strtolower($this->RequestMethod);

            // The default canonical url is the fully-qualified url.
            if (is_array($this->RequestArgs))
               $Parts = array_merge($Parts, $this->RequestArgs);
            elseif (is_string($this->RequestArgs))
               $Parts = trim($this->RequestArgs, '/');

            $Path = implode('/', $Parts);
            $Result = Url($Path, TRUE);
            return $Result;
         }
      } else {
         $this->_CanonicalUrl = $Value;
         return $Value;
      }
   }

   public function ClearCssFiles() {
      $this->_CssFiles = array();
   }

   /**
    * Clear all js files from the collection.
    */
   public function ClearJsFiles() {
      $this->_JsFiles = array();
   }

   public function ContentType($ContentType) {
      $this->SetHeader("Content-Type", $ContentType);
   }

   public function CssFiles() {
      return $this->_CssFiles;
   }

   /** Get a value out of the controller's data array.
    *
    * @param string $Path The path to the data.
    * @param mixed $Default The default value if the data array doesn't contain the path.
    * @return mixed
    * @see GetValueR()
    */
   public function Data($Path, $Default = '' ) {
      $Result = GetValueR($Path, $this->Data, $Default);
      return $Result;
   }

   /**
    * Undocumented method.
    *
    * @todo Method DefinitionList() needs a description.
    */
   public function DefinitionList() {
      $Session = Gdn::Session();
      if (!array_key_exists('TransportError', $this->_Definitions))
         $this->_Definitions['TransportError'] = T('Transport error: %s', 'A fatal error occurred while processing the request.<br />The server returned the following response: %s');

      if (!array_key_exists('TransientKey', $this->_Definitions))
         $this->_Definitions['TransientKey'] = $Session->TransientKey();

      if (!array_key_exists('WebRoot', $this->_Definitions))
         $this->_Definitions['WebRoot'] = CombinePaths(array(Gdn::Request()->Domain(), Gdn::Request()->WebRoot()), '/');

      if (!array_key_exists('UrlFormat', $this->_Definitions))
         $this->_Definitions['UrlFormat'] = Url('{Path}');

      if (!array_key_exists('Path', $this->_Definitions))
         $this->_Definitions['Path'] = Gdn::Request()->Path();

      if (!array_key_exists('Args', $this->_Definitions))
         $this->_Definitions['Args'] = http_build_query (Gdn::Request()->Get());

      if (!array_key_exists('ResolvedPath', $this->_Definitions))
         $this->_Definitions['ResolvedPath'] = $this->ResolvedPath;

      if (!array_key_exists('ResolvedArgs', $this->_Definitions)) {
         if (sizeof($this->ReflectArgs) && (
                 (isset($this->ReflectArgs[0]) && $this->ReflectArgs[0] instanceof Gdn_Pluggable) ||
                 (isset($this->ReflectArgs['Sender']) && $this->ReflectArgs['Sender'] instanceof Gdn_Pluggable) ||
                 (isset($this->ReflectArgs['sender']) && $this->ReflectArgs['sender'] instanceof Gdn_Pluggable)
               ))
            $ReflectArgs = json_encode(array_slice($this->ReflectArgs, 1));
         else
            $ReflectArgs = json_encode($this->ReflectArgs);

         $this->_Definitions['ResolvedArgs'] = $ReflectArgs;
      }

      if (!array_key_exists('SignedIn', $this->_Definitions)) {
         if (Gdn::Session()->CheckPermission('Garden.Moderation.Manage')) {
            $SignedIn = 2;
         } else {
            $SignedIn = (int)Gdn::Session()->IsValid();
         }
         $this->_Definitions['SignedIn'] = $SignedIn;
      }

      if (Gdn::Session()->IsValid()) {
         // Tell the client what our hour offset is so it can compare it to the user's real offset.
         TouchValue('SetHourOffset', $this->_Definitions, Gdn::Session()->User->HourOffset);
      }

      if (!array_key_exists('ConfirmHeading', $this->_Definitions))
         $this->_Definitions['ConfirmHeading'] = T('Confirm');

      if (!array_key_exists('ConfirmText', $this->_Definitions))
         $this->_Definitions['ConfirmText'] = T('Are you sure you want to do that?');

      if (!array_key_exists('Okay', $this->_Definitions))
         $this->_Definitions['Okay'] = T('Okay');

      if (!array_key_exists('Cancel', $this->_Definitions))
         $this->_Definitions['Cancel'] = T('Cancel');

      if (!array_key_exists('Search', $this->_Definitions))
         $this->_Definitions['Search'] = T('Search');

      $Return = '<!-- Various definitions for Javascript //-->
<div id="Definitions" style="display: none;">
';

      foreach ($this->_Definitions as $Term => $Definition) {
         $Return .= '<input type="hidden" id="'.$Term.'" value="'.Gdn_Format::Form($Definition).'" />'."\n";
      }

      return $Return .'</div>';
   }

   /**
    * Returns the requested delivery type of the controller if $Default is not
    * provided. Sets and returns the delivery type otherwise.
    *
    * @param string $Default One of the DELIVERY_TYPE_* constants.
    */
   public function DeliveryType($Default = '') {
      if ($Default)
         $this->_DeliveryType = $Default;

      return $this->_DeliveryType;
   }

   /**
    * Returns the requested delivery method of the controller if $Default is not
    * provided. Sets and returns the delivery method otherwise.
    *
    * @param string $Default One of the DELIVERY_METHOD_* constants.
    */
   public function DeliveryMethod($Default = '') {
      if ($Default != '')
         $this->_DeliveryMethod = $Default;

      return $this->_DeliveryMethod;
   }

   public function Description($Value = FALSE, $PlainText = FALSE) {
      if ($Value != FALSE) {
         if ($PlainText)
            $Value = Gdn_Format::PlainText($Value);
         $this->SetData('_Description', $Value);
      }
      return $this->Data('_Description');
   }

   /**
    * Add error messages to be displayed to the user.
    *
    * @since 2.0.18
    *
    * @param string $Messages The html of the errors to be display.
    */
   public function ErrorMessage($Messages) {
      $this->_ErrorMessages = $Messages;
   }

   /**
    * Fetches the contents of a view into a string and returns it. Returns
    * false on failure.
    *
    * @param string $View The name of the view to fetch. If not specified, it will use the value
    * of $this->View. If $this->View is not specified, it will use the value
    * of $this->RequestMethod (which is defined by the dispatcher class).
    * @param string $ControllerName The name of the controller that owns the view if it is not $this.
    * @param string $ApplicationFolder The name of the application folder that contains the requested controller
    * if it is not $this->ApplicationFolder.
    */
   public function FetchView($View = '', $ControllerName = FALSE, $ApplicationFolder = FALSE) {
      $ViewPath = $this->FetchViewLocation($View, $ControllerName, $ApplicationFolder);

      // Check to see if there is a handler for this particular extension.
      $ViewHandler = Gdn::Factory('ViewHandler' . strtolower(strrchr($ViewPath, '.')));

      $ViewContents = '';
      ob_start();
      if(is_null($ViewHandler)) {
         // Parse the view and place it into the asset container if it was found.
         include($ViewPath);
      } else {
         // Use the view handler to parse the view.
         $ViewHandler->Render($ViewPath, $this);
      }
      $ViewContents = ob_get_clean();

      return $ViewContents;
   }

   /**
    * Fetches the location of a view into a string and returns it. Returns
    * false on failure.
    *
    * @param string $View The name of the view to fetch. If not specified, it will use the value
    * of $this->View. If $this->View is not specified, it will use the value
    * of $this->RequestMethod (which is defined by the dispatcher class).
    * @param string $ControllerName The name of the controller that owns the view if it is not $this.
    *  - If the controller name is FALSE then the name of the current controller will be used.
    *  - If the controller name is an empty string then the view will be looked for in the base views folder.
    * @param string $ApplicationFolder The name of the application folder that contains the requested controller if it is not $this->ApplicationFolder.
    */
   public function FetchViewLocation($View = '', $ControllerName = FALSE, $ApplicationFolder = FALSE, $ThrowError = TRUE) {
      // Accept an explicitly defined view, or look to the method that was called on this controller
      if ($View == '')
         $View = $this->View;

      if ($View == '')
         $View = $this->RequestMethod;

      if ($ControllerName === FALSE)
         $ControllerName = $this->ControllerName;

      if (StringEndsWith($ControllerName, 'controller', TRUE))
         $ControllerName = substr($ControllerName, 0, -10);

      if (strtolower(substr($ControllerName, 0, 4)) == 'gdn_')
         $ControllerName = substr($ControllerName, 4);

      if (!$ApplicationFolder)
         $ApplicationFolder = $this->ApplicationFolder;

      //$ApplicationFolder = strtolower($ApplicationFolder);
      $ControllerName = strtolower($ControllerName);
      if(strpos($View, DS) === FALSE) // keep explicit paths as they are.
         $View = strtolower($View);

      // If this is a syndication request, append the method to the view
      if ($this->SyndicationMethod == SYNDICATION_ATOM)
         $View .= '_atom';
      else if ($this->SyndicationMethod == SYNDICATION_RSS)
         $View .= '_rss';

      $ViewPath2 = ViewLocation($View, $ControllerName, $ApplicationFolder);

      $LocationName = ConcatSep('/', strtolower($ApplicationFolder), $ControllerName, $View);
      $ViewPath = ArrayValue($LocationName, $this->_ViewLocations, FALSE);
      if ($ViewPath === FALSE) {
         // Define the search paths differently depending on whether or not we are in a plugin or application.
         $ApplicationFolder = trim($ApplicationFolder, '/');
         if (StringBeginsWith($ApplicationFolder, 'plugins/')) {
            $KeyExplode = explode('/',$ApplicationFolder);
            $PluginName = array_pop($KeyExplode);
            $PluginInfo = Gdn::PluginManager()->GetPluginInfo($PluginName);

            $BasePath = GetValue('SearchPath', $PluginInfo);
            $ApplicationFolder = GetValue('Folder', $PluginInfo);
         } else {
            $BasePath = PATH_APPLICATIONS;
            $ApplicationFolder = strtolower($ApplicationFolder);
         }

         $SubPaths = array();
         // Define the subpath for the view.
         // The $ControllerName used to default to '' instead of FALSE.
         // This extra search is added for backwards-compatibility.
         if (strlen($ControllerName) > 0)
            $SubPaths[] = "views/$ControllerName/$View";
         else {
            $SubPaths[] = "views/$View";

            $SubPaths[] = 'views/'.StringEndsWith($this->ControllerName, 'Controller', TRUE, TRUE)."/$View";
         }

         // Views come from one of four places:
         $ViewPaths = array();

         // 1. An explicitly defined path to a view
         if (strpos($View, DS) !== FALSE)
            $ViewPaths[] = $View;

         if ($this->Theme) {
            // 2. Application-specific theme view. eg. /path/to/application/themes/theme_name/app_name/views/controller_name/
            foreach ($SubPaths as $SubPath) {
               $ViewPaths[] = PATH_THEMES."/{$this->Theme}/$ApplicationFolder/$SubPath.*";
               // $ViewPaths[] = CombinePaths(array(PATH_THEMES, $this->Theme, $ApplicationFolder, 'views', $ControllerName, $View . '.*'));
            }

            // 3. Garden-wide theme view. eg. /path/to/application/themes/theme_name/views/controller_name/
            foreach ($SubPaths as $SubPath) {
               $ViewPaths[] = PATH_THEMES."/{$this->Theme}/$SubPath.*";
               //$ViewPaths[] = CombinePaths(array(PATH_THEMES, $this->Theme, 'views', $ControllerName, $View . '.*'));
            }
         }

         // 4. Application/plugin default. eg. /path/to/application/app_name/views/controller_name/
         foreach ($SubPaths as $SubPath) {
            $ViewPaths[] = "$BasePath/$ApplicationFolder/$SubPath.*";
            //$ViewPaths[] = CombinePaths(array(PATH_APPLICATIONS, $ApplicationFolder, 'views', $ControllerName, $View . '.*'));
         }

         // Find the first file that matches the path.
         $ViewPath = FALSE;
         foreach($ViewPaths as $Glob) {
            $Paths = SafeGlob($Glob);
            if(is_array($Paths) && count($Paths) > 0) {
               $ViewPath = $Paths[0];
               break;
            }
         }
         //$ViewPath = Gdn_FileSystem::Exists($ViewPaths);

         $this->_ViewLocations[$LocationName] = $ViewPath;
      }
      // echo '<div>['.$LocationName.'] RETURNS ['.$ViewPath.']</div>';
      if ($ViewPath === FALSE && $ThrowError) {
         Gdn::Dispatcher()->PassData('ViewPaths', $ViewPaths);
         throw NotFoundException('View');
//         trigger_error(ErrorMessage("Could not find a '$View' view for the '$ControllerName' controller in the '$ApplicationFolder' application.", $this->ClassName, 'FetchViewLocation'), E_USER_ERROR);
      }

      if ($ViewPath2 != $ViewPath) {
         Trace("View paths do not match: $ViewPath != $ViewPath2", TRACE_WARNING);
      }

      return $ViewPath;
   }

   /**
    * Cleanup any remaining resources for this controller.
    */
   public function Finalize() {
      $this->FireAs('Gdn_Controller')->FireEvent('Finalize');
   }

   /**
    * Undocumented method.
    *
    * @param string $AssetName
    * @todo Method GetAsset() and $AssetName needs descriptions.
    */
   public function GetAsset($AssetName) {
      if (!array_key_exists($AssetName, $this->Assets))
         return '';
      if (!is_array($this->Assets[$AssetName]))
         return $this->Assets[$AssetName];

      // Include the module sort
      $Modules = Gdn::Config('Modules', array());
      if ($this->ModuleSortContainer === FALSE)
         $ModuleSort = FALSE; // no sort wanted
      elseif (array_key_exists($this->ModuleSortContainer, $Modules) && array_key_exists($AssetName, $Modules[$this->ModuleSortContainer]))
         $ModuleSort = $Modules[$this->ModuleSortContainer][$AssetName]; // explicit sort
      elseif (array_key_exists($this->Application, $Modules) && array_key_exists($AssetName, $Modules[$this->Application]))
         $ModuleSort = $Modules[$this->Application][$AssetName]; // application default sort

      // Get all the assets for this AssetContainer
      $ThisAssets = $this->Assets[$AssetName];
      $Assets = array();

      if (isset($ModuleSort) && is_array($ModuleSort)) {
         // There is a specified sort so sort by it.
         foreach ($ModuleSort as $Name) {
            if (array_key_exists($Name, $ThisAssets)) {
               $Assets[] = $ThisAssets[$Name];
               unset($ThisAssets[$Name]);
            }
         }
      }

      // Pick up any leftover assets that werent explicitly sorted
      foreach ($ThisAssets as $Name => $Asset)
         $Assets[] = $Asset;

      if (count($Assets) == 0) {
         return '';
      } elseif (count($Assets) == 1) {
         return $Assets[0];
      } else {
         $Result = new Gdn_ModuleCollection();
         $Result->Items = $Assets;
         return $Result;
      }
   }

   /**
    * Undocumented method.
    *
    * @todo Method GetImports() needs a description.
    */
   public function GetImports() {
      if(!isset($this->Uses) || !is_array($this->Uses))
         return;

      // Load any classes in the uses array and make them properties of this class
      foreach ($this->Uses as $Class) {
         if(strlen($Class) >= 4 && substr_compare($Class, 'Gdn_', 0, 4) == 0) {
            $Property = substr($Class, 4);
         } else {
            $Property = $Class;
         }

         // Find the class and instantiate an instance..
         if(Gdn::FactoryExists($Property)) {
            $this->$Property = Gdn::Factory($Property);
         } if(Gdn::FactoryExists($Class)) {
            // Instantiate from the factory.
            $this->$Property = Gdn::Factory($Class);
         } elseif(class_exists($Class)) {
            // Instantiate as an object.
            $ReflectionClass = new ReflectionClass($Class);
            // Is this class a singleton?
            if ($ReflectionClass->implementsInterface("ISingleton")) {
               eval('$this->'.$Property.' = '.$Class.'::GetInstance();');
            } else {
               $this->$Property = new $Class();
            }
         } else {
            trigger_error(ErrorMessage('The "'.$Class.'" class could not be found.', $this->ClassName, '__construct'), E_USER_ERROR);
         }
      }
   }

   public function GetJson() {
      return $this->_Json;
   }

   /**
    * Allows images to be specified for the page, to be used by the head module
    * to add facebook open graph information.
    * @param mixed $Img An image or array of image urls.
    * @return array The array of image urls.
    */
   public function Image($Img = FALSE) {
      if ($Img) {
         if (!is_array($Img))
            $Img = array($Img);

         $CurrentImages = $this->Data('_Images');
         if (!is_array($CurrentImages))
            $this->SetData('_Images', $Img);
         else {
            $Images = array_unique(array_merge($CurrentImages, $Img));
            $this->SetData('_Images', $Images);
         }
      }
      $Images = $this->Data('_Images');
      return is_array($Images) ? $Images : array();
   }

   /**
    * Add an "inform" message to be displayed to the user.
    *
    * @since 2.0.18
    *
    * @param string $Message The message to be displayed.
    * @param mixed $Options An array of options for the message. If not an array, it is assumed to be a string of CSS classes to apply to the message.
    */
   public function InformMessage($Message, $Options = 'Dismissable AutoDismiss') {
      // If $Options isn't an array of options, accept it as a string of css classes to be assigned to the message.
      if (!is_array($Options))
         $Options = array('CssClass' => $Options);

      if (!$Message && !array_key_exists('id', $Options))
         return;

      $Options['Message'] = $Message;
      $this->_InformMessages[] = $Options;
   }

   /**
    * The initialize method is called by the dispatcher after the constructor
    * has completed, objects have been passed along, assets have been
    * retrieved, and before the requested method fires. Use it in any extended
    * controller to do things like loading script and CSS into the head.
    */
   public function Initialize() {
      if (in_array($this->SyndicationMethod, array(SYNDICATION_ATOM, SYNDICATION_RSS))) {
         $this->_Headers['Content-Type'] = 'text/xml; charset='.C('Garden.Charset', '');
      }

      if (is_object($this->Menu))
         $this->Menu->Sort = Gdn::Config('Garden.Menu.Sort');

      $ResolvedPath = strtolower(CombinePaths(array(Gdn::Dispatcher()->Application(), Gdn::Dispatcher()->ControllerName, Gdn::Dispatcher()->ControllerMethod)));
      $this->ResolvedPath = $ResolvedPath;

      $this->FireEvent('Initialize');
   }

   public function JsFiles() {
      return $this->_JsFiles;
   }

   /**
    * If JSON is going to be sent to the client, this method allows you to add
    * extra values to the JSON array.
    *
    * @param string $Key The name of the array key to add.
    * @param mixed $Value The value to be added. If null, then it won't be set.
    * @return mixed The value at the key.
    */
   public function Json($Key, $Value = NULL) {
      if(!is_null($Value)) {
         $this->_Json[$Key] = $Value;
      }
      return ArrayValue($Key, $this->_Json, NULL);
   }

   public function JsonTarget($Target, $Data, $Type = 'Html') {
      $Item = array('Target' => $Target, 'Data' => $Data, 'Type' => $Type);

      if(!array_key_exists('Targets', $this->_Json))
         $this->_Json['Targets'] = array($Item);
      else
         $this->_Json['Targets'][] = $Item;
   }

   /**
    * Define & return the master view.
    */
   public function MasterView() {
      // Define some default master views unless one was explicitly defined
      if ($this->MasterView == '') {
         // If this is a syndication request, use the appropriate master view
         if ($this->SyndicationMethod == SYNDICATION_ATOM)
            $this->MasterView = 'atom';
         else if ($this->SyndicationMethod == SYNDICATION_RSS)
            $this->MasterView = 'rss';
         else
            $this->MasterView = 'default'; // Otherwise go with the default
      }
      return $this->MasterView;
   }

   protected $_PageName = NULL;

   /**
    * Gets or sets the name of the page for the controller.
    * The page name is meant to be a friendly name suitable to be consumed by developers.
    *
    * @param string|NULL $Value A new value to set.
    */
   public function PageName($Value = NULL) {
      if ($Value !== NULL) {
         $this->_PageName = $Value;
         return $Value;
      }

      if ($this->_PageName === NULL) {
         if ($this->ControllerName)
            $Name = $this->ControllerName;
         else
            $Name = get_class($this);
         $Name = strtolower($Name);

         if (StringEndsWith($Name, 'controller', FALSE))
            $Name = substr($Name, 0, -strlen('controller'));

         return $Name;
      } else {
         return $this->_PageName;
      }
   }

   /**
    * Checks that the user has the specified permissions. If the user does not, they are redirected to the DefaultPermission route.
    * @param mixed $Permission A permission or array of permission names required to access this resource.
    * @param bool $FullMatch If $Permission is an array, $FullMatch indicates if all permissions specified are required. If false, the user only needs one of the specified permissions.
	 * @param string $JunctionTable The name of the junction table for a junction permission.
	 * @param in $JunctionID The ID of the junction permission.
	 */
   public function Permission($Permission, $FullMatch = TRUE, $JunctionTable = '', $JunctionID = '') {
      $Session = Gdn::Session();

      if (!$Session->CheckPermission($Permission, $FullMatch, $JunctionTable, $JunctionID)) {
         Logger::event(
           'permission_denied',
            Logger::INFO,
            '{username} was denied permission {permission}.',
            array(
               'permission' => $Permission,
            )
         );

         if (!$Session->IsValid() && $this->DeliveryType() == DELIVERY_TYPE_ALL) {
<<<<<<< HEAD
           Redirect('/entry/signin?Target='.urlencode($this->SelfUrl));
=======
            Redirect('/entry/signin?Target='.urlencode($this->SelfUrl));
>>>>>>> ed9f200a
         } else {
            Gdn::Dispatcher()->Dispatch('DefaultPermission');
            exit();
         }
<<<<<<< HEAD
      } else {
         $Required = array_intersect((array)$Permission, array('Garden.Settings.Manage', 'Garden.Moderation.Manage'));
         if (!empty($Required)) {
            Logger::logAccess('security_access', Logger::INFO, "{username} accessed {path}.");
         }
=======
>>>>>>> ed9f200a
      }
   }

   /**
    * Removes a CSS file from the collection.
    *
    * @param string $FileName The CSS file to search for.
    */
   public function RemoveCssFile($FileName) {
      foreach ($this->_CssFiles as $Key => $FileInfo) {
         if ($FileInfo['FileName'] == $FileName) {
            unset($this->_CssFiles[$Key]);
            return;
         }
      }
   }

   /**
    * Removes a JS file from the collection.
    *
    * @param string $FileName The JS file to search for.
    */
   public function RemoveJsFile($FileName) {
      foreach ($this->_JsFiles as $Key => $FileInfo) {
         if ($FileInfo['FileName'] == $FileName) {
            unset($this->_JsFiles[$Key]);
            return;
         }
      }
   }

   /**
    * Defines & retrieves the view and master view. Renders all content within
    * them to the screen.
    *
    * @param string $View
    * @param string $ControllerName
    * @param string $ApplicationFolder
    * @param string $AssetName The name of the asset container that the content should be rendered in.
    * @todo $View, $ControllerName, and $ApplicationFolder need correct variable types and descriptions.
    */
   public function xRender($View = '', $ControllerName = FALSE, $ApplicationFolder = FALSE, $AssetName = 'Content') {
      // Remove the deliver type and method from the query string so they don't corrupt calls to Url.
      $this->Request->SetValueOn(Gdn_Request::INPUT_GET, 'DeliveryType', NULL);
      $this->Request->SetValueOn(Gdn_Request::INPUT_GET, 'DeliveryMethod', NULL);

      Gdn::PluginManager()->CallEventHandlers($this, $this->ClassName, $this->RequestMethod, 'Render');

      if ($this->_DeliveryType == DELIVERY_TYPE_NONE)
         return;

      // Handle deprecated StatusMessage values that may have been added by plugins
      $this->InformMessage($this->StatusMessage);

      // If there were uncontrolled errors above the json data, wipe them out
      // before fetching it (otherwise the json will not be properly parsed
      // by javascript).
      if ($this->_DeliveryMethod == DELIVERY_METHOD_JSON) {
         ob_clean();
         $this->ContentType('application/json');
         $this->SetHeader('X-Content-Type-Options', 'nosniff');
      }

      if ($this->_DeliveryMethod == DELIVERY_METHOD_TEXT) {
         $this->ContentType('text/plain');
      }

      // Send headers to the browser
      $this->SendHeaders();

      // Make sure to clear out the content asset collection if this is a syndication request
      if ($this->SyndicationMethod !== SYNDICATION_NONE)
         $this->Assets['Content'] = '';

      // Define the view
      if (!in_array($this->_DeliveryType, array(DELIVERY_TYPE_BOOL, DELIVERY_TYPE_DATA))) {
         $View = $this->FetchView($View, $ControllerName, $ApplicationFolder);
         // Add the view to the asset container if necessary
         if ($this->_DeliveryType != DELIVERY_TYPE_VIEW)
            $this->AddAsset($AssetName, $View, 'Content');
      }

      // Redefine the view as the entire asset contents if necessary
      if ($this->_DeliveryType == DELIVERY_TYPE_ASSET) {
         $View = $this->GetAsset($AssetName);
      } else if ($this->_DeliveryType == DELIVERY_TYPE_BOOL) {
         // Or as a boolean if necessary
         $View = TRUE;
         if (property_exists($this, 'Form') && is_object($this->Form))
            $View = $this->Form->ErrorCount() > 0 ? FALSE : TRUE;
      }

      if ($this->_DeliveryType == DELIVERY_TYPE_MESSAGE && $this->Form) {
         $View = $this->Form->Errors();
      }

      if ($this->_DeliveryType == DELIVERY_TYPE_DATA) {
         $ExitRender = $this->RenderData();
         if ($ExitRender) return;
      }

      if ($this->_DeliveryMethod == DELIVERY_METHOD_JSON) {
         // Format the view as JSON with some extra information about the
         // success status of the form so that jQuery knows what to do
         // with the result.
         if ($this->_FormSaved === '') // Allow for override
            $this->_FormSaved = (property_exists($this, 'Form') && $this->Form->ErrorCount() == 0) ? TRUE : FALSE;

         $this->SetJson('FormSaved', $this->_FormSaved);
         $this->SetJson('DeliveryType', $this->_DeliveryType);
         $this->SetJson('Data', base64_encode(($View instanceof Gdn_IModule) ? $View->ToString() : $View));
         $this->SetJson('InformMessages', $this->_InformMessages);
         $this->SetJson('ErrorMessages', $this->_ErrorMessages);
         $this->SetJson('RedirectUrl', $this->RedirectUrl);

         // Make sure the database connection is closed before exiting.
         $this->Finalize();

         if (!check_utf8($this->_Json['Data']))
            $this->_Json['Data'] = utf8_encode($this->_Json['Data']);

         $Json = json_encode($this->_Json);
         // Check for jsonp call.
         if (($Callback = $this->Request->Get('callback', FALSE)) && $this->AllowJSONP()) {
            $Json = $Callback.'('.$Json.')';
         }

         $this->_Json['Data'] = $Json;
         exit($this->_Json['Data']);
      } else {
         if (count($this->_InformMessages) > 0 && $this->SyndicationMethod === SYNDICATION_NONE)
            $this->AddDefinition('InformMessageStack', base64_encode(json_encode($this->_InformMessages)));

         if ($this->RedirectUrl != '' && $this->SyndicationMethod === SYNDICATION_NONE)
            $this->AddDefinition('RedirectUrl', $this->RedirectUrl);

         if ($this->_DeliveryMethod == DELIVERY_METHOD_XHTML && Debug()) {
            $this->AddModule('TraceModule');
         }

         // Render
         if ($this->_DeliveryType == DELIVERY_TYPE_BOOL) {
            echo $View ? 'TRUE' : 'FALSE';
         } else if ($this->_DeliveryType == DELIVERY_TYPE_ALL) {
            // Add definitions to the page
            if ($this->SyndicationMethod === SYNDICATION_NONE)
               $this->AddAsset('Foot', $this->DefinitionList());

            // Render
            $this->RenderMaster();
         } else {
            if($View instanceof Gdn_IModule) {
               $View->Render();
            } else {
               echo $View;
            }
         }
      }
   }

   /**
    * Undocumented method.
    *
    * @param string $AltAppFolder
    * @param string $AltController
    * @param string $AltMethod
    * @todo Method RenderAlternate() and $AltAppFolder, $AltController and $AltMethod needs descriptions.
    */
   public function RenderAlternate($AltAppFolder, $AltController, $AltMethod) {
      $this->AddAsset('Content', $this->FetchView($AltMethod, $AltController, $AltAppFolder));
      $this->RenderMaster();
      return;
   }

   /**
    * Searches $this->Assets for a key with $AssetName and renders all items
    * within that array element to the screen. Note that any element in
    * $this->Assets can contain an array of elements itself. This way numerous
    * assets can be rendered one after another in one place.
    *
    * @param string $AssetName The name of the asset to be rendered (the key related to the asset in
    * the $this->Assets associative array).
    */
   public function RenderAsset($AssetName) {
      $Asset = $this->GetAsset($AssetName);

      $this->EventArguments['AssetName'] = $AssetName;
      $this->FireEvent('BeforeRenderAsset');

      //$LengthBefore = ob_get_length();

      if(is_string($Asset)) {
         echo $Asset;
      } else {
         $Asset->AssetName = $AssetName;
         $Asset->Render();
      }

      $this->FireEvent('AfterRenderAsset');
   }

   // Render the data array.
   public function RenderData($Data = NULL) {
      if ($Data === NULL) {
         $Data = array();

         // Remove standard and "protected" data from the top level.
         foreach ($this->Data as $Key => $Value) {
            if ($Key && in_array($Key, array('Title', 'Breadcrumbs')))
               continue;
            if (isset($Key[0]) && $Key[0] === '_')
               continue; // protected

            $Data[$Key] = $Value;
         }
         unset($this->Data);
      }

      // Massage the data for better rendering.
      foreach ($Data as $Key => $Value) {
         if (is_a($Value, 'Gdn_DataSet')) {
            $Data[$Key] = $Value->ResultArray();
         }
      }

      $CleanOutut = C('Api.Clean', TRUE);
      if ($CleanOutut) {
         // Remove values that should not be transmitted via api
         $Remove = array('Password', 'HashMethod', 'TransientKey', 'Permissions', 'Attributes', 'AccessToken');
         if (!Gdn::Session()->CheckPermission('Garden.Moderation.Manage')) {
            $Remove[] = 'InsertIPAddress';
            $Remove[] = 'UpdateIPAddress';
            $Remove[] = 'LastIPAddress';
            $Remove[] = 'AllIPAddresses';
            $Remove[] = 'Fingerprint';
            if (C('Api.Clean.Email', TRUE))
               $Remove[] = 'Email';
            $Remove[] = 'DateOfBirth';
         }
         $Data = RemoveKeysFromNestedArray($Data, $Remove);
      }

      if (Debug() && $Trace = Trace()) {
         // Clear passwords from the trace.
         array_walk_recursive($Trace, function(&$Value, $Key) {
            if (in_array(strtolower($Key), array('password'))) {
               $Value = '***';
            }
         });
         $Data['Trace'] = $Trace;
      }

      // Make sure the database connection is closed before exiting.
      $this->EventArguments['Data'] = &$Data;
      $this->Finalize();

      // Add error information from the form.
      if (isset($this->Form) && sizeof($this->Form->ValidationResults())) {
         $this->StatusCode(400);
         $Data['Code'] = 400;
         $Data['Exception'] = Gdn_Validation::ResultsAsText($this->Form->ValidationResults());
      }


//      $this->SendHeaders();

      // Check for a special view.
      $ViewLocation = $this->FetchViewLocation(($this->View ? $this->View : $this->RequestMethod).'_'.strtolower($this->DeliveryMethod()), FALSE, FALSE, FALSE);
      if (file_exists($ViewLocation)) {
         include $ViewLocation;
         return;
      }

      // Add schemes to to urls.
      if (!C('Garden.AllowSSL') || C('Garden.ForceSSL')) {
         $r = array_walk_recursive($Data, array('Gdn_Controller', '_FixUrlScheme'), Gdn::Request()->Scheme());
      }

      @ob_clean();
      switch ($this->DeliveryMethod()) {
         case DELIVERY_METHOD_XML:
            safeHeader('Content-Type: text/xml', TRUE);
            echo '<?xml version="1.0" encoding="utf-8"?>'."\n";
            $this->_RenderXml($Data);
            return TRUE;
            break;
         case DELIVERY_METHOD_PLAIN:
            return TRUE;
            break;
         case DELIVERY_METHOD_JSON:
         default:
            if (($Callback = $this->Request->Get('callback', FALSE)) && $this->AllowJSONP()) {
               safeHeader('Content-Type: application/javascript', TRUE);
               // This is a jsonp request.
               echo $Callback.'('.json_encode($Data).');';
               return TRUE;
            } else {
               safeHeader('Content-Type: application/json', TRUE);
               // This is a regular json request.
               echo json_encode($Data);
               return TRUE;
            }
            break;
      }
      return FALSE;
   }

   protected static function _FixUrlScheme(&$Value, $Key, $Scheme) {
      if (!is_string($Value))
         return;

      if (substr($Value, 0, 2) == '//' && substr($Key, -3) == 'Url')
         $Value = $Scheme.':'.$Value;
   }

   /**
    * A simple default method for rendering xml.
    *
    * @param mixed $Data The data to render. This is usually $this->Data.
    * @param string $Node The name of the root node.
    * @param string $Indent The indent before the data for layout that is easier to read.
    */
   protected function _RenderXml($Data, $Node = 'Data', $Indent = '') {
      // Handle numeric arrays.
      if (is_numeric($Node))
         $Node = 'Item';

      if (!$Node)
         return;

      echo "$Indent<$Node>";

      if (is_scalar($Data)) {
         echo htmlspecialchars($Data);
      } else {
         $Data = (array)$Data;
         if (count($Data) > 0) {
            foreach ($Data as $Key => $Value) {
               echo "\n";
               $this->_RenderXml($Value, $Key, $Indent.' ');
            }
            echo "\n";
         }
      }
      echo "</$Node>";
   }

   /**
    * Render an exception as the sole output.
    *
    * @param Exception $Ex The exception to render.
    */
   public function RenderException($Ex) {
      if ($this->DeliveryMethod() == DELIVERY_METHOD_XHTML) {
         try {
            if (is_a($Ex, 'Gdn_UserException')) {
               Gdn::Dispatcher()
                  ->PassData('Code', $Ex->getCode())
                  ->PassData('Exception', $Ex->getMessage())
                  ->PassData('Message', $Ex->getMessage())
                  ->PassData('Trace', $Ex->getTraceAsString())
                  ->PassData('Url', Url())
                  ->PassData('Breadcrumbs', $this->Data('Breadcrumbs', array()))
                  ->Dispatch('/home/error');
            } else {
               switch ($Ex->getCode()) {
                  case 401:
                     Gdn::Dispatcher()
                        ->PassData('Message', $Ex->getMessage())
                        ->PassData('Url', Url())
                        ->Dispatch('DefaultPermission');
                     break;
                  case 404:
                     Gdn::Dispatcher()
                        ->PassData('Message', $Ex->getMessage())
                        ->PassData('Url', Url())
                        ->Dispatch('Default404');
                     break;
                 default:
                    Gdn_ExceptionHandler($Ex);
               }
            }


         } catch(Exception $Ex2) {
            Gdn_ExceptionHandler($Ex);
         }
         return;
      }

      // Make sure the database connection is closed before exiting.
      $this->Finalize();
      $this->SendHeaders();

      $Code = $Ex->getCode();
      $Data = array('Code' => $Code, 'Exception' => $Ex->getMessage(), 'Class' => get_class($Ex));

      if (Debug()) {
         if ($Trace = Trace()) {
            // Clear passwords from the trace.
            array_walk_recursive($Trace, function(&$Value, $Key) {
               if (in_array(strtolower($Key), array('password'))) {
                  $Value = '***';
               }
            });
            $Data['Trace'] = $Trace;
         }

         if (!is_a($Ex, 'Gdn_UserException'))
            $Data['StackTrace'] = $Ex->getTraceAsString();

         $Data['Data'] = $this->Data;
      }

      // Try cleaning out any notices or errors.
      @ob_clean();


      if ($Code >= 400 && $Code <= 505)
         safeHeader("HTTP/1.0 $Code", TRUE, $Code);
      else
         safeHeader('HTTP/1.0 500', TRUE, 500);


      switch ($this->DeliveryMethod()) {
         case DELIVERY_METHOD_JSON:
            if (($Callback = $this->Request->GetValueFrom(Gdn_Request::INPUT_GET, 'callback', FALSE)) && $this->AllowJSONP()) {
               safeHeader('Content-Type: application/javascript', TRUE);
               // This is a jsonp request.
               exit($Callback.'('.json_encode($Data).');');
            } else {
               safeHeader('Content-Type: application/json', TRUE);
               // This is a regular json request.
               exit(json_encode($Data));
            }
            break;
//         case DELIVERY_METHOD_XHTML:
//            Gdn_ExceptionHandler($Ex);
//            break;
         case DELIVERY_METHOD_XML:
            safeHeader('Content-Type: text/xml', TRUE);
            array_map('htmlspecialchars', $Data);
            exit("<Exception><Code>{$Data['Code']}</Code><Class>{$Data['Class']}</Class><Message>{$Data['Exception']}</Message></Exception>");
            break;
         default:
            safeHeader('Content-Type: text/plain', TRUE);
            exit($Ex->getMessage());
      }
   }

   /**
    * Undocumented method.
    *
    * @todo Method RenderMaster() needs a description.
    */
   public function RenderMaster() {
      // Build the master view if necessary
      if (in_array($this->_DeliveryType, array(DELIVERY_TYPE_ALL))) {
         $this->MasterView = $this->MasterView();

         // Only get css & ui components if this is NOT a syndication request
         if ($this->SyndicationMethod == SYNDICATION_NONE && is_object($this->Head)) {
//            if (ArrayHasValue($this->_CssFiles, 'style.css')) {
//               $this->AddCssFile('custom.css');
//
//               // Add the theme option's css file.
//               if ($this->Theme && $this->ThemeOptions) {
//                  $Filenames = GetValueR('Styles.Value', $this->ThemeOptions);
//                  if (is_string($Filenames) && $Filenames != '%s')
//                     $this->_CssFiles[] = array('FileName' => ChangeBasename('custom.css', $Filenames), 'AppFolder' => FALSE, 'Options' => FALSE);
//               }
//            } elseif (ArrayHasValue($this->_CssFiles, 'admin.css')) {
//               $this->AddCssFile('customadmin.css');
//            }

            $this->EventArguments['CssFiles'] = &$this->_CssFiles;
            $this->FireEvent('BeforeAddCss');

            $ETag = AssetModel::ETag();
            $CombineAssets = C('Garden.CombineAssets');
            $ThemeType = IsMobile() ? 'mobile' : 'desktop';

            // And now search for/add all css files.
            foreach ($this->_CssFiles as $CssInfo) {
               $CssFile = $CssInfo['FileName'];

               // style.css and admin.css deserve some custom processing.
               if (in_array($CssFile, array('style.css', 'admin.css'))) {
                  if (!$CombineAssets) {
                     // Grab all of the css files from the asset model.
                     $AssetModel = new AssetModel();
                     $CssFiles = $AssetModel->GetCssFiles($ThemeType, ucfirst(substr($CssFile, 0, -4)), $ETag);
                     foreach ($CssFiles as $Info) {
                        $this->Head->AddCss($Info[1], 'all', TRUE, $CssInfo);
                     }
                  } else {
                     $Basename = substr($CssFile, 0, -4);

                     $this->Head->AddCss(Url("/utility/css/$ThemeType/$Basename-$ETag.css", '//'), 'all', FALSE, $CssInfo['Options']);
                  }
                  continue;
               }

               if (StringBeginsWith($CssFile, 'http')) {
                  $this->Head->AddCss($CssFile, 'all', GetValue('AddVersion', $CssInfo, TRUE), $CssInfo['Options']);
                  continue;
               } elseif(strpos($CssFile, '/') !== FALSE) {
                  // A direct path to the file was given.
                  $CssPaths = array(CombinePaths(array(PATH_ROOT, str_replace('/', DS, $CssFile))));
               } else {
//                  $CssGlob = preg_replace('/(.*)(\.css)/', '\1*\2', $CssFile);
                  $AppFolder = $CssInfo['AppFolder'];
                  if ($AppFolder == '')
                     $AppFolder = $this->ApplicationFolder;

                  // CSS comes from one of four places:
                  $CssPaths = array();
                  if ($this->Theme) {
                     // Use the default filename.
                     $CssPaths[] = PATH_THEMES . DS . $this->Theme . DS . 'design' . DS . $CssFile;
                  }


                  // 3. Application or plugin.
                  if (StringBeginsWith($AppFolder, 'plugins/')) {
                     // The css is coming from a plugin.
                     $AppFolder = substr($AppFolder, strlen('plugins/'));
                     $CssPaths[] = PATH_PLUGINS . "/$AppFolder/design/$CssFile";
                     $CssPaths[] = PATH_PLUGINS . "/$AppFolder/$CssFile";
                  } elseif (in_array($AppFolder, array('static', 'resources'))) {
                     // This is a static css file.
                     $CssPaths[] = PATH_ROOT."/resources/css/$CssFile";
                  } else {
                     // Application default. eg. root/applications/app_name/design/
                     $CssPaths[] = PATH_APPLICATIONS . DS . $AppFolder . DS . 'design' . DS . $CssFile;
                  }

                  // 4. Garden default. eg. root/applications/dashboard/design/
                  $CssPaths[] = PATH_APPLICATIONS . DS . 'dashboard' . DS . 'design' . DS . $CssFile;
               }

               // Find the first file that matches the path.
               $CssPath = FALSE;
               foreach($CssPaths as $Glob) {
                  $Paths = SafeGlob($Glob);
                  if(is_array($Paths) && count($Paths) > 0) {
                     $CssPath = $Paths[0];
                     break;
                  }
               }

               // Check to see if there is a CSS cacher.
               $CssCacher = Gdn::Factory('CssCacher');
               if(!is_null($CssCacher)) {
                  $CssPath = $CssCacher->Get($CssPath, $AppFolder);
               }

               if ($CssPath !== FALSE) {
                  $CssPath = substr($CssPath, strlen(PATH_ROOT));
                  $CssPath = str_replace(DS, '/', $CssPath);
                  $this->Head->AddCss($CssPath, 'all', TRUE, $CssInfo['Options']);
               }
            }

            // Add a custom js file.
            if (ArrayHasValue($this->_CssFiles, 'style.css'))
               $this->AddJsFile('custom.js'); // only to non-admin pages.

            // And now search for/add all JS files.
            $Cdns = array();
            if (Gdn::Request()->Scheme() != 'https' && !C('Garden.Cdns.Disable', FALSE)) {
               $Cdns = array(
                  'jquery.js' => 'http://ajax.googleapis.com/ajax/libs/jquery/1.10.2/jquery.min.js'
                  );
            }

            $this->EventArguments['Cdns'] = &$Cdns;
            $this->FireEvent('AfterJsCdns');

            foreach ($this->_JsFiles as $Index => $JsInfo) {
               $JsFile = $JsInfo['FileName'];

               if (isset($Cdns[$JsFile]))
                  $JsFile = $Cdns[$JsFile];

               if (strpos($JsFile, '//') !== FALSE) {
                  // This is a link to an external file.
                  $this->Head->AddScript($JsFile, 'text/javascript', GetValue('Options', $JsInfo, array()));
                  continue;
               } elseif (strpos($JsFile, '/') !== FALSE) {
                  // A direct path to the file was given.
                  $JsPaths = array(CombinePaths(array(PATH_ROOT, str_replace('/', DS, $JsFile)), DS));
               } else {
                  $AppFolder = $JsInfo['AppFolder'];
                  if ($AppFolder == '')
                     $AppFolder = $this->ApplicationFolder;

                  // JS can come from a theme, an any of the application folder, or it can come from the global js folder:
                  $JsPaths = array();
                  if ($this->Theme) {
                     // 1. Application-specific js. eg. root/themes/theme_name/app_name/design/
                     $JsPaths[] = PATH_THEMES . DS . $this->Theme . DS . $AppFolder . DS . 'js' . DS . $JsFile;
                     // 2. Garden-wide theme view. eg. root/themes/theme_name/design/
                     $JsPaths[] = PATH_THEMES . DS . $this->Theme . DS . 'js' . DS . $JsFile;
                  }

                  // 3. The application or plugin folder.
                  if (StringBeginsWith(trim($AppFolder, '/'), 'plugins/')) {
                     $JsPaths[] = PATH_PLUGINS.strstr($AppFolder, '/')."/js/$JsFile";
                     $JsPaths[] = PATH_PLUGINS.strstr($AppFolder, '/')."/$JsFile";
                  } else
                     $JsPaths[] = PATH_APPLICATIONS."/$AppFolder/js/$JsFile";

                  // 4. Global JS folder. eg. root/js/
                  $JsPaths[] = PATH_ROOT . DS . 'js' . DS . $JsFile;
                  // 5. Global JS library folder. eg. root/js/library/
                  $JsPaths[] = PATH_ROOT . DS . 'js' . DS . 'library' . DS . $JsFile;
               }

               // Find the first file that matches the path.
               $JsPath = FALSE;
               foreach($JsPaths as $Glob) {
                  $Paths = SafeGlob($Glob);
                  if(is_array($Paths) && count($Paths) > 0) {
                     $JsPath = $Paths[0];
                     break;
                  }
               }

               if ($JsPath !== FALSE) {
                  $JsSrc = str_replace(
                     array(PATH_ROOT, DS),
                     array('', '/'),
                     $JsPath
                  );

                  $Options = (array)$JsInfo['Options'];
                  $Options['path'] = $JsPath;
                  $Version = GetValue('Version', $JsInfo);
                  if ($Version)
                     TouchValue('version', $Options, $Version);

                  $this->Head->AddScript($JsSrc, 'text/javascript', $Options);
               }
            }
         }
         // Add the favicon.
         $Favicon = C('Garden.FavIcon');
         if ($Favicon)
            $this->Head->SetFavIcon(Gdn_Upload::Url($Favicon));

         // Make sure the head module gets passed into the assets collection.
         $this->AddModule('Head');
      }

      // Master views come from one of four places:
      $MasterViewPaths = array();

      $MasterViewPath2 = ViewLocation($this->MasterView().'.master', '', $this->ApplicationFolder);

      if(strpos($this->MasterView, '/') !== FALSE) {
         $MasterViewPaths[] = CombinePaths(array(PATH_ROOT, str_replace('/', DS, $this->MasterView).'.master*'));
      } else {
         if ($this->Theme) {
            // 1. Application-specific theme view. eg. root/themes/theme_name/app_name/views/
            $MasterViewPaths[] = CombinePaths(array(PATH_THEMES, $this->Theme, $this->ApplicationFolder, 'views', $this->MasterView . '.master*'));
            // 2. Garden-wide theme view. eg. /path/to/application/themes/theme_name/views/
            $MasterViewPaths[] = CombinePaths(array(PATH_THEMES, $this->Theme, 'views', $this->MasterView . '.master*'));
         }
         // 3. Application default. eg. root/app_name/views/
         $MasterViewPaths[] = CombinePaths(array(PATH_APPLICATIONS, $this->ApplicationFolder, 'views', $this->MasterView . '.master*'));
         // 4. Garden default. eg. root/dashboard/views/
         $MasterViewPaths[] = CombinePaths(array(PATH_APPLICATIONS, 'dashboard', 'views', $this->MasterView . '.master*'));
      }

      // Find the first file that matches the path.
      $MasterViewPath = FALSE;
      foreach($MasterViewPaths as $Glob) {
         $Paths = SafeGlob($Glob);
         if(is_array($Paths) && count($Paths) > 0) {
            $MasterViewPath = $Paths[0];
            break;
         }
      }

      if ($MasterViewPath != $MasterViewPath2)
         Trace("Master views differ. Controller: $MasterViewPath, ViewLocation(): $MasterViewPath2", TRACE_WARNING);

      $this->EventArguments['MasterViewPath'] = &$MasterViewPath;
      $this->FireEvent('BeforeFetchMaster');

      if ($MasterViewPath === FALSE)
         trigger_error(ErrorMessage("Could not find master view: {$this->MasterView}.master*", $this->ClassName, '_FetchController'), E_USER_ERROR);

      /// A unique identifier that can be used in the body tag of the master view if needed.
      $ControllerName = $this->ClassName;
      // Strip "Controller" from the body identifier.
      if (substr($ControllerName, -10) == 'Controller')
         $ControllerName = substr($ControllerName, 0, -10);

      // Strip "Gdn_" from the body identifier.
      if (substr($ControllerName, 0, 4) == 'Gdn_')
         $ControllerName = substr($ControllerName, 4);

      $this->SetData('CssClass', $this->Application.' '.$ControllerName.' '.$this->RequestMethod.' '.$this->CssClass, TRUE);

      // Check to see if there is a handler for this particular extension.
      $ViewHandler = Gdn::Factory('ViewHandler' . strtolower(strrchr($MasterViewPath, '.')));
      if(is_null($ViewHandler)) {
         $BodyIdentifier = strtolower($this->ApplicationFolder.'_'.$ControllerName.'_'.Gdn_Format::AlphaNumeric(strtolower($this->RequestMethod)));
         include($MasterViewPath);
      } else {
         $ViewHandler->Render($MasterViewPath, $this);
      }
   }

   /**
    * Sends all headers in $this->_Headers (defined with $this->SetHeader()) to
    * the browser.
    */
   public function SendHeaders() {
      // TODO: ALWAYS RENDER OR REDIRECT FROM THE CONTROLLER OR HEADERS WILL NOT BE SENT!! PUT THIS IN DOCS!!!
      foreach ($this->_Headers as $Name => $Value) {
         if ($Name != 'Status')
            safeHeader($Name.': '.$Value, TRUE);
         else {
            $Code = array_shift($Shift = explode(' ', $Value));
            safeHeader($Name.': '.$Value, TRUE, $Code);
         }
      }
      // Empty the collection after sending
      $this->_Headers = array();
   }

   /**
    * Allows the adding of page header information that will be delivered to
    * the browser before rendering.
    *
    * @param string $Name The name of the header to send to the browser.
    * @param string $Value The value of the header to send to the browser.
    */
   public function SetHeader($Name, $Value) {
      $this->_Headers[$Name] = $Value;
   }

   /**
    * Set data from a method call.
    *
    * @param string $Key The key that identifies the data.
    * @param mixed $Value The data.
    * @param mixed $AddProperty Whether or not to also set the data as a property of this object.
    * @return mixed The $Value that was set.
    */
   public function SetData($Key, $Value = NULL, $AddProperty = FALSE) {
      if (is_array($Key)) {
         $this->Data = array_merge($this->Data, $Key);

         if ($AddProperty === TRUE) {
            foreach ($Key as $Name => $Value) {
               $this->$Name = $Value;
            }
         }
         return;
      }

      $this->Data[$Key] = $Value;
      if($AddProperty === TRUE) {
         $this->$Key = $Value;
      }
      return $Value;
   }

   /**
    * Set $this->_FormSaved for JSON Renders.
    *
    * @param bool $Saved Whether form data was successfully saved.
    */
   public function SetFormSaved($Saved = TRUE) {
      if ($Saved === '') // Allow reset
         $this->_FormSaved = '';
      else // Force true/false
         $this->_FormSaved = ($Saved) ? TRUE : FALSE;
   }

   /**
    * Looks for a Last-Modified header from the browser and compares it to the
    * supplied date. If the Last-Modified date is after the supplied date, the
    * controller will send a "304 Not Modified" response code to the web
    * browser and stop all execution. Otherwise it sets the Last-Modified
    * header for this page and continues processing.
    *
    * @param string $LastModifiedDate A unix timestamp representing the date that the current page was last
    *  modified.
    */
   public function SetLastModified($LastModifiedDate) {
      $GMD = gmdate('D, d M Y H:i:s', $LastModifiedDate) . ' GMT';
      $this->SetHeader('Etag', '"'.$GMD.'"');
      $this->SetHeader('Last-Modified', $GMD);
      $IncomingHeaders = getallheaders();
      if (
         isset($IncomingHeaders['If-Modified-Since'])
         && isset ($IncomingHeaders['If-None-Match'])
      ) {
         $IfNoneMatch = $IncomingHeaders['If-None-Match'];
         $IfModifiedSince = $IncomingHeaders['If-Modified-Since'];
         if($GMD == $IfNoneMatch && $IfModifiedSince == $GMD) {
            $Database = Gdn::Database();
            if(!is_null($Database))
               $Database->CloseConnection();

            $this->SetHeader('Content-Length', '0');
            $this->SendHeaders();
            safeHeader('HTTP/1.1 304 Not Modified');
            exit("\n\n"); // Send two linefeeds so that the client knows the response is complete
         }
      }
   }

   /**
    * If JSON is going to be sent to the client, this method allows you to add
    * extra values to the JSON array.
    *
    * @param string $Key The name of the array key to add.
    * @param string $Value The value to be added. If empty, nothing will be added.
    */
   public function SetJson($Key, $Value = '') {
      $this->_Json[$Key] = $Value;
   }

   public function StatusCode($StatusCode, $Message = NULL, $SetHeader = TRUE) {
      if (is_null($Message))
         $Message = self::GetStatusMessage($StatusCode);

      if ($SetHeader)
         $this->SetHeader('Status', "{$StatusCode} {$Message}");
      return $Message;
   }

   public static function GetStatusMessage($StatusCode) {
      switch ($StatusCode) {
         case 100: $Message = 'Continue'; break;
         case 101: $Message = 'Switching Protocols'; break;

         case 200: $Message = 'OK'; break;
         case 201: $Message = 'Created'; break;
         case 202: $Message = 'Accepted'; break;
         case 203: $Message = 'Non-Authoritative Information'; break;
         case 204: $Message = 'No Content'; break;
         case 205: $Message = 'Reset Content'; break;

         case 300: $Message = 'Multiple Choices'; break;
         case 301: $Message = 'Moved Permanently'; break;
         case 302: $Message = 'Found'; break;
         case 303: $Message = 'See Other'; break;
         case 304: $Message = 'Not Modified'; break;
         case 305: $Message = 'Use Proxy'; break;
         case 307: $Message = 'Temporary Redirect'; break;

         case 400: $Message = 'Bad Request'; break;
         case 401: $Message = 'Not Authorized'; break;
         case 402: $Message = 'Payment Required'; break;
         case 403: $Message = 'Forbidden'; break;
         case 404: $Message = 'Not Found'; break;
         case 405: $Message = 'Method Not Allowed'; break;
         case 406: $Message = 'Not Acceptable'; break;
         case 407: $Message = 'Proxy Authentication Required'; break;
         case 408: $Message = 'Request Timeout'; break;
         case 409: $Message = 'Conflict'; break;
         case 410: $Message = 'Gone'; break;
         case 411: $Message = 'Length Required'; break;
         case 412: $Message = 'Precondition Failed'; break;
         case 413: $Message = 'Request Entity Too Large'; break;
         case 414: $Message = 'Request-URI Too Long'; break;
         case 415: $Message = 'Unsupported Media Type'; break;
         case 416: $Message = 'Requested Range Not Satisfiable'; break;
         case 417: $Message = 'Expectation Failed'; break;

         case 500: $Message = 'Internal Server Error'; break;
         case 501: $Message = 'Not Implemented'; break;
         case 502: $Message = 'Bad Gateway'; break;
         case 503: $Message = 'Service Unavailable'; break;
         case 504: $Message = 'Gateway Timeout'; break;
         case 505: $Message = 'HTTP Version Not Supported'; break;

         default: $Message = 'Unknown'; break;
      }
      return $Message;
   }

   /**
    * If this object has a "Head" object as a property, this will set it's Title value.
    *
    * @param string $Title The value to pass to $this->Head->Title().
    */
   public function Title($Title = NULL, $Subtitle = NULL) {
      if (!is_null($Title))
         $this->SetData('Title', $Title);

      if (!is_null($Subtitle))
         $this->SetData('_Subtitle', $Subtitle);

      return $this->Data('Title');
   }

}<|MERGE_RESOLUTION|>--- conflicted
+++ resolved
@@ -1153,23 +1153,16 @@
          );
 
          if (!$Session->IsValid() && $this->DeliveryType() == DELIVERY_TYPE_ALL) {
-<<<<<<< HEAD
            Redirect('/entry/signin?Target='.urlencode($this->SelfUrl));
-=======
-            Redirect('/entry/signin?Target='.urlencode($this->SelfUrl));
->>>>>>> ed9f200a
          } else {
             Gdn::Dispatcher()->Dispatch('DefaultPermission');
             exit();
          }
-<<<<<<< HEAD
       } else {
          $Required = array_intersect((array)$Permission, array('Garden.Settings.Manage', 'Garden.Moderation.Manage'));
          if (!empty($Required)) {
             Logger::logAccess('security_access', Logger::INFO, "{username} accessed {path}.");
          }
-=======
->>>>>>> ed9f200a
       }
    }
 
