<?php if (!defined('APPLICATION')) exit();

/**
 * Controller base class
 * 
 * A base class that all controllers can inherit for common controller
 * properties and methods.
 * 
 * @method void Render() Render the controller's view.
 * @param string $View
 * @param string $ControllerName
 * @param string $ApplicationFolder
 * @param string $AssetName The name of the asset container that the content should be rendered in.
 *
 * @author Mark O'Sullivan <markm@vanillaforums.com>
 * @author Todd Burry <todd@vanillaforums.com> 
 * @author Tim Gunter <tim@vanillaforums.com>
 * @copyright 2003 Vanilla Forums, Inc
 * @license http://www.opensource.org/licenses/gpl-2.0.php GPL
 * @package Garden
 * @since 2.0
 * @abstract
 */

class Gdn_Controller extends Gdn_Pluggable {

   /**
    * The name of the application that this controller can be found in
    * (ie. Vanilla, Garden, etc).
    *
    * @var string
    */
   public $Application;

   /**
    * The name of the application folder that this controller can be found in
    * (ie. vanilla, dashboard, etc).
    *
    * @var string
    */
   public $ApplicationFolder;

   /**
    * An associative array that contains content to be inserted into the
    * master view. All assets are placed in this array before being passed to
    * the master view. If an asset's key is not called by the master view,
    * that asset will not be rendered.
    *
    * @var array
    */
   public $Assets;


   protected $_CanonicalUrl;

   /**
    * The controllers subfolder that this controller is placed in (if present).
    * This is defined by the dispatcher.
    *
    * @var string
    */
   public $ControllerFolder;

   /**
    * The name of the controller that holds the view (used by $this->FetchView
    * when retrieving the view). Default value is $this->ClassName.
    *
    * @var string
    */
   public $ControllerName;

   /**
    * A CSS class to apply to the body tag of the page. Note: you can only
    * assume that the master view will use this property (ie. a custom theme
    * may not decide to implement this property).
    *
    * @var string
    */
   public $CssClass;
   
   /**
    * The data that a controller method has built up from models and other calcualtions.
    *
    * @var array The data from method calls.
    */
   public $Data = array();

   /**
    * The Head module that this controller should use to add CSS files.
    *
    * @var HeadModule
    */
   public $Head;

   /**
    * The name of the master view that has been requested. Typically this is
    * part of the master view's file name. ie. $this->MasterView.'.master.tpl'
    *
    * @var string
    */
   public $MasterView;
   
   /**
    * A Menu module for rendering the main menu on each page.
    *
    * @var object
    */
   public $Menu;

   /**
    * An associative array of assets and what order their modules should be rendered in.
    * You can set module sort orders in the config using Modules.ModuleSortContainer.AssetName.
    *
    * @example $Configuration['Modules']['Vanilla']['Panel'] = array('CategoryModule', 'NewDiscussionModule');
    * @var string
    */
   public $ModuleSortContainer;

   /**
    * The method that was requested before the dispatcher did any re-routing.
    *
    * @var string
    */
   public $OriginalRequestMethod;

   /**
    * The url to redirect the user to by ajax'd forms after the form is
    * successfully saved.
    *
    * @var string
    */
   public $RedirectUrl;
   
   /**
    * @var string Fully resolved path to the application/controller/method
    * @since 2.1
    */
   public $ResolvedPath;
   
   /**
    * @var array The arguments passed into the controller mapped to their proper argument names.
    * @since 2.1
    */
   public $ReflectArgs;

   /**
    * This is typically an array of arguments passed after the controller
    * name and controller method in the query string. Additional arguments are
    * parsed out by the @@Dispatcher and sent to $this->RequestArgs as an
    * array. If there are no additional arguments specified, this value will
    * remain FALSE.
    * ie. http://localhost/index.php?/controller_name/controller_method/arg1/arg2/arg3
    * translates to: array('arg1', 'arg2', 'arg3');
    *
    * @var mixed
    */
   public $RequestArgs;

   /**
    * The method that has been requested. The request method is defined by the
    * @@Dispatcher as the second parameter passed in the query string. In the
    * following example it would be "controller_method" and it relates
    * directly to the method that will be called in the controller. This value
    * is also used as $this->View unless $this->View has already been
    * hard-coded to be something else.
    * ie. http://localhost/index.php?/controller_name/controller_method/
    *
    * @var string
    */
   public $RequestMethod;
   
   /**
    * Reference to the Request object that spawned this controller
    * 
    * @var Gdn_Request
    */
   public $Request;

   /**
    * The requested url to this controller.
    *
    * @var string
    */
   public $SelfUrl;

   /**
    * The message to be displayed on the screen by ajax'd forms after the form
    * is successfully saved.
    *
    * @deprecated since 2.0.18; $this->ErrorMessage() and $this->InformMessage()
    * are to be used going forward.
    * 
    * @var string
    */
   public $StatusMessage;

   /**
    * Defined by the dispatcher: SYNDICATION_RSS, SYNDICATION_ATOM, or
    * SYNDICATION_NONE (default).
    *
    * @var string
    */
   public $SyndicationMethod;

   /**
    * The name of the folder containing the views to be used by this
    * controller. This value is retrieved from the $Configuration array when
    * this class is instantiated. Any controller can then override the property
    * before render if there is a need.
    *
    * @var string
    */
   public $Theme;

   /**
    * Specific options on the currently selected theme.
    * @var array
    */
   public $ThemeOptions;

   /**
    * The name of the view that has been requested. Typically this is part of
    * the view's file name. ie. $this->View.'.php'
    *
    * @var string
    */
   public $View;

   /**
    * An array of CSS file names to search for in theme folders & include in
    * the page.
    *
    * @var array
    */
   protected $_CssFiles;

   /**
    * A collection of definitions that will be written to the screen in a
    * hidden unordered list so that JavaScript has access to them (ie. for
    * language translations, web root, etc).
    *
    * @var array
    */
   protected $_Definitions;

   /**
    * An enumerator indicating how the response should be delivered to the
    * output buffer. Options are:
    *    DELIVERY_METHOD_XHTML: page contents are delivered as normal.
    *    DELIVERY_METHOD_JSON: page contents and extra information delivered as JSON.
    * The default value is DELIVERY_METHOD_XHTML.
    *
    * @var string
    */
   protected $_DeliveryMethod;

   /**
    * An enumerator indicating what should be delivered to the screen. Options
    * are:
    *    DELIVERY_TYPE_ALL: The master view and everything in the requested asset.
    *    DELIVERY_TYPE_ASSET: Everything in the requested asset.
    *    DELIVERY_TYPE_VIEW: Only the requested view.
    *    DELIVERY_TYPE_BOOL: Deliver only the success status (or error) of the request
    *    DELIVERY_TYPE_NONE: Deliver nothing
    * The default value is DELIVERY_TYPE_ALL.
    *
    * @var string
    */
   protected $_DeliveryType;
   
   /**
    * A string of html containing error messages to be displayed to the user.
    *
    * @since 2.0.18
    * @var string
    */
   protected $_ErrorMessages;

   /**
    * @var bool Allows overriding 'FormSaved' property to send with DELIVERY_METHOD_JSON.
    */
   protected $_FormSaved;

   /**
    * An associative array of header values to be sent to the browser before
    * the page is rendered.
    *
    * @var array
    */
   protected $_Headers;

   /**
    * A collection of "inform" messages to be displayed to the user.
    *
    * @since 2.0.18
    * @var array
    */
   protected $_InformMessages;

   /**
    * An array of JS file names to search for in app folders & include in
    * the page.
    *
    * @var array
    */
   protected $_JsFiles;
   
   /**
    * An array of Mustache templates to send with the output
    * 
    * @var array
    */
   protected $_TemplateFiles;

   /**
    * If JSON is going to be delivered to the client (see the render method),
    * this property will hold the values being sent.
    *
    * @var array
    */
   protected $_Json;

   /**
    * A collection of view locations that have already been found. Used to
    * prevent re-finding views.
    *
    * @var array
    */
   protected $_ViewLocations;

   /**
    * Undocumented method.
    *
    * @todo Method __construct() needs a description.
    */
   public function __construct() {
      $this->Application = '';
      $this->ApplicationFolder = '';
      $this->Assets = array();
      $this->ControllerFolder = '';
      $this->CssClass = '';
      $this->Head = Gdn::Factory('Dummy');
      $this->MasterView = '';
      $this->ModuleSortContainer = '';
      $this->OriginalRequestMethod = '';
      $this->RedirectUrl = '';
      $this->RequestMethod = '';
      $this->RequestArgs = FALSE;
      $this->Request = FALSE;
      $this->SelfUrl = '';
      $this->SyndicationMethod = SYNDICATION_NONE;
      $this->Theme = Theme();
      $this->ThemeOptions = Gdn::Config('Garden.ThemeOptions', array());
      $this->View = '';
      $this->_CssFiles = array();
      $this->_JsFiles = array();
      $this->_TemplateFiles = array();
      $this->_Definitions = array();
      $this->_DeliveryMethod = DELIVERY_METHOD_XHTML;
      $this->_DeliveryType = DELIVERY_TYPE_ALL;
      $this->_FormSaved = '';
      $this->_Json = array();
      $this->_Headers = array(
         'X-Garden-Version'   => APPLICATION.' '.APPLICATION_VERSION,
         'Content-Type'       => Gdn::Config('Garden.ContentType', '').'; charset='.Gdn::Config('Garden.Charset', '') // PROPERLY ENCODE THE CONTENT
//         'Last-Modified' => gmdate('D, d M Y H:i:s') . ' GMT', // PREVENT PAGE CACHING: always modified (this can be overridden by specific controllers)
      );
      
      if (Gdn::Session()->IsValid()) {
         $this->_Headers = array_merge($this->_Headers, array(
            'Cache-Control'   => 'private, no-cache, no-store, max-age=0, must-revalidate', // PREVENT PAGE CACHING: HTTP/1.1 
            'Expires'         => 'Sat, 01 Jan 2000 00:00:00 GMT', // Make sure the client always checks at the server before using it's cached copy.
            'Pragma'          => 'no-cache', // PREVENT PAGE CACHING: HTTP/1.0
         ));
      }
      
      $this->_ErrorMessages = '';
      $this->_InformMessages = array();
      $this->StatusMessage = '';
      
      parent::__construct();
      $this->ControllerName = strtolower($this->ClassName);
   }

   /**
    * Add a breadcrumb to the list
    * 
    * @param string $Name Translation code
    * @param string $Link Optional. Hyperlink this breadcrumb somewhere.
    * @param string $Position Optional. Where in the list to add it? 'front', 'back'
    */
   public function AddBreadcrumb($Name, $Link = NULL, $Position = 'back') {
      $Breadcrumb = array(
         'Name'   => T($Name),
         'Url'    => $Link
      );
      
      $Breadcrumbs = $this->Data('Breadcrumbs', array());
      switch ($Position) {
         case 'back':
            $Breadcrumbs = array_merge($Breadcrumbs, array($Breadcrumb));
            break;
         case 'front':
            $Breadcrumbs = array_merge(array($Breadcrumb), $Breadcrumbs);
            break;
      }
      $this->SetData('Breadcrumbs', $Breadcrumbs);
   }
   
   /**
    * Adds as asset (string) to the $this->Assets collection. The assets will
    * later be added to the view if their $AssetName is called by
    * $this->RenderAsset($AssetName) within the view.
    *
    * @param string $AssetContainer The name of the asset container to add $Asset to.
    * @param mixed $Asset The asset to be rendered in the view. This can be one of:
    * - <b>string</b>: The string will be rendered.
    * - </b>Gdn_IModule</b>: Gdn_IModule::Render() will be called.
    * @param string $AssetName The name of the asset being added. This can be
    * used later to sort assets before rendering.
    */
   public function AddAsset($AssetContainer, $Asset, $AssetName = '') {
      if (is_object($AssetName)) {
         return FALSE;
      } else if ($AssetName == '') {
         $this->Assets[$AssetContainer][] = $Asset;
      } else {
         if (isset($this->Assets[$AssetContainer][$AssetName])) {
            if (!is_string($Asset))
               $Asset = $Asset->ToString();
            $this->Assets[$AssetContainer][$AssetName] .= $Asset;
         } else {
            $this->Assets[$AssetContainer][$AssetName] = $Asset;
         }
      }
   }

   /**
    * Adds a CSS file to search for in the theme folder(s).
    *
    * @param string $FileName The CSS file to search for.
    * @param string $AppFolder The application folder that should contain the CSS file. Default is to
    * use the application folder that this controller belongs to.
    *  - If you specify plugins/PluginName as $AppFolder then you can contain a CSS file in a plugin's design folder.
    */
   public function AddCssFile($FileName, $AppFolder = '', $Options = NULL) {
      $this->_CssFiles[] = array('FileName' => $FileName, 'AppFolder' => $AppFolder, 'Options' => $Options);
   }
   
   /**
    * Undocumented method.
    *
    * @param string $Term
    * @param string $Definition
    * @todo Method AddDefinition(), $Term and $Definition need descriptions.
    */
   public function AddDefinition($Term, $Definition = NULL) {
      if(!is_null($Definition)) {
         // Make sure the term is a valid id.
         if (!preg_match('/[a-z][0-9a-z_\-]*/i', $Term))
            throw new Exception('Definition term must start with a letter or an underscore and consist of alphanumeric characters.');
         $this->_Definitions[$Term] = $Definition;
      }
      return ArrayValue($Term, $this->_Definitions);
   }

   /**
    * Adds a JS file to search for in the application or global js folder(s).
    *
    * @param string $FileName The js file to search for.
    * @param string $AppFolder The application folder that should contain the JS file. Default is to use the application folder that this controller belongs to.
    */
   public function AddJsFile($FileName, $AppFolder = '', $Options = NULL) {
      $JsInfo = array('FileName' => $FileName, 'AppFolder' => $AppFolder, 'Options' => $Options);
      
      if (StringBeginsWith($AppFolder, 'plugins/')) {
         $Name = StringBeginsWith($AppFolder, 'plugins/', TRUE, TRUE);
         $Info = Gdn::PluginManager()->GetPluginInfo($Name, Gdn_PluginManager::ACCESS_PLUGINNAME);
         if ($Info) {
            $JsInfo['Version'] = GetValue('Version', $Info);
         }
      }
      
      $this->_JsFiles[] = $JsInfo;
      
      // Hedge our bets and try include non-js-prefixed version too
      //if (StringBeginsWith($FileName, 'js/')) {
      //   $JsInfo = array('FileName' => substr($FileName,3), 'AppFolder' => $AppFolder, 'Options' => $Options);
      //   $this->_JsFiles[] = $JsInfo;
      //}
   }

   /**
    * Adds the specified module to the specified asset target. 
    * 
    * If no asset target is defined, it will use the asset target defined by the 
    * module's AssetTarget method.
    *
    * @param mixed $Module A module or the name of a module to add to the page.
    * @param string $AssetTarget
    * @todo $AssetTarget need the correct variable type and description.
    */
   public function AddModule($Module, $AssetTarget = '') {
      $this->FireEvent('BeforeAddModule');
      $AssetModule = $Module;
      
      if (!is_object($AssetModule)) {
         if (property_exists($this, $Module) && is_object($this->$Module)) {
            $AssetModule = $this->$Module;
         } else {
            $ModuleClassExists = class_exists($Module);

            if ($ModuleClassExists) {
               // Make sure that the class implements Gdn_IModule
               $ReflectionClass = new ReflectionClass($Module);
               if ($ReflectionClass->implementsInterface("Gdn_IModule"))
                  $AssetModule = new $Module($this);
            }
         }
      }
      
      if (is_object($AssetModule)) {
         $AssetTarget = ($AssetTarget == '' ? $AssetModule->AssetTarget() : $AssetTarget);
         // echo '<div>adding: '.get_class($AssetModule).' ('.(property_exists($AssetModule, 'HtmlId') ? $AssetModule->HtmlId : '').') to '.$AssetTarget.' <textarea>'.$AssetModule->ToString().'</textarea></div>';
         $this->AddAsset($AssetTarget, $AssetModule, $AssetModule->Name());
      }

      $this->FireEvent('AfterAddModule');
   }
   
   
   /**
    * Add a Mustache template to the output
    * 
    * @param string $Template
    * @param string $ControllerName Optional.
    * @param string $ApplicationFolder Optional.
    * @return boolean
    */
   public function AddTemplateFile($Template = '', $ControllerName = NULL, $ApplicationFolder = FALSE) {
      if (is_null($ControllerName))
         $ControllerName = StringEndsWith($this->ControllerName, 'controller', TRUE, TRUE);
         
      if ($ControllerName)
         $Template = "{$ControllerName}/{$Template}";
         
      $Template = StringEndsWith($Template, '.mustache', TRUE, TRUE);
      $FileName = "{$Template}.mustache";
      $TemplateInfo = array(
         'FileName'  => $FileName, 
         'AppFolder' => $ApplicationFolder,
         'Options'   => array(
            'name'      => $Template
         )
      );
      
      if (StringBeginsWith($ApplicationFolder, 'plugins/')) {
         $Name = StringBeginsWith($ApplicationFolder, 'plugins/', TRUE, TRUE);
         $Info = Gdn::PluginManager()->GetPluginInfo($Name, Gdn_PluginManager::ACCESS_PLUGINNAME);
         if ($Info)
            $TemplateInfo['Version'] = GetValue('Version', $Info);
      } else {
         $TemplateInfo['Version'] = APPLICATION_VERSION;
      }
      
      $this->_TemplateFiles[] = $TemplateInfo;
   }
   
   public function AllowJSONP($Value = NULL) {
      static $_Value;
      
      if (isset($Value))
         $_Value = $Value;
      
      if (isset($_Value))
         return $_Value;
      else
         return C('Garden.AllowJSONP');
   }
   
   public function AllowJSONP($Value = NULL) {
      static $_Value;
      
      if (isset($Value))
         $_Value = $Value;
      
      if (isset($_Value))
         return $_Value;
      else
         return C('Garden.AllowJSONP');
   }

   public function CanonicalUrl($Value = NULL) {
      if ($Value === NULL) {
         if ($this->_CanonicalUrl) {
            return $this->_CanonicalUrl;
         } else {
            $Parts = array();
            
            $Controller = strtolower(StringEndsWith($this->ControllerName, 'Controller', TRUE, TRUE));
            
            if ($Controller == 'settings')
               $Parts[] = strtolower($this->ApplicationFolder);

            $Parts[] = $Controller;

            if (strcasecmp($this->RequestMethod, 'index') != 0)
               $Parts[] = strtolower($this->RequestMethod);

            // The default canonical url is the fully-qualified url.
            if (is_array($this->RequestArgs))
               $Parts = array_merge($Parts, $this->RequestArgs);
            elseif (is_string($this->RequestArgs))
               $Parts = trim($this->RequestArgs, '/');

            $Path = implode('/', $Parts);
            $Result = Url($Path, TRUE);
            return $Result;
         }
      } else {
         $this->_CanonicalUrl = $Value;
         return $Value;
      }
   }
   
   public function ClearCssFiles() {
      $this->_CssFiles = array();
   }
   
   /**
    * Clear all js files from the collection.
    */
   public function ClearJsFiles() {
      $this->_JsFiles = array();
   }
   
   /**
    * Clear all Mustache files from the collection.
    */
   public function ClearTemplateFiles() {
      $this->_TemplateFiles = array();
   }
   
   public function ContentType($ContentType) {
      $this->SetHeader("Content-Type", $ContentType);
   }
   
   public function CssFiles() {
      return $this->_CssFiles;
   }

   /** Get a value out of the controller's data array.
    *
    * @param string $Path The path to the data.
    * @param mixed $Default The default value if the data array doesn't contain the path.
    * @return mixed
    * @see GetValueR()
    */
   public function Data($Path, $Default = '' ) {
      $Result = GetValueR($Path, $this->Data, $Default);
      return $Result;
   }

   /**
    * Undocumented method.
    *
    * @todo Method DefinitionList() needs a description.
    */
   public function DefinitionList() {
      $Session = Gdn::Session();
      if (!array_key_exists('TransportError', $this->_Definitions))
         $this->_Definitions['TransportError'] = T('Transport error: %s', 'A fatal error occurred while processing the request.<br />The server returned the following response: %s');

      if (!array_key_exists('TransientKey', $this->_Definitions))
         $this->_Definitions['TransientKey'] = $Session->TransientKey();

      if (!array_key_exists('WebRoot', $this->_Definitions))
         $this->_Definitions['WebRoot'] = CombinePaths(array(Gdn::Request()->Domain(), Gdn::Request()->WebRoot()), '/');

      if (!array_key_exists('UrlFormat', $this->_Definitions))
         $this->_Definitions['UrlFormat'] = Url('{Path}');

      if (!array_key_exists('Path', $this->_Definitions))
         $this->_Definitions['Path'] = Gdn::Request()->Path();
      
      if (!array_key_exists('Args', $this->_Definitions))
         $this->_Definitions['Args'] = http_build_query (Gdn::Request()->Get());
      
      if (!array_key_exists('ResolvedPath', $this->_Definitions))
         $this->_Definitions['ResolvedPath'] = $this->ResolvedPath;
      
      if (!array_key_exists('ResolvedArgs', $this->_Definitions)) {
         if (sizeof($this->ReflectArgs) && (
                 (isset($this->ReflectArgs[0]) && $this->ReflectArgs[0] instanceof Gdn_Pluggable) ||
                 (isset($this->ReflectArgs['Sender']) && $this->ReflectArgs['Sender'] instanceof Gdn_Pluggable)
               ))
            $ReflectArgs = json_encode(array_slice($this->ReflectArgs, 1));
         else
            $ReflectArgs = json_encode($this->ReflectArgs);
         
         $this->_Definitions['ResolvedArgs'] = $ReflectArgs;
      }

      if (!array_key_exists('SignedIn', $this->_Definitions)) {
         if (Gdn::Session()->CheckPermission('Garden.Moderation.Manage')) {
            $SignedIn = 2;
         } else {
            $SignedIn = (int)Gdn::Session()->IsValid();
         }
         $this->_Definitions['SignedIn'] = $SignedIn;
      }
      
      if (Gdn::Session()->IsValid()) {
         // Tell the client what our hour offset is so it can compare it to the user's real offset.
         TouchValue('SetHourOffset', $this->_Definitions, Gdn::Session()->User->HourOffset);
      }

      if (!array_key_exists('ConfirmHeading', $this->_Definitions))
         $this->_Definitions['ConfirmHeading'] = T('Confirm');

      if (!array_key_exists('ConfirmText', $this->_Definitions))
         $this->_Definitions['ConfirmText'] = T('Are you sure you want to do that?');

      if (!array_key_exists('Okay', $this->_Definitions))
         $this->_Definitions['Okay'] = T('Okay');

      if (!array_key_exists('Cancel', $this->_Definitions))
         $this->_Definitions['Cancel'] = T('Cancel');

      if (!array_key_exists('Search', $this->_Definitions))
         $this->_Definitions['Search'] = T('Search');

      $Return = '<!-- Various definitions for Javascript //-->
<div id="Definitions" style="display: none;">
';

      foreach ($this->_Definitions as $Term => $Definition) {
         $Return .= '<input type="hidden" id="'.$Term.'" value="'.Gdn_Format::Form($Definition).'" />'."\n";
      }

      return $Return .'</div>';
   }

   /**
    * Returns the requested delivery type of the controller if $Default is not
    * provided. Sets and returns the delivery type otherwise.
    *
    * @param string $Default One of the DELIVERY_TYPE_* constants.
    */
   public function DeliveryType($Default = '') {
      if ($Default)
         $this->_DeliveryType = $Default;
      
      return $this->_DeliveryType;
   }
   
   /**
    * Returns the requested delivery method of the controller if $Default is not
    * provided. Sets and returns the delivery method otherwise.
    *
    * @param string $Default One of the DELIVERY_METHOD_* constants.
    */
   public function DeliveryMethod($Default = '') {
      if ($Default != '')
         $this->_DeliveryMethod = $Default;

      return $this->_DeliveryMethod;
   }
   
   public function Description($Value = FALSE, $PlainText = FALSE) {
      if ($Value != FALSE) {
         if ($PlainText)
            $Value = Gdn_Format::PlainText($Value);
         $this->SetData('_Description', $Value);
      }
      return $this->Data('_Description');
   }

   /**
    * Add error messages to be displayed to the user.
    *
    * @since 2.0.18
    *
    * @param string $Messages The html of the errors to be display.
    */
   public function ErrorMessage($Messages) {
      $this->_ErrorMessages = $Messages;
   }

   /**
    * Fetches the contents of a view into a string and returns it. Returns
    * false on failure.
    *
    * @param string $View The name of the view to fetch. If not specified, it will use the value
    * of $this->View. If $this->View is not specified, it will use the value
    * of $this->RequestMethod (which is defined by the dispatcher class).
    * @param string $ControllerName The name of the controller that owns the view if it is not $this.
    * @param string $ApplicationFolder The name of the application folder that contains the requested controller
    * if it is not $this->ApplicationFolder.
    */
   public function FetchView($View = '', $ControllerName = FALSE, $ApplicationFolder = FALSE) {
      $ViewPath = $this->FetchViewLocation($View, $ControllerName, $ApplicationFolder);
      
      // Check to see if there is a handler for this particular extension.
      $ViewHandler = Gdn::Factory('ViewHandler' . strtolower(strrchr($ViewPath, '.')));
      
      $ViewContents = '';
      ob_start();
      if(is_null($ViewHandler)) {   
         // Parse the view and place it into the asset container if it was found.
         include($ViewPath);
      } else {
         // Use the view handler to parse the view.
         $ViewHandler->Render($ViewPath, $this);
      }
      $ViewContents = ob_get_clean();
      
      return $ViewContents;
   }

   /**
    * Fetches the location of a view into a string and returns it. Returns
    * false on failure.
    *
    * @param string $View The name of the view to fetch. If not specified, it will use the value
    * of $this->View. If $this->View is not specified, it will use the value
    * of $this->RequestMethod (which is defined by the dispatcher class).
    * @param string $ControllerName The name of the controller that owns the view if it is not $this.
    *  - If the controller name is FALSE then the name of the current controller will be used.
    *  - If the controller name is an empty string then the view will be looked for in the base views folder.
    * @param string $ApplicationFolder The name of the application folder that contains the requested controller if it is not $this->ApplicationFolder.
    */
   public function FetchViewLocation($View = '', $ControllerName = FALSE, $ApplicationFolder = FALSE, $ThrowError = TRUE) {
      // Accept an explicitly defined view, or look to the method that was called on this controller
      if ($View == '')
         $View = $this->View;

      if ($View == '')
         $View = $this->RequestMethod;

      if ($ControllerName === FALSE)
         $ControllerName = $this->ControllerName;

      // Munge the controller folder onto the controller name if it is present.
      if ($this->ControllerFolder != '')
         $ControllerName = $this->ControllerFolder . DS . $ControllerName;

      if (StringEndsWith($ControllerName, 'controller', TRUE))
         $ControllerName = substr($ControllerName, 0, -10);

      if (strtolower(substr($ControllerName, 0, 4)) == 'gdn_')
         $ControllerName = substr($ControllerName, 4);

      if (!$ApplicationFolder)
         $ApplicationFolder = $this->ApplicationFolder;

      //$ApplicationFolder = strtolower($ApplicationFolder);
      $ControllerName = strtolower($ControllerName);
      if(strpos($View, DS) === FALSE) // keep explicit paths as they are.
         $View = strtolower($View);

      // If this is a syndication request, append the method to the view
      if ($this->SyndicationMethod == SYNDICATION_ATOM)
         $View .= '_atom';
      else if ($this->SyndicationMethod == SYNDICATION_RSS)
         $View .= '_rss';
      
      $ViewPath = ViewLocation($View, $ControllerName, $ApplicationFolder);
      
      // echo '<div>['.$LocationName.'] RETURNS ['.$ViewPath.']</div>';
      if ($ViewPath === FALSE && $ThrowError) {
         throw NotFoundException('View');
//         trigger_error(ErrorMessage("Could not find a '$View' view for the '$ControllerName' controller in the '$ApplicationFolder' application.", $this->ClassName, 'FetchViewLocation'), E_USER_ERROR);
      }
      
      return $ViewPath;
   }

   /**
    * Cleanup any remaining resources for this controller.
    */
   public function Finalize() {
      $this->FireAs('Gdn_Controller')->FireEvent('Finalize');
   }

   /**
    * Undocumented method.
    *
    * @param string $AssetName
    * @todo Method GetAsset() and $AssetName needs descriptions.
    */
   public function GetAsset($AssetName) {
      if (!array_key_exists($AssetName, $this->Assets))
         return '';
      if (!is_array($this->Assets[$AssetName]))
         return $this->Assets[$AssetName];
      
      // Include the module sort
      $Modules = Gdn::Config('Modules', array());
      if ($this->ModuleSortContainer === FALSE)
         $ModuleSort = FALSE; // no sort wanted
      elseif (array_key_exists($this->ModuleSortContainer, $Modules) && array_key_exists($AssetName, $Modules[$this->ModuleSortContainer]))
         $ModuleSort = $Modules[$this->ModuleSortContainer][$AssetName]; // explicit sort
      elseif (array_key_exists($this->Application, $Modules) && array_key_exists($AssetName, $Modules[$this->Application]))
         $ModuleSort = $Modules[$this->Application][$AssetName]; // application default sort

      // Get all the assets for this AssetContainer
      $ThisAssets = $this->Assets[$AssetName];
      $Assets = array();
      
      if (isset($ModuleSort) && is_array($ModuleSort)) {
         // There is a specified sort so sort by it.
         foreach ($ModuleSort as $Name) {
            if (array_key_exists($Name, $ThisAssets)) {
               $Assets[] = $ThisAssets[$Name];
               unset($ThisAssets[$Name]);
            }
         }
      }
      
      // Pick up any leftover assets that werent explicitly sorted
      foreach ($ThisAssets as $Name => $Asset)
         $Assets[] = $Asset;
         
      if (count($Assets) == 0) {
         return '';
      } elseif (count($Assets) == 1) {
         return $Assets[0];
      } else {
         $Result = new Gdn_ModuleCollection();
         $Result->Items = $Assets;
         return $Result;
      }
   }
   
   /**
    * Undocumented method.
    *
    * @todo Method GetImports() needs a description.
    */
   public function GetImports() {
      if(!isset($this->Uses) || !is_array($this->Uses))
         return;
      
      // Load any classes in the uses array and make them properties of this class
      foreach ($this->Uses as $Class) {
         if(strlen($Class) >= 4 && substr_compare($Class, 'Gdn_', 0, 4) == 0) {
            $Property = substr($Class, 4);
         } else {
            $Property = $Class;
         }
         
         // Find the class and instantiate an instance..
         if(Gdn::FactoryExists($Property)) {
            $this->$Property = Gdn::Factory($Property);
         } if(Gdn::FactoryExists($Class)) {
            // Instantiate from the factory.
            $this->$Property = Gdn::Factory($Class);
         } elseif(class_exists($Class)) {               
            // Instantiate as an object.
            $ReflectionClass = new ReflectionClass($Class);
            // Is this class a singleton?
            if ($ReflectionClass->implementsInterface("ISingleton")) {
               eval('$this->'.$Property.' = '.$Class.'::GetInstance();');
            } else {
               $this->$Property = new $Class();
            }
         } else {
            trigger_error(ErrorMessage('The "'.$Class.'" class could not be found.', $this->ClassName, '__construct'), E_USER_ERROR);
         }
      }
   }

   public function GetJson() {
      return $this->_Json;
   }

   /** 
    * Allows images to be specified for the page, to be used by the head module 
    * to add facebook open graph information.
    * @param mixed $Img An image or array of image urls.
    * @return array The array of image urls. 
    */
   public function Image($Img = FALSE) {
      if ($Img) {
         if (!is_array($Img))
            $Img = array($Img);

         $CurrentImages = $this->Data('_Images');
         if (!is_array($CurrentImages))
            $this->SetData('_Images', $Img);
         else {
            $Images = array_unique(array_merge($CurrentImages, $Img));
            $this->SetData('_Images', $Images);
         }
      }
      $Images = $this->Data('_Images');
      return is_array($Images) ? $Images : array();
   }

   /**
    * Add an "inform" message to be displayed to the user.
    *
    * @since 2.0.18
    * 
    * @param string $Message The message to be displayed.
    * @param mixed $Options An array of options for the message. If not an array, it is assumed to be a string of CSS classes to apply to the message.
    */
   public function InformMessage($Message, $Options = 'Dismissable AutoDismiss') {
      // If $Options isn't an array of options, accept it as a string of css classes to be assigned to the message.
      if (!is_array($Options))
         $Options = array('CssClass' => $Options);
      
      if (!$Message && !array_key_exists('id', $Options))
         return;
      
      $Options['Message'] = $Message;
      $this->_InformMessages[] = $Options;
   }

   /**
    * The initialize method is called by the dispatcher after the constructor
    * has completed, objects have been passed along, assets have been
    * retrieved, and before the requested method fires. Use it in any extended
    * controller to do things like loading script and CSS into the head.
    */
   public function Initialize() {
      if (in_array($this->SyndicationMethod, array(SYNDICATION_ATOM, SYNDICATION_RSS))) {
         $this->_Headers['Content-Type'] = 'text/xml; charset='.C('Garden.Charset', '');
      }
      
      if (is_object($this->Menu))
         $this->Menu->Sort = Gdn::Config('Garden.Menu.Sort');
      
      $ResolvedPath = strtolower(CombinePaths(array(Gdn::Dispatcher()->Application(), Gdn::Dispatcher()->ControllerName, Gdn::Dispatcher()->ControllerMethod)));
      $this->ResolvedPath = $ResolvedPath;
      
      $this->FireEvent('Initialize');
   }
   
   public function JsFiles() {
      return $this->_JsFiles;
   }
   
   /**
    * If JSON is going to be sent to the client, this method allows you to add
    * extra values to the JSON array.
    *
    * @param string $Key The name of the array key to add.
    * @param mixed $Value The value to be added. If null, then it won't be set.
    * @return mixed The value at the key.
    */
   public function Json($Key, $Value = NULL) {
      if(!is_null($Value)) {
         $this->_Json[$Key] = $Value;
      }
      return ArrayValue($Key, $this->_Json, NULL);
   }
   
   public function JsonTarget($Target, $Data, $Type = 'Html') {
      $Item = array('Target' => $Target, 'Data' => $Data, 'Type' => $Type);
      
      if(!array_key_exists('Targets', $this->_Json))
         $this->_Json['Targets'] = array($Item);
      else
         $this->_Json['Targets'][] = $Item;
   }
   
   /**
    * Define & return the master view.
    */
   public function MasterView() {
      // Define some default master views unless one was explicitly defined
      if ($this->MasterView == '') {
         // If this is a syndication request, use the appropriate master view
         if ($this->SyndicationMethod == SYNDICATION_ATOM)
            $this->MasterView = 'atom';
         else if ($this->SyndicationMethod == SYNDICATION_RSS)
            $this->MasterView = 'rss';
         else
            $this->MasterView = 'default'; // Otherwise go with the default
      }
      return $this->MasterView;
   }

   protected $_PageName = NULL;

   /**
    * Gets or sets the name of the page for the controller.
    * The page name is meant to be a friendly name suitable to be consumed by developers.
    *
    * @param string|NULL $Value A new value to set.
    */
   public function PageName($Value = NULL) {
      if ($Value !== NULL) {
         $this->_PageName = $Value;
         return $Value;
      }

      if ($this->_PageName === NULL) {
         if ($this->ControllerName)
            $Name = $this->ControllerName;
         else
            $Name = get_class($this);
         $Name = strtolower($Name);
         
         if (StringEndsWith($Name, 'controller', FALSE))
            $Name = substr($Name, 0, -strlen('controller'));

         return $Name;
      } else {
         return $this->_PageName;
      }
   }
   
   /**
    * Checks that the user has the specified permissions. If the user does not, they are redirected to the DefaultPermission route.
    * @param mixed $Permission A permission or array of permission names required to access this resource.
    * @param bool $FullMatch If $Permission is an array, $FullMatch indicates if all permissions specified are required. If false, the user only needs one of the specified permissions.
	 * @param string $JunctionTable The name of the junction table for a junction permission.
	 * @param in $JunctionID The ID of the junction permission.
	 */
   public function Permission($Permission, $FullMatch = TRUE, $JunctionTable = '', $JunctionID = '') {
      $Session = Gdn::Session();

      if (!$Session->CheckPermission($Permission, $FullMatch, $JunctionTable, $JunctionID)) {
        if (!$Session->IsValid() && $this->DeliveryType() == DELIVERY_TYPE_ALL) {
           Redirect('/entry/signin?Target='.urlencode($this->SelfUrl));
        } else {
           Gdn::Dispatcher()->Dispatch('DefaultPermission');
           exit();
        }
      }
   }
   
   /**
    * Removes a CSS file from the collection.
    *
    * @param string $FileName The CSS file to search for.
    */
   public function RemoveCssFile($FileName) {
      foreach ($this->_CssFiles as $Key => $FileInfo) {
         if ($FileInfo['FileName'] == $FileName) {
            unset($this->_CssFiles[$Key]);
            return;
         }
      }
   }
   
   /**
    * Removes a JS file from the collection.
    *
    * @param string $FileName The JS file to search for.
    */
   public function RemoveJsFile($FileName) {
      foreach ($this->_JsFiles as $Key => $FileInfo) {
         if ($FileInfo['FileName'] == $FileName) {
            unset($this->_JsFiles[$Key]);
            return;
         }
      }
   }
      
   /**
    * Removes a Template file from the collection.
    *
    * @param string $FileName The Template file to search for.
    */
   public function RemoveTemplateFile($FileName) {
      foreach ($this->_TemplateFiles as $Key => $FileInfo) {
         if ($FileInfo['Template'] == $FileName) {
            unset($this->_TemplateFiles[$Key]);
            return;
         }
      }
   }

   /**
    * Defines & retrieves the view and master view. Renders all content within
    * them to the screen.
    *
    * @param string $View
    * @param string $ControllerName
    * @param string $ApplicationFolder
    * @param string $AssetName The name of the asset container that the content should be rendered in.
    * @todo $View, $ControllerName, and $ApplicationFolder need correct variable types and descriptions.
    */
   public function xRender($View = '', $ControllerName = FALSE, $ApplicationFolder = FALSE, $AssetName = 'Content') {
      if ($this->_DeliveryType == DELIVERY_TYPE_NONE)
         return;
      
      // Handle deprecated StatusMessage values that may have been added by plugins
      $this->InformMessage($this->StatusMessage);

      // If there were uncontrolled errors above the json data, wipe them out
      // before fetching it (otherwise the json will not be properly parsed
      // by javascript).
      if ($this->_DeliveryMethod == DELIVERY_METHOD_JSON) {
         ob_clean();
         $this->ContentType('application/json');
         $this->SetHeader('X-Content-Type-Options', 'nosniff');
      }
      
      if ($this->_DeliveryMethod == DELIVERY_METHOD_TEXT) {
         $this->ContentType('text/plain');
      }

      // Send headers to the browser
      $this->SendHeaders();

      // Make sure to clear out the content asset collection if this is a syndication request
      if ($this->SyndicationMethod !== SYNDICATION_NONE)
         $this->Assets['Content'] = '';

      // Define the view
      if (!in_array($this->_DeliveryType, array(DELIVERY_TYPE_BOOL, DELIVERY_TYPE_DATA))) {
         $View = $this->FetchView($View, $ControllerName, $ApplicationFolder);
         // Add the view to the asset container if necessary
         if ($this->_DeliveryType != DELIVERY_TYPE_VIEW)
            $this->AddAsset($AssetName, $View, 'Content');
      }

      // Redefine the view as the entire asset contents if necessary
      if ($this->_DeliveryType == DELIVERY_TYPE_ASSET) {
         $View = $this->GetAsset($AssetName);
      } else if ($this->_DeliveryType == DELIVERY_TYPE_BOOL) {
         // Or as a boolean if necessary
         $View = TRUE;
         if (property_exists($this, 'Form') && is_object($this->Form))
            $View = $this->Form->ErrorCount() > 0 ? FALSE : TRUE;
      }
      
      if ($this->_DeliveryType == DELIVERY_TYPE_MESSAGE && $this->Form) {
         $View = $this->Form->Errors();
      }

      if ($this->_DeliveryType == DELIVERY_TYPE_DATA) {
         $ExitRender = $this->RenderData();
         if ($ExitRender) return;
      }

      if ($this->_DeliveryMethod == DELIVERY_METHOD_JSON) {
         // Format the view as JSON with some extra information about the
         // success status of the form so that jQuery knows what to do
         // with the result.
         if ($this->_FormSaved === '') // Allow for override
            $this->_FormSaved = (property_exists($this, 'Form') && $this->Form->ErrorCount() == 0) ? TRUE : FALSE;
         
         $this->SetJson('FormSaved', $this->_FormSaved);
         $this->SetJson('DeliveryType', $this->_DeliveryType);
         $this->SetJson('Data', base64_encode(($View instanceof Gdn_IModule) ? $View->ToString() : $View));
         $this->SetJson('InformMessages', $this->_InformMessages);
         $this->SetJson('ErrorMessages', $this->_ErrorMessages);
         $this->SetJson('RedirectUrl', $this->RedirectUrl);
         
         // Make sure the database connection is closed before exiting.
         $this->Finalize();
         
         if (!check_utf8($this->_Json['Data']))
            $this->_Json['Data'] = utf8_encode($this->_Json['Data']);

         $Json = json_encode($this->_Json);
         // Check for jsonp call.
         if (($Callback = $this->Request->Get('callback', FALSE)) && $this->AllowJSONP()) {
            $Json = $Callback.'('.$Json.')';
         }

         $this->_Json['Data'] = $Json;
         exit($this->_Json['Data']);
      } else {
         if (count($this->_InformMessages) > 0 && $this->SyndicationMethod === SYNDICATION_NONE)
            $this->AddDefinition('InformMessageStack', base64_encode(json_encode($this->_InformMessages)));

         if ($this->RedirectUrl != '' && $this->SyndicationMethod === SYNDICATION_NONE)
            $this->AddDefinition('RedirectUrl', $this->RedirectUrl);
         
         if (Debug()) {
            $this->AddModule('TraceModule');
         }

         // Render
         if ($this->_DeliveryType == DELIVERY_TYPE_BOOL) {
            echo $View ? 'TRUE' : 'FALSE';
         } else if ($this->_DeliveryType == DELIVERY_TYPE_ALL) {
            // Add definitions to the page
            if ($this->SyndicationMethod === SYNDICATION_NONE)
               $this->AddAsset('Foot', $this->DefinitionList());

            // Render
            $this->RenderMaster();
         } else {
            if($View instanceof Gdn_IModule) {
               $View->Render();
            } else {
               echo $View;
            }
         }
      }
   }

   /**
    * Undocumented method.
    *
    * @param string $AltAppFolder
    * @param string $AltController
    * @param string $AltMethod
    * @todo Method RenderAlternate() and $AltAppFolder, $AltController and $AltMethod needs descriptions.
    */
   public function RenderAlternate($AltAppFolder, $AltController, $AltMethod) {
      $this->AddAsset('Content', $this->FetchView($AltMethod, $AltController, $AltAppFolder));
      $this->RenderMaster();
      return;
   }

   /**
    * Searches $this->Assets for a key with $AssetName and renders all items
    * within that array element to the screen. Note that any element in
    * $this->Assets can contain an array of elements itself. This way numerous
    * assets can be rendered one after another in one place.
    *
    * @param string $AssetName The name of the asset to be rendered (the key related to the asset in
    * the $this->Assets associative array).
    */
   public function RenderAsset($AssetName) {
      $Asset = $this->GetAsset($AssetName);

      $this->EventArguments['AssetName'] = $AssetName;
      $this->FireEvent('BeforeRenderAsset');

      //$LengthBefore = ob_get_length();

      if(is_string($Asset)) {
         echo $Asset;
      } else {
         $Asset->AssetName = $AssetName;
         $Asset->Render();
      }

      $this->FireEvent('AfterRenderAsset');
   }

   // Render the data array.
   public function RenderData($Data = NULL) {
      if ($Data === NULL) {
         $Data = array();

         // Remove standard and "protected" data from the top level.
         foreach ($this->Data as $Key => $Value) {
            if ($Key && in_array($Key, array('Title', 'Breadcrumbs')))
               continue;
            if (isset($Key[0]) && $Key[0] === '_')
               continue; // protected
            
            $Data[$Key] = $Value;
         }
         unset($this->Data);
      }

      // Massage the data for better rendering.
      foreach ($Data as $Key => $Value) {
         if (is_a($Value, 'Gdn_DataSet')) {
            $Data[$Key] = $Value->ResultArray();
         }
      }
      
      $CleanOutut = C('Api.Clean', TRUE);
      if ($CleanOutut) {
         // Remove values that should not be transmitted via api
         $Remove = array('Password', 'HashMethod', 'TransientKey', 'Permissions', 'Attributes', 'AccessToken');
         if (!Gdn::Session()->CheckPermission('Garden.Moderation.Manage')) {
            $Remove[] = 'InsertIPAddress';
            $Remove[] = 'UpdateIPAddress';
            $Remove[] = 'LastIPAddress';
            $Remove[] = 'AllIPAddresses';
            $Remove[] = 'Fingerprint';
            if (C('Api.Clean.Email', TRUE))
               $Remove[] = 'Email';
            $Remove[] = 'DateOfBirth';
         }
         $Data = RemoveKeysFromNestedArray($Data, $Remove);
      }
      
      // Make sure the database connection is closed before exiting.
      $this->EventArguments['Data'] = &$Data;
      $this->Finalize();
      
      // Add error information from the form.
      if (isset($this->Form) && sizeof($this->Form->ValidationResults())) {
         $this->StatusCode(400);
         $Data['Code'] = 400;
         $Data['Exception'] = Gdn_Validation::ResultsAsText($this->Form->ValidationResults());
      }
      
      
      $this->SendHeaders();

      // Check for a special view.
      $ViewLocation = $this->FetchViewLocation(($this->View ? $this->View : $this->RequestMethod).'_'.strtolower($this->DeliveryMethod()), FALSE, FALSE, FALSE);
      if (file_exists($ViewLocation)) {
         include $ViewLocation;
         return;
      }
      
      // Add schemes to to urls.
      $r = array_walk_recursive($Data, array('Gdn_Controller', '_FixUrlScheme'), Gdn::Request()->Scheme());
      
      switch ($this->DeliveryMethod()) {
         case DELIVERY_METHOD_XML:
            header('Content-Type: text/xml', TRUE);
            echo '<?xml version="1.0" encoding="utf-8"?>'."\n";
            $this->_RenderXml($Data);
            return TRUE;
            break;
         case DELIVERY_METHOD_PLAIN:
            return TRUE;
            break;
         case DELIVERY_METHOD_JSON:
         default:
<<<<<<< HEAD
            header('Content-Type: application/json', TRUE);
            if (($Callback = $this->Request->Get('callback', FALSE)) && $this->AllowJSONP()) {
=======
            if (($Callback = $this->Request->Get('callback', FALSE)) && $this->AllowJSONP()) {
               header('Content-Type: application/javascript', TRUE);
>>>>>>> 084c4cfa
               // This is a jsonp request.
               echo $Callback.'('.json_encode($Data).');';
               return TRUE;
            } else {
               header('Content-Type: application/json', TRUE);
               // This is a regular json request.
               echo json_encode($Data);
               return TRUE;
            }
            break;
      }
      return FALSE;
   }
   
   protected static function _FixUrlScheme(&$Value, $Key, $Scheme) {
      if (!is_string($Value))
         return;
      
      if (substr($Value, 0, 2) == '//' && substr($Key, -3) == 'Url')
         $Value = $Scheme.':'.$Value;
   }

   /**
    * A simple default method for rendering xml.
    *
    * @param mixed $Data The data to render. This is usually $this->Data.
    * @param string $Node The name of the root node.
    * @param string $Indent The indent before the data for layout that is easier to read.
    */
   protected function _RenderXml($Data, $Node = 'Data', $Indent = '') {
      // Handle numeric arrays.
      if (is_numeric($Node))
         $Node = 'Item';

      if (!$Node)
         return;
      
      echo "$Indent<$Node>";

      if (is_scalar($Data)) {
         echo htmlspecialchars($Data);
      } else {
         $Data = (array)$Data;
         if (count($Data) > 0) {
            foreach ($Data as $Key => $Value) {
               echo "\n";
               $this->_RenderXml($Value, $Key, $Indent.' ');
            }
            echo "\n";
         }
      }
      echo "</$Node>";
   }

   /**
    * Render an exception as the sole output.
    *
    * @param Exception $Ex The exception to render.
    */
   public function RenderException($Ex) {
      if ($this->DeliveryMethod() == DELIVERY_METHOD_XHTML) {
         try {
            if (is_a($Ex, 'Gdn_UserException')) {
               Gdn::Dispatcher()
                  ->PassData('Code', $Ex->getCode())
                  ->PassData('Exception', $Ex->getMessage())
                  ->PassData('Message', $Ex->getMessage())
                  ->PassData('Trace', $Ex->getTraceAsString())
                  ->PassData('Breadcrumbs', $this->Data('Breadcrumbs', array()))
                  ->Dispatch('/home/error');
            } else {
               switch ($Ex->getCode()) {
                  case 401:
                     Gdn::Dispatcher()
                        ->PassData('Message', $Ex->getMessage())
                        ->Dispatch('DefaultPermission');
                     break;
                  case 404:
                     Gdn::Dispatcher()
                        ->PassData('Message', $Ex->getMessage())
                        ->Dispatch('Default404');
                     break;
                 default:
                    Gdn_ExceptionHandler($Ex);
               }
            }
            
            
         } catch(Exception $Ex2) {
            Gdn_ExceptionHandler($Ex);
         }
         return;
      }

      // Make sure the database connection is closed before exiting.
      $this->Finalize();
      $this->SendHeaders();

      $Code = $Ex->getCode();
      $Data = array('Code' => $Code, 'Exception' => $Ex->getMessage(), 'Class' => get_class($Ex));
      
      if (Debug()) {
         if ($Trace = Trace()) {
            $Data['Trace'] = $Trace;
         }
         
         if (!is_a($Ex, 'Gdn_UserException'))
            $Data['StackTrace'] = $Ex->getTraceAsString();
         
         $Data['Data'] = $this->Data;
      }
      
      // Try cleaning out any notices or errors.
      @@ob_clean();
      

      if ($Code >= 400 && $Code <= 505)
         header("HTTP/1.0 $Code", TRUE, $Code);
      else
         header('HTTP/1.0 500', TRUE, 500);

      
      switch ($this->DeliveryMethod()) {
         case DELIVERY_METHOD_JSON:
<<<<<<< HEAD
            header('Content-Type: application/json', TRUE);
            if (($Callback = $this->Request->GetValueFrom(Gdn_Request::INPUT_GET, 'callback', FALSE)) && $this->AllowJSONP()) {
=======
            if (($Callback = $this->Request->GetValueFrom(Gdn_Request::INPUT_GET, 'callback', FALSE)) && $this->AllowJSONP()) {
               header('Content-Type: application/javascript', TRUE);
>>>>>>> 084c4cfa
               // This is a jsonp request.
               exit($Callback.'('.json_encode($Data).');');
            } else {
               header('Content-Type: application/json', TRUE);
               // This is a regular json request.
               exit(json_encode($Data));
            }
            break;
//         case DELIVERY_METHOD_XHTML:
//            Gdn_ExceptionHandler($Ex);
//            break;
         case DELIVERY_METHOD_XML:
            header('Content-Type: text/xml', TRUE);
            array_map('htmlspecialchars', $Data);
            exit("<Exception><Code>{$Data['Code']}</Code><Class>{$Data['Class']}</Class><Message>{$Data['Exception']}</Message></Exception>");
            break;
         default:
            header('Content-Type: text/plain', TRUE);
            exit($Ex->getMessage());
      }
   }
   
   /**
    * Undocumented method.
    *
    * @todo Method RenderMaster() needs a description.
    */
   public function RenderMaster() {
      
      // Build the master view if necessary
      if (in_array($this->_DeliveryType, array(DELIVERY_TYPE_ALL))) {
         $this->MasterView = $this->MasterView();

         // Only get css & ui components if this is NOT a syndication request
         if ($this->SyndicationMethod == SYNDICATION_NONE && is_object($this->Head)) {
            
            $CombineCSS = C('Garden.CombineCss', FALSE);
            
            /*
             * CSS Files
             * 
             * Resolve and add CSS static files.
             */
            
            $AssetModel = new AssetModel();
            $ETag = AssetModel::ETag();
            $Mode = $AssetModel->Mode($this->_CssFiles);
            
            // Explode the condensed CSS files into _CssFiles
            $CssCdns = array();
            if (!$CombineCSS) {
               
               // Grab all of the css files from the asset model.
               $Paths = $AssetModel->GetCssFiles(ucfirst($Mode), $ETag, $NotFound, FALSE);
               
               // Add them to the output
               $this->_CssFiles = array_merge($this->_CssFiles, $Paths);
               
            } else {
               
               $CssCdns = $AssetModel->Cdns($ETag);
               
            }
            
            // Allow pre-modification of CSS included array
            $this->EventArguments['CssFiles'] = &$this->_CssFiles;
            $this->FireAs('Gdn_Controller')->FireEvent('BeforeAddCss');
            
            $this->EventArguments['Cdns'] = &$CssCdns;
            $this->EventArguments['ETag'] = $ETag;
            $this->FireAs('Gdn_Controller')->FireEvent('AfterCssCdns');
            
            $CssFiles = self::ResolveStaticResources($this->_CssFiles, 'design', array(
               'CDNS'         => $CssCdns
            ));
            
            foreach ($CssFiles as $CssSrc => $CssOptions)
               $this->Head->AddCss($CssSrc, 'all', TRUE, GetValue('options',$CssOptions));
            
            /*
             * Javascript Files
             * 
             * Resolve and add Javascript static files.
             */
            
            if (ArrayHasValue($this->_CssFiles, 'style.css'))
               $this->AddJsFile('custom.js'); // only to non-admin pages.
            
            // Allow pre-modification of Js included array
            $this->EventArguments['JsFiles'] = &$this->_JsFiles;
            $this->FireAs('Gdn_Controller')->FireEvent('BeforeAddJs');
            
            $JsCdns = array();
            if (Gdn::Request()->Scheme() != 'https' && !C('Garden.Cdns.Disable', FALSE)) {
               $JsCdns = array(
                  'jquery.js' => 'http://ajax.googleapis.com/ajax/libs/jquery/1.7.2/jquery.min.js'
               );
            }
            
            $this->EventArguments['Cdns'] = &$JsCdns;
            $this->FireAs('Gdn_Controller')->FireEvent('AfterJsCdns');
            
            $JsFiles = self::ResolveStaticResources($this->_JsFiles, 'js', array(
               'CDNS'         => $JsCdns
            ));
            
            foreach ($JsFiles as $JsSrc => $JsOptions)
               $this->Head->AddScript($JsSrc, 'text/javascript', GetValue('options',$JsOptions));
            
            /**
             * Mustache Files
             * 
             * Resolve and add Mustache template files to the output.
             */
            
            $TemplateFiles = self::ResolveStaticResources($this->_TemplateFiles, 'views', array(
               'StripRoot'    => FALSE
            ));
            
            if (sizeof($TemplateFiles)) {
               ksort($TemplateFiles);
               
               $TemplateDeliveryMode = C('Garden.Template.DeliveryMethod', 'defer');
               $ScriptHint = FALSE;
               
               switch ($TemplateDeliveryMode) {
                  
                  // Consolidated asynchronous or Inline synchronous loading serves the template content directly
                  case 'consolidate':
                  case 'inline':
                     
                     $HashTag = AssetModel::HashTag($TemplateFiles);
                     $TemplateFile = CombinePaths(array(PATH_CACHE, "stache-{$HashTag}.js"));
                     if ($TemplateDeliveryMode == 'inline')
                        $ScriptHint = 'inline';
                     
                     if (!file_exists($TemplateFile)) {
                        $TemplateArchiveContents = array();
                        foreach ($TemplateFiles as $TemplateSrcFile => $TemplateSrcOptions) {
                           $TemplateName = GetValueR('options.name', $TemplateSrcOptions);
                           
                           $TemplateRelativeSrc = str_replace(
                              array(PATH_ROOT, DS),
                              array('', '/'),
                              $TemplateSrcFile
                           );
                           
                           $TemplateArchiveContents[] = array(
                              'Name'      => $TemplateName,
                              'URL'       => Gdn::Request()->Url($TemplateRelativeSrc, '//'),
                              'Contents'  => file_get_contents($TemplateSrcFile),
                              'Type'      => 'inline'
                           );
                        }
                        $TemplateArchiveContents = json_encode($TemplateArchiveContents);

                        $TemplateTempFile = "{$TemplateFile}.tmp";
                        file_put_contents($TemplateTempFile, "gdn.Template.Register({$TemplateArchiveContents});");
                        rename($TemplateTempFile, $TemplateFile);
                     }
                     
                     break;
                  
                  // Deferred loading, just registers the templates and allows lazyloading on the client
                  case 'defer':
                     
                     $HashTag = AssetModel::HashTag($TemplateFiles);
                     $TemplateFile = CombinePaths(array(PATH_CACHE, "stache-defer-{$HashTag}.js"));
                     $ScriptHint = 'inline';

                     if (!file_exists($TemplateFile)) {
                        $TemplateDeferredContents = array();
                        
                        $TemplateDeferredContents = array();
                        foreach ($TemplateFiles as $TemplateSrcFile => $TemplateSrcOptions) {
                           $TemplateName = GetValueR('options.name', $TemplateSrcOptions);

                           $TemplateRelativeSrc = str_replace(
                              array(PATH_ROOT, DS),
                              array('', '/'),
                              $TemplateSrcFile
                           );

                           $TemplateDeferredContents[] = array(
                              'Name'      => $TemplateName,
                              'URL'       => Gdn::Request()->Url($TemplateRelativeSrc, '//'),
                              'Type'      => 'defer'
                           );
                        }
                        $TemplateDeferredContents = json_encode($TemplateDeferredContents);
                        
                        $TemplateTempFile = "{$TemplateFile}.tmp";
                        file_put_contents($TemplateTempFile, "gdn.Template.Register({$TemplateDeferredContents});");
                        rename($TemplateTempFile, $TemplateFile);
                     }
                        
                     break;
               }
               
               if ($TemplateFile && file_exists($TemplateFile)) {
                  $TemplateSrc = str_replace(
                     array(PATH_ROOT, DS),
                     array('', '/'),
                     $TemplateFile
                  );

                  $TemplateOptions = array('path' => $TemplateFile);
                  if ($ScriptHint == 'inline')
                     $TemplateOptions['hint'] = 'inline';

                  $this->Head->AddScript($TemplateSrc, 'text/javascript', $TemplateOptions);
               }
               
            }
         }
         // Add the favicon.
         $Favicon = C('Garden.FavIcon');
         if ($Favicon)
            $this->Head->SetFavIcon(Gdn_Upload::Url($Favicon));
         
         // Make sure the head module gets passed into the assets collection.
         $this->AddModule('Head');
      }
      
      // Master views come from one of four places:
      $MasterViewPaths = array();
      
      $MasterViewPath2 = ViewLocation($this->MasterView().'.master', '', $this->ApplicationFolder);
      
      if(strpos($this->MasterView, '/') !== FALSE) {
         $MasterViewPaths[] = CombinePaths(array(PATH_ROOT, str_replace('/', DS, $this->MasterView).'.master*'));
      } else {
         if ($this->Theme) {
            // 1. Application-specific theme view. eg. root/themes/theme_name/app_name/views/
            $MasterViewPaths[] = CombinePaths(array(PATH_THEMES, $this->Theme, $this->ApplicationFolder, 'views', $this->MasterView . '.master*'));
            // 2. Garden-wide theme view. eg. /path/to/application/themes/theme_name/views/
            $MasterViewPaths[] = CombinePaths(array(PATH_THEMES, $this->Theme, 'views', $this->MasterView . '.master*'));
         }
         // 3. Application default. eg. root/app_name/views/
         $MasterViewPaths[] = CombinePaths(array(PATH_APPLICATIONS, $this->ApplicationFolder, 'views', $this->MasterView . '.master*'));
         // 4. Garden default. eg. root/dashboard/views/
         $MasterViewPaths[] = CombinePaths(array(PATH_APPLICATIONS, 'dashboard', 'views', $this->MasterView . '.master*'));
      }
      
      // Find the first file that matches the path.
      $MasterViewPath = FALSE;
      foreach($MasterViewPaths as $Glob) {
         $Paths = SafeGlob($Glob);
         if(is_array($Paths) && count($Paths) > 0) {
            $MasterViewPath = $Paths[0];
            break;
         }
      }
      
      if ($MasterViewPath != $MasterViewPath2)
         Trace("Master views differ. Controller: $MasterViewPath, ViewLocation(): $MasterViewPath2", TRACE_WARNING);
      
      $this->EventArguments['MasterViewPath'] = &$MasterViewPath;
      $this->FireAs('Gdn_Controller')->FireEvent('BeforeFetchMaster');

      if ($MasterViewPath === FALSE)
         trigger_error(ErrorMessage("Could not find master view: {$this->MasterView}.master*", $this->ClassName, '_FetchController'), E_USER_ERROR);
      
      /// A unique identifier that can be used in the body tag of the master view if needed.
      $ControllerName = $this->ClassName;
      // Strip "Controller" from the body identifier.
      if (substr($ControllerName, -10) == 'Controller')
         $ControllerName = substr($ControllerName, 0, -10);
         
      // Strip "Gdn_" from the body identifier.
      if (substr($ControllerName, 0, 4) == 'Gdn_')
         $ControllerName = substr($ControllerName, 4); 

      $this->SetData('CssClass', $this->Application.' '.$ControllerName.' '.$this->RequestMethod.' '.$this->CssClass, TRUE);
     
      // Check to see if there is a handler for this particular extension.
      $ViewHandler = Gdn::Factory('ViewHandler' . strtolower(strrchr($MasterViewPath, '.')));
      if(is_null($ViewHandler)) {
         $BodyIdentifier = strtolower($this->ApplicationFolder.'_'.$ControllerName.'_'.Gdn_Format::AlphaNumeric(strtolower($this->RequestMethod)));
         include($MasterViewPath);
      } else {
         $ViewHandler->Render($MasterViewPath, $this);
      }
   }
   
   /**
    * Resolve relative static resources into full paths
    * 
    * This method is used to translate CSS, Js and Template relative file lists 
    * into absolute paths.
    * 
    * Element values should conform to the following format:
    * 
    * [] => array(
    *    'FileName'     => // filename (relative, absolute, or URL)
    *    'AppFolder'    => // optional application folder to target (default controller app)
    * );
    * 
    * @param array $ResourceList
    * @param string $Stub
    * @param array $Options Optional. List of check options.
    *   - 'GlobalLibrary'  // Check $Stub/library in global section
    *   - 'StripRoot'      // Strip PATH_ROOT from final results
    *   - 'CDNS'           // List of external CDN replacements
    * @param array $CheckLocations Optional. List of locations to check.
    *   - 'themes'
    *   - 'plugins'
    *   - 'applications'
    *   - 'global'
    */
   public static function ResolveStaticResources($ResourceList, $Stub, $Options = NULL, $CheckLocations = NULL) {
      
      // All locations by default
      if (!is_array($CheckLocations))
         $CheckLocations = array('themes', 'plugins', 'applications', 'global');
      
      // Default options
      $DefaultOptions = array(
         'GlobalLibrary'   => TRUE,
         'StripRoot'       => TRUE,
         'CDNS'            => array(),
         'AutoVersion'     => TRUE
      );
      if (!is_array($Options))
         $Options = array();
      $Options = array_merge($DefaultOptions, $Options);
      
      // Parse options
      $CheckGlobalLibrary = GetValue('GlobalLibrary', $Options);
      $StripRoot = GetValue('StripRoot', $Options);
      $AutoDetectVersion = GetValue('AutoVersion', $Options);
      
      // See if we're allowing any CDN replacements
      $Cdns = GetValue('CDNS', $Options, array());
      
      // Pre-get controller info
      $ControllerAppFolder = FALSE;
      $ControllerTheme = FALSE;
      if (Gdn::Controller() instanceof Gdn_Controller) {
         $ControllerAppFolder = Gdn::Controller()->ApplicationFolder;
         $ControllerTheme = Gdn::Controller()->Theme;
      }
      
      $FileList = array();
      foreach ($ResourceList as $Index => $ResourceInfo) {
         
         $ResourceFile = $ResourceInfo['FileName'];
         $ResourceFolder = GetValue('AppFolder', $ResourceInfo);
         $ResourceOptions = (array)GetValue('Options', $ResourceInfo, FALSE);
         
         if ($ResourceFile === FALSE) {
            if (!$ResourceOptions) continue;
            
            $RawCSS = GetValue('Css', $ResourceOptions, FALSE);
            if (!$RawCSS) continue;
            
            $CssHash = md5($RawCSS);
            $FileList[$ResourceFolder] = array(
               'options'   => $ResourceOptions
            );
            continue;
         }
         
         $SkipFileCheck = FALSE;
         
         // Resolve CDN resources
         if (array_key_exists($ResourceFile, $Cdns))
            $ResourceFile = $Cdns[$ResourceFile];
         
         if (strpos($ResourceFile, '//') !== FALSE) {
            
            // This is a link to an external file.
            $SkipFileCheck = TRUE;
            $TestPaths = array($ResourceFile);
            
         } elseif (strpos($ResourceFile, '/') === 0) {
            
            // A direct path to the file was given.
            $TestPaths = array(CombinePaths(array(PATH_ROOT, str_replace('/', DS, $ResourceFile)), DS));
            
         } elseif (strpos($ResourceFile, '~') === 0) {
            
            $SkipFileCheck = TRUE;
            $ResourceFile = substr($ResourceFile, 1);
            $TestPaths = array(CombinePaths(array(PATH_ROOT, str_replace('/', DS, $ResourceFile)), DS));
            
         } else {
            
            // Relative path
            $AppFolder = GetValue('AppFolder', $ResourceInfo, FALSE);
            if ($AppFolder == '')
               $AppFolder = $ControllerAppFolder;
            
            if ($AppFolder == 'false')
               $AppFolder = FALSE;

            // Resources can come from:
            //   - a theme
            //   - an application 
            //   - a plugin
            //   - global garden resource-specific folder
            //   - global garden resource-specific library folder
            $TestPaths = array();
            
            // Theme
            if (in_array('themes', $CheckLocations) && $ControllerTheme) {
               
               // Application-specific theme override
               if ($AppFolder)
                  $TestPaths[] = CombinePaths(array(PATH_THEMES, $ControllerTheme, $AppFolder, $Stub, $ResourceFile));
               
               // Garden-wide theme override
               $TestPaths[] = CombinePaths(array(PATH_THEMES, $ControllerTheme, $Stub, $ResourceFile));
            }

            // Application or plugin
            $IsPluginFolder = StringBeginsWith(trim($AppFolder, '/'), 'plugins/', TRUE, FALSE);
            if ($IsPluginFolder)
               $PluginFolder = StringBeginsWith(trim($AppFolder, '/'), 'plugins/', TRUE, TRUE);
            if (in_array('plugins', $CheckLocations) && $IsPluginFolder) {
               
               // Plugin
               $TestPaths[] = CombinePaths(array(PATH_PLUGINS, $PluginFolder, $Stub, $ResourceFile));
               $TestPaths[] = CombinePaths(array(PATH_PLUGINS, $PluginFolder, $ResourceFile));
               
            }
            
            if (in_array('applications', $CheckLocations) && !$IsPluginFolder) {
               
               // Application
               if ($AppFolder)
                  $TestPaths[] = CombinePaths(array(PATH_APPLICATIONS, $AppFolder, $Stub, $ResourceFile));
               
               // Dashboard app is added by default
               if ($AppFolder != 'dashboard')
                  $TestPaths[] = CombinePaths(array(PATH_APPLICATIONS, 'dashboard', $Stub, $ResourceFile));
               
            }
            
            if (in_array('global', $CheckLocations)) {
               
               // Global folder. eg. root/js/
               $TestPaths[] = CombinePaths(array(PATH_ROOT, $Stub, $ResourceFile));
               
               if ($CheckGlobalLibrary) {
                  // Global library folder. eg. root/js/library/
                  $TestPaths[] = CombinePaths(array(PATH_ROOT, $Stub, 'library', $ResourceFile));
               }
            }
            
         }
         
         // Find the first file that matches the path.
         $ResourcePath = FALSE;
         if (!$SkipFileCheck) {
            foreach($TestPaths as $Glob) {
               $Paths = SafeGlob($Glob);
               if (is_array($Paths) && count($Paths) > 0) {
                  $ResourcePath = $Paths[0];
                  break;
               }
            }
         }
         
         // Get version
         $Version = GetValue('Version', $ResourceInfo, FALSE);
         
         // If a path was matched, make sure it has a version
         if ($ResourcePath && !$Version) {

            // Theme file
            if (!$Version && preg_match('`themes/([^/]+)/`i', $ResourcePath, $Matches)) {
               $ThemeName = $Matches[1];
               $ThemeInfo = Gdn::ThemeManager()->GetThemeInfo($ThemeName);
               $Version = GetValue('Version', $ThemeInfo);
               $VersionSource = "theme {$ThemeName}";
            }

            // Plugin file
            if (!$Version && preg_match('`plugins/([^/]+)/`i', $ResourcePath, $Matches)) {
               $PluginName = $Matches[1];
               $PluginInfo = Gdn::PluginManager()->GetPluginInfo($PluginName, Gdn_PluginManager::ACCESS_PLUGINNAME);
               $Version = GetValue('Version', $PluginInfo);
               $VersionSource = "plugin {$PluginName}";
            }

            // Application file
            if (!$Version && preg_match('`applications/([^/]+)/`i', $ResourcePath, $Matches)) {
               $ApplicationName = $Matches[1];
               $ApplicationInfo = Gdn::ApplicationManager()->GetApplicationInfo($ApplicationName);
               $Version = GetValue('Version', $ApplicationInfo);
               $VersionSource = "app {$ApplicationName}";
            }
            
         }
         
         // Global file
         if (!$Version)
            $Version = APPLICATION_VERSION;

         // If a path was succesfully matched
         if ($ResourcePath !== FALSE || $SkipFileCheck) {
            
            // We enact SkipFileCheck for virtual paths, targeting controllers 
            // perhaps, or full URLs from the CDN resolver.
            if ($SkipFileCheck)
               $ResourcePath = array_pop($TestPaths);
            
            // Strip PATH_ROOT from absolute path
            $ResourceResolved = $ResourcePath;
            if ($StripRoot) {
               $ResourceResolved = str_replace(
                  array(PATH_ROOT, DS),
                  array('', '/'),
                  $ResourcePath
               );
            }

            // Bring options into response structure
            $Resource = array(
               'path'      => $ResourcePath
            );
            
            $ResourceOptions = (array)GetValue('Options', $ResourceInfo, array());
            TouchValue('version', $Resource, $Version);
            if ($ResourceOptions)
               TouchValue('options', $Resource, $ResourceOptions);
            
            $FileList[$ResourceResolved] = $Resource;
         }
      }
      
      return $FileList;
   }

   /**
    * Sends all headers in $this->_Headers (defined with $this->SetHeader()) to
    * the browser.
    */
   public function SendHeaders() {
      // TODO: ALWAYS RENDER OR REDIRECT FROM THE CONTROLLER OR HEADERS WILL NOT BE SENT!! PUT THIS IN DOCS!!!
      foreach ($this->_Headers as $Name => $Value) {
         if ($Name != 'Status')
            header($Name.': '.$Value, TRUE);
         else {
            $Code = array_shift($Shift = explode(' ', $Value));
            header($Name.': '.$Value, TRUE, $Code);
         }
      }
      // Empty the collection after sending
      $this->_Headers = array();
   }

   /**
    * Allows the adding of page header information that will be delivered to
    * the browser before rendering.
    *
    * @param string $Name The name of the header to send to the browser.
    * @param string $Value The value of the header to send to the browser.
    */
   public function SetHeader($Name, $Value) {
      $this->_Headers[$Name] = $Value;
   }
   
   /**
    * Set data from a method call.
    *
    * @param string $Key The key that identifies the data.
    * @param mixed $Value The data.
    * @param mixed $AddProperty Whether or not to also set the data as a property of this object.
    * @return mixed The $Value that was set.
    */
   public function SetData($Key, $Value = NULL, $AddProperty = FALSE) {
      
      // Make sure the config settings are in the right format
      if (!is_array($this->Data))
         $this->Data = array();

      if (!is_array($Key)) {
         $Key = array(
            $Key => $Value
         );
      }
      
      $Data = $Key;
      foreach ($Data as $Key => $Value) {

         $Keys = explode('.', $Key);
         $KeyCount = count($Keys);
         $Settings = &$this->Data;
         
         // Set prop on controller
         if ($AddProperty && $KeyCount == 1)
            $this->$Key = $Value;

         for ($i = 0; $i < $KeyCount; ++$i) {
            $Key = $Keys[$i];
            
            if (!is_array($Settings)) $Settings = array();
            $KeyExists = array_key_exists($Key, $Settings);
   
            if ($i == $KeyCount - 1) {
               
               // If we are on the last iteration of the key, then set the value.
               $Settings[$Key] = $Value;
               
            } else {
               
               // Build the array as we loop over the key. Doucement.
               if ($KeyExists === FALSE)
                  $Settings[$Key] = array();
               
               // Advance the pointer
               $Settings = &$Settings[$Key];
            }
         }
      }
      
      return $Value;
   }
   
   /**
    * Set $this->_FormSaved for JSON Renders.
    *
    * @param bool $Saved Whether form data was successfully saved.
    */
   public function SetFormSaved($Saved = TRUE) {
      if ($Saved === '') // Allow reset
         $this->_FormSaved = '';
      else // Force true/false
         $this->_FormSaved = ($Saved) ? TRUE : FALSE;
   }

   /**
    * Looks for a Last-Modified header from the browser and compares it to the
    * supplied date. If the Last-Modified date is after the supplied date, the
    * controller will send a "304 Not Modified" response code to the web
    * browser and stop all execution. Otherwise it sets the Last-Modified
    * header for this page and continues processing.
    *
    * @param string $LastModifiedDate A unix timestamp representing the date that the current page was last
    *  modified.
    */
   public function SetLastModified($LastModifiedDate) {
      $GMD = gmdate('D, d M Y H:i:s', $LastModifiedDate) . ' GMT';
      $this->SetHeader('Etag', '"'.$GMD.'"');
      $this->SetHeader('Last-Modified', $GMD);
      $IncomingHeaders = getallheaders();
      if (
         isset($IncomingHeaders['If-Modified-Since'])
         && isset ($IncomingHeaders['If-None-Match'])
      ) {
         $IfNoneMatch = $IncomingHeaders['If-None-Match'];
         $IfModifiedSince = $IncomingHeaders['If-Modified-Since'];
         if($GMD == $IfNoneMatch && $IfModifiedSince == $GMD) {
            $Database = Gdn::Database();
            if(!is_null($Database))
               $Database->CloseConnection();

            $this->SetHeader('Content-Length', '0');
            $this->SendHeaders();
            header('HTTP/1.1 304 Not Modified');
            exit("\n\n"); // Send two linefeeds so that the client knows the response is complete
         }
      }
   }

   /**
    * If JSON is going to be sent to the client, this method allows you to add
    * extra values to the JSON array.
    *
    * @param string $Key The name of the array key to add.
    * @param string $Value The value to be added. If empty, nothing will be added.
    */
   public function SetJson($Key, $Value = '') {
      $this->_Json[$Key] = $Value;
   }
   
   public function TemplateFiles() {
      return $this->_TemplateFiles;
   }
   
   public function StatusCode($StatusCode, $Message = NULL, $SetHeader = TRUE) {
      if (is_null($Message))
         $Message = self::GetStatusMessage($StatusCode);
      
      if ($SetHeader)
         $this->SetHeader('Status', "{$StatusCode} {$Message}");
      return $Message;
   }
   
   public static function GetStatusMessage($StatusCode) {
      switch ($StatusCode) {
         case 100: $Message = 'Continue'; break;
         case 101: $Message = 'Switching Protocols'; break;

         case 200: $Message = 'OK'; break;
         case 201: $Message = 'Created'; break;
         case 202: $Message = 'Accepted'; break;
         case 203: $Message = 'Non-Authoritative Information'; break;
         case 204: $Message = 'No Content'; break;
         case 205: $Message = 'Reset Content'; break;

         case 300: $Message = 'Multiple Choices'; break;
         case 301: $Message = 'Moved Permanently'; break;
         case 302: $Message = 'Found'; break;
         case 303: $Message = 'See Other'; break;
         case 304: $Message = 'Not Modified'; break;
         case 305: $Message = 'Use Proxy'; break;
         case 307: $Message = 'Temporary Redirect'; break;

         case 400: $Message = 'Bad Request'; break;
         case 401: $Message = 'Not Authorized'; break;
         case 402: $Message = 'Payment Required'; break;
         case 403: $Message = 'Forbidden'; break;
         case 404: $Message = 'Not Found'; break;
         case 405: $Message = 'Method Not Allowed'; break;
         case 406: $Message = 'Not Acceptable'; break;
         case 407: $Message = 'Proxy Authentication Required'; break;
         case 408: $Message = 'Request Timeout'; break;
         case 409: $Message = 'Conflict'; break;
         case 410: $Message = 'Gone'; break;
         case 411: $Message = 'Length Required'; break;
         case 412: $Message = 'Precondition Failed'; break;
         case 413: $Message = 'Request Entity Too Large'; break;
         case 414: $Message = 'Request-URI Too Long'; break;
         case 415: $Message = 'Unsupported Media Type'; break;
         case 416: $Message = 'Requested Range Not Satisfiable'; break;
         case 417: $Message = 'Expectation Failed'; break;

         case 500: $Message = 'Internal Server Error'; break;
         case 501: $Message = 'Not Implemented'; break;
         case 502: $Message = 'Bad Gateway'; break;
         case 503: $Message = 'Service Unavailable'; break;
         case 504: $Message = 'Gateway Timeout'; break;
         case 505: $Message = 'HTTP Version Not Supported'; break;

         default: $Message = 'Unknown'; break;
      }
      return $Message;
   }
   
   /**
    * If this object has a "Head" object as a property, this will set it's Title value.
    * 
    * @param string $Title The value to pass to $this->Head->Title().
    */
   public function Title($Title = NULL, $Subtitle = NULL) {
      if (!is_null($Title))
         $this->SetData('Title', $Title);
      
      if (!is_null($Subtitle))
         $this->SetData('_Subtitle', $Subtitle);
      
      return $this->Data('Title');
   }
   
}<|MERGE_RESOLUTION|>--- conflicted
+++ resolved
@@ -577,18 +577,6 @@
       else
          return C('Garden.AllowJSONP');
    }
-   
-   public function AllowJSONP($Value = NULL) {
-      static $_Value;
-      
-      if (isset($Value))
-         $_Value = $Value;
-      
-      if (isset($_Value))
-         return $_Value;
-      else
-         return C('Garden.AllowJSONP');
-   }
 
    public function CanonicalUrl($Value = NULL) {
       if ($Value === NULL) {
@@ -1416,13 +1404,8 @@
             break;
          case DELIVERY_METHOD_JSON:
          default:
-<<<<<<< HEAD
-            header('Content-Type: application/json', TRUE);
-            if (($Callback = $this->Request->Get('callback', FALSE)) && $this->AllowJSONP()) {
-=======
             if (($Callback = $this->Request->Get('callback', FALSE)) && $this->AllowJSONP()) {
                header('Content-Type: application/javascript', TRUE);
->>>>>>> 084c4cfa
                // This is a jsonp request.
                echo $Callback.'('.json_encode($Data).');';
                return TRUE;
@@ -1547,13 +1530,8 @@
       
       switch ($this->DeliveryMethod()) {
          case DELIVERY_METHOD_JSON:
-<<<<<<< HEAD
-            header('Content-Type: application/json', TRUE);
-            if (($Callback = $this->Request->GetValueFrom(Gdn_Request::INPUT_GET, 'callback', FALSE)) && $this->AllowJSONP()) {
-=======
             if (($Callback = $this->Request->GetValueFrom(Gdn_Request::INPUT_GET, 'callback', FALSE)) && $this->AllowJSONP()) {
                header('Content-Type: application/javascript', TRUE);
->>>>>>> 084c4cfa
                // This is a jsonp request.
                exit($Callback.'('.json_encode($Data).');');
             } else {
