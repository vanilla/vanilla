--- conflicted
+++ resolved
@@ -230,7 +230,6 @@
             $expiry = 0;
         }
 
-<<<<<<< HEAD
         // Generate the token.
         $timestamp = time();
         $payload = [
@@ -248,12 +247,6 @@
         safeCookie($this->CookieName, $jwt, $expiry, $this->CookiePath, $this->CookieDomain, null, true);
         $_COOKIE[$this->CookieName] = $jwt;
         return $payload;
-=======
-        // Create the cookie
-        $KeyData = $UserID.'-'.$PayloadExpires;
-        $this->_setCookie($this->CookieName, $KeyData, [$UserID, $PayloadExpires], $CookieExpires);
-        $this->setVolatileMarker($UserID);
->>>>>>> 72232ddc
     }
 
     /**
