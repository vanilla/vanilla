<?php if (!defined('APPLICATION')) exit();

/**
 * Validating, Setting, and Retrieving session data in cookies.
 *
 * @author Mark O'Sullivan <markm@vanillaforums.com>
 * @author Todd Burry <todd@vanillaforums.com>
 * @author Tim Gunter <tim@vanillaforums.com>
 * @copyright 2003 Vanilla Forums, Inc
 * @license http://www.opensource.org/licenses/gpl-2.0.php GPL
 * @package Garden
 * @since 2.0
 */

class Gdn_CookieIdentity {

   public $UserID = NULL;

   public $CookieName;
   public $CookiePath;
   public $CookieDomain;
   public $VolatileMarker;
   public $CookieHashMethod;
   public $CookieSalt;

<<<<<<< HEAD
   public $PersistExpiry = '30 days';
   public $SessionExpiry = '2 days';
=======
   const COOKIE_PERSIST_DAYS = 30;
   const COOKIE_SESSION_DAYS = 2;
>>>>>>> 384e91f2

   public function __construct($Config = NULL) {
      $this->Init($Config);
   }

   public function Init($Config = NULL) {
      if (is_null($Config))
         $Config = Gdn::Config('Garden.Cookie');
      elseif(is_string($Config))
         $Config = Gdn::Config($Config);

<<<<<<< HEAD
      $DefaultConfig = array_replace(
         array('PersistExpiry' => '30 days', 'SessionExpiry' => '2 days'),
         Gdn::Config('Garden.Cookie')
      );
      $this->CookieName = val('Name', $Config, $DefaultConfig['Name']);
      $this->CookiePath = val('Path', $Config, $DefaultConfig['Path']);
      $this->CookieDomain = val('Domain', $Config, $DefaultConfig['Domain']);
      $this->CookieHashMethod = val('HashMethod', $Config, $DefaultConfig['HashMethod']);
      $this->CookieSalt = val('Salt', $Config, $DefaultConfig['Salt']);
=======
      $DefaultConfig = Gdn::Config('Garden.Cookie');
      $this->CookieName = ArrayValue('Name', $Config, $DefaultConfig['Name']);
      $this->CookiePath = ArrayValue('Path', $Config, $DefaultConfig['Path']);
      $this->CookieDomain = ArrayValue('Domain', $Config, $DefaultConfig['Domain']);
      $this->CookieHashMethod = ArrayValue('HashMethod', $Config, $DefaultConfig['HashMethod']);
      $this->CookieSalt = ArrayValue('Salt', $Config, $DefaultConfig['Salt']);
>>>>>>> 384e91f2
      $this->VolatileMarker = $this->CookieName.'-Volatile';
      $this->PersistExpiry = val('PersisExpiry', $Config, $DefaultConfig['PersistExpiry']);
      $this->SessionExpiry = val('SessionExpiry', $Config, $DefaultConfig['SessionExpiry']);
   }

   /**
    * Destroys the user's session cookie - essentially de-authenticating them.
    */
   protected function _ClearIdentity() {
      // Destroy the cookie.
      $this->UserID = 0;
      $this->_DeleteCookie($this->CookieName);
   }

   /**
    * Returns the unique id assigned to the user in the database (retrieved
    * from the session cookie if the cookie authenticates) or FALSE if not
    * found or authentication fails.
    *
    * @return int
    */
   public function GetIdentity() {
      if (!is_null($this->UserID))
         return $this->UserID;

      if (!$this->_CheckCookie($this->CookieName)) {
         $this->_ClearIdentity();
         return 0;
      }

      list($UserID, $Expiration) = $this->GetCookiePayload($this->CookieName);

      if (!is_numeric($UserID) || $UserID < -2) // allow for handshake special id
         return 0;

      return $this->UserID = $UserID;
   }

   public function HasVolatileMarker($CheckUserID) {
      $HasMarker = $this->CheckVolatileMarker($CheckUserID);
      if (!$HasMarker)
         $this->SetVolatileMarker($CheckUserID);

      return $HasMarker;
   }

   public function CheckVolatileMarker($CheckUserID) {
      if (!$this->_CheckCookie($this->VolatileMarker)) return FALSE;

      list($UserID, $Expiration) = $this->GetCookiePayload($this->CookieName);

      if ($UserID != $CheckUserID)
         return FALSE;

      return TRUE;
   }

   /**
    * Returns $this->_HashHMAC with the provided data, the default hashing method
    * (md5), and the server's COOKIE.SALT string as the key.
    *
    * @param string $Data The data to place in the hash.
    */
   protected static function _Hash($Data, $CookieHashMethod, $CookieSalt) {
      return Gdn_CookieIdentity::_HashHMAC($CookieHashMethod, $Data, $CookieSalt);
   }

   /**
    * Returns the provided data hashed with the specified method using the
    * specified key.
    *
    * @param string $HashMethod The hashing method to use on $Data. Options are MD5 or SHA1.
    * @param string $Data The data to place in the hash.
    * @param string $Key The key to use when hashing the data.
    */
   protected static function _HashHMAC($HashMethod, $Data, $Key) {
      $PackFormats = array('md5' => 'H32', 'sha1' => 'H40');

      if (!isset($PackFormats[$HashMethod]))
         return false;

      $PackFormat = $PackFormats[$HashMethod];
      // this is the equivalent of "strlen($Key) > 64":
      if (isset($Key[63]))
         $Key = pack($PackFormat, $HashMethod($Key));
      else
         $Key = str_pad($Key, 64, chr(0));

      $InnerPad = (substr($Key, 0, 64) ^ str_repeat(chr(0x36), 64));
      $OuterPad = (substr($Key, 0, 64) ^ str_repeat(chr(0x5C), 64));

      return $HashMethod($OuterPad . pack($PackFormat, $HashMethod($InnerPad . $Data)));
   }

   /**
    * Generates the user's session cookie.
    *
    * @param int $UserID The unique id assigned to the user in the database.
    * @param boolean $Persist Should the user's session remain persistent across visits?
    */
   public function SetIdentity($UserID, $Persist = FALSE) {
      if (is_null($UserID)) {
         $this->_ClearIdentity();
         return;
      }

      $this->UserID = $UserID;

      // If we're persisting, both the cookie and its payload expire in 30days
      if ($Persist) {
<<<<<<< HEAD
         $PayloadExpires = strtotime($this->PersistExpiry);
=======

         $PayloadExpires += (86400 * self::COOKIE_PERSIST_DAYS);
>>>>>>> 384e91f2
         $CookieExpires = $PayloadExpires;

      // Otherwise the payload expires in 2 days and the cookie expires on borwser restart
      } else {
         // Note: $CookieExpires = 0 causes cookie to die when browser closes.
<<<<<<< HEAD
         $PayloadExpires = strtotime($this->SessionExpiry);
=======

         $PayloadExpires += (86400 * self::COOKIE_SESSION_DAYS);
>>>>>>> 384e91f2
         $CookieExpires = 0;
      }

      // Create the cookie
      $KeyData = $UserID.'-'.$PayloadExpires;
      $this->_SetCookie($this->CookieName, $KeyData, array($UserID, $PayloadExpires), $CookieExpires);
      $this->SetVolatileMarker($UserID);
   }

   /**
    *
    *
    * @param integer $UserID
    * @return void
    */
   public function SetVolatileMarker($UserID) {
      if (is_null($UserID))
         return;

      // Note: 172800 is 60*60*24*2 or 2 days
      $PayloadExpires = time() + 172800;
      // Note: setting $Expire to 0 will cause the cookie to die when the browser closes.
      $CookieExpires = 0;

      $KeyData = $UserID.'-'.$PayloadExpires;
      $this->_SetCookie($this->VolatileMarker, $KeyData, array($UserID, $PayloadExpires), $CookieExpires);
   }

   /**
    * Set a cookie, using path, domain, salt, and hash method from core config
    *
    * @param string  $CookieName Name of the cookie
    * @param string  $KeyData
    * @param mixed   $CookieContents
    * @param integer $CookieExpires
    * @return void
    */
   protected function _SetCookie($CookieName, $KeyData, $CookieContents, $CookieExpires) {
      self::SetCookie($CookieName, $KeyData, $CookieContents, $CookieExpires, $this->CookiePath, $this->CookieDomain, $this->CookieHashMethod, $this->CookieSalt);
   }

   /**
    * Set a cookie, using specified path, domain, salt and hash method
    *
    * @param string  $CookieName Name of the cookie
    * @param string  $KeyData
    * @param mixed   $CookieContents
    * @param integer $CookieExpires
    * @param string  $Path Optional. Cookie path (auto load from config)
    * @param string  $Domain Optional. Cookie domain (auto load from config)
    * @param string  $CookieHashMethod Optional. Cookie hash method (auto load from config)
    * @param string  $CookieSalt Optional. Cookie salt (auto load from config)
    * @return void
    */
   public static function SetCookie($CookieName, $KeyData, $CookieContents, $CookieExpires, $Path = NULL, $Domain = NULL, $CookieHashMethod = NULL, $CookieSalt = NULL) {

      if (is_null($Path))
         $Path = Gdn::Config('Garden.Cookie.Path', '/');

      if (is_null($Domain))
         $Domain = Gdn::Config('Garden.Cookie.Domain', '');

      // If the domain being set is completely incompatible with the current domain then make the domain work.
      $CurrentHost = Gdn::Request()->Host();
      if (!StringEndsWith($CurrentHost, trim($Domain, '.')))
         $Domain = '';

      if (!$CookieHashMethod)
         $CookieHashMethod = Gdn::Config('Garden.Cookie.HashMethod');

      if (!$CookieSalt)
         $CookieSalt = Gdn::Config('Garden.Cookie.Salt');

      // Create the cookie signature
      $KeyHash = self::_Hash($KeyData, $CookieHashMethod, $CookieSalt);
      $KeyHashHash = self::_HashHMAC($CookieHashMethod, $KeyData, $KeyHash);
      $Cookie = array($KeyData, $KeyHashHash, time());

      // Attach cookie payload
      if (!is_null($CookieContents)) {
         $CookieContents = (array)$CookieContents;
         $Cookie = array_merge($Cookie, $CookieContents);
      }

      $CookieContents = implode('|',$Cookie);

      // Create the cookie.
      safeCookie($CookieName, $CookieContents, $CookieExpires, $Path, $Domain, NULL, TRUE);
      $_COOKIE[$CookieName] = $CookieContents;
   }

   protected function _CheckCookie($CookieName) {
      $CookieStatus = self::CheckCookie($CookieName, $this->CookieHashMethod, $this->CookieSalt);
      if ($CookieStatus === FALSE)
         $this->_DeleteCookie($CookieName);
      return $CookieStatus;
   }

   public static function CheckCookie($CookieName, $CookieHashMethod = NULL, $CookieSalt = NULL) {
      if (empty($_COOKIE[$CookieName])) {
         return FALSE;
      }

      if (is_null($CookieHashMethod))
         $CookieHashMethod = Gdn::Config('Garden.Cookie.HashMethod');

      if (is_null($CookieSalt))
         $CookieSalt = Gdn::Config('Garden.Cookie.Salt');

      $CookieData = explode('|', $_COOKIE[$CookieName]);
      if (count($CookieData) < 5) {
         self::DeleteCookie($CookieName);
         return FALSE;
      }

      list($HashKey, $CookieHash, $Time, $UserID, $PayloadExpires) = $CookieData;
      if ($PayloadExpires < time() && $PayloadExpires != 0) {
         self::DeleteCookie($CookieName);
         return FALSE;
      }
      $KeyHash = self::_Hash($HashKey, $CookieHashMethod, $CookieSalt);
      $CheckHash = self::_HashHMAC($CookieHashMethod, $HashKey, $KeyHash);

      if (!CompareHashDigest($CookieHash, $CheckHash)) {
         self::DeleteCookie($CookieName);
         return FALSE;
      }

      return TRUE;
   }

   public static function GetCookiePayload($CookieName, $CookieHashMethod = NULL, $CookieSalt = NULL) {
      if (!self::CheckCookie($CookieName)) return FALSE;

      $Payload = explode('|', $_COOKIE[$CookieName]);

      $Key = explode('-', $Payload[0]);
      $Expiration = array_pop($Key);
      $UserID = implode('-', $Key);
      $Payload = array_slice($Payload, 4);

      $Payload = array_merge(array($UserID, $Expiration), $Payload);

      return $Payload;
   }

   protected function _DeleteCookie($CookieName) {
      unset($_COOKIE[$CookieName]);
      self::DeleteCookie($CookieName, $this->CookiePath, $this->CookieDomain);
   }

   public static function DeleteCookie($CookieName, $Path = NULL, $Domain = NULL) {

      if (is_null($Path))
         $Path = Gdn::Config('Garden.Cookie.Path');

      if (is_null($Domain))
         $Domain = Gdn::Config('Garden.Cookie.Domain');

      $CurrentHost = Gdn::Request()->Host();
      if (!StringEndsWith($CurrentHost, trim($Domain, '.')))
         $Domain = '';

      $Expiry = time() - 60 * 60;
      safeCookie($CookieName, "", $Expiry, $Path, $Domain);
      $_COOKIE[$CookieName] = NULL;
   }

}<|MERGE_RESOLUTION|>--- conflicted
+++ resolved
@@ -23,13 +23,8 @@
    public $CookieHashMethod;
    public $CookieSalt;
 
-<<<<<<< HEAD
    public $PersistExpiry = '30 days';
    public $SessionExpiry = '2 days';
-=======
-   const COOKIE_PERSIST_DAYS = 30;
-   const COOKIE_SESSION_DAYS = 2;
->>>>>>> 384e91f2
 
    public function __construct($Config = NULL) {
       $this->Init($Config);
@@ -41,7 +36,6 @@
       elseif(is_string($Config))
          $Config = Gdn::Config($Config);
 
-<<<<<<< HEAD
       $DefaultConfig = array_replace(
          array('PersistExpiry' => '30 days', 'SessionExpiry' => '2 days'),
          Gdn::Config('Garden.Cookie')
@@ -51,14 +45,6 @@
       $this->CookieDomain = val('Domain', $Config, $DefaultConfig['Domain']);
       $this->CookieHashMethod = val('HashMethod', $Config, $DefaultConfig['HashMethod']);
       $this->CookieSalt = val('Salt', $Config, $DefaultConfig['Salt']);
-=======
-      $DefaultConfig = Gdn::Config('Garden.Cookie');
-      $this->CookieName = ArrayValue('Name', $Config, $DefaultConfig['Name']);
-      $this->CookiePath = ArrayValue('Path', $Config, $DefaultConfig['Path']);
-      $this->CookieDomain = ArrayValue('Domain', $Config, $DefaultConfig['Domain']);
-      $this->CookieHashMethod = ArrayValue('HashMethod', $Config, $DefaultConfig['HashMethod']);
-      $this->CookieSalt = ArrayValue('Salt', $Config, $DefaultConfig['Salt']);
->>>>>>> 384e91f2
       $this->VolatileMarker = $this->CookieName.'-Volatile';
       $this->PersistExpiry = val('PersisExpiry', $Config, $DefaultConfig['PersistExpiry']);
       $this->SessionExpiry = val('SessionExpiry', $Config, $DefaultConfig['SessionExpiry']);
@@ -169,23 +155,13 @@
 
       // If we're persisting, both the cookie and its payload expire in 30days
       if ($Persist) {
-<<<<<<< HEAD
          $PayloadExpires = strtotime($this->PersistExpiry);
-=======
-
-         $PayloadExpires += (86400 * self::COOKIE_PERSIST_DAYS);
->>>>>>> 384e91f2
          $CookieExpires = $PayloadExpires;
 
       // Otherwise the payload expires in 2 days and the cookie expires on borwser restart
       } else {
          // Note: $CookieExpires = 0 causes cookie to die when browser closes.
-<<<<<<< HEAD
          $PayloadExpires = strtotime($this->SessionExpiry);
-=======
-
-         $PayloadExpires += (86400 * self::COOKIE_SESSION_DAYS);
->>>>>>> 384e91f2
          $CookieExpires = 0;
       }
 
