<?php
/**
 * Gdn_Dirtycache
 *
 * @author Tim Gunter <tim@vanillaforums.com>
 * @copyright 2009-2017 Vanilla Forums Inc.
 * @license http://www.opensource.org/licenses/gpl-2.0.php GNU GPL v2
 * @package Core
 * @since 2.0
 */

/**
 * Cache Layer: Dirty.
 *
 * This is a cache implementation that caches nothing and always reports cache misses.
 */
class Gdn_Dirtycache extends Gdn_Cache {

    /** @var array  */
    protected $cache = [];

    /**
     *
     */
    public function __construct() {
        parent::__construct();
        $this->cacheType = Gdn_Cache::CACHE_TYPE_NULL;
    }

    public function addContainer($options) {
        return Gdn_Cache::CACHEOP_SUCCESS;
    }

    public function add($key, $value, $options = []) {
        return $this->store($key, $value, $options);
    }

    public function store($key, $value, $options = []) {
        $this->cache[$key] = $value;
        return Gdn_Cache::CACHEOP_SUCCESS;
    }

    public function exists($key) {
        return Gdn_Cache::CACHEOP_FAILURE;
    }

    public function get($key, $options = []) {
        if (is_array($key)) {
            $result = [];
            foreach ($key as $k) {
                if (isset($this->cache[$k])) {
                    $result[$k] = $this->cache[$k];
                }
            }
            return $result;
        } else {
            if (array_key_exists($key, $this->cache)) {
                return $this->cache[$key];
            } else {
                return Gdn_Cache::CACHEOP_FAILURE;
            }
        }
    }

    public function remove($key, $options = []) {
        unset($this->cache[$key]);

        return Gdn_Cache::CACHEOP_SUCCESS;
    }

    public function replace($key, $value, $options = []) {
        $this->cache[$key] = $value;
        return Gdn_Cache::CACHEOP_SUCCESS;
    }

<<<<<<< HEAD
    public function increment($Key, $Amount = 1, $Options = []) {
        $value = array_key_exists($Key, $this->cache) ? intval($this->cache[$Key]) : 0;
        $value += $Amount;
        $this->cache[$Key] = $value;
        return Gdn_Cache::CACHEOP_SUCCESS;
    }

    public function decrement($Key, $Amount = 1, $Options = []) {
        $value = array_key_exists($Key, $this->cache) ? intval($this->cache[$Key]) : 0;
        $value -= $Amount;
        $this->cache[$Key] = $value;
=======
    public function increment($key, $amount = 1, $options = []) {
        return Gdn_Cache::CACHEOP_SUCCESS;
    }

    public function decrement($key, $amount = 1, $options = []) {
>>>>>>> 34544358
        return Gdn_Cache::CACHEOP_SUCCESS;
    }

    public function flush() {
        return true;
    }
}<|MERGE_RESOLUTION|>--- conflicted
+++ resolved
@@ -73,25 +73,17 @@
         return Gdn_Cache::CACHEOP_SUCCESS;
     }
 
-<<<<<<< HEAD
-    public function increment($Key, $Amount = 1, $Options = []) {
-        $value = array_key_exists($Key, $this->cache) ? intval($this->cache[$Key]) : 0;
-        $value += $Amount;
-        $this->cache[$Key] = $value;
-        return Gdn_Cache::CACHEOP_SUCCESS;
-    }
-
-    public function decrement($Key, $Amount = 1, $Options = []) {
-        $value = array_key_exists($Key, $this->cache) ? intval($this->cache[$Key]) : 0;
-        $value -= $Amount;
-        $this->cache[$Key] = $value;
-=======
     public function increment($key, $amount = 1, $options = []) {
+        $value = array_key_exists($key, $this->cache) ? intval($this->cache[$key]) : 0;
+        $value += $amount;
+        $this->cache[$key] = $value;
         return Gdn_Cache::CACHEOP_SUCCESS;
     }
 
     public function decrement($key, $amount = 1, $options = []) {
->>>>>>> 34544358
+        $value = array_key_exists($key, $this->cache) ? intval($this->cache[$key]) : 0;
+        $value -= $amount;
+        $this->cache[$key] = $value;
         return Gdn_Cache::CACHEOP_SUCCESS;
     }
 
