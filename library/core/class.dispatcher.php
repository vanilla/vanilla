<?php if (!defined('APPLICATION')) exit();
/*
Copyright 2008, 2009 Vanilla Forums Inc.
This file is part of Garden.
Garden is free software: you can redistribute it and/or modify it under the terms of the GNU General Public License as published by the Free Software Foundation, either version 3 of the License, or (at your option) any later version.
Garden is distributed in the hope that it will be useful, but WITHOUT ANY WARRANTY; without even the implied warranty of MERCHANTABILITY or FITNESS FOR A PARTICULAR PURPOSE. See the GNU General Public License for more details.
You should have received a copy of the GNU General Public License along with Garden.  If not, see <http://www.gnu.org/licenses/>.
Contact Vanilla Forums Inc. at support [at] vanillaforums [dot] com
*/

/**
 * Dispatcher handles all requests.
 *
 * @author Mark O'Sullivan
 * @copyright 2003 Mark O'Sullivan
 * @license http://www.opensource.org/licenses/gpl-2.0.php GPL
 * @package Garden
 * @version @@GARDEN-VERSION@@
 * @namespace Garden.Core
 */

class Gdn_Dispatcher extends Gdn_Pluggable {

   /**
    * An array of folders within the application that are OK to search through
    * for controllers. This property is filled by the applications array
    * located in /conf/applications.php and included in /bootstrap.php
    *
    * @var array
    */
   private $_EnabledApplicationFolders;

   /**
    * An associative array of ApplicationName => ApplicationFolder. This
    * property is filled by the applications array located in
    * /conf/applications.php and included in /bootstrap.php
    *
    * @var array
    */
   private $_EnabledApplications;

   /**
    * The currently requested url (defined in _AnalyzeRequest)
    *
    * @var string
    */
   public $Request;

   /**
    * An array of routes and where they should be redirected to (assigned in
    * the main bootstrap).
    *
    * @var array
    */
   public $Routes;

   /**
    * The name of the application folder that contains the controller that has
    * been requested.
    *
    * @var string
    */
   private $_ApplicationFolder;

   /**
    * An associative collection of AssetName => Strings that will get passed
    * into the controller once it has been instantiated.
    *
    * @var array
    */
   private $_AssetCollection;

   /**
    * The name of the controller folder that contains the controller that has
    * been requested.
    *
    * @var string
    */
   private $_ControllerFolder;

   /**
    * The name of the controller to be dispatched.
    *
    * @var string
    */
   private $_ControllerName;

   /**
    * The method of the controller to be called.
    *
    * @var string
    */
   private $_ControllerMethod;

   /**
    * Any query string arguments supplied to the controller method.
    *
    * @var string
    */
   private $_ControllerMethodArgs = array();

   /**
    * An associative collection of variables that will get passed into the
    * controller as properties once it has been instantiated.
    *
    * @var array
    */
   private $_PropertyCollection;

   /**
    * Defined by the url of the request: SYNDICATION_RSS, SYNDICATION_ATOM, or
    * SYNDICATION_NONE (default).
    *
    * @var string
    */
   private $_SyndicationMethod;

   /**
    * Class constructor.
    */
   public function __construct() {
      parent::__construct();
      $this->_EnabledApplicationFolders = array();
      $this->Request = '';
      $this->Routes = array();
      $this->_ApplicationFolder = '';
      $this->_AssetCollection = array();
      $this->_ControllerFolder = '';
      $this->_ControllerName = '';
      $this->_ControllerMethod = '';
      $this->_ControllerMethodArgs = array();
      $this->_PropertyCollection = array();
   }

   /**
    * Return the properly formatted controller class name.
    */
   public function ControllerName() {
      return $this->_ControllerName.'Controller';
   }

   /**
    * Analyzes the supplied query string and decides how to dispatch the
    * request.
    */
   public function Dispatch($Request=NULL) {
   
      if ($Request !== NULL && is_a($Request,'Gdn_Request'))
         Gdn::Request()->Import($Request);
      
      $this->FireEvent('BeforeDispatch');
      $this->_AnalyzeRequest();
      
<<<<<<< HEAD
      /*
=======
/*
      echo "<br />Gdn::Request thinks: ".Gdn::Request()->Request();
      echo "<br />Gdn::Request also suggests: output=".Gdn::Request()->Output().", outfile=".Gdn::Request()->Outfile();

      echo '<br />Request: '.$this->Request;      
>>>>>>> 89d14019
      echo '<br />App folder: '.$this->_ApplicationFolder;
      echo '<br />Controller folder: '.$this->_ControllerFolder;
      echo '<br />ControllerName: '.$this->_ControllerName;
      echo '<br />ControllerMethod: '.$this->_ControllerMethod;
<<<<<<< HEAD
      */
=======
*/
>>>>>>> 89d14019

      $ControllerName = $this->ControllerName();
      if ($ControllerName != '' && class_exists($ControllerName)) {
         // Create it and call the appropriate method/action
         $Controller = new $ControllerName();

         // Pass along any assets
         if (is_array($this->_AssetCollection)) {
            foreach ($this->_AssetCollection as $AssetName => $Assets) {
               foreach ($Assets as $Asset) {
                  $Controller->AddAsset($AssetName, $Asset);
               }
            }
         }

         // Instantiate Imported & Uses classes
         $Controller->GetImports();

         // Pass in the syndication method
         $Controller->SyndicationMethod = $this->_SyndicationMethod;

         // Pass along the request
         $Controller->SelfUrl = $this->Request;

         // Pass along any objects
         foreach($this->_PropertyCollection as $Name => $Mixed) {
            $Controller->$Name = $Mixed;
         }

         // Pass in the routes
         $Controller->Routes = $this->Routes;

         // Set up a default controller method in case one isn't defined.
         $ControllerMethod = str_replace('_', '', $this->_ControllerMethod);
         $Controller->OriginalRequestMethod = $ControllerMethod;
         
         // Take enabled plugins into account, as well
         $PluginManager = Gdn::Factory('PluginManager');
         $PluginManagerHasReplacementMethod = $PluginManager->HasNewMethod($this->ControllerName(), $this->_ControllerMethod);
         if (!$PluginManagerHasReplacementMethod && ($this->_ControllerMethod == '' || !method_exists($Controller, $ControllerMethod))) {
            // Check to see if there is an 'x' version of the method.
            if (method_exists($Controller, 'x'.$ControllerMethod)) {
               // $PluginManagerHasReplacementMethod = TRUE;
               $ControllerMethod = 'x'.$ControllerMethod;
            } else {
               if ($this->_ControllerMethod != '')
                  array_unshift($this->_ControllerMethodArgs, $this->_ControllerMethod);
               
               $this->_ControllerMethod = 'Index';
               $ControllerMethod = 'Index';
               
               $PluginManagerHasReplacementMethod = $PluginManager->HasNewMethod($this->ControllerName(), $this->_ControllerMethod);
            }
         }
         // Pass in the querystring values
         $Controller->ApplicationFolder = $this->_ApplicationFolder;
         $Controller->Application = $this->EnabledApplication();
         $Controller->ControllerFolder = $this->_ControllerFolder;
         $Controller->RequestMethod = $this->_ControllerMethod;
         $Controller->RequestArgs = $this->_ControllerMethodArgs;

         $Controller->Initialize();

         // Call the requested method on the controller - error out if not defined.
         if ($PluginManagerHasReplacementMethod || method_exists($Controller, $ControllerMethod)) {
            // call_user_func_array is too slow!!
            //call_user_func_array(array($Controller, $ControllerMethod), $this->_ControllerMethodArgs);
            
            if ($PluginManagerHasReplacementMethod) {
              $PluginManager->CallNewMethod($Controller, $Controller->ControllerName, $ControllerMethod);
            } else {
              
              $Args = $this->_ControllerMethodArgs;
              $Count = count($Args);
              
              if ($Count == 0) {
                 $Controller->$ControllerMethod();
              } else if ($Count == 1) {
                 $Controller->$ControllerMethod($Args[0]);
              } else if ($Count == 2) {
                 $Controller->$ControllerMethod($Args[0], $Args[1]);
              } else if ($Count == 3) {
                 $Controller->$ControllerMethod($Args[0], $Args[1], $Args[2]);
              } else if ($Count == 4) {
                 $Controller->$ControllerMethod($Args[0], $Args[1], $Args[2], $Args[3]);
              } else if ($Count == 5) {
                 $Controller->$ControllerMethod($Args[0], $Args[1], $Args[2], $Args[3], $Args[4]);
              } else if ($Count == 6) {
                 $Controller->$ControllerMethod($Args[0], $Args[1], $Args[2], $Args[3], $Args[4], $Args[5]);
              } else if ($Count == 7) {
                 $Controller->$ControllerMethod($Args[0], $Args[1], $Args[2], $Args[3], $Args[4], $Args[5], $Args[6]);
              } else if ($Count == 8) {
                 $Controller->$ControllerMethod($Args[0], $Args[1], $Args[2], $Args[3], $Args[4], $Args[5], $Args[6], $Args[7]);
              } else if ($Count == 9) {
                 $Controller->$ControllerMethod($Args[0], $Args[1], $Args[2], $Args[3], $Args[4], $Args[5], $Args[6], $Args[7], $Args[8]);
              } else {
                 $Controller->$ControllerMethod($Args[0], $Args[1], $Args[2], $Args[3], $Args[4], $Args[5], $Args[6], $Args[7], $Args[8], $Args[9]);
              }
            }
         } else {
            trigger_error(ErrorMessage('Controller method missing: '.$this->ControllerName().'.'.$ControllerMethod.'();', 'Dispatcher', 'Dispatch'), E_USER_ERROR);
         }
      }

      // Destruct the db connection;
      $Database = Gdn::Database();
      if($Database != null)
         $Database->CloseConnection();
   }

   /**
    * Undocumented method.
    *
    * @param string $EnabledApplications
    * @todo Method EnabledApplicationFolders() and $EnabledApplications needs descriptions.
    */
   public function EnabledApplicationFolders($EnabledApplications = '') {
      if ($EnabledApplications != '' && count($this->_EnabledApplicationFolders) == 0) {
         $this->_EnabledApplications = $EnabledApplications;
         $this->_EnabledApplicationFolders = array_values($EnabledApplications);
      }
      return $this->_EnabledApplicationFolders;
   }

   /**
    * Returns the name of the enabled application based on $ApplicationFolder.
    *
    * @param string The application folder related to the application name you want to return.
    */
   public function EnabledApplication($ApplicationFolder = '') {
      if ($ApplicationFolder == '')
         $ApplicationFolder = $this->_ApplicationFolder;

      $EnabledApplication = array_keys($this->_EnabledApplications, $ApplicationFolder);
      $EnabledApplication = count($EnabledApplication) > 0 ? $EnabledApplication[0] : '';
      $this->EventArguments['EnabledApplication'] = $EnabledApplication;
      $this->FireEvent('AfterEnabledApplication');
      return $EnabledApplication;
   }

   /**
    * Allows the passing of a string to the controller's asset collection.
    *
    * @param string $AssetName The name of the asset collection to add the string to.
    * @param mixed $Asset The string asset to be added. The asset can be one of two things.
    * - <b>string</b>: The string will be rendered to the page.
    * - <b>Gdn_IModule</b>: The Gdn_IModule::Render() method will be called when the asset is rendered.
    */
   public function PassAsset($AssetName, $Asset) {
      $this->_AssetCollection[$AssetName][] = $Asset;
   }

   /**
    * Allows the passing of any variable to the controller as a property.
    *
    * @param string $Name The name of the property to assign the variable to.
    * @param mixed $Mixed The variable to be passed as a property of the controller.
    */
   public function PassProperty($Name, $Mixed) {
      $this->_PropertyCollection[$Name] = $Mixed;
   }

   /**
    * Parses the query string looking for supplied request parameters. Places
    * anything useful into this object's Controller properties.
    *
    * @param int $FolderDepth
    * @todo $folderDepth needs a description.
    */
   protected function _AnalyzeRequest($FolderDepth = 2) {
      // Here are some examples of what this method could/would receive:
      // /application/controllergroup/controller/method/argn
      // /controllergroup/controller/method/argn
      // /application/controllergroup/controller/argn
      // /controllergroup/controller/argn
      // /controllergroup/controller
      // /application/controller/method/argn
      // /controller/method/argn
      // /application/controller/argn
      // /controller/argn
      // /controller

      // Clear the slate
      $this->_ApplicationFolder = '';
      $this->_ControllerFolder = '';
      $this->_ControllerName = '';
      $this->_ControllerMethod = 'index';
      $this->_ControllerMethodArgs = array();
      
      $this->Request = Gdn::Request()->Request();
      
      switch (Gdn::Request()->Output()) {
         case 'rss':
            $this->_SyndicationMethod = SYNDICATION_RSS;
            break;
         case 'atom':
            $this->_SyndicationMethod = SYNDICATION_ATOM;
            break;
         case 'default':
         default:
            $this->_SyndicationMethod = SYNDICATION_NONE;
            break;
      }

      if ($this->Request == '')
         $this->Request = $this->Routes['DefaultController'];

      // Check for re-routing
      // Is there a literal match?
      if (isset($this->Routes[$this->Request])) {
         $this->Request = $this->Routes[$this->Request];
      } else {
         // Check for other matching custom routes
         foreach ($this->Routes as $Route => $Destination) {
            // Check for wild-cards
            $Route = str_replace(
               array(':alphanum', ':num'),
               array('([0-9a-zA-Z-_]+)', '([0-9]+)'),
               $Route
            );

            // Check for a match
            if (preg_match('#^'.$Route.'$#', $this->Request)) {
               // Do we have a back-reference?
               if (strpos($Destination, '$') !== FALSE && strpos($Route, '(') !== FALSE)
                  $Destination = preg_replace('#^'.$Route.'$#', $Destination, $this->Request);

               $this->Request = $Destination;
            }
         }
      }

      $Parts = explode('/', $this->Request);
      $Length = count($Parts);
      if ($Length == 1 || $FolderDepth <= 0) {
         $FolderDepth = 0;
         $this->_ControllerName = $Parts[0];
         $this->_MapParts($Parts, 0);
         $this->_FetchController(TRUE); // Throw an error if this fails because there's nothing else to check
      } else if ($Length == 2) {
         // Force a depth of 1 because only one of the two url parts can be a folder.
         $FolderDepth = 1;
      }
      if ($FolderDepth == 2) {
         $this->_ApplicationFolder = $Parts[0];
         $this->_ControllerFolder = $Parts[1];
         $this->_MapParts($Parts, 2);

         if (!$this->_FetchController()) {
            // echo '<div>Failed. AppFolder: '.$this->_ApplicationFolder.'; Cont Folder: '.$this->_ControllerFolder.'; Cont: '.$this->_ControllerName.';</div>';
            $this->_AnalyzeRequest(1);
         }

      } else if ($FolderDepth == 1) {
         // Try the application folder first
         $Found = FALSE;
         if (in_array($Parts[0], $this->EnabledApplicationFolders())) {
            // Check to see if the first part is an application
            $this->_ApplicationFolder = $Parts[0];
            $this->_MapParts($Parts, 1);
            $Found = $this->_FetchController();
         }
         if (!$Found) {
            // echo '<div>Failed. AppFolder: '.$this->_ApplicationFolder.'; Cont Folder: '.$this->_ControllerFolder.'; Cont: '.$this->_ControllerName.';</div>';
            // Check to see if the first part is a controller folder
            $this->_ApplicationFolder = '';
            $this->_ControllerFolder = $Parts[0];
            $this->_MapParts($Parts, 1);
            if (!$this->_FetchController()) {
               // echo '<div>Failed. AppFolder: '.$this->_ApplicationFolder.'; Cont Folder: '.$this->_ControllerFolder.'; Cont: '.$this->_ControllerName.';</div>';
               $this->_AnalyzeRequest(0);
            }
         }
      }
   }

   /**
    * Searches through the /cache/controller_mappings.php file for the requested
    * controller. If it doesn't find it, it searches through the entire
    * application's folders for the requested controller. If it finds the
    * controller, it adds the mapping to /cache/controller_mappings.php so it
    * won't need to search again. If it doesn't find the controller file
    * anywhere, it throws a fatal error.
    *
    * @param boolean $ThrowErrorOnFailure
    * @todo $ThrowErrorOnFailure needs a description.
    */
   private function _FetchController($ThrowErrorOnFailure = FALSE) {
      $ControllerWhiteList = $this->EnabledApplicationFolders();
      // Don't include it if it's already been included
      if (!class_exists($this->ControllerName())) {
         $PathParts = array('controllers');
         if ($this->_ControllerFolder != '')
            $PathParts[] = $this->_ControllerFolder;

         $PathParts[] = 'class.'.strtolower($this->_ControllerName).'controller.php';
         $ControllerFileName = CombinePaths($PathParts);

         // Limit the white list to the specified application folder if it was in the request
         if ($this->_ApplicationFolder != '' && InArrayI($this->_ApplicationFolder, $ControllerWhiteList))
            $ControllerWhiteList = array($this->_ApplicationFolder);

         $ControllerPath = Gdn_FileSystem::FindByMapping('controller', PATH_APPLICATIONS, $ControllerWhiteList, $ControllerFileName);
         if ($ControllerPath !== FALSE) {
            // Strip the "Application Folder" from the controller path (this is
            // used by the controller for various purposes. ie. knowing which
            // application to search in for a view file).
            $this->_ApplicationFolder = explode(DS, str_replace(PATH_APPLICATIONS . DS, '', $ControllerPath));
            $this->_ApplicationFolder = $this->_ApplicationFolder[0];
            $AppControllerName = strtolower($this->_ApplicationFolder).'Controller';

            // Load the application's master controller
            if (!class_exists($AppControllerName))
               include(CombinePaths(array(PATH_APPLICATIONS, $this->_ApplicationFolder, 'controllers', 'class.'.strtolower($this->_ApplicationFolder).'controller.php')));

            // Now load the library (no need to check for existence - couldn't
            // have made it here if it didn't exist).
            include($ControllerPath);
         }
      }
      if (!class_exists($this->ControllerName())) {
         if ($ThrowErrorOnFailure === TRUE) {
            if (ForceBool(Gdn::Config('Garden.Debug'))) {
               trigger_error(ErrorMessage('Controller not found: '.$this->ControllerName(), 'Dispatcher', '_FetchController'), E_USER_ERROR);
            } else {
               // Return a 404 message
               list($this->_ApplicationFolder, $this->_ControllerName, $this->_ControllerMethod) = explode('/', $this->Routes['Default404']);
               $ControllerFileName = CombinePaths(array('controllers', 'class.' . strtolower($this->_ControllerName) . 'controller.php'));
               $ControllerPath = Gdn_FileSystem::FindByMapping('controller', PATH_APPLICATIONS, $ControllerWhiteList, $ControllerFileName);
               $this->_ApplicationFolder = explode(DS, str_replace(PATH_APPLICATIONS . DS, '', $ControllerPath));
               $this->_ApplicationFolder = $this->_ApplicationFolder[0];
               include(CombinePaths(array(PATH_APPLICATIONS, $this->_ApplicationFolder, 'controllers', 'class.'.strtolower($this->_ApplicationFolder).'controller.php')));
               include($ControllerPath);
            }
         }
         return FALSE;
      } else {
         return TRUE;
      }
   }
   
   /**
    * An internal method used to map parts of the request to various properties
    * of this object that represent the controller, controller method, and
    * controller method arguments.
    *
    * @param array $Parts An array of parts of the request.
    * @param int $ControllerKey An integer representing the key of the controller in the $Parts array.
    */
   private function _MapParts($Parts, $ControllerKey) {
      $Length = count($Parts);
      if ($Length > $ControllerKey)
         $this->_ControllerName = $Parts[$ControllerKey];

      if ($Length > $ControllerKey + 1)
         $this->_ControllerMethod = $Parts[$ControllerKey + 1];

      if ($Length > $ControllerKey + 2) {
         for ($i = $ControllerKey + 2; $i < $Length; ++$i) {
            if ($Parts[$i] != '')
               $this->_ControllerMethodArgs[] = $Parts[$i];

         }
      }
   }
}<|MERGE_RESOLUTION|>--- conflicted
+++ resolved
@@ -151,24 +151,15 @@
       $this->FireEvent('BeforeDispatch');
       $this->_AnalyzeRequest();
       
-<<<<<<< HEAD
       /*
-=======
-/*
       echo "<br />Gdn::Request thinks: ".Gdn::Request()->Request();
       echo "<br />Gdn::Request also suggests: output=".Gdn::Request()->Output().", outfile=".Gdn::Request()->Outfile();
-
       echo '<br />Request: '.$this->Request;      
->>>>>>> 89d14019
       echo '<br />App folder: '.$this->_ApplicationFolder;
       echo '<br />Controller folder: '.$this->_ControllerFolder;
       echo '<br />ControllerName: '.$this->_ControllerName;
       echo '<br />ControllerMethod: '.$this->_ControllerMethod;
-<<<<<<< HEAD
       */
-=======
-*/
->>>>>>> 89d14019
 
       $ControllerName = $this->ControllerName();
       if ($ControllerName != '' && class_exists($ControllerName)) {
