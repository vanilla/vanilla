<<<<<<< HEAD
<?php if (!defined('APPLICATION')) {
    exit();
      }

/**
 * Dummy class
 *
 * A dummy class that returns itself on all method and property calls.
 * This class is useful for partial deliveries where parts of the page are not necessary,
 * but you don't want to have to check for them on every use.
 *
 * @author Todd Burry <todd@vanillaforums.com>
 * @copyright 2003 Vanilla Forums, Inc
 * @license http://www.opensource.org/licenses/gpl-2.0.php GPL
 * @package Garden
=======
<?php
/**
 * Dummy class
 *
 * @author Todd Burry <todd@vanillaforums.com>
 * @copyright 2009-2015 Vanilla Forums Inc.
 * @license http://www.opensource.org/licenses/gpl-2.0.php GNU GPL v2
 * @package Core
>>>>>>> 0aed7e80
 * @since 2.0
 */

/**
 * A dummy class that returns itself on all method and property calls.
 *
 * This class is useful for partial deliveries where parts of the page are not necessary,
 * but you don't want to have to check for them on every use.
 */
class Gdn_Dummy {
<<<<<<< HEAD
    public function __call($Name, $Arguments) {
        return $this;
    }
   
    public function __get($Name) {
        return $this;
    }
   
    public function __set($Name, $Value) {
        return $this;
    }
   
   /**
    * Holds a static instance of this class.
    *
    * @var Dummy
    */
    private static $_Instance;
   
   /**
    * Return the singleton instance of this object.
    *
    * @static
    * @return Dummy The singleton instance of this class.
    */
    public static function GetInstance() {
=======

    public function __call($Name, $Arguments) {
        return $this;
    }

    public static function __callStatic($Name, $Arguments) {
        return self::getInstance();
    }

    public function __get($Name) {
        return $this;
    }

    public function __set($Name, $Value) {
        return $this;
    }

    /**
     * Holds a static instance of this class.
     *
     * @var Dummy
     */
    private static $_Instance;

    /**
     * Return the singleton instance of this object.
     *
     * @static
     * @return Dummy The singleton instance of this class.
     */
    public static function getInstance() {
>>>>>>> 0aed7e80
        if (!isset(self::$_Instance)) {
            self::$_Instance = new Gdn_Dummy();
        }
        return self::$_Instance;
    }
}<|MERGE_RESOLUTION|>--- conflicted
+++ resolved
@@ -1,20 +1,3 @@
-<<<<<<< HEAD
-<?php if (!defined('APPLICATION')) {
-    exit();
-      }
-
-/**
- * Dummy class
- *
- * A dummy class that returns itself on all method and property calls.
- * This class is useful for partial deliveries where parts of the page are not necessary,
- * but you don't want to have to check for them on every use.
- *
- * @author Todd Burry <todd@vanillaforums.com>
- * @copyright 2003 Vanilla Forums, Inc
- * @license http://www.opensource.org/licenses/gpl-2.0.php GPL
- * @package Garden
-=======
 <?php
 /**
  * Dummy class
@@ -23,7 +6,6 @@
  * @copyright 2009-2015 Vanilla Forums Inc.
  * @license http://www.opensource.org/licenses/gpl-2.0.php GNU GPL v2
  * @package Core
->>>>>>> 0aed7e80
  * @since 2.0
  */
 
@@ -34,11 +16,15 @@
  * but you don't want to have to check for them on every use.
  */
 class Gdn_Dummy {
-<<<<<<< HEAD
+
     public function __call($Name, $Arguments) {
         return $this;
     }
    
+    public static function __callStatic($Name, $Arguments) {
+        return self::getInstance();
+    }
+
     public function __get($Name) {
         return $this;
     }
@@ -60,40 +46,7 @@
     * @static
     * @return Dummy The singleton instance of this class.
     */
-    public static function GetInstance() {
-=======
-
-    public function __call($Name, $Arguments) {
-        return $this;
-    }
-
-    public static function __callStatic($Name, $Arguments) {
-        return self::getInstance();
-    }
-
-    public function __get($Name) {
-        return $this;
-    }
-
-    public function __set($Name, $Value) {
-        return $this;
-    }
-
-    /**
-     * Holds a static instance of this class.
-     *
-     * @var Dummy
-     */
-    private static $_Instance;
-
-    /**
-     * Return the singleton instance of this object.
-     *
-     * @static
-     * @return Dummy The singleton instance of this class.
-     */
     public static function getInstance() {
->>>>>>> 0aed7e80
         if (!isset(self::$_Instance)) {
             self::$_Instance = new Gdn_Dummy();
         }
