<?php if (!defined('APPLICATION')) exit();
/*
Copyright 2008, 2009 Vanilla Forums Inc.
This file is part of Garden.
Garden is free software: you can redistribute it and/or modify it under the terms of the GNU General Public License as published by the Free Software Foundation, either version 3 of the License, or (at your option) any later version.
Garden is distributed in the hope that it will be useful, but WITHOUT ANY WARRANTY; without even the implied warranty of MERCHANTABILITY or FITNESS FOR A PARTICULAR PURPOSE. See the GNU General Public License for more details.
You should have received a copy of the GNU General Public License along with Garden.  If not, see <http://www.gnu.org/licenses/>.
Contact Vanilla Forums Inc. at support [at] vanillaforums [dot] com
*/

/**
 * Object Representation of an email. All public methods return $this for
 * chaining purposes. ie. $Email->Subject('Hi')->Message('Just saying hi!')-
 * To('joe@vanillaforums.com')->Send();
 *
 * @author Mark O'Sullivan
 * @copyright 2003 Mark O'Sullivan
 * @license http://www.opensource.org/licenses/gpl-2.0.php GPL
 * @package Garden
 * @version @@GARDEN-VERSION@@
 * @todo This class needs to be tested on a function mail server and with SMTP
 * @namespace Garden.Core
 */

class Gdn_Email extends Gdn_Pluggable {

   /**
    * @var PHPMailer
    */
   public $PhpMailer;

   /**
    * @var boolean
    */
   private $_IsToSet;

   /**
    * Constructor
    */
   function __construct() {
<<<<<<< HEAD
      $this->_PhpMailer = new PHPMailer();
      $this->_PhpMailer->CharSet = 'utf-8';
=======
      $this->PhpMailer = new PHPMailer();
      $this->PhpMailer->CharSet = Gdn::Config('Garden.Charset', 'utf-8');
>>>>>>> 24323854
      $this->Clear();
      parent::__construct();
   }


   /**
    * Adds to the "Bcc" recipient collection.
    *
    * @param mixed $RecipientEmail An email (or array of emails) to add to the "Bcc" recipient collection.
    * @param string $RecipientName The recipient name associated with $RecipientEmail. If $RecipientEmail is
    * an array of email addresses, this value will be ignored.
    * @return Email
    */
   public function Bcc($RecipientEmail, $RecipientName = '') {
      $this->PhpMailer->AddBCC($RecipientEmail, $RecipientName);
      return $this;
   }

   /**
    * Adds to the "Cc" recipient collection.
    *
    * @param mixed $RecipientEmail An email (or array of emails) to add to the "Cc" recipient collection.
    * @param string $RecipientName The recipient name associated with $RecipientEmail. If $RecipientEmail is
    * an array of email addresses, this value will be ignored.
    * @return Email
    */
   public function Cc($RecipientEmail, $RecipientName = '') {
      $this->PhpMailer->AddCC($RecipientEmail, $RecipientName);
      return $this;
   }

   /**
    * Clears out all previously specified values for this object and restores
    * it to the state it was in when it was instantiated.
    *
    * @return Email
    */
   public function Clear() {
      $this->PhpMailer->ClearAllRecipients();
      $this->PhpMailer->Body = '';
      $this->From();
      $this->_IsToSet = False;
      $this->MimeType(Gdn::Config('Garden.Email.MimeType', 'text/plain'));
      $this->_MasterView = 'email.master';
      return $this;
   }

   /**
    * Allows the explicit definition of the email's sender address & name.
    * Defaults to the applications Configuration 'SupportEmail' & 'SupportName'
    * settings respectively.
    *
    * @param string $SenderEmail
    * @param string $SenderName
    * @return Email
    */
   public function From($SenderEmail = '', $SenderName = '') {
      if ($SenderEmail == '')
         $SenderEmail = Gdn::Config('Garden.Email.SupportAddress', '');

      if ($SenderName == '')
         $SenderName = Gdn::Config('Garden.Email.SupportName', '');

      $this->PhpMailer->From = $SenderEmail;
      $this->PhpMailer->FromName = $SenderName;
      return $this;
   }

   /**
    * Allows the definition of a masterview other than the default:
    * "email.master".
    *
    * @param string $MasterView
    * @todo To implement
    * @return Email
    */
   public function MasterView($MasterView) {
      return $this;
   }

   /**
    * The message to be sent.
    *
    * @param string $Message The message to be sent.
    * @tod: implement
    * @return Email
    */
   public function Message($Message) {
      if ($this->PhpMailer->ContentType == 'text/html') {
         $this->PhpMailer->MsgHTML($Message);
      } else {
         $this->PhpMailer->Body = $Message;
      }
      return $this;
   }

   /**
    * Sets the mime-type of the email.
    *
    * Only accept text/plain or text/html.
    *
    * @param string $MimeType The mime-type of the email.
    * @return Email
    */
   public function MimeType($MimeType) {
      $this->PhpMailer->IsHTML($MimeType === 'text/html');
      return $this;
   }

   /**
    * @todo add port settings
    */
   public function Send() {
      if (Gdn::Config('Garden.Email.UseSmtp')) {
         $this->PhpMailer->IsSMTP();
         $SmtpHost = Gdn::Config('Garden.Email.SmtpHost', '');
         $SmtpPort = Gdn::Config('Garden.Email.SmtpPort', 25);
         if (strpos($SmtpHost, ':') !== FALSE) {
            list($SmtpHost, $SmtpPort) = explode(':', $SmtpHost);
         }

         $this->PhpMailer->Host = $SmtpHost;
         $this->PhpMailer->Port = $SmtpPort;
         $this->PhpMailer->Username = $Username = Gdn::Config('Garden.Email.SmtpUser', '');
         $this->PhpMailer->Password = $Password = Gdn::Config('Garden.Email.SmtpPassword', '');
         if(!empty($Username))
            $this->PhpMailer->SMTPAuth = TRUE;

         
      } else {
         $this->PhpMailer->IsMail();
      }

      if (!$this->PhpMailer->Send()) {
         throw new Exception($this->PhpMailer->ErrorInfo);
      }

      return true;
   }

   /**
    * Adds subject of the message to the email.
    * 
    * @param string $Subject The subject of the message.
    */
   public function Subject($Subject) {
      $this->PhpMailer->Subject = $Subject;
      return $this;  
   }

   /**
    * Adds to the "To" recipient collection.
    *
    * @param mixed $RecipientEmail An email (or array of emails) to add to the "To" recipient collection.
    * @param string $RecipientName The recipient name associated with $RecipientEmail. If $RecipientEmail is
    * an array of email addresses, this value will be ignored.
    */
   public function To($RecipientEmail, $RecipientName = '') {
      if (is_string($RecipientEmail) && StrPos($RecipientEmail, ',') > 0) {
         $RecipientEmail = explode(',', $RecipientEmail);
         $RecipientEmail = array_map('trim', $RecipientEmail);
      }

      if (!is_array($RecipientEmail)) {
         // Only allow one address in the "to" field. Append all extras to the "cc" field.
         if (!$this->_IsToSet) {
            $this->PhpMailer->AddAddress($RecipientEmail, $RecipientName);
            $this->_IsToSet = True;
         }
         else {
            $this->Cc($RecipientEmail, $RecipientName);
         }
   
         return $this;
      } else {
         if ($this->PhpMailer->Mailer == 'smtp' || Gdn::Config('Garden.Email.UseSmtp'))
            throw new Exception('You cannot address emails to more than one address when using SMTP.');
         
         // Need to set return-path, to prevent error: unknown, malformed, or incomplete option -f in mail()
         if ($this->PhpMailer->Sender == '')
            $this->PhpMailer->Sender =& $this->PhpMailer->From;

         $this->PhpMailer->SingleTo = True;
         if (array_key_exists(0, $RecipientEmail)) {
            if (is_object($RecipientEmail[0]) && property_exists($RecipientEmail[0], 'Email') && property_exists($RecipientEmail[0], 'Name')) {
               foreach ($RecipientEmail as $Recipient)
                  $this->PhpMailer->AddAddress($Recipient->Email, $Recipient->Name);
               
               return $this;
            }
            if (!is_array($RecipientName) || Count($RecipientEmail) != Count($RecipientName))
               $RecipientName = array_fill(0, Count($RecipientEmail), '');

            $RecipientEmail = array_combine($RecipientEmail, $RecipientName);
         }

         foreach($RecipientEmail as $Email => $Name)
            $this->PhpMailer->AddAddress($Email, $Name);
         
         return $this;
      }
   }
   
   public function Charset($Use = ''){
      if ($Use != '') {
         $this->PhpMailer->CharSet = $Use;
         return $this;
      }
      return $this->PhpMailer->CharSet;
   }
   
}<|MERGE_RESOLUTION|>--- conflicted
+++ resolved
@@ -38,13 +38,8 @@
     * Constructor
     */
    function __construct() {
-<<<<<<< HEAD
-      $this->_PhpMailer = new PHPMailer();
-      $this->_PhpMailer->CharSet = 'utf-8';
-=======
       $this->PhpMailer = new PHPMailer();
       $this->PhpMailer->CharSet = Gdn::Config('Garden.Charset', 'utf-8');
->>>>>>> 24323854
       $this->Clear();
       parent::__construct();
    }
