--- conflicted
+++ resolved
@@ -263,20 +263,12 @@
             foreach ($emojis as $name => $data) {
                 $emoji[] = [
                     "name" => "".$name."",
-<<<<<<< HEAD
-                    "url" => asset($emojiAssetPath.'/'.$data)
-=======
                     "url" => asset($emojiAssetPath.'/'.$data, true)
->>>>>>> acb107a8
                 ];
             }
 
             $emoji = [
-<<<<<<< HEAD
-                'assetPath' => asset($this->getAssetPath()),
-=======
                 'assetPath' => asset($this->getAssetPath(), true),
->>>>>>> acb107a8
                 'format' => $this->getFormat(),
                 'emoji' => $this->getEmoji()
             ];
