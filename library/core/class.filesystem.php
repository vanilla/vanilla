--- conflicted
+++ resolved
@@ -1,11 +1,4 @@
-<<<<<<< HEAD
-<?php if (!defined('APPLICATION')) {
-    exit();
-      }
-
-=======
 <?php
->>>>>>> 0aed7e80
 /**
  * Gdn_FileSystem.
  *
@@ -30,9 +23,13 @@
  */
 class Gdn_FileSystem {
 
-<<<<<<< HEAD
+    /** Op. */
     const O_CREATE = 1;
+
+    /** Op. */
     const O_WRITE = 2;
+
+    /** Op. */
     const O_READ = 4;
 
    /**
@@ -42,26 +39,7 @@
     * @param mixed $Files The path (or array of paths) to files which should be checked for
     * existence.
     */
-    public static function Exists($Files) {
-=======
-    /** Op. */
-    const O_CREATE = 1;
-
-    /** Op. */
-    const O_WRITE = 2;
-
-    /** Op. */
-    const O_READ = 4;
-
-    /**
-     * Searches the provided file path(s). Returns the first one it finds in the
-     * filesystem.
-     *
-     * @param mixed $Files The path (or array of paths) to files which should be checked for
-     * existence.
-     */
     public static function exists($Files) {
->>>>>>> 0aed7e80
         if (!is_array($Files)) {
             $Files = array($Files);
         }
@@ -78,33 +56,18 @@
         return $Return;
     }
 
-<<<<<<< HEAD
    /**
     * Returns an array of all folder names within the source folder or FALSE
     * if SourceFolder does not exist.
     *
     * @param string $SourceFolder
-    * @todo Documentation and variable type is needed for $SourceFolder.
-    */
-    public static function Folders($SourceFolders) {
-=======
-    /**
-     * Returns an array of all folder names within the source folder or FALSE
-     * if SourceFolder does not exist.
-     *
-     * @param string $SourceFolder
-     */
+    */
     public static function folders($SourceFolders) {
->>>>>>> 0aed7e80
         if (!is_array($SourceFolders)) {
             $SourceFolders = array($SourceFolders);
         }
 
-<<<<<<< HEAD
-        $BlackList = Gdn::Config('Garden.FolderBlacklist');
-=======
         $BlackList = Gdn::config('Garden.FolderBlacklist');
->>>>>>> 0aed7e80
         if (!is_array($BlackList)) {
             $BlackList = array('.', '..');
         }
@@ -114,17 +77,12 @@
         foreach ($SourceFolders as $SourceFolder) {
             if ($DirectoryHandle = opendir($SourceFolder)) {
                 while (($Item = readdir($DirectoryHandle)) !== false) {
-<<<<<<< HEAD
-                    $SubFolder = CombinePaths(array($SourceFolder, $Item));
-=======
                     $SubFolder = combinePaths(array($SourceFolder, $Item));
->>>>>>> 0aed7e80
                     if (!in_array($Item, $BlackList) && is_dir($SubFolder)) {
                         $Result[] = $Item;
                     }
                 }
                 closedir($DirectoryHandle);
-<<<<<<< HEAD
             }
         }
         if (count($Result) == 0) {
@@ -144,8 +102,8 @@
     * search can be performed. If no white-list is provided, the search will
     * only be performed in $SourceFolder.
     */
-    public static function Find($SourceFolders, $FileName, $WhiteList = false) {
-        $Return = self::_Find($SourceFolders, $WhiteList, $FileName, true);
+    public static function find($SourceFolders, $FileName, $WhiteList = false) {
+        $Return = self::_find($SourceFolders, $WhiteList, $FileName, true);
         if (is_array($Return)) {
             return count($Return) > 0 ? $Return[0] : false;
         } else {
@@ -165,8 +123,8 @@
     * search can be performed. If no white-list is provided, the search will
     * only be performed in $SourceFolder.
     */
-    public static function FindAll($SourceFolders, $FileName, $WhiteList = false) {
-        return self::_Find($SourceFolders, $WhiteList, $FileName, false);
+    public static function findAll($SourceFolders, $FileName, $WhiteList = false) {
+        return self::_find($SourceFolders, $WhiteList, $FileName, false);
     }
 
    /**
@@ -185,7 +143,7 @@
     * or should it return an array of every instance in which it is found?
     * Default is to return an array of every instance.
     */
-    private static function _Find($SourceFolders, $WhiteList, $FileName, $ReturnFirst = false) {
+    private static function _find($SourceFolders, $WhiteList, $FileName, $ReturnFirst = false) {
         $Return = array();
 
         if (!is_array($SourceFolders)) {
@@ -203,9 +161,27 @@
                                       }
                 }
             } else {
-                foreach ($WhiteList as $Folder) {
-                    $Path = CombinePaths(array($SourceFolder, $Folder, $FileName));
+                if ($DirectoryHandle = opendir($SourceFolder)) {
+                    if ($DirectoryHandle === false) {
+                        trigger_error(ErrorMessage('Failed to open folder when performing a filesystem search.', 'Gdn_FileSystem', '_Find', $SourceFolder), E_USER_ERROR);
+                    }
+
+                    // Search all subfolders
+                    if ($WhiteList === true) {
+                        $WhiteList = scandir($SourceFolder);
+                    }
+
+                    $SubFolders = array();
+                    foreach ($WhiteList as $WhiteFolder) {
+                        $SubFolder = combinePaths(array($SourceFolder, $WhiteFolder));
+                        if (is_dir($SubFolder)) {
+                            $SubFolders[] = $SubFolder;
+                            $Path = combinePaths(array($SubFolder, $FileName));
+                            // echo '<div style="color: red;">Looking For: '.$Path.'</div>';
                     if (file_exists($Path)) {
+                                if ($ReturnFirst) {
+                                    return array($Path);
+                                } else {
                         $Return[] = $Path;
                     }
                 }
@@ -230,16 +206,16 @@
     * @param string $LibraryName The name of the library to search for. This is a valid file name.
     * ie. "class.database.php"
     */
-    public static function FindByMapping($MappingCacheName, $SourceFolders, $FolderWhiteList, $LibraryName) {
+    public static function findByMapping($MappingCacheName, $SourceFolders, $FolderWhiteList, $LibraryName) {
 
        // If the application folder was provided, it will be the only entry in the whitelist, so prepend it.
         if (is_array($FolderWhiteList) && count($FolderWhiteList) == 1) {
-            $LibraryName = CombinePaths(array($FolderWhiteList[0], $LibraryName));
+            $LibraryName = combinePaths(array($FolderWhiteList[0], $LibraryName));
         }
 
         $LibraryKey = str_replace('.', '__', $LibraryName);
-        Gdn_LibraryMap::PrepareCache($MappingCacheName);
-        $LibraryPath = Gdn_LibraryMap::GetCache($MappingCacheName, $LibraryKey);
+        Gdn_LibraryMap::prepareCache($MappingCacheName);
+        $LibraryPath = Gdn_LibraryMap::getCache($MappingCacheName, $LibraryKey);
         if ($LibraryPath === null) {
            // $LibraryName wasn't contained in the mappings array.
            // I need to look through the folders in this application for the requested file.
@@ -251,11 +227,11 @@
            } else {
             $LibraryPath = self::Find($SourceFolders, $LibraryName, $FolderWhiteList);
            }*/
-            $LibraryPath = self::Find($SourceFolders, $LibraryName, $FolderWhiteList);
+            $LibraryPath = self::find($SourceFolders, $LibraryName, $FolderWhiteList);
 
            // If the mapping was found
             if ($LibraryPath !== false) {
-                Gdn_LibraryMap::Cache($MappingCacheName, $LibraryKey, $LibraryPath);
+                Gdn_LibraryMap::cache($MappingCacheName, $LibraryKey, $LibraryPath);
             }
         }
         return $LibraryPath;
@@ -265,243 +241,6 @@
     * Returns the contents of the specified file, or FALSE if it does not
     * exist.
     */
-    public static function GetContents() {
-        $File = CombinePaths(func_get_args());
-        if (file_exists($File) && is_file($File)) {
-            return file_get_contents($File);
-        } else {
-            return false;
-        }
-    }
-
-   /**
-    * Saves the specified file with the provided file contents.
-    *
-    * @param string $FileName The full path and name of the file to be saved.
-    * @param string $FileContents The contents of the file being saved.
-    */
-    public static function SaveFile($FileName, $FileContents, $Flags = VANILLA_FILE_PUT_FLAGS) {
-
-       // Check that the folder exists and is writable
-        $DirName = dirname($FileName);
-        $FileBaseName = basename($FileName);
-        if (!is_dir($DirName)) {
-            throw new Exception(sprintf('Requested save operation [%1$s] could not be completed because target folder [%2$s] does not exist.', $FileBaseName, $DirName));
-        }
-
-        if (!IsWritable($DirName)) {
-            throw new Exception(sprintf('Requested save operation [%1$s] could not be completed because target folder [%2$s] is not writable.', $FileBaseName, $DirName));
-        }
-
-        if (file_put_contents($FileName, $FileContents, $Flags) === false) {
-            throw new Exception(sprintf('Requested save operation [%1$s] could not be completed!', $FileBaseName));
-        }
-
-        return true;
-    }
-
-   /**
-    * Similar to the unix touch command, this method checks to see if $FileName
-    * exists. If it does not, it creates the file with nothing inside it.
-    *
-    * @param string $FileName The full path to the file being touched.
-    */
-    public static function Touch($FileName) {
-        if (!file_exists($FileName)) {
-            file_put_contents($FileName, '', LOCK_EX);
-        }
-    }
-
-   /**
-    * Serves a file to the browser.
-    *
-    * @param string $File Full path to the file being served.
-    * @param string $Name Name to give the file being served. Including extension overrides $File extension. Uses $File filename if empty.
-    * @param string $MimeType The mime type of the file.
-    * @param string $ServeMode Whether to download the file as an attachment, or inline
-    */
-    public static function ServeFile($File, $Name = '', $MimeType = '', $ServeMode = 'attachment') {
-
-        $FileIsLocal = (substr($File, 0, 4) == 'http') ? false : true;
-        $FileAvailable = ($FileIsLocal) ? is_readable($File) : true;
-
-        if ($FileAvailable) {
-           // Close the database connection
-            Gdn::Database()->CloseConnection();
-
-           // Determine if Path extension should be appended to Name
-            $NameExtension = strtolower(pathinfo($Name, PATHINFO_EXTENSION));
-            $FileExtension = strtolower(pathinfo($File, PATHINFO_EXTENSION));
-            if ($NameExtension == '') {
-                if ($Name == '') {
-                    $Name = pathinfo($File, PATHINFO_FILENAME) . '.' . $FileExtension;
-                } elseif (!StringEndsWith($Name, '.'.$FileExtension)) {
-                    $Name .= '.'.$FileExtension;
-                }
-            } else {
-=======
-            }
-        }
-        if (count($Result) == 0) {
-            return false;
-        }
-        return $Result;
-    }
-
-    /**
-     * Searches in $SourceFolders for $FileName. Returns the path to the file or
-     * FALSE if not found.
-     *
-     * @param mixed $SourceFolders A string (or array of strings) representing the path to the root of the
-     * search.
-     * @param string $FileName The name of the file to search for.
-     * @param mixed $WhiteList An option white-list of sub-folders within $SourceFolders in which the
-     * search can be performed. If no white-list is provided, the search will
-     * only be performed in $SourceFolder.
-     */
-    public static function find($SourceFolders, $FileName, $WhiteList = false) {
-        $Return = self::_find($SourceFolders, $WhiteList, $FileName, true);
-        if (is_array($Return)) {
-            return count($Return) > 0 ? $Return[0] : false;
-        } else {
-            return $Return;
-        }
-    }
-
-    /**
-     * Searches in $SourceFolders (and $WhiteList of subfolders, if present) for
-     * $FileName. Returns an array containing the full path of every occurrence
-     * of $FileName or FALSE if not found.
-     *
-     * @param mixed $SourceFolders A string (or array of strings) representing the path to the root of the
-     * search.
-     * @param string $FileName The name of the file to search for.
-     * @param mixed $WhiteList An option white-list of sub-folders within $SourceFolder in which the
-     * search can be performed. If no white-list is provided, the search will
-     * only be performed in $SourceFolder.
-     */
-    public static function findAll($SourceFolders, $FileName, $WhiteList = false) {
-        return self::_find($SourceFolders, $WhiteList, $FileName, false);
-    }
-
-    /**
-     * Searches in $SourceFolders (and $WhiteList of subfolders, if present) for
-     * $FileName. Returns an array containing the full path of every occurrence
-     * of $FileName or just the first occurrence of the path if $ReturnFirst is
-     * TRUE. Returns FALSE if the file is not found.
-     *
-     * @param mixed $SourceFolders A string (or array of strings) representing the path to the root of the
-     * search.
-     * @param mixed $WhiteList An optional white-list array of sub-folders within $SourceFolder in which
-     * the search can be performed. If FALSE is specified instead, the search
-     * will only be performed in $SourceFolders.
-     * @param string $FileName The name of the file to search for.
-     * @param boolean $ReturnFirst Should the method return the path to the first occurrence of $FileName,
-     * or should it return an array of every instance in which it is found?
-     * Default is to return an array of every instance.
-     */
-    private static function _find($SourceFolders, $WhiteList, $FileName, $ReturnFirst = false) {
-        $Return = array();
-
-        if (!is_array($SourceFolders)) {
-            $SourceFolders = array($SourceFolders);
-        }
-
-        foreach ($SourceFolders as $SourceFolder) {
-            if ($WhiteList === false) {
-                $Path = CombinePaths(array($SourceFolder, $FileName));
-                if (file_exists($Path)) {
-                    if ($ReturnFirst) {
-                        return $Path;
-                    } else {
-                        $Return[] = array($Path);
-                    }
-                }
-            } else {
-                if ($DirectoryHandle = opendir($SourceFolder)) {
-                    if ($DirectoryHandle === false) {
-                        trigger_error(ErrorMessage('Failed to open folder when performing a filesystem search.', 'Gdn_FileSystem', '_Find', $SourceFolder), E_USER_ERROR);
-                    }
-
-                    // Search all subfolders
-                    if ($WhiteList === true) {
-                        $WhiteList = scandir($SourceFolder);
-                    }
-
-                    $SubFolders = array();
-                    foreach ($WhiteList as $WhiteFolder) {
-                        $SubFolder = combinePaths(array($SourceFolder, $WhiteFolder));
-                        if (is_dir($SubFolder)) {
-                            $SubFolders[] = $SubFolder;
-                            $Path = combinePaths(array($SubFolder, $FileName));
-                            // echo '<div style="color: red;">Looking For: '.$Path.'</div>';
-                            if (file_exists($Path)) {
-                                if ($ReturnFirst) {
-                                    return array($Path);
-                                } else {
-                                    $Return[] = $Path;
-                                }
-                            }
-                        }
-                    }
-                }
-                closedir($DirectoryHandle);
-            }
-        }
-
-        return count($Return) > 0 ? $Return : false;
-    }
-
-    /**
-     * Searches in the specified mapping cache for $LibraryName. If a mapping is
-     * found, it returns it. If not, it searches through the application
-     * directories $Depth levels deep looking for $LibraryName. Returns FALSE
-     * if not found.
-     *
-     * @param string $MappingsFileName The name of the mappings file to look in for library mappings. These
-     * files are contained in the application's /cache folder.
-     * @param string $SourceFolders The path to the folders that should be considered the "root" of this search.
-     * @param mixed $FolderWhiteList A white-list array of sub-folders within $SourceFolder in which the
-     * search can be performed. If FALSE is specified instead, the search will
-     * only be performed in $SourceFolders.
-     * @param string $LibraryName The name of the library to search for. This is a valid file name.
-     * ie. "class.database.php"
-     */
-    public static function findByMapping($MappingCacheName, $SourceFolders, $FolderWhiteList, $LibraryName) {
-
-        // If the application folder was provided, it will be the only entry in the whitelist, so prepend it.
-        if (is_array($FolderWhiteList) && count($FolderWhiteList) == 1) {
-            $LibraryName = combinePaths(array($FolderWhiteList[0], $LibraryName));
-        }
-
-        $LibraryKey = str_replace('.', '__', $LibraryName);
-        Gdn_LibraryMap::prepareCache($MappingCacheName);
-        $LibraryPath = Gdn_LibraryMap::getCache($MappingCacheName, $LibraryKey);
-        if ($LibraryPath === null) {
-            // $LibraryName wasn't contained in the mappings array.
-            // I need to look through the folders in this application for the requested file.
-            // Once I find it, I need to save the mapping so we don't have to search for it again.
-
-            // Attempt to find the file directly off the root (if the app folder was provided in the querystring)
-            /*if ($FolderWhiteList !== FALSE && count($FolderWhiteList) == 1) {
-               $LibraryPath = self::Find($SourceFolders, $LibraryName);
-            } else {
-               $LibraryPath = self::Find($SourceFolders, $LibraryName, $FolderWhiteList);
-            }*/
-            $LibraryPath = self::find($SourceFolders, $LibraryName, $FolderWhiteList);
-
-            // If the mapping was found
-            if ($LibraryPath !== false) {
-                Gdn_LibraryMap::cache($MappingCacheName, $LibraryKey, $LibraryPath);
-            }
-        }
-        return $LibraryPath;
-    }
-
-    /**
-     * Returns the contents of the specified file, or FALSE if it does not
-     * exist.
-     */
     public static function getContents() {
         $File = combinePaths(func_get_args());
         if (file_exists($File) && is_file($File)) {
@@ -511,15 +250,15 @@
         }
     }
 
-    /**
-     * Saves the specified file with the provided file contents.
-     *
-     * @param string $FileName The full path and name of the file to be saved.
-     * @param string $FileContents The contents of the file being saved.
-     */
+   /**
+    * Saves the specified file with the provided file contents.
+    *
+    * @param string $FileName The full path and name of the file to be saved.
+    * @param string $FileContents The contents of the file being saved.
+    */
     public static function saveFile($FileName, $FileContents, $Flags = VANILLA_FILE_PUT_FLAGS) {
 
-        // Check that the folder exists and is writable
+       // Check that the folder exists and is writable
         $DirName = dirname($FileName);
         $FileBaseName = basename($FileName);
         if (!is_dir($DirName)) {
@@ -537,36 +276,36 @@
         return true;
     }
 
-    /**
-     * Similar to the unix touch command, this method checks to see if $FileName
-     * exists. If it does not, it creates the file with nothing inside it.
-     *
-     * @param string $FileName The full path to the file being touched.
-     */
+   /**
+    * Similar to the unix touch command, this method checks to see if $FileName
+    * exists. If it does not, it creates the file with nothing inside it.
+    *
+    * @param string $FileName The full path to the file being touched.
+    */
     public static function touch($FileName) {
         if (!file_exists($FileName)) {
             file_put_contents($FileName, '', LOCK_EX);
         }
     }
 
-    /**
-     * Serves a file to the browser.
-     *
-     * @param string $File Full path to the file being served.
-     * @param string $Name Name to give the file being served. Including extension overrides $File extension. Uses $File filename if empty.
-     * @param string $MimeType The mime type of the file.
-     * @param string $ServeMode Whether to download the file as an attachment, or inline
-     */
+   /**
+    * Serves a file to the browser.
+    *
+    * @param string $File Full path to the file being served.
+    * @param string $Name Name to give the file being served. Including extension overrides $File extension. Uses $File filename if empty.
+    * @param string $MimeType The mime type of the file.
+    * @param string $ServeMode Whether to download the file as an attachment, or inline
+    */
     public static function serveFile($File, $Name = '', $MimeType = '', $ServeMode = 'attachment') {
 
         $FileIsLocal = (substr($File, 0, 4) == 'http') ? false : true;
         $FileAvailable = ($FileIsLocal) ? is_readable($File) : true;
 
         if ($FileAvailable) {
-            // Close the database connection
+           // Close the database connection
             Gdn::database()->closeConnection();
 
-            // Determine if Path extension should be appended to Name
+           // Determine if Path extension should be appended to Name
             $NameExtension = strtolower(pathinfo($Name, PATHINFO_EXTENSION));
             $FileExtension = strtolower(pathinfo($File, PATHINFO_EXTENSION));
             if ($NameExtension == '') {
@@ -576,35 +315,15 @@
                     $Name .= '.'.$FileExtension;
                 }
             } else {
->>>>>>> 0aed7e80
                 $Extension = $NameExtension;
             }
             $Name = rawurldecode($Name);
 
-<<<<<<< HEAD
           // Figure out the MIME type
-            $MimeTypes = array(
-            "pdf"  => "application/pdf",
-            "txt"  => "text/plain",
-            "html" => "text/html",
-            "htm"  => "text/html",
-            "exe"  => "application/octet-stream",
-            "zip"  => "application/zip",
-            "doc"  => "application/msword",
-            "xls"  => "application/vnd.ms-excel",
-            "ppt"  => "application/vnd.ms-powerpoint",
-            "gif"  => "image/gif",
-            "png"  => "image/png",
-            "jpeg" => "image/jpg",
-            "jpg"  => "image/jpg",
-            "php"  => "text/plain",
-            "ico"  => "image/vnd.microsoft.icon"
-=======
-            // Figure out the MIME type
             $MimeTypes = array(
                 "pdf" => "application/pdf",
                 "txt" => "text/plain",
-                "html" => "text/html",
+            "html" => "text/html",
                 "htm" => "text/html",
                 "exe" => "application/octet-stream",
                 "zip" => "application/zip",
@@ -613,11 +332,10 @@
                 "ppt" => "application/vnd.ms-powerpoint",
                 "gif" => "image/gif",
                 "png" => "image/png",
-                "jpeg" => "image/jpg",
+            "jpeg" => "image/jpg",
                 "jpg" => "image/jpg",
                 "php" => "text/plain",
                 "ico" => "image/vnd.microsoft.icon"
->>>>>>> 0aed7e80
             );
 
             if ($MimeType == '') {
@@ -630,11 +348,7 @@
 
             @ob_end_clean();
 
-<<<<<<< HEAD
           // required for IE, otherwise Content-Disposition may be ignored
-=======
-            // required for IE, otherwise Content-Disposition may be ignored
->>>>>>> 0aed7e80
             if (ini_get('zlib.output_compression')) {
                 ini_set('zlib.output_compression', 'Off');
             }
@@ -658,7 +372,6 @@
         }
     }
 
-<<<<<<< HEAD
    /**
     * Remove a folder (and all the sub-folders and files).
     * Taken from http://php.net/manual/en/function.rmdir.php
@@ -666,17 +379,7 @@
     * @param string $Dir
     * @return void
     */
-    public static function RemoveFolder($Path) {
-=======
-    /**
-     * Remove a folder (and all the sub-folders and files).
-     * Taken from http://php.net/manual/en/function.rmdir.php
-     *
-     * @param string $Dir
-     * @return void
-     */
     public static function removeFolder($Path) {
->>>>>>> 0aed7e80
         if (!file_exists($Path)) {
             return;
         }
@@ -688,11 +391,7 @@
 
         $Path = rtrim($Path, '/').'/';
 
-<<<<<<< HEAD
        // Get all of the files in the directory.
-=======
-        // Get all of the files in the directory.
->>>>>>> 0aed7e80
         if ($dh = opendir($Path)) {
             while (($File = readdir($dh)) !== false) {
                 if (trim($File, '.') == '') {
@@ -702,28 +401,17 @@
                 $SubPath = $Path.$File;
 
                 if (is_dir($SubPath)) {
-<<<<<<< HEAD
-                    self::RemoveFolder($SubPath);
+                    self::removeFolder($SubPath);
                 } else {
                     unlink($SubPath);
                               }
-=======
-                    self::removeFolder($SubPath);
-                } else {
-                    unlink($SubPath);
-                }
->>>>>>> 0aed7e80
             }
             closedir($dh);
         }
         rmdir($Path);
     }
 
-<<<<<<< HEAD
-    public static function CheckFolderR($Path, $Flags = 0) {
-=======
     public static function checkFolderR($Path, $Flags = 0) {
->>>>>>> 0aed7e80
         $TrimPath = ltrim($Path, '/');
         $PathParts = explode('/', $TrimPath);
         $Prepend = (strlen($Path) !== strlen($TrimPath)) ? DS : '';
@@ -778,30 +466,6 @@
      * @param $options //folderPermission,filePermission
      * @return boolean
      */
-<<<<<<< HEAD
-    public static function Copy($source, $dest, $options = array('folderPermission'=>0755,'filePermission'=>0755)) {
-        $result=false;
-
-        if (is_file($source)) {
-            if ($dest[strlen($dest)-1]=='/') {
-                if (!file_exists($dest)) {
-                    cmfcDirectory::makeAll($dest, $options['folderPermission'], true);
-                }
-                $__dest=$dest."/".basename($source);
-            } else {
-                $__dest=$dest;
-            }
-            $result=copy($source, $__dest);
-            chmod($__dest, $options['filePermission']);
-
-        } elseif (is_dir($source)) {
-            if ($dest[strlen($dest)-1]=='/') {
-                if ($source[strlen($source)-1]=='/') {
-                    //Copy only contents
-                } else {
-                    //Change parent itself and its contents
-                    $dest=$dest.basename($source);
-=======
     public static function copy($source, $dest, $options = array('folderPermission' => 0755, 'filePermission' => 0755)) {
         $result = false;
 
@@ -824,16 +488,11 @@
                 } else {
                     //Change parent itself and its contents
                     $dest = $dest.basename($source);
->>>>>>> 0aed7e80
                     @mkdir($dest);
                     chmod($dest, $options['filePermission']);
                 }
             } else {
-<<<<<<< HEAD
-                if ($source[strlen($source)-1]=='/') {
-=======
                 if ($source[strlen($source) - 1] == '/') {
->>>>>>> 0aed7e80
                     //Copy parent directory with new name and all its content
                     @mkdir($dest, $options['folderPermission']);
                     chmod($dest, $options['filePermission']);
@@ -844,17 +503,6 @@
                 }
             }
 
-<<<<<<< HEAD
-            $dirHandle=opendir($source);
-            while ($file=readdir($dirHandle)) {
-                if ($file!="." && $file!="..") {
-                    if (!is_dir($source."/".$file)) {
-                        $__dest=$dest."/".$file;
-                    } else {
-                        $__dest=$dest."/".$file;
-                    }
-                        $result=Gdn_FileSystem::Copy($source."/".$file, $__dest, $options);
-=======
             $dirHandle = opendir($source);
             while ($file = readdir($dirHandle)) {
                 if ($file != "." && $file != "..") {
@@ -864,17 +512,12 @@
                         $__dest = $dest."/".$file;
                     }
                     $result = Gdn_FileSystem::copy($source."/".$file, $__dest, $options);
->>>>>>> 0aed7e80
                 }
             }
             closedir($dirHandle);
 
         } else {
-<<<<<<< HEAD
-            $result=false;
-=======
             $result = false;
->>>>>>> 0aed7e80
         }
         return $result;
     }
