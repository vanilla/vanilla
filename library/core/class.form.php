<?php
/**
 * Gdn_Form.
 *
 * @author Mark O'Sullivan <markm@vanillaforums.com>
 * @author Lincoln Russell <lincoln@vanillaforums.com>
 * @copyright 2009-2016 Vanilla Forums Inc.
 * @license http://www.opensource.org/licenses/gpl-2.0.php GNU GPL v2
 * @package Core
 * @since 2.0
 */

/**
 * Form validation layer
 *
 * Helps with the rendering of form controls that link directly to a data model.
 */
class Gdn_Form extends Gdn_Pluggable {

    /** @var string Action with which the form should be sent. */
    public $Action = '';

    /** @var string Class name to assign to form elements with errors when InlineErrors is enabled. */
    public $ErrorClass = 'Error';

    /** @var array Associative array of hidden inputs with their "Name" attribute as the key. */
    public $HiddenInputs;

    /**
     * @var string All form-related elements (form, input, select, textarea, [etc] will have
     *    this value prefixed on their ID attribute. Default is "Form_". If the
     *    id value is overridden with the Attribute collection for an element, this
     *    value will not be used.
     */
    public $IDPrefix = 'Form_';

    /** @var string Form submit method. Options are 'post' or 'get'. */
    public $Method = 'post';

    /**
     * @var array Associative array containing the key => value pairs being placed in the
     *    controls returned by this object. Assigned by $this->Open() or $this->SetData().
     */
    protected $_DataArray;

    /** @var bool Whether to display inline errors with form elements. Set with ShowErrors() and HideErrors(). */
    protected $_InlineErrors = false;

    /** @var object Model that enforces data rules on $this->_DataArray. */
    protected $_Model;

    /**
     * @var array Associative array of $FieldName => $ValidationFunctionName arrays that
     *    describe how each field specified failed validation.
     */
    protected $_ValidationResults = array();

    /**
     * @var array $Field => $Value pairs from the form in the $_POST or $_GET collection
     *    (depending on which method was specified for sending form data in $this->Method).
     *    Populated & accessed by $this->FormValues().
     *    Values can be retrieved with $this->GetFormValue($FieldName).
     */
    public $_FormValues;

    /**
     * @var array Collection of IDs that have been created for form elements. This
     *    private property is used to record all IDs so that duplicate IDs are not
     *    added to the screen.
     */
    private $_IDCollection = array();

    /**
     * Constructor
     *
     * @param string $TableName
     */
    public function __construct($TableName = '') {
        if ($TableName != '') {
            $TableModel = new Gdn_Model($TableName);
            $this->setModel($TableModel);
        }

        // Get custom error class
        $this->ErrorClass = c('Garden.Forms.InlineErrorClass', 'Error');

        parent::__construct();
    }

    /**
     * Backwards compatibility getter.
     *
     * @param strig $name The property to get.
     * @return mixed Returns the value of the property.
     */
    public function __get($name) {
        if ($name === 'InputPrefix') {
            trigger_error("Gdn_Form->InputPrefix is deprecated", E_USER_DEPRECATED);
        }
        return null;
    }

    /**
     * Backwards compatibility setter.
     *
     * @param string $name The name of the property to set.
     * @param mixed $value The new value of the property.
     */
    public function __set($name, $value) {
        if ($name === 'InputPrefix') {
            trigger_error("Gdn_Form->InputPrefix is deprecated", E_USER_DEPRECATED);
        }
        $this->$name = $value;
    }


    /// =========================================================================
    /// UI Components: Methods that return XHTML form elements.
    /// =========================================================================

    /**
     * Add ErrorClass to Attributes['class'].
     *
     * @since 2.0.18
     * @access public
     *
     * @param array $Attributes Field attributes passed by reference (property => value).
     */
    public function addErrorClass(&$Attributes) {
        if (isset($Attributes['class'])) {
            $Attributes['class'] .= ' '.$this->ErrorClass;
        } else {
            $Attributes['class'] = $this->ErrorClass;
        }
    }

    /**
     * A special text box for formattable text.
     *
     * Formatting plugins like ButtonBar will auto-attach to this element.
     *
     * @param string $Column
     * @param array $Attributes
     * @since 2.1
     * @return string HTML element.
     */
    public function bodyBox($Column = 'Body', $Attributes = array()) {
        touchValue('MultiLine', $Attributes, true);
        touchValue('Wrap', $Attributes, true);
        touchValue('class', $Attributes, '');
        $Attributes['class'] .= ' TextBox BodyBox';

        $this->setValue('Format', val('Format', $Attributes, $this->getValue('Format', Gdn_Format::defaultFormat())));

        $Result = '<div class="bodybox-wrap">';

        // BeforeBodyBox
        $this->EventArguments['Table'] = val('Table', $Attributes);
        $this->EventArguments['Column'] = $Column;
        $this->EventArguments['Attributes'] = $Attributes;
        $this->EventArguments['BodyBox'] =& $Result;
        $this->fireEvent('BeforeBodyBox');

        // Only add the format if it was set on the form. This allows plugins to remove the format.
        if ($format = $this->getValue('Format')) {
            $Attributes['format'] = htmlspecialchars($format);
            $this->setValue('Format', $Attributes['format']);
            $Result .= $this->hidden('Format');
        }

        $Result .= $this->textBox($Column, $Attributes);

        $Result .= '</div>';

        return $Result;
    }

    /**
     * Returns XHTML for a button.
     *
     * @param string $ButtonCode The translation code for the text on the button.
     * @param array $Attributes An associative array of attributes for the button. Here is a list of
     * "special" attributes and their default values:
     * Attribute  Options                        Default
     * ------------------------------------------------------------------------
     * Type       The type of submit button      'submit'
     * Value      Ignored for $ButtonCode        $ButtonCode translated
     *
     * @return string
     */
    public function button($ButtonCode, $Attributes = array()) {
        $Type = arrayValueI('type', $Attributes);
        if ($Type === false) {
            $Type = 'submit';
        }

        $CssClass = arrayValueI('class', $Attributes);
        if ($CssClass === false) {
            $Attributes['class'] = 'Button';
        }

        $Return = '<input type="'.$Type.'"';
        $Return .= $this->_idAttribute($ButtonCode, $Attributes);
        $Return .= $this->_nameAttribute($ButtonCode, $Attributes);
        $Return .= ' value="'.t($ButtonCode, val('value', $Attributes)).'"';
        $Return .= $this->_attributesToString($Attributes);
        $Return .= " />\n";
        return $Return;
    }

    /**
     * Builds a color-picker form element. Accepts three-character hex values with or without the leading '#',
     * but the saved value will be coerced into a six-character hex code with the leading '#'.
     * The hex value to be saved is the value of the input with the color-picker-value class.
     *
     * @param string $fieldName Name of the field being posted with this input.
     * @return string The form element for a color picker.
     */
    public function color($fieldName) {
        Gdn::controller()->addJsFile('colorpicker.js');

        $valueAttributes['class'] = 'js-color-picker-value color-picker-value InputBox Hidden';
        $textAttributes['class'] = 'js-color-picker-text color-picker-text InputBox';
        $colorAttributes['class'] = 'js-color-picker-color color-picker-color';

        return '<div id="'.$this->escapeString($fieldName).'" class="js-color-picker color-picker input-group">'
        .$this->input($fieldName, 'text', $valueAttributes)
        .$this->input($fieldName.'-text', 'text', $textAttributes)
        .'<span class="js-color-picker-preview color-picker-preview"></span>'
        .$this->input($fieldName.'-color', 'color', $colorAttributes)
        .'</div>';
    }

    /**
     * Returns XHTML for a standard calendar input control.
     *
     * @param string $FieldName The name of the field that is being displayed/posted with this input. It
     * should related directly to a field name in $this->_DataArray.
     * @param array $Attributes An associative array of attributes for the input. ie. onclick, class, etc
     * @return string
     * @todo Create calendar helper
     */
    public function calendar($FieldName, $Attributes = array()) {
        // TODO: CREATE A CALENDAR HELPER CLASS AND LOAD/REFERENCE IT HERE.
        // THE CLASS SHOULD BE DECLARED WITH:
        //  if (!class_exists('Calendar') {
        // AT THE BEGINNING SO OTHERS CAN OVERRIDE THE DEFAULT CALENDAR WITH ONE
        // OF THEIR OWN.
        $Class = arrayValueI(
            'class',
            $Attributes,
            false
        );
        if ($Class === false) {
            $Attributes['class'] = 'DateBox';
        }

        // IN THE MEANTIME...
        return $this->input($FieldName, 'text', $Attributes);
    }

    /**
     * Returns Captcha HTML & adds translations to document head.
     *
     * Events: BeforeCaptcha
     *
     * @return string
     */
    public function captcha() {
        $handled = false;
        $this->EventArguments['Handled'] =& $handled;
        $this->fireEvent('Captcha');
        if ($handled) {
            // A plugin handled the captcha so don't display anything more.
            return;
        }
        // Google whitelist
        $whitelist = array('ar', 'bg', 'ca', 'zh-CN', 'zh-TW', 'hr', 'cs', 'da', 'nl', 'en-GB', 'en', 'fil', 'fi', 'fr', 'fr-CA', 'de', 'de-AT', 'de-CH', 'el', 'iw', 'hi', 'hu', 'id', 'it', 'ja', 'ko', 'lv', 'lt', 'no', 'fa', 'pl', 'pt', 'pt-BR', 'pt-PT', 'ro', 'ru', 'sr', 'sk', 'sl', 'es', 'es-419', 'sv', 'th', 'tr', 'uk', 'vi');

        // reCAPTCHA Options
        $options = array(
            'custom_translations' => array(
                'instructions_visual' => t("Type the text:"),
                'instructions_audio' => t("Type what you hear:"),
                'play_again' => t("Play the sound again"),
                'cant_hear_this' => t("Download the sounds as MP3"),
                'visual_challenge' => t("Get a visual challenge"),
                'audio_challenge' => t("Get an audio challenge"),
                'refresh_btn' => t("Get a new challenge"),
                'help_btn' => t("Help"),
                'incorrect_try_again' => t("Incorrect. Try again.")
            )
        );

        // Use our current locale against the whitelist.
        $language = Gdn::locale()->language();
        if (in_array($language, $whitelist)) {
            $options['lang'] = $language;
        } elseif (in_array(Gdn::locale()->Locale, $whitelist)) {
            $options['lang'] = Gdn::locale()->Locale;
        }

        // Add custom translation strings as JSON.
        Gdn::controller()->Head->addString('<script type="text/javascript">var RecaptchaOptions = '.json_encode($options).';</script>');

        require_once PATH_LIBRARY.'/vendors/recaptcha/functions.recaptchalib.php';

        return recaptcha_get_html(c('Garden.Registration.CaptchaPublicKey'), null, Gdn::request()->scheme() == 'https');
    }

    /**
     * Returns XHTML for a select list containing categories that the user has
     * permission to use.
     *
     * @param array $FieldName An array of category data to render.
     * @param array $Options An associative array of options for the select. Here
     * is a list of "special" options and their default values:
     *
     *   Attribute     Options                        Default
     *   ------------------------------------------------------------------------
     *   Value         The ID of the category that    FALSE
     *                 is selected.
     *   IncludeNull   Include a blank row?           TRUE
     *   CategoryData  Custom set of categories to    CategoryModel::Categories()
     *                 display.
     *
     * @return string
     */
<<<<<<< HEAD
    public function categoryDropDown($FieldName = 'CategoryID', $Options = false) {

        $this->EventArguments['Options'] = &$Options;
        $this->fireEvent('BeforeCategoryDropDown');

=======
    public function categoryDropDown($FieldName = 'CategoryID', $Options = array()) {
>>>>>>> 854940f9
        $Value = arrayValueI('Value', $Options); // The selected category id
        $CategoryData = val('CategoryData', $Options);

        // Sanity check
        if (is_object($CategoryData)) {
            $CategoryData = (array)$CategoryData;
        } elseif (!is_array($CategoryData)) {
            $CategoryData = array();
        }

        $Permission = GetValue('Permission', $Options, 'add');

        // Grab the category data.
        if (!$CategoryData) {
            $CategoryData = CategoryModel::GetByPermission(
                'Discussions.View',
                $Value,
                val('Filter', $Options, array('Archived' => 0)),
                val('PermFilter', $Options, array())
            );
        }

        // Respect category permissions (remove categories that the user shouldn't see).
        $SafeCategoryData = array();
        foreach ($CategoryData as $CategoryID => $Category) {
            $Name = $Category['Name'];

            if ($Value != $CategoryID) {
                if ($Category['CategoryID'] <= 0 || !$Category['PermsDiscussionsView']) {
                    continue;
                }

                if ($Category['Archived']) {
                    continue;
                }
            }

            $SafeCategoryData[$CategoryID] = $Category;
        }

        unset($Options['Filter'], $Options['PermFilter']);

        // Opening select tag
        $Return = '<select';
        $Return .= $this->_idAttribute($FieldName, $Options);
        $Return .= $this->_nameAttribute($FieldName, $Options);
        $Return .= $this->_attributesToString($Options);
        $Return .= ">\n";

        // Get value from attributes
        if ($Value === false) {
            $Value = $this->getValue($FieldName);
        }
        if (!is_array($Value)) {
            $Value = array($Value);
        }

        // Prevent default $Value from matching key of zero
        $HasValue = ($Value !== array(false) && $Value !== array('')) ? true : false;

        // Start with null option?
        $IncludeNull = val('IncludeNull', $Options);
        if ($IncludeNull === true) {
            $Return .= '<option value="">'.t('Select a category...').'</option>';
        } elseif (is_array($IncludeNull))
            $Return .= "<option value=\"{$IncludeNull[0]}\">{$IncludeNull[1]}</option>\n";
        elseif ($IncludeNull)
            $Return .= "<option value=\"\">$IncludeNull</option>\n";
        elseif (!$HasValue)
            $Return .= '<option value=""></option>';

        // Show root categories as headings (ie. you can't post in them)?
        $DoHeadings = val('Headings', $Options, c('Vanilla.Categories.DoHeadings'));

        // If making headings disabled and there was no default value for
        // selection, make sure to select the first non-disabled value, or the
        // browser will auto-select the first disabled option.
        $ForceCleanSelection = ($DoHeadings && !$HasValue && !$IncludeNull);

        // Write out the category options
        if (is_array($SafeCategoryData)) {
            foreach ($SafeCategoryData as $CategoryID => $Category) {
                $Depth = val('Depth', $Category, 0);
                $Disabled = (($Depth == 1 && $DoHeadings) || !$Category['AllowDiscussions']);
                $Selected = in_array($CategoryID, $Value) && $HasValue;
                if ($ForceCleanSelection && $Depth > 1) {
                    $Selected = true;
                    $ForceCleanSelection = false;
                }

                if ($Category['AllowDiscussions']) {
                    if($Permission == 'add' && !$Category['PermsDiscussionsAdd']) {
                        $Disabled = true;
                    }
                }

                $Return .= '<option value="'.$CategoryID.'"';
                if ($Disabled) {
                    $Return .= ' disabled="disabled"';
                } elseif ($Selected) {
                    $Return .= ' selected="selected"'; // only allow selection if NOT disabled
                }
                $Name = htmlspecialchars(val('Name', $Category, 'Blank Category Name'));
                if ($Depth > 1) {
                    $Name = str_repeat('&#160;', 4 * ($Depth - 1)).$Name;
//               $Name = str_replace(' ', '&#160;', $Name);
                }

                $Return .= '>'.$Name."</option>\n";
            }
        }
        return $Return.'</select>';
    }

    /**
     * Returns XHTML for a checkbox input element.
     *
     * Cannot consider all checkbox values to be boolean. (2009-04-02 mosullivan)
     * Cannot assume checkboxes are stored in database as string 'TRUE'. (2010-07-28 loki_racer)
     *
     * @param string $FieldName Name of the field that is being displayed/posted with this input.
     *    It should related directly to a field name in $this->_DataArray.
     * @param string $Label Label to place next to the checkbox.
     * @param array $Attributes Associative array of attributes for the input. (e.g. onclick, class)\
     *    Setting 'InlineErrors' to FALSE prevents error message even if $this->InlineErrors is enabled.
     * @return string
     */
    public function checkBox($FieldName, $Label = '', $Attributes = array()) {
        $Value = arrayValueI('value', $Attributes, true);
        $Attributes['value'] = $Value;
        $Display = val('display', $Attributes, 'wrap');
        unset($Attributes['display']);

        if (stringEndsWith($FieldName, '[]')) {
            if (!isset($Attributes['checked'])) {
                $GetValue = $this->getValue(substr($FieldName, 0, -2));
                if (is_array($GetValue) && in_array($Value, $GetValue)) {
                    $Attributes['checked'] = 'checked';
                } elseif ($GetValue == $Value)
                    $Attributes['checked'] = 'checked';
            }
        } else {
            if ($this->getValue($FieldName) == $Value) {
                $Attributes['checked'] = 'checked';
            }
        }

        // Show inline errors?
        $ShowErrors = ($this->_InlineErrors && array_key_exists($FieldName, $this->_ValidationResults));

        // Add error class to input element
        if ($ShowErrors) {
            $this->addErrorClass($Attributes);
        }

        $Input = $this->input($FieldName, 'checkbox', $Attributes);
        if ($Label != '') {
            $LabelElement = '<label for="'.
                arrayValueI('id', $Attributes, $this->escapeID($FieldName, false)).
                '" class="'.val('class', $Attributes, 'CheckBoxLabel').'"'.
                attribute('title', val('title', $Attributes)).'>';

            if ($Display === 'wrap') {
                $Input = $LabelElement.$Input.' '.T($Label).'</label>';
            } elseif ($Display === 'before') {
                $Input = $LabelElement.T($Label).'</label> '.$Input;
            } else {
                $Input = $Input.' '.$LabelElement.T($Label).'</label>';
            }
        }

        // Append validation error message
        if ($ShowErrors && arrayValueI('InlineErrors', $Attributes, true)) {
            $Input .= $this->inlineError($FieldName);
        }

        return $Input;
    }

    /**
     * Returns the XHTML for a list of checkboxes.
     *
     * @param string $FieldName Name of the field being posted with this input.
     *
     * @param mixed $DataSet Data to fill the checkbox list. Either an associative
     * array or a database dataset. ex: RoleID, Name from GDN_Role.
     *
     * @param mixed $ValueDataSet Values to be pre-checked in $DataSet. Either an associative array
     * or a database dataset. ex: RoleID from GDN_UserRole for a single user.
     *
     * @param array $Attributes An associative array of attributes for the select. Here is a list of
     * "special" attributes and their default values:
     * Attribute   Options                        Default
     * ------------------------------------------------------------------------
     * ValueField  The name of the field in       'value'
     *             $DataSet that contains the
     *             option values.
     * TextField   The name of the field in       'text'
     *             $DataSet that contains the
     *             option text.
     *
     * @return string
     */
    public function checkBoxList($FieldName, $DataSet, $ValueDataSet = null, $Attributes = array()) {
        // Never display individual inline errors for these CheckBoxes
        $Attributes['InlineErrors'] = false;

        $Return = '';
        // If the form hasn't been posted back, use the provided $ValueDataSet
        if ($this->isPostBack() === false) {
            if ($ValueDataSet === null) {
                $CheckedValues = $this->getValue($FieldName);
            } else {
                $CheckedValues = $ValueDataSet;
                if (is_object($ValueDataSet)) {
                    $CheckedValues = array_column($ValueDataSet->resultArray(), $FieldName);
                }
            }
        } else {
            $CheckedValues = $this->getFormValue($FieldName, array());
        }
        $i = 1;
        if (is_object($DataSet)) {
            $ValueField = ArrayValueI('ValueField', $Attributes, 'value');
            $TextField = ArrayValueI('TextField', $Attributes, 'text');
            foreach ($DataSet->result() as $Data) {
                $Instance = $Attributes;
                unset($Instance['TextField'], $Instance['ValueField']);
                $Instance['value'] = $Data->$ValueField;
                $Instance['id'] = $FieldName.$i;
                if (is_array($CheckedValues) && in_array(
                    $Data->$ValueField,
                    $CheckedValues
                )
                ) {
                    $Instance['checked'] = 'checked';
                }

                $Return .= '<li>'.$this->checkBox(
                    $FieldName.'[]',
                    $Data->$TextField,
                    $Instance
                )."</li>\n";
                ++$i;
            }
        } elseif (is_array($DataSet)) {
            foreach ($DataSet as $Text => $ID) {
                // Set attributes for this instance
                $Instance = $Attributes;
                unset($Instance['TextField'], $Instance['ValueField']);

                $Instance['id'] = $FieldName.$i;

                if (is_array($ID)) {
                    $ValueField = arrayValueI('ValueField', $Attributes, 'value');
                    $TextField = arrayValueI('TextField', $Attributes, 'text');
                    $Text = val($TextField, $ID, '');
                    $ID = val($ValueField, $ID, '');
                } else {
                    if (is_numeric($Text)) {
                        $Text = $ID;
                    }
                }
                $Instance['value'] = $ID;

                if (is_array($CheckedValues) && in_array($ID, $CheckedValues)) {
                    $Instance['checked'] = 'checked';
                }

                $Return .= '<li>'.$this->checkBox($FieldName.'[]', $Text, $Instance)."</li>\n";
                ++$i;
            }
        }

        return '<ul class="'.concatSep(' ', 'CheckBoxList', val('listclass', $Attributes)).'">'.$Return.'</ul>';
    }

    /**
     * Returns the xhtml for a list of checkboxes; sorted into groups related to
     * the TextField value of the dataset.
     *
     * @param string $FieldName The name of the field that is being displayed/posted with this input. It
     * should related directly to a field name in a user junction table.
     * ie. LUM_UserRole.RoleID
     *
     * @param mixed $DataSet The data to fill the options in the select list. Either an associative
     * array or a database dataset. ie. RoleID, Name from LUM_Role.
     *
     * @param mixed $ValueDataSet The data that should be checked in $DataSet. Either an associative array
     * or a database dataset. ie. RoleID from LUM_UserRole for a single user.
     *
     * @param array $Attributes An associative array of attributes for the select. Here is a list of
     * "special" attributes and their default values:
     *
     * Attribute   Options                        Default
     * ------------------------------------------------------------------------
     * ValueField  The name of the field in       'value'
     *             $DataSet that contains the
     *             option values.
     * TextField   The name of the field in       'text'
     *             $DataSet that contains the
     *             option text.
     *
     * @return string
     */
    public function checkBoxGrid($FieldName, $DataSet, $ValueDataSet, $Attributes) {
        // Never display individual inline errors for these CheckBoxes
        $Attributes['InlineErrors'] = false;

        $Return = '';
        $CheckedValues = $ValueDataSet;
        if (is_object($ValueDataSet)) {
            $CheckedValues = array_column($ValueDataSet->resultArray(), $FieldName);
        }

        $i = 1;
        if (is_object($DataSet)) {
            $ValueField = arrayValueI('ValueField', $Attributes, 'value');
            $TextField = arrayValueI('TextField', $Attributes, 'text');
            $LastGroup = '';
            $Group = array();
            $Rows = array();
            $Cols = array();
            $CheckBox = '';
            foreach ($DataSet->result() as $Data) {
                // Define the checkbox
                $Instance = $Attributes;
                unset($Instance['TextField'], $Instance['ValueField']);
                $Instance['value'] = $Data->$ValueField;
                $Instance['id'] = $FieldName.$i;
                if (is_array($CheckedValues) && in_array(
                    $Data->$ValueField,
                    $CheckedValues
                )
                ) {
                    $Instance['checked'] = 'checked';
                }
                $CheckBox = $this->checkBox($FieldName.'[]', '', $Instance);

                // Organize the checkbox into an array for this group
                $CurrentTextField = $Data->$TextField;
                $aCurrentTextField = explode('.', $CurrentTextField);
                $aCurrentTextFieldCount = count($aCurrentTextField);
                $GroupName = array_shift($aCurrentTextField);
                $ColName = array_pop($aCurrentTextField);
                if ($aCurrentTextFieldCount >= 3) {
                    $RowName = implode('.', $aCurrentTextField);
                    if ($GroupName != $LastGroup && $LastGroup != '') {
                        // Render the last group
                        $Return .= $this->getCheckBoxGridGroup(
                            $LastGroup,
                            $Group,
                            $Rows,
                            $Cols
                        );

                        // Clean out the $Group array & Rowcount
                        $Group = array();
                        $Rows = array();
                        $Cols = array();
                    }

                    if (array_key_exists($ColName, $Group) === false || is_array($Group[$ColName]) === false) {
                        $Group[$ColName] = array();
                        if (!in_array($ColName, $Cols)) {
                            $Cols[] = $ColName;
                        }

                    }

                    if (!in_array($RowName, $Rows)) {
                        $Rows[] = $RowName;
                    }

                    $Group[$ColName][$RowName] = $CheckBox;
                    $LastGroup = $GroupName;
                }
                ++$i;
            }
        }
        return $Return.$this->getCheckBoxGridGroup($LastGroup, $Group, $Rows, $Cols);
    }

    /**
     *
     *
     * @param $Data
     * @param $FieldName
     * @return string
     */
    public function checkBoxGridGroups($Data, $FieldName) {
        $Result = '';
        foreach ($Data as $GroupName => $GroupData) {
            $Result .= $this->checkBoxGridGroup($GroupName, $GroupData, $FieldName)."\n";
        }
        return $Result;
    }

    /**
     *
     *
     * @param $GroupName
     * @param $Data
     * @param $FieldName
     * @return string
     */
    public function checkBoxGridGroup($GroupName, $Data, $FieldName) {
        // Never display individual inline errors for these CheckBoxes
        $Attributes['InlineErrors'] = false;

        // Get the column and row info.
        $Columns = $Data['_Columns'];
        ksort($Columns);
        $Rows = $Data['_Rows'];
        ksort($Rows);
        unset($Data['_Columns'], $Data['_Rows']);

        if (array_key_exists('_Info', $Data)) {
            $GroupName = $Data['_Info']['Name'];
            unset($Data['_Info']);
        }

        $Result = '<table class="CheckBoxGrid">';
        // Append the header.
        $Result .= '<thead><tr><th>'.T($GroupName).'</th>';
        $Alt = true;
        foreach ($Columns as $ColumnName => $X) {
            $Result .=
                '<td'.($Alt ? ' class="Alt"' : '').'>'
                .T($ColumnName)
                .'</td>';

            $Alt = !$Alt;
        }
        $Result.'</tr></thead>';

        // Append the rows.
        $Result .= '<tbody>';
        $CheckCount = 0;
        foreach ($Rows as $RowName => $X) {
            $Result .= '<tr><th>';

            // If the row name is still seperated by dots then put those in spans.
            $RowNames = explode('.', $RowName);
            for ($i = 0; $i < count($RowNames) - 1; ++$i) {
                $Result .= '<span class="Parent">'.T($RowNames[$i]).'</span>';
            }
            $Result .= T(self::labelCode($RowNames[count($RowNames) - 1])).'</th>';
            // Append the columns within the rows.
            $Alt = true;
            foreach ($Columns as $ColumnName => $Y) {
                $Result .= '<td'.($Alt ? ' class="Alt"' : '').'>';
                // Check to see if there is a row corresponding to this area.
                if (array_key_exists($RowName.'.'.$ColumnName, $Data)) {
                    $CheckBox = $Data[$RowName.'.'.$ColumnName];
                    $Attributes = array('value' => $CheckBox['PostValue']);
                    if ($CheckBox['Value']) {
                        $Attributes['checked'] = 'checked';
                    }
//               $Attributes['id'] = "{$GroupName}_{$FieldName}_{$CheckCount}";
                    $CheckCount++;

                    $Result .= $this->checkBox($FieldName.'[]', '', $Attributes);
                } else {
                    $Result .= ' ';
                }
                $Result .= '</td>';

                $Alt = !$Alt;
            }
            $Result .= '</tr>';
        }
        $Result .= '</tbody></table>';
        return $Result;
    }

    /**
     * Returns the closing of the form tag with an optional submit button.
     *
     * @param string $ButtonCode
     * @param string $Xhtml
     * @return string
     */
    public function close($ButtonCode = '', $Xhtml = '', $Attributes = array()) {
        $Return = "</div>\n</form>";
        if ($Xhtml != '') {
            $Return = $Xhtml.$Return;
        }

        if ($ButtonCode != '') {
            $Return = '<div class="Buttons">'.$this->button($ButtonCode, $Attributes).'</div>'.$Return;
        }

        return $Return;
    }

    /**
     * Returns the current image in a field.
     * This is meant to be used with image uploads so that users can see the current value.
     *
     * @param type $FieldName
     * @param type $Attributes
     * @since 2.1
     */
    public function currentImage($FieldName, $Attributes = array()) {
        $Result = $this->hidden($FieldName);

        $Value = $this->getValue($FieldName);
        if ($Value) {
            touchValue('class', $Attributes, 'CurrentImage');
            $Result .= img(Gdn_Upload::url($Value), $Attributes);
        }

        return $Result;
    }

    /**
     * Returns XHTML for a standard date input control.
     *
     * @param string $FieldName The name of the field that is being displayed/posted with this input. It
     *    should related directly to a field name in $this->_DataArray.
     * @param array $Attributes An associative array of attributes for the input, e.g. onclick, class.
     *    Special attributes:
     *       YearRange, specified in yyyy-yyyy format. Default is 1900 to current year.
     *       Fields, array of month, day, year. Those are only valid values. Order matters.
     * @return string
     */
    public function date($FieldName, $Attributes = array()) {
        $Return = '';
        $YearRange = arrayValueI('yearrange', $Attributes, false);
        $StartYear = 0;
        $EndYear = 0;
        if ($YearRange !== false) {
            if (preg_match("/^[\d]{4}-{1}[\d]{4}$/i", $YearRange) == 1) {
                $StartYear = substr($YearRange, 0, 4);
                $EndYear = substr($YearRange, 5);
            }
        }
        if ($YearRange === false) {
            $StartYear = date('Y');
            $EndYear = 1900;
        }

        $Months = array_map(
            't',
            explode(',', 'Month,Jan,Feb,Mar,Apr,May,Jun,Jul,Aug,Sep,Oct,Nov,Dec')
        );

        $Days = array(t('Day'));
        for ($i = 1; $i < 32; ++$i) {
            $Days[] = $i;
        }

        $Years = array(t('Year'));
        foreach (range($StartYear, $EndYear) as $Year) {
            $Years[$Year] = $Year;
        }

        // Show inline errors?
        $ShowErrors = $this->_InlineErrors && array_key_exists($FieldName, $this->_ValidationResults);

        // Add error class to input element
        if ($ShowErrors) {
            $this->addErrorClass($Attributes);
        }

        // Never display individual inline errors for these DropDowns
        $Attributes['InlineErrors'] = false;

        $CssClass = arrayValueI('class', $Attributes, '');

        if ($this->getValue($FieldName) > 0) {
            $SubmittedTimestamp = strtotime($this->getValue($FieldName));
        } else {
            $SubmittedTimestamp = false;
        }

        // Allow us to specify which fields to show & order
        $Fields = arrayValueI('fields', $Attributes, array('month', 'day', 'year'));
        if (is_array($Fields)) {
            foreach ($Fields as $Field) {
                switch ($Field) {
                    case 'month':
                        // Month select
                        $Attributes['class'] = trim($CssClass.' Month');
                        if ($SubmittedTimestamp) {
                            $Attributes['Value'] = date('n', $SubmittedTimestamp);
                        }
                        $Return .= $this->dropDown($FieldName.'_Month', $Months, $Attributes);
                        break;
                    case 'day':
                        // Day select
                        $Attributes['class'] = trim($CssClass.' Day');
                        if ($SubmittedTimestamp) {
                            $Attributes['Value'] = date('j', $SubmittedTimestamp);
                        }
                        $Return .= $this->dropDown($FieldName.'_Day', $Days, $Attributes);
                        break;
                    case 'year':
                        // Year select
                        $Attributes['class'] = trim($CssClass.' Year');
                        if ($SubmittedTimestamp) {
                            $Attributes['Value'] = date('Y', $SubmittedTimestamp);
                        }
                        $Return .= $this->dropDown($FieldName.'_Year', $Years, $Attributes);
                        break;
                }
            }
        }

        $Return .= '<input type="hidden" name="DateFields[]" value="'.$FieldName.'" />';

        // Append validation error message
        if ($ShowErrors) {
            $Return .= $this->inlineError($FieldName);
        }

        return $Return;
    }

    /**
     * Returns XHTML for a select list.
     *
     * @param string $FieldName The name of the field that is being displayed/posted with this input. It
     *    should related directly to a field name in $this->_DataArray. ie. RoleID
     * @param mixed $DataSet The data to fill the options in the select list. Either an associative
     *    array or a database dataset.
     * @param array $Attributes An associative array of attributes for the select. Here is a list of
     *    "special" attributes and their default values:
     *
     *   Attribute   Options                        Default
     *   ------------------------------------------------------------------------
     *   ValueField  The name of the field in       'value'
     *               $DataSet that contains the
     *               option values.
     *   TextField   The name of the field in       'text'
     *               $DataSet that contains the
     *               option text.
     *   Value       A string or array of strings.  $this->_DataArray->$FieldName
     *   IncludeNull TRUE to include a blank row    FALSE
     *               String to create disabled
     *               first option.
     *   InlineErrors  Show inline error message?   TRUE
     *               Allows disabling per-dropdown
     *               for multi-fields like Date()
     *
     * @return string
     */
    public function dropDown($FieldName, $DataSet, $Attributes = array()) {
        // Show inline errors?
        $ShowErrors = ($this->_InlineErrors && array_key_exists($FieldName, $this->_ValidationResults));

        // Add error class to input element
        if ($ShowErrors) {
            $this->addErrorClass($Attributes);
        }

        // Opening select tag
        $Return = '<select';
        $Return .= $this->_idAttribute($FieldName, $Attributes);
        $Return .= $this->_nameAttribute($FieldName, $Attributes);
        $Return .= $this->_attributesToString($Attributes);
        $Return .= ">\n";

        // Get value from attributes and ensure it's an array
        $Value = arrayValueI('Value', $Attributes);
        if ($Value === false) {
            $Value = $this->getValue($FieldName, val('Default', $Attributes));
        }
        if (!is_array($Value)) {
            $Value = array($Value);
        }

        // Prevent default $Value from matching key of zero
        $HasValue = ($Value !== array(false) && $Value !== array('')) ? true : false;

        // Start with null option?
        $IncludeNull = arrayValueI('IncludeNull', $Attributes, false);
        if ($IncludeNull === true) {
            $Return .= "<option value=\"\"></option>\n";
        } elseif ($IncludeNull)
            $Return .= "<option value=\"\">$IncludeNull</option>\n";

        if (is_object($DataSet)) {
            $FieldsExist = false;
            $ValueField = arrayValueI('ValueField', $Attributes, 'value');
            $TextField = arrayValueI('TextField', $Attributes, 'text');
            $Data = $DataSet->firstRow();
            if (is_object($Data) && property_exists($Data, $ValueField) && property_exists(
                $Data,
                $TextField
            )
            ) {
                foreach ($DataSet->result() as $Data) {
                    $Return .= '<option value="'.$Data->$ValueField.
                        '"';
                    if (in_array($Data->$ValueField, $Value) && $HasValue) {
                        $Return .= ' selected="selected"';
                    }

                    $Return .= '>'.$Data->$TextField."</option>\n";
                }
            }
        } elseif (is_array($DataSet)) {
            foreach ($DataSet as $ID => $Text) {
                if (is_array($Text)) {
                    $Attribs = $Text;
                    $Text = val('Text', $Attribs, '');
                    unset($Attribs['Text']);
                } else {
                    $Attribs = array();
                }
                $Return .= '<option value="'.$ID.'"';
                if (in_array($ID, $Value) && $HasValue) {
                    $Return .= ' selected="selected"';
                }

                $Return .= attribute($Attribs).'>'.$Text."</option>\n";
            }
        }
        $Return .= '</select>';

        // Append validation error message
        if ($ShowErrors && arrayValueI('InlineErrors', $Attributes, true)) {
            $Return .= $this->inlineError($FieldName);
        }

        return $Return;
    }

    /**
     * Returns the xhtml for a dropdown list with option groups.
     * @param string $FieldName
     * @param array $Data
     * @param string $GroupField
     * @param string $TextField
     * @param string $ValueField
     * @param array $Attributes
     * @return string
     */
    public function dropDownGroup($FieldName, $Data, $GroupField, $TextField, $ValueField, $Attributes = array()) {
        $Return = '<select'
            .$this->_idAttribute($FieldName, $Attributes)
            .$this->_nameAttribute($FieldName, $Attributes)
            .$this->_attributesToString($Attributes)
            .">\n";

        // Get the current value.
        $CurrentValue = val('Value', $Attributes, false);
        if ($CurrentValue === false) {
            $CurrentValue = $this->getValue($FieldName, GetValue('Default', $Attributes));
        }

        // Add a null option?
        $IncludeNull = arrayValueI('IncludeNull', $Attributes, false);
        if ($IncludeNull === true) {
            $Return .= "<option value=\"\"></option>\n";
        } elseif ($IncludeNull)
            $Return .= "<option value=\"\">$IncludeNull</option>\n";

        $LastGroup = null;

        foreach ($Data as $Row) {
            $Group = $Row[$GroupField];

            // Check for a group header.
            if ($LastGroup !== $Group) {
                // Close off the last opt group.
                if ($LastGroup !== null) {
                    $Return .= '</optgroup>';
                }

                $Return .= '<optgroup label="'.htmlspecialchars($Group)."\">\n";
                $LastGroup = $Group;
            }

            $Value = $Row[$ValueField];

            if ($CurrentValue == $Value) {
                $Selected = ' selected="selected"';
            } else {
                $Selected = '';
            }

            $Return .= '<option value="'.htmlspecialchars($Value).'"'.$Selected.'>'.htmlspecialchars($Row[$TextField])."</option>\n";

        }

        if ($LastGroup) {
            $Return .= '</optgroup>';
        }

        $Return .= '</select>';

        return $Return;
    }

    /**
     * Returns XHTML for all form-related errors that have occurred.
     *
     * @return string
     */
    public function errors() {
        $Return = '';
        if (is_array($this->_ValidationResults) && count($this->_ValidationResults) > 0) {
            $Return = "<div class=\"Messages Errors\">\n<ul>\n";
            foreach ($this->_ValidationResults as $FieldName => $Problems) {
                $Count = count($Problems);
                for ($i = 0; $i < $Count; ++$i) {
                    if (substr($Problems[$i], 0, 1) == '@') {
                        $Return .= "<li>".substr($Problems[$i], 1)."</li>\n";
                    } else {
                        $Return .= '<li>'.sprintf(
                            t($Problems[$i]),
                            t($FieldName)
                        )."</li>\n";
                    }
                }
            }
            $Return .= "</ul>\n</div>\n";
        }
        return $Return;
    }

    public function errorString() {
        $Return = '';
        if (is_array($this->_ValidationResults) && count($this->_ValidationResults) > 0) {
            foreach ($this->_ValidationResults as $FieldName => $Problems) {
                $Count = count($Problems);
                for ($i = 0; $i < $Count; ++$i) {
                    if (substr($Problems[$i], 0, 1) == '@') {
                        $Return .= rtrim(substr($Problems[$i], 1), '.').'. ';
                    } else {
                        $Return .= rtrim(sprintf(
                            t($Problems[$i]),
                            t($FieldName)
                        ), '.').'. ';
                    }
                }
            }
        }
        return trim($Return);
    }

    /**
     * @see Gdn_Form::escapeFieldName()
     * @deprecated
     *
     * @param string $string
     * @return string
     */
    public function escapeString($string) {
        deprecated('Gd_Form::escapeString()');
        return $this->escapeFieldName($string);
    }

    /**
     * Returns a checkbox table.
     *
     * @param string $GroupName The name of the checkbox table (the text that appears in the top-left
     * cell of the table). This value will be passed through the T()
     * function before render.
     *
     * @param array $Group An array of $PermissionName => $CheckBoxXhtml to be rendered within the
     * grid. This represents the final (third) part of the permission name
     * string, as in the "Edit" part of "Garden.Roles.Edit".
     * ie. 'Edit' => '<input type="checkbox" id="PermissionID"
     * name="Role/PermissionID[]" value="20" />';
     *
     * @param array $Rows An array of rows to appear in the grid. This represents the middle part
     * of the permission name, as in the "Roles" part of "Garden.Roles.Edit".
     *
     * @param array $Cols An array of columns to appear in the grid for each row. This (again)
     * represents the final part of the permission name, as in the "Edit" part
     * of "Garden.Roles.Edit".
     * ie. Row1 = array('Add', 'Edit', 'Delete');
     */
    public function getCheckBoxGridGroup($GroupName, $Group, $Rows, $Cols) {
        $Return = '';
        $Headings = '';
        $Cells = '';
        $RowCount = count($Rows);
        $ColCount = count($Cols);
        for ($j = 0; $j < $RowCount; ++$j) {
            $Alt = 1;
            for ($i = 0; $i < $ColCount; ++$i) {
                $Alt = $Alt == 0 ? 1 : 0;
                $ColName = $Cols[$i];
                $RowName = $Rows[$j];

                if ($j == 0) {
                    $Headings .= '<td'.($Alt == 0 ? ' class="Alt"' : '').
                    '>'.T($ColName).'</td>';
                }

                if (array_key_exists($RowName, $Group[$ColName])) {
                    $Cells .= '<td'.($Alt == 0 ? ' class="Alt"' : '').
                        '>'.$Group[$ColName][$RowName].
                        '</td>';
                } else {
                    $Cells .= '<td'.($Alt == 0 ? ' class="Alt"' : '').
                        '>&#160;</td>';
                }
            }
            if ($Headings != '') {
                $Return .= "<thead><tr><th>".t($GroupName)."</th>".
                $Headings."</tr></thead>\r\n<tbody>";
            }

            $aRowName = explode('.', $RowName);
            $RowNameCount = count($aRowName);
            if ($RowNameCount > 1) {
                $RowName = '';
                for ($i = 0; $i < $RowNameCount; ++$i) {
                    if ($i < $RowNameCount - 1) {
                        $RowName .= '<span class="Parent">'.
                        T($aRowName[$i]).'</span>';
                    } else {
                        $RowName .= t($aRowName[$i]);
                    }
                }
            } else {
                $RowName = t($RowName);
            }
            $Return .= '<tr><th>'.$RowName.'</th>'.$Cells."</tr>\r\n";
            $Headings = '';
            $Cells = '';
        }
        return $Return == '' ? '' : '<table class="CheckBoxGrid">'.$Return.'</tbody></table>';
    }

    /**
     * Returns XHTML for all hidden fields.
     *
     * @return string
     */
    public function getHidden() {
        $Return = '';
        if (is_array($this->HiddenInputs)) {
            foreach ($this->HiddenInputs as $Name => $Value) {
                $Return .= $this->Hidden($Name, array('value' => $Value));
            }
            // Clean out the array
            // mosullivan - removed cleanout so that entry forms can all have the same hidden inputs added once on the entry/index view.
            // TODO - WATCH FOR BUGS BECAUSE OF THIS CHANGE.
            // $this->HiddenInputs = array();
        }
        return $Return;
    }

    /**
     * Returns the xhtml for a hidden input.
     *
     * @param string $FieldName The name of the field that is being hidden/posted with this input. It
     * should related directly to a field name in $this->_DataArray.
     * @param array $Attributes An associative array of attributes for the input. ie. maxlength, onclick,
     * class, etc
     * @return string
     */
    public function hidden($FieldName, $Attributes = array()) {
        $Return = '<input type="hidden"';
        $Return .= $this->_idAttribute($FieldName, $Attributes);
        $Return .= $this->_nameAttribute($FieldName, $Attributes);
        $Return .= $this->_valueAttribute($FieldName, $Attributes);
        $Return .= $this->_attributesToString($Attributes);
        $Return .= ' />';
        return $Return;
    }

    /**
     * Return a control for uploading images.
     *
     * @param string $FieldName
     * @param array $Attributes
     * @return string
     * @since 2.1
     */
    public function imageUpload($FieldName, $Attributes = array()) {
        $Result = '<div class="FileUpload ImageUpload">'.
            $this->currentImage($FieldName, $Attributes).
            '<div>'.
            $this->input($FieldName.'_New', 'file').
            '</div>'.
            '</div>';

        return $Result;
    }

    /**
     * Returns XHTML of inline error for specified field.
     *
     * @since 2.0.18
     * @access public
     *
     * @param string $FieldName The name of the field that is being displayed/posted with this input. It
     *  should related directly to a field name in $this->_DataArray.
     * @return string
     */
    public function inlineError($FieldName) {
        $AppendError = '<p class="'.$this->ErrorClass.'">';
        foreach ($this->_ValidationResults[$FieldName] as $ValidationError) {
            $AppendError .= sprintf(T($ValidationError), t($FieldName)).' ';
        }
        $AppendError .= '</p>';

        return $AppendError;
    }

    /**
     * Returns the xhtml for a standard input tag.
     *
     * @param string $FieldName The name of the field that is being displayed/posted with this input. It
     *  should related directly to a field name in $this->_DataArray.
     * @param string $Type The type attribute for the input.
     * @param array $Attributes An associative array of attributes for the input. (e.g. maxlength, onclick, class)
     *    Setting 'InlineErrors' to FALSE prevents error message even if $this->InlineErrors is enabled.
     * @return string
     */
    public function input($FieldName, $Type = 'text', $Attributes = array()) {
        if ($Type == 'text' || $Type == 'password') {
            $CssClass = arrayValueI('class', $Attributes);
            if ($CssClass == false) {
                $Attributes['class'] = 'InputBox';
            }
        }

        // Show inline errors?
        $ShowErrors = $this->_InlineErrors && array_key_exists($FieldName, $this->_ValidationResults);

        // Add error class to input element
        if ($ShowErrors) {
            $this->addErrorClass($Attributes);
        }

        $Return = '';
        $Wrap = val('Wrap', $Attributes, false, true);
        $Strength = val('Strength', $Attributes, false, true);
        if ($Wrap) {
            $Return .= '<div class="TextBoxWrapper">';
        }

        if (strtolower($Type) == 'checkbox') {
            if (isset($Attributes['nohidden'])) {
                unset($Attributes['nohidden']);
            } else {
                $Return .= '<input type="hidden" name="Checkboxes[]" value="'.
                    (substr($FieldName, -2) === '[]' ? substr($FieldName, 0, -2) : $FieldName).
                    '" />';
            }
        }


        $Return .= '<input type="'.$Type.'"';
        $Return .= $this->_idAttribute($FieldName, $Attributes);
        if ($Type == 'file') {
            $Return .= attribute(
                'name',
                arrayValueI('Name', $Attributes, $FieldName)
            );
        } else {
            $Return .= $this->_nameAttribute($FieldName, $Attributes);
        }

        if ($Strength) {
            $Return .= ' data-strength="true"';
        }
        $Return .= $this->_valueAttribute($FieldName, $Attributes);
        $Return .= $this->_attributesToString($Attributes);
        $Return .= ' />';


        // Append validation error message
        if ($ShowErrors && arrayValueI('InlineErrors', $Attributes, true)) {
            $Return .= $this->inlineError($FieldName);
        }

        if ($Type == 'password' && $Strength) {
            $Return .= <<<PASSWORDMETER
<div class="PasswordStrength">
   <div class="Background"></div>
   <div class="Strength"></div>
   <div class="Separator" style="left: 20%;"></div>
   <div class="Separator" style="left: 40%;"></div>
   <div class="Separator" style="left: 60%;"></div>
   <div class="Separator" style="left: 80%;"></div>
   <div class="StrengthText">&nbsp;</div>
</div>
PASSWORDMETER;
        }

        if ($Wrap) {
            $Return .= '</div>';
        }

        return $Return;
    }

    /**
     * Returns XHTML for a label element.
     *
     * @param string $TranslationCode Code to be translated and presented within the label tag.
     * @param string $FieldName Name of the field that the label is for.
     * @param array $Attributes Associative array of attributes for the input that the label is for.
     *    This is only available in case the related input has a custom id specified in the attributes array.
     *
     * @return string
     */
    public function label($TranslationCode, $FieldName = '', $Attributes = array()) {
        // Assume we always want a 'for' attribute because it's Good & Proper.
        // Precedence: 'for' attribute, 'id' attribute, $FieldName, $TranslationCode
        $DefaultFor = ($FieldName == '') ? $TranslationCode : $FieldName;
        $For = arrayValueI('for', $Attributes, arrayValueI('id', $Attributes, $this->escapeID($DefaultFor, false)));

        return '<label for="'.$For.'"'.$this->_attributesToString($Attributes).'>'.t($TranslationCode)."</label>\n";
    }

    /**
     * Generate a friendly looking label translation code from a camel case variable name
     * @param string|array $Item The item to generate the label from.
     *  - string: Generate the label directly from the item.
     *  - array: Generate the label from the item as if it is a schema row passed to Gdn_Form::Simple().
     * @return string
     */
    public static function labelCode($Item) {
        if (is_array($Item)) {
            if (isset($Item['LabelCode'])) {
                return $Item['LabelCode'];
            }

            $LabelCode = $Item['Name'];
        } else {
            $LabelCode = $Item;
        }


        if (strpos($LabelCode, '.') !== false) {
            $LabelCode = trim(strrchr($LabelCode, '.'), '.');
        }

        // Split camel case labels into seperate words.
        $LabelCode = preg_replace('`(?<![A-Z0-9])([A-Z0-9])`', ' $1', $LabelCode);
        $LabelCode = preg_replace('`([A-Z0-9])(?=[a-z])`', ' $1', $LabelCode);
        $LabelCode = trim($LabelCode);

        return $LabelCode;
    }

    /**
     * Returns the xhtml for the opening of the form (the form tag and all
     * hidden elements).
     *
     * @param array $Attributes An associative array of attributes for the form tag. Here is a list of
     *  "special" attributes and their default values:
     *
     *   Attribute  Options     Default
     *   ----------------------------------------
     *   method     get,post    post
     *   action     [any url]   [The current url]
     *   ajax       TRUE,FALSE  FALSE
     *
     * @return string
     *
     * @todo check that missing DataObject parameter
     */
    public function open($Attributes = array()) {
        if (!is_array($Attributes)) {
            $Attributes = array();
        }

        $Return = '<form';
        if (array_key_exists('id', $Attributes)) {
            $Return .= $this->_idAttribute('', $Attributes);
        }

        // Method
        $MethodFromAttributes = arrayValueI('method', $Attributes);
        $this->Method = $MethodFromAttributes === false ? $this->Method : $MethodFromAttributes;

        // Action
        $ActionFromAttributes = arrayValueI('action', $Attributes);
        if ($this->Action == '') {
            $this->Action = url();
        }

        $this->Action = $ActionFromAttributes === false ? $this->Action : $ActionFromAttributes;

        if (strcasecmp($this->Method, 'get') == 0) {
            // The path is not getting passed on get forms so put them in hidden fields.
            $Action = strrchr($this->Action, '?');
            $Exclude = val('Exclude', $Attributes, array());
            if ($Action !== false) {
                $this->Action = substr($this->Action, 0, -strlen($Action));
                parse_str(trim($Action, '?'), $Query);
                $Hiddens = '';
                foreach ($Query as $Key => $Value) {
                    if (in_array($Key, $Exclude)) {
                        continue;
                    }
                    $Key = Gdn_Format::form($Key);
                    $Value = Gdn_Format::form($Value);
                    $Hiddens .= "\n<input type=\"hidden\" name=\"$Key\" value=\"$Value\" />";
                }
            }
        }

        $Return .= ' method="'.$this->Method.'"'
            .' action="'.$this->Action.'"'
            .$this->_attributesToString($Attributes)
            .">\n<div>\n";

        if (isset($Hiddens)) {
            $Return .= $Hiddens;
        }

        // Postback Key - don't allow it to be posted in the url (prevents csrf attacks & hijacks)
        if ($this->Method != "get") {
            $Session = Gdn::session();
            $Return .= $this->hidden(
                'TransientKey',
                array('value' => $Session->transientKey())
            );
            // Also add a honeypot if Forms.HoneypotName has been defined
            $HoneypotName = Gdn::config(
                'Garden.Forms.HoneypotName'
            );
            if ($HoneypotName) {
                $Return .= $this->hidden(
                    $HoneypotName,
                    array('Name' => $HoneypotName, 'style' => "display: none;")
                );
            }
        }

        // Render all other hidden inputs that have been defined
        $Return .= $this->getHidden();
        return $Return;
    }

    /**
     * Returns XHTML for a radio input element.
     *
     * Provides way of wrapping Input() with a label.
     *
     * @param string $FieldName Name of the field that is being displayed/posted with this input.
     *    It should related directly to a field name in $this->_DataArray.
     * @param string $Label Label to place next to the radio.
     * @param array $Attributes Associative array of attributes for the input (e.g. onclick, class).
     *    Special values 'Value' and 'Default' (see RadioList).
     * @return string
     */
    public function radio($FieldName, $Label = '', $Attributes = array()) {
        $Value = arrayValueI('Value', $Attributes, 'TRUE');
        $Attributes['value'] = $Value;
        $FormValue = $this->getValue($FieldName, arrayValueI('Default', $Attributes));
        $Display = val('display', $Attributes, 'wrap');
        unset($Attributes['display']);

        // Check for 'checked'
        if ($FormValue == $Value) {
            $Attributes['checked'] = 'checked';
        }

        // Never display individual inline errors for this Input
        $Attributes['InlineErrors'] = false;

        // Get standard radio Input
        $Input = $this->Input($FieldName, 'radio', $Attributes);

        // Wrap with label.
        if ($Label != '') {
            $LabelElement = '<label for="'.arrayValueI('id', $Attributes, $this->EscapeID($FieldName, false)).'" class="'.val('class', $Attributes, 'RadioLabel').'">';
            if ($Display === 'wrap') {
                $LabelElement = '<label class="'.val('class', $Attributes, 'RadioLabel').'">';
                $Input = $LabelElement.$Input.' '.t($Label).'</label>';
            } elseif ($Display === 'before') {
                $Input = $LabelElement.t($Label).'</label> '.$Input;
            } else {
                $Input = $Input.' '.$LabelElement.t($Label).'</label>';
            }
        }

        return $Input;
    }

    /**
     * Returns XHTML for an unordered list of radio button elements.
     *
     * @param string $FieldName The name of the field that is being displayed/posted with this input.
     *    It should related directly to a field name in $this->_DataArray. ie. RoleID
     * @param mixed $DataSet The data to fill the options in the select list. Either an associative
     *    array or a database dataset.
     * @param array $Attributes An associative array of attributes for the list. Here is a list of
     *    "special" attributes and their default values:
     *
     *   Attribute   Options                        Default
     *   ------------------------------------------------------------------------
     *   ValueField  The name of the field in       'value'
     *               $DataSet that contains the
     *               option values.
     *   TextField   The name of the field in       'text'
     *               $DataSet that contains the
     *               option text.
     *   Value       A string or array of strings.  $this->_DataArray->$FieldName
     *   Default     The default value.             empty
     *   InlineErrors  Show inline error message?   TRUE
     *               Allows disabling per-dropdown
     *               for multi-fields like Date()
     *
     * @return string
     */
    public function radioList($FieldName, $DataSet, $Attributes = array()) {
        $List = val('list', $Attributes);
        $Return = '';

        if ($List) {
            $Return .= '<ul'.(isset($Attributes['listclass']) ? " class=\"{$Attributes['listclass']}\"" : '').'>';
            $LiOpen = '<li>';
            $LiClose = '</li>';
        } else {
            $LiOpen = '';
            $LiClose = ' ';
        }

        // Show inline errors?
        $ShowErrors = ($this->_InlineErrors && array_key_exists($FieldName, $this->_ValidationResults));

        // Add error class to input element
        if ($ShowErrors) {
            $this->addErrorClass($Attributes);
        }

        if (is_object($DataSet)) {
            $ValueField = arrayValueI('ValueField', $Attributes, 'value');
            $TextField = arrayValueI('TextField', $Attributes, 'text');
            $Data = $DataSet->firstRow();
            if (property_exists($Data, $ValueField) && property_exists(
                $Data,
                $TextField
            )
            ) {
                foreach ($DataSet->result() as $Data) {
                    $Attributes['value'] = $Data->$ValueField;

                    $Return .= $LiOpen.$this->radio($FieldName, $Data->$TextField, $Attributes).$LiClose;
                }
            }
        } elseif (is_array($DataSet)) {
            foreach ($DataSet as $ID => $Text) {
                $Attributes['value'] = $ID;
                $Return .= $LiOpen.$this->radio($FieldName, $Text, $Attributes).$LiClose;
            }
        }

        if ($List) {
            $Return .= '</ul>';
        }

        // Append validation error message
        if ($ShowErrors && arrayValueI('InlineErrors', $Attributes, true)) {
            $Return .= $this->inlineError($FieldName);
        }

        return $Return;
    }

    /**
     * Returns the xhtml for a text-based input.
     *
     * @param string $FieldName The name of the field that is being displayed/posted with this input. It
     *  should related directly to a field name in $this->_DataArray.
     * @param array $Attributes An associative array of attributes for the input. ie. maxlength, onclick,
     *  class, etc
     * @return string
     */
    public function textBox($FieldName, $Attributes = array()) {
        if (!is_array($Attributes)) {
            $Attributes = array();
        }

        $MultiLine = arrayValueI('MultiLine', $Attributes);

        if ($MultiLine) {
            $Attributes['rows'] = arrayValueI('rows', $Attributes, '6'); // For xhtml compliance
            $Attributes['cols'] = arrayValueI('cols', $Attributes, '100'); // For xhtml compliance
        }

        // Show inline errors?
        $ShowErrors = $this->_InlineErrors && array_key_exists($FieldName, $this->_ValidationResults);

        $CssClass = arrayValueI('class', $Attributes);
        if ($CssClass == false) {
            $Attributes['class'] = $MultiLine ? 'TextBox' : 'InputBox';
        }

        // Add error class to input element
        if ($ShowErrors) {
            $this->addErrorClass($Attributes);
        }

        $Return = '';
        $Wrap = val('Wrap', $Attributes, false, true);
        if ($Wrap) {
            $Return .= '<div class="TextBoxWrapper">';
        }

        $Return .= $MultiLine === true ? '<textarea' : '<input type="'.val('type', $Attributes, 'text').'"';
        $Return .= $this->_idAttribute($FieldName, $Attributes);
        $Return .= $this->_nameAttribute($FieldName, $Attributes);
        $Return .= $MultiLine === true ? '' : $this->_valueAttribute($FieldName, $Attributes);
        $Return .= $this->_attributesToString($Attributes);

        $Value = arrayValueI('value', $Attributes, $this->getValue($FieldName));

        $Return .= $MultiLine === true ? '>'.htmlentities($Value, ENT_COMPAT, 'UTF-8').'</textarea>' : ' />';

        // Append validation error message
        if ($ShowErrors) {
            $Return .= $this->inlineError($FieldName);
        }

        if ($Wrap) {
            $Return .= '</div>';
        }

        return $Return;
    }


    /// =========================================================================
    /// Methods for interfacing with the model & db.
    /// =========================================================================

    /**
     * Adds an error to the errors collection and optionally relates it to the
     * specified FieldName. Errors added with this method can be rendered with
     * $this->Errors().
     *
     * @param mixed $ErrorCode
     *  - <b>string</b>: The translation code that represents the error to display.
     *  - <b>Exception</b>: The exception to display the message for.
     * @param string $FieldName The name of the field to relate the error to.
     */
    public function addError($Error, $FieldName = '') {
        if (is_string($Error)) {
            $ErrorCode = $Error;
        } elseif (is_a($Error, 'Gdn_UserException')) {
            $ErrorCode = '@'.Gdn_Format::htmlFilter($Error->getMessage());
        } elseif (is_a($Error, 'Exception')) {
            // Strip the extra information out of the exception.
            $Parts = explode('|', $Error->getMessage());
            $Message = htmlspecialchars($Parts[0]);
            if (count($Parts) >= 3) {
                $FileSuffix = ": {$Parts[1]}->{$Parts[2]}(...)";
            } else {
                $FileSuffix = "";
            }

            if (debug()) {
                $ErrorCode = '@<pre>'.
                    $Message."\n".
                    '## '.$Error->getFile().'('.$Error->getLine().")".$FileSuffix."\n".
                    htmlspecialchars($Error->getTraceAsString()).
                    '</pre>';
            } else {
                $ErrorCode = '@'.htmlspecialchars(strip_tags($Error->getMessage()));
            }
        }

        if ($FieldName == '') {
            $FieldName = '<General Error>';
        }

        if (!is_array($this->_ValidationResults)) {
            $this->_ValidationResults = array();
        }

        if (!array_key_exists($FieldName, $this->_ValidationResults)) {
            $this->_ValidationResults[$FieldName] = array($ErrorCode);
        } else {
            if (!is_array($this->_ValidationResults[$FieldName])) {
                $this->_ValidationResults[$FieldName] = array(
                $this->_ValidationResults[$FieldName],
                $ErrorCode);
            } else {
                $this->_ValidationResults[$FieldName][] = $ErrorCode;
            }
        }
    }

    /**
     * Adds a hidden input value to the form.
     *
     * If the $ForceValue parameter remains FALSE, it will grab the value into the hidden input from the form
     * on postback. Otherwise it will always force the assigned value to the
     * input regardless of postback.
     *
     * @param string $FieldName The name of the field being added as a hidden input on the form.
     * @param string $Value The value being assigned in the hidden input. Unless $ForceValue is
     *  changed to TRUE, this field will be retrieved from the form upon
     *  postback.
     * @param bool $ForceValue
     */
    public function addHidden($FieldName, $Value = null, $ForceValue = false) {
        if ($this->isPostBack() && $ForceValue === false) {
            $Value = $this->getFormValue($FieldName, $Value);
        }

        $this->HiddenInputs[$FieldName] = $Value;
    }

    /**
     * Returns a boolean value indicating if the current page has an authenticated postback.
     *
     * It validates the postback by looking at a transient value that was rendered using $this->Open()
     * and submitted with the form. Ref: http://en.wikipedia.org/wiki/Cross-site_request_forgery
     *
     * @param bool $throw Whether or not to throw an exception if this is a postback AND the transient key doesn't validate.
     * @return bool Returns true if the postback could be authenticated or false otherwise.
     * @throws Gdn_UserException Throws an exception when this is a postback AND the transient key doesn't validate.
     */
    public function authenticatedPostBack($throw = false) {
        $keyName = 'TransientKey';
        $postBackKey = Gdn::request()->getValueFrom(Gdn_Request::INPUT_POST, $keyName, false);

        // If this isn't a postback then return false if there isn't a transient key.
        if (!$postBackKey && !Gdn::request()->isPostBack()) {
            return false;
        }

        $result = Gdn::session()->validateTransientKey($postBackKey);

        if (!$result && $throw && Gdn::request()->isPostBack()) {
            throw new Gdn_UserException('The CSRF token is invalid.', 403);
        }

        return $result;
    }

    /**
     * Checks $this->FormValues() to see if the specified button translation
     * code was submitted with the form (helps figuring out what button was
     * pressed to submit the form when there is more than one button available).
     *
     * @param string $ButtonCode The translation code of the button to check for.
     * @return boolean
     */
    public function buttonExists($ButtonCode) {
        return array_key_exists($ButtonCode, $this->formValues()) ? true : false;
    }

    /**
     * Emptys the $this->_FormValues collection so that all form fields will load empty.
     */
    public function clearInputs() {
        $this->_FormValues = array();
    }

    /**
     * Returns a count of the number of errors that have occurred.
     *
     * @return int
     */
    public function errorCount() {
        if (!is_array($this->_ValidationResults)) {
            $this->_ValidationResults = array();
        }

        return count($this->_ValidationResults);
    }

    /**
     * Returns the provided fieldname with improper characters stripped.
     *
     * PHP doesn't allow "." in variable names from external sources such as a
     * HTML form. Some Vanilla components however rely on variable names such
     * as "a.b.c". So we need to escape them for backwards compatibility.
     *
     * Replaces e.g. "\" with "\\", "-dot-" with "\\-dot-" and "." with "-dot-".
     *
     * @see Gdn_Form::unescapeFieldName()
     *
     * @param string $string
     * @return string
     */
    public function escapeFieldName($string) {
        $search = array('\\', '-dot-', '.');
        $replace = array('\\\\', '\\-dot-', '-dot-');
        return str_replace($search, $replace, $string);
    }

    /**
     * Unescape strings that were escaped with {@link Gdn_Form::escapeFieldName()}.
     *
     * Replaces e.g. "\\" with "\", "\\-dot-" with "-dot-" and "-dot-" with ".".
     *
     * @see Gdn_Form::escapeFieldName()
     *
     * @param string $string
     * @return string
     */
    public function unescapeFieldName($string) {
        $search = array('/(?<!\\\\)(\\\\\\\\)*-dot-/', '/\\\\-dot-/', '/\\\\\\\\/');
        $replace = array('$1.', '-dot-', '\\\\');
        return preg_replace($search, $replace, $string);
    }

    /**
     * Returns the provided fieldname with non-alpha-numeric values stripped and
     * $this->IDPrefix prepended.
     *
     * @param string $FieldName
     * @param bool $ForceUniqueID
     * @return string
     */
    public function escapeID(
        $FieldName,
        $ForceUniqueID = true
    ) {
        $ID = $FieldName;
        if (substr($ID, -2) == '[]') {
            $ID = substr($ID, 0, -2);
        }

        $ID = $this->IDPrefix.Gdn_Format::alphaNumeric(str_replace('.', '-dot-', $ID));
        $tmp = $ID;
        $i = 1;
        if ($ForceUniqueID === true) {
            if (array_key_exists($ID, $this->_IDCollection)) {
                $tmp = $ID.$this->_IDCollection[$ID];
                $this->_IDCollection[$ID]++;
            } else {
                $tmp = $ID;
                $this->_IDCollection[$ID] = 1;

            }
        } else {
            // If not forcing unique (ie. getting the id for a label's "for" tag),
            // get the last used copy of the requested id.
            $Found = false;
            $Count = val($ID, $this->_IDCollection, 0);
            if ($Count <= 1) {
                $tmp = $ID;
            } else {
                $tmp = $ID.($Count - 1);
            }
        }
        return $tmp;
    }

    /**
     *
     *
     * @return array
     */
    public function formDataSet() {
        if (is_null($this->_FormValues)) {
            $this->formValues();
        }

        $Result = array(array());
        foreach ($this->_FormValues as $Key => $Value) {
            if (is_array($Value)) {
                foreach ($Value as $RowIndex => $RowValue) {
                    if (!array_key_exists($RowIndex, $Result)) {
                        $Result[$RowIndex] = array($Key => $RowValue);
                    } else {
                        $Result[$RowIndex][$Key] = $RowValue;
                    }
                }
            } else {
                $Result[0][$Key] = $Value;
            }
        }

        return $Result;
    }

    /**
     * If the form has been posted back, this method return an associative
     * array of $FieldName => $Value pairs which were sent in the form.
     *
     * Note: these values are typically used by the model and it's validation object.
     *
     * @return array
     */
    public function formValues($NewValue = null) {
        if ($NewValue !== null) {
            $this->_FormValues = $NewValue;
            return;
        }

        if (!is_array($this->_FormValues)) {
            $this->_FormValues = array();

            $Request = Gdn::request();
            $Collection = $this->Method == 'get' ? $Request->get() : $Request->post();

            foreach ($Collection as $FieldName => $Value) {
                $FieldName = $this->unescapeFieldName($FieldName);
                $this->_FormValues[$FieldName] = $Value;
            }

            // Make sure that unchecked checkboxes get added to the collection
            if (array_key_exists('Checkboxes', $Collection)) {
                $UncheckedCheckboxes = $Collection['Checkboxes'];
                if (is_array($UncheckedCheckboxes) === true) {
                    $Count = count($UncheckedCheckboxes);
                    for ($i = 0; $i < $Count; ++$i) {
                        if (!array_key_exists($UncheckedCheckboxes[$i], $this->_FormValues)) {
                            $this->_FormValues[$UncheckedCheckboxes[$i]] = false;
                        }
                    }
                }
            }

            // Make sure that Date inputs (where the day, month, and year are
            // separated into their own dropdowns on-screen) get added to the
            // collection as a single field as well...
            if (array_key_exists(
                'DateFields',
                $Collection
            ) === true
            ) {
                $DateFields = $Collection['DateFields'];
                if (is_array($DateFields) === true) {
                    $Count = count($DateFields);
                    for ($i = 0; $i < $Count; ++$i) {
                        if (array_key_exists(
                            $DateFields[$i],
                            $this->_FormValues
                        ) ===
                            false
                        ) { // Saving dates in the format: YYYY-MM-DD
                            $Year = val(
                                $DateFields[$i].
                                '_Year',
                                $this->_FormValues,
                                0
                            );
                        }
                        $Month = val(
                            $DateFields[$i].
                            '_Month',
                            $this->_FormValues,
                            0
                        );
                        $Day = val(
                            $DateFields[$i].
                            '_Day',
                            $this->_FormValues,
                            0
                        );
                        $Month = str_pad(
                            $Month,
                            2,
                            '0',
                            STR_PAD_LEFT
                        );
                        $Day = str_pad(
                            $Day,
                            2,
                            '0',
                            STR_PAD_LEFT
                        );
                        $this->_FormValues[$DateFields[$i]] = $Year.
                            '-'.
                            $Month.
                            '-'.
                            $Day;
                    }
                }
            }
        }

        return $this->_FormValues;
    }

    /**
     * Get form data array
     *
     * Returns an associative array containing all the pre-propulated field data
     * for the current form.
     *
     * @return array
     */
    public function formData() {
        return $this->_DataArray;
    }

    /**
     * Gets the value associated with $FieldName from the sent form fields.
     * If $FieldName isn't found in the form, it returns $Default.
     *
     * @param string $FieldName The name of the field to get the value of.
     * @param mixed $Default The default value to return if $FieldName isn't found.
     * @return unknown
     */
    public function getFormValue($FieldName, $Default = '') {
        return val($FieldName, $this->formValues(), $Default);
    }

    /**
     * Gets the value associated with $FieldName.
     *
     * If the form has been posted back, it will retrieve the value from the form.
     * If it hasn't been posted back, it gets the value from $this->_DataArray.
     * Failing either of those, it returns $Default.
     *
     * @param string $FieldName
     * @param mixed $Default
     * @return mixed
     *
     * @todo check returned value type
     */
    public function getValue($FieldName, $Default = false) {
        $Return = '';
        // Only retrieve values from the form collection if this is a postback.
        if ($this->isMyPostBack()) {
            $Return = $this->getFormValue($FieldName, $Default);
        } else {
            $Return = val($FieldName, $this->_DataArray, $Default);
        }
        return $Return;
    }

    /**
     * Disable inline errors (this is the default).
     */
    public function hideErrors() {
        $this->_InlineErrors = false;
    }

    /**
     * Examines the sent form variable collection to see if any data was sent
     * via the form back to the server. Returns TRUE on if anything is found.
     *
     * @return boolean
     */
    public function isPostBack() {
        /*
        2009-01-10 - $_GET should not dictate a "post" back.
        return count($_POST) > 0 ? TRUE : FALSE;

        2009-03-31 - switching back to "get" dictating a postback

        2012-06-27 - Using the request method to determine a postback.
        */

        switch (strtolower($this->Method)) {
            case 'get':
                return count($_GET) > 0 || (is_array($this->formValues()) && count($this->formValues()) > 0) ? true : false;
            default:
                return Gdn::request()->isPostBack();
        }
    }

    /**
     * Check if THIS particular form was submitted
     *
     * Just like IsPostBack(), except auto populates FormValues and doesnt just check
     * "was some data submitted lol?!".
     *
     * @return boolean
     */
    public function isMyPostBack() {
        switch (strtolower($this->Method)) {
            case 'get':
                return count($_GET) > 0 || (is_array($this->formValues()) && count($this->formValues()) > 0) ? true : false;
            default:
                return Gdn::request()->isPostBack();
        }
    }

    /**
     * This is a convenience method so that you don't have to code this every time
     * you want to save a simple model's data.
     *
     * It uses the assigned model to save the sent form fields.
     * If saving fails, it populates $this->_ValidationResults with validation errors & related fields.
     *
     * @return unknown
     */
    public function save() {
        $SaveResult = false;
        if ($this->errorCount() == 0) {
            if (!isset($this->_Model)) {
                trigger_error(
                    ErrorMessage(
                        "You cannot call the form's save method if a model has not been defined.",
                        "Form",
                        "Save"
                    ),
                    E_USER_ERROR
                );
            }

            $Data = $this->formValues();
            if (method_exists($this->_Model, 'FilterForm')) {
                $Data = $this->_Model->filterForm($this->formValues());
            }

            $Args = array_merge(
                func_get_args(),
                array(
                    null,
                    null,
                    null,
                    null,
                    null,
                    null,
                    null,
                    null,
                    null,
                    null)
            );
            $SaveResult = $this->_Model->save(
                $Data,
                $Args[0],
                $Args[1],
                $Args[2],
                $Args[3],
                $Args[4],
                $Args[5],
                $Args[6],
                $Args[7],
                $Args[8],
                $Args[9]
            );
            if ($SaveResult === false) {
                // NOTE: THE VALIDATION FUNCTION NAMES ARE ALSO THE LANGUAGE
                // TRANSLATIONS OF THE ERROR MESSAGES. CHECK THEM OUT IN THE LOCALE
                // FILE.
                $this->setValidationResults($this->_Model->validationResults());
            }
        }
        return $SaveResult;
    }

    /**
     * Save an image from a field and delete any old image that's been uploaded.
     *
     * @param string $Field The name of the field. The image will be uploaded with the _New extension while the current image will be just the field name.
     * @param array $Options
     */
    public function saveImage($Field, $Options = array()) {
        $Upload = new Gdn_UploadImage();

        $FileField = str_replace('.', '_', $Field);

        if (!getValueR("{$FileField}_New.name", $_FILES)) {
            trace("$Field not uploaded, returning.");
            return false;
        }

        // First make sure the file is valid.
        try {
            $TmpName = $Upload->validateUpload($FileField.'_New', true);

            if (!$TmpName) {
                return false; // no file uploaded.
            }
        } catch (Exception $Ex) {
            $this->addError($Ex);
            return false;
        }

        // Get the file extension of the file.
            $Ext = val('OutputType', $Options, trim($Upload->getUploadedFileExtension(), '.'));
        if ($Ext == 'jpeg') {
            $Ext = 'jpg';
        }
            Trace($Ext, 'Ext');

        // The file is valid so let's come up with its new name.
        if (isset($Options['Name'])) {
            $Name = $Options['Name'];
        } elseif (isset($Options['Prefix']))
            $Name = $Options['Prefix'].md5(microtime()).'.'.$Ext;
        else {
            $Name = md5(microtime()).'.'.$Ext;
        }

        // We need to parse out the size.
            $Size = val('Size', $Options);
        if ($Size) {
            if (is_numeric($Size)) {
                touchValue('Width', $Options, $Size);
                touchValue('Height', $Options, $Size);
            } elseif (preg_match('`(\d+)x(\d+)`i', $Size, $M)) {
                touchValue('Width', $Options, $M[1]);
                touchValue('Height', $Options, $M[2]);
            }
        }

            trace($Options, "Saving image $Name.");
        try {
            $Parsed = $Upload->saveImageAs($TmpName, $Name, val('Height', $Options, ''), val('Width', $Options, ''), $Options);
            trace($Parsed, 'Saved Image');

            $Current = $this->getFormValue($Field);
            if ($Current && val('DeleteOriginal', $Options, true)) {
                // Delete the current image.
                trace("Deleting original image: $Current.");
                if ($Current) {
                    $Upload->delete($Current);
                }
            }

            // Set the current value.
            $this->setFormValue($Field, $Parsed['SaveName']);
        } catch (Exception $Ex) {
            $this->addError($Ex);
        }
    }

    /**
     * Assign a set of data to be displayed in the form elements.
     *
     * @param array $Data A result resource or associative array containing data to be filled in
     */
    public function setData($Data) {
        if (is_object($Data) === true) {
            // If this is a result object (/garden/library/database/class.dataset.php)
            // retrieve it's values as arrays
            if ($Data instanceof DataSet) {
                $ResultSet = $Data->resultArray();
                if (count($ResultSet) > 0) {
                    $this->_DataArray = $ResultSet[0];
                }

            } else {
                // Otherwise assume it is an object representation of a data row.
                $this->_DataArray = Gdn_Format::objectAsArray($Data);
            }
        } elseif (is_array($Data)) {
            $this->_DataArray = $Data;
        }
    }

    /**
     * Sets the value associated with $FieldName from the sent form fields.
     * Essentially overwrites whatever was retrieved from the form.
     *
     * @param string $FieldName The name of the field to set the value of.
     * @param mixed $Value The new value of $FieldName.
     */
    public function setFormValue($FieldName, $Value = null) {
        $this->formValues();
        if (is_array($FieldName)) {
            $this->_FormValues = array_merge($this->_FormValues, $FieldName);
        } else {
            $this->_FormValues[$FieldName] = $Value;
        }
    }

    /**
     * Remove an element from a form.
     *
     * @param string $FieldName
     */
    public function removeFormValue($FieldName) {
        $this->formValues();

        if (!is_array($FieldName)) {
            $FieldName = array($FieldName);
        }

        foreach ($FieldName as $Field) {
            unset($this->_FormValues[$Field]);
        }
    }

    /**
     * Set the name of the model that will enforce data rules on $this->_DataArray.
     *
     * This value is also used to identify fields in the $_POST or $_GET
     * (depending on the forms method) collection when the form is submitted.
     *
     * @param Gdn_Model $Model The Model that will enforce data rules on $this->_DataArray. This value
     *  is passed by reference so any changes made to the model outside this
     *  object apply when it is referenced here.
     * @param Ressource $DataSet A result resource containing data to be filled in the form.
     */
    public function setModel($Model, $DataSet = false) {
        $this->_Model = $Model;

        if ($DataSet !== false) {
            $this->SetData($DataSet);
        }
    }

    /**
     *
     *
     * @param $ValidationResults
     */
    public function setValidationResults($ValidationResults) {
        if (!is_array($this->_ValidationResults)) {
            $this->_ValidationResults = array();
        }

        $this->_ValidationResults = array_merge_recursive($this->_ValidationResults, $ValidationResults);
    }

    /**
     * Sets the value associated with $FieldName.
     *
     * It sets the value in $this->_DataArray rather than in $this->_FormValues.
     *
     * @param string $FieldName
     * @param mixed $Default
     */
    public function setValue($FieldName, $Value) {
        if (!is_array($this->_DataArray)) {
            $this->_DataArray = array();
        }

        $this->_DataArray[$FieldName] = $Value;
    }

    /**
     * Enable inline errors.
     */
    public function showErrors() {
        $this->_InlineErrors = true;
    }

    /**
     * Generates a multi-field form from a schema.
     *
     * @param array $Schema An array where each item of the array is a row that identifies a form field with the following information:
     *  - Name: The name of the form field.
     *  - Control: The type of control used for the field. This is one of the control methods on the Gdn_Form object.
     *  - LabelCode: The translation code for the label. Optional.
     *  - Description: An optional description for the field.
     *  - Items: If the control is a list control then its items are specified here.
     *  - Options: Additional options to be passed into the control.
     * @param type $Options Additional options to pass into the form.
     *  - Wrap: A two item array specifying the text to wrap the form in.
     *  - ItemWrap: A two item array specifying the text to wrap each form item in.
     */
    public function simple($Schema, $Options = array()) {
        $Result = valr('Wrap.0', $Options, '<ul>');

        $ItemWrap = val('ItemWrap', $Options, array("<li>\n  ", "\n</li>\n"));

        foreach ($Schema as $Index => $Row) {
            if (is_string($Row)) {
                $Row = array('Name' => $Index, 'Control' => $Row);
            }

            if (!isset($Row['Name'])) {
                $Row['Name'] = $Index;
            }
            if (!isset($Row['Options'])) {
                $Row['Options'] = array();
            }

            $Result .= $ItemWrap[0];

            $LabelCode = self::labelCode($Row);

            $Description = val('Description', $Row, '');
            if ($Description) {
                $Description = '<div class="Info">'.$Description.'</div>';
            }

            touchValue('Control', $Row, 'TextBox');

            switch (strtolower($Row['Control'])) {
                case 'categorydropdown':
                    $Result .= $this->label($LabelCode, $Row['Name'])
                        .$Description
                        .$this->categoryDropDown($Row['Name'], $Row['Options']);
                    break;
                case 'checkbox':
                    $Result .= $Description
                        .$this->checkBox($Row['Name'], $LabelCode, $Row['Options']);
                    break;
                case 'dropdown':
                    $Result .= $this->label($LabelCode, $Row['Name'])
                        .$Description
                        .$this->dropDown($Row['Name'], $Row['Items'], $Row['Options']);
                    break;
                case 'radiolist':
                    $Result .= $Description
                        .$this->radioList($Row['Name'], $Row['Items'], $Row['Options']);
                    break;
                case 'checkboxlist':
                    $Result .= $this->label($LabelCode, $Row['Name'])
                        .$Description
                        .$this->checkBoxList($Row['Name'], $Row['Items'], null, $Row['Options']);
                    break;
                case 'textbox':
                    $Result .= $this->label($LabelCode, $Row['Name'])
                        .$Description
                        .$this->textBox($Row['Name'], $Row['Options']);
                    break;
                case 'callback':
                    $Row['DescriptionHtml'] = $Description;
                    $Row['LabelCode'] = $LabelCode;
                    $Result .= call_user_func($Row['Callback'], $this, $Row);
                    break;
                default:
                    $Result .= "Error a control type of {$Row['Control']} is not supported.";
                    break;
            }
            $Result .= $ItemWrap[1];
        }
        $Result .= valr('Wrap.1', $Options, '</ul>');
        return $Result;
    }

    /**
     * If not saving data directly to the model, this method allows you to
     * utilize a model's schema to validate a form's inputs regardless.
     *
     * ie. A sign-in form that just needs to compare data to the model and still
     * enforce it's rules. Returns the number of errors that were recorded
     * through validation.
     *
     * @return int
     */
    public function validateModel() {
        $this->_Model->defineSchema();
        if ($this->_Model->Validation->validate($this->formValues()) === false) {
            $this->_ValidationResults = $this->_Model->validationResults();
        }
        return $this->errorCount();
    }

    /**
     * Validates a rule on the form and adds its result to the errors collection.
     *
     * @param string $FieldName The name of the field to validate.
     * @param string|array $Rule The rule to validate against.
     * @param string $CustomError A custom error string.
     * @return bool Whether or not the rule succeeded.
     *
     * @see Gdn_Validation::ValidateRule()
     */
    public function validateRule($FieldName, $Rule, $CustomError = '') {
        $Value = $this->getFormValue($FieldName);
        $Valid = Gdn_Validation::validateRule($Value, $FieldName, $Rule, $CustomError);

        if ($Valid === true) {
            return true;
        } else {
            $this->addError('@'.$Valid, $FieldName);
            return false;
        }

    }

    /**
     * Gets the validation results in the form.
     *
     * @return array
     */
    public function validationResults() {
        return $this->_ValidationResults;
    }


    /**
     * Takes an associative array of $Attributes and returns them as a string of
     * param="value" sets to be placed in an input, select, textarea, etc tag.
     *
     * @param array $Attributes An associative array of attribute key => value pairs to be converted to a
     *    string. A number of "reserved" keys will be ignored: 'id', 'name',
     *    'maxlength', 'value', 'method', 'action', 'type'.
     * @return string
     */
    protected function _attributesToString($Attributes) {
        $ReservedAttributes = array(
            'id',
            'name',
            'value',
            'method',
            'action',
            'type',
            'for',
            'multiline',
            'default',
            'textfield',
            'valuefield',
            'includenull',
            'yearrange',
            'fields',
            'inlineerrors',
            'wrap',
            'categorydata'
        );
        $Return = '';

        // Build string from array
        if (is_array($Attributes)) {
            foreach ($Attributes as $Attribute => $Value) {
                // Ignore reserved attributes
                if (!in_array(strtolower($Attribute), $ReservedAttributes)) {
                    $Return .= ' '.$Attribute.($Value === true ? '' : '="'.htmlspecialchars($Value, ENT_COMPAT, 'UTF-8').'"');
                }
            }
        }
        return $Return;
    }

    /**
     * Creates an ID attribute for a form input and returns it in this format: [ id="IDNAME"]
     *
     * @param string $FieldName The name of the field that is being converted to an ID attribute.
     * @param array $Attributes An associative array of attributes for the input. ie. maxlength, onclick,
     *    class, etc. If $Attributes contains an 'id' key, it will override the
     *    one automatically generated by $FieldName.
     * @return string
     */
    protected function _idAttribute($FieldName, $Attributes) {
        // ID from attributes overrides the default.
        $ID = arrayValueI('id', $Attributes, false);
        if (!$ID) {
            $ID = $this->escapeID($FieldName);
        }

        return ' id="'.htmlspecialchars($ID).'"';
    }

    /**
     * Creates a NAME attribute for a form input and returns it in this format: [ name="NAME"]
     *
     * @param string $FieldName The name of the field that is being converted to a NAME attribute.
     * @param array $Attributes An associative array of attributes for the input. ie. maxlength, onclick,
     *    class, etc. If $Attributes contains a 'name' key, it will override the
     *    one automatically generated by $FieldName.
     * @return string
     */
    protected function _nameAttribute($FieldName, $Attributes) {
        // Name from attributes overrides the default.
        $Name = $this->escapeFieldName(arrayValueI('name', $Attributes, $FieldName));
        return ' name="'.htmlspecialchars($Name, ENT_COMPAT, c('Garden.Charset', 'UTF-8')).'"';
    }

    /**
     * Creates a VALUE attribute for a form input and returns it in this format: [ value="VALUE"]
     *
     * @param string $FieldName The name of the field that contains the value in $this->_DataArray.
     * @param array $Attributes An associative array of attributes for the input. ie. maxlength, onclick,
     *    class, etc. If $Attributes contains a 'value' key, it will override the
     *    one automatically generated by $FieldName.
     * @return string
     */
    protected function _valueAttribute($FieldName, $Attributes) {
        // Value from $Attributes overrides the datasource and the postback.
        return ' value="'.Gdn_Format::form(arrayValueI('value', $Attributes, $this->getValue($FieldName))).'"';
    }
}<|MERGE_RESOLUTION|>--- conflicted
+++ resolved
@@ -326,15 +326,11 @@
      *
      * @return string
      */
-<<<<<<< HEAD
-    public function categoryDropDown($FieldName = 'CategoryID', $Options = false) {
+    public function categoryDropDown($FieldName = 'CategoryID', $Options = array()) {
 
         $this->EventArguments['Options'] = &$Options;
         $this->fireEvent('BeforeCategoryDropDown');
 
-=======
-    public function categoryDropDown($FieldName = 'CategoryID', $Options = array()) {
->>>>>>> 854940f9
         $Value = arrayValueI('Value', $Options); // The selected category id
         $CategoryData = val('CategoryData', $Options);
 
