<?php
/**
 * Gdn_Format.
 *
 * @author Mark O'Sullivan <markm@vanillaforums.com>
 * @author Todd Burry <todd@vanillaforums.com>
 * @author Lincoln Russell <lincoln@vanillaforums.com>
 * @copyright 2009-2019 Vanilla Forums Inc.
 * @license GPL-2.0-only
 * @package Core
 * @since 2.0
 */

use Garden\EventManager;
use \Vanilla\Formatting;

/**
 * Output formatter.
 *
 * Utility class that helps to format strings, objects, and arrays.
 */
class Gdn_Format {
    use \Garden\StaticCacheTranslationTrait;

    /**
     * @var bool Flag which allows plugins to decide if the output should include rel="nofollow" on any <a> links.
     *
     * @example a plugin can run on "BeforeCommentBody" to check the current users role and decide if his/her post
     * should contain rel="nofollow" links. The default setting is true, meaning all links will contain
     * the rel="nofollow" attribute.
     */
    public static $DisplayNoFollow = true;

    /** @var bool Whether or not to replace plain text links with anchors. */
    public static $FormatLinks = true;

    /** @var string  */
    public static $MentionsUrlFormat = '/profile/{name}';

    /** @var array  */
    protected static $SanitizedFormats = [
        'html', 'bbcode', 'wysiwyg', 'text', 'textex', 'markdown', 'rich'
    ];

    /**
     * @var EventManager
     */
    private static $eventManager;

    /**
     * The ActivityType table has some special sprintf search/replace values in the
     * FullHeadline and ProfileHeadline fields.
     *
     * The ProfileHeadline field is to be used on this page (the user profile page).
     * The FullHeadline field is to be used on the main activity page.
     *
     * The replacement definitions are as follows:
     *  %1$s = ActivityName
     *  %2$s = ActivityName Possessive
     *  %3$s = RegardingName
     *  %4$s = RegardingName Possessive
     *  %5$s = Link to RegardingName's Wall
     *  %6$s = his/her
     *  %7$s = he/she
     *  %8$s = route & routecode
     *  %9$s = gender suffix (some languages require this).
     *
     * @param object $activity An object representation of the activity being formatted.
     * @param int $profileUserID If looking at a user profile, this is the UserID of the profile we are
     *  looking at.
     * @return string
     */
    public static function activityHeadline($activity, $profileUserID = '', $viewingUserID = '') {
        $activity = (object)$activity;
        if ($viewingUserID == '') {
            $session = Gdn::session();
            $viewingUserID = $session->isValid() ? $session->UserID : -1;
        }

        $genderSuffixCode = 'First';
        $genderSuffixGender = $activity->ActivityGender;

        if ($viewingUserID == $activity->ActivityUserID) {
            $activityName = $activityNameP = t('You');
        } else {
            $activityName = $activity->ActivityName;
            $activityNameP = formatPossessive($activityName);
            $genderSuffixCode = 'Third';
        }

        if ($profileUserID != $activity->ActivityUserID) {
            // If we're not looking at the activity user's profile, link the name
            $activityNameD = urlencode($activity->ActivityName);
            $activityName = anchor($activityName, userUrl($activity, 'Activity'));
            $activityNameP = anchor($activityNameP, userUrl($activity, 'Activity'));
            $genderSuffixCode = 'Third';
        }

        $gender = t('their'); //TODO: this isn't preferable but I don't know a better option
        $gender2 = t('they'); //TODO: this isn't preferable either
        if ($activity->ActivityGender == 'm') {
            $gender = t('his');
            $gender2 = t('he');
        } elseif ($activity->ActivityGender == 'f') {
            $gender = t('her');
            $gender2 = t('she');
        }

        if ($viewingUserID == $activity->RegardingUserID || ($activity->RegardingUserID == '' && $activity->ActivityUserID == $viewingUserID)) {
            $gender = $gender2 = t('your');
        }

        $isYou = false;
        if ($viewingUserID == $activity->RegardingUserID) {
            $isYou = true;
            $regardingName = t('you');
            $regardingNameP = t('your');
            $genderSuffixGender = $activity->RegardingGender;
        } else {
            $regardingName = $activity->RegardingName == '' ? t('somebody') : $activity->RegardingName;
            $regardingNameP = formatPossessive($regardingName);

            if ($activity->ActivityUserID != $viewingUserID) {
                $genderSuffixCode = 'Third';
            }
        }
        $regardingWall = '';
        $regardingWallLink = '';

        if ($activity->ActivityUserID == $activity->RegardingUserID) {
            // If the activityuser and regardinguser are the same, use the $Gender Ref as the RegardingName
            $regardingName = $regardingProfile = $gender;
            $regardingNameP = $regardingProfileP = $gender;
        } elseif ($activity->RegardingUserID > 0 && $profileUserID != $activity->RegardingUserID) {
            // If there is a regarding user and we're not looking at his/her profile, link the name.
            $regardingNameD = urlencode($activity->RegardingName);
            if (!$isYou) {
                $regardingName = anchor($regardingName, userUrl($activity, 'Regarding'));
                $regardingNameP = anchor($regardingNameP, userUrl($activity, 'Regarding'));
                $genderSuffixCode = 'Third';
                $genderSuffixGender = $activity->RegardingGender;
            }
            $regardingWallActivityPath = userUrl($activity, 'Regarding');
            $regardingWallLink = url($regardingWallActivityPath);
            $regardingWall = anchor(t('wall'), $regardingWallActivityPath);
        }
        if ($regardingWall == '') {
            $regardingWall = t('wall');
        }

        if ($activity->Route == '') {
            $activityRouteLink = '';
            if ($activity->RouteCode) {
                $route = t($activity->RouteCode);
            } else {
                $route = '';
            }
        } else {
            $activityRouteLink = url($activity->Route);
            $route = anchor(t($activity->RouteCode), $activity->Route);
        }

        // Translate the gender suffix.
        $genderSuffixCode = "GenderSuffix.$genderSuffixCode.$genderSuffixGender";
        $genderSuffix = t($genderSuffixCode, '');
        if ($genderSuffix == $genderSuffixCode) {
            $genderSuffix = ''; // in case translate doesn't support empty strings.
        }
        /*
          Debug:
        return $ActivityName
        .'/'.$ActivityNameP
        .'/'.$RegardingName
        .'/'.$RegardingNameP
        .'/'.$RegardingWall
        .'/'.$Gender
        .'/'.$Gender2
        .'/'.$Route
        .'/'.$GenderSuffix.($GenderSuffixCode)
        */

        $fullHeadline = t("Activity.{$activity->ActivityType}.FullHeadline", t($activity->FullHeadline));
        $profileHeadline = t("Activity.{$activity->ActivityType}.ProfileHeadline", t($activity->ProfileHeadline));
        $messageFormat = ($profileUserID == $activity->ActivityUserID || $profileUserID == '' || !$profileHeadline ? $fullHeadline : $profileHeadline);

        return sprintf($messageFormat, $activityName, $activityNameP, $regardingName, $regardingNameP, $regardingWall, $gender, $gender2, $route, $genderSuffix, $regardingWallLink, $activityRouteLink);
    }

    /**
     * Removes all non-alpha-numeric characters (except for _ and -) from
     *
     * @param string $mixed An object, array, or string to be formatted.
     * @return string
     */
    public static function alphaNumeric($mixed) {
        if (!is_string($mixed)) {
            return self::to($mixed, 'ForAlphaNumeric');
        } else {
            return preg_replace('/([^\w-])/', '', $mixed);
        }
    }

    /**
     * Takes an object and convert's it's properties => values to an associative
     * array of $array[Property] => Value sets.
     *
     * @param array $array An array to be converted to object.
     * @return stdClass
     */
    public static function arrayAsObject($array) {
        if (!is_array($array)) {
            return $array;
        }

        $return = new stdClass();
        foreach ($array as $property => $value) {
            $return->$property = $value;
        }
        return $return;
    }

    /**
     * Formats a string so that it can be saved to a PHP file in double-quotes of an array value assignment.
     *
     * @example from garden/library/core/class.locale.php:
     *  $FileContents[] = "\$LocaleSources['".$SafeLocaleName."'][] = '".$Format->arrayValueForPhp($LocaleSources[$i])."';";
     *
     * @param string The string to be formatted.
     * @return string
     */
    public static function arrayValueForPhp($string) {
        return str_replace('\\', '\\', html_entity_decode($string, ENT_QUOTES));
        // $String = str_replace('\\', '\\', html_entity_decode($String, ENT_QUOTES));
        // return str_replace(array("'", "\n", "\r"), array('\\\'', '\\\n', '\\\r'), $String);
    }

    /**
     * Takes a mixed variable, filters unsafe things, renders BBCode and returns it.
     *
     * @param mixed $mixed An object, array, or string to be formatted.
     * @return string
     */
    public static function auto($mixed) {
        $formatter = c('Garden.InputFormatter');
        if (!method_exists('Gdn_Format', $formatter)) {
            return $mixed;
        }

        return Gdn_Format::$formatter($mixed);
    }

    /**
     * Format BBCode into HTML.
     *
     * @param mixed $mixed An object, array, or string to be formatted.
     * @return string Sanitized HTML.
     */
    public static function bbCode($mixed) {
        if (!is_string($mixed)) {
            return self::to($mixed, 'BBCode');
        } else {
            return self::getFormatService()
                ->getFormatter(Formats\BBCodeFormat::FORMAT_KEY)
                ->renderHtml($mixed);
        }
    }

    /**
     * Format a number by putting K/M/B suffix after it when appropriate.
     *
     * @param mixed $number The number to format. If a number isn't passed then it is returned as is.
     * @return string The formatted number.
     * @todo Make this locale aware.
     */
    public static function bigNumber($number, $format = '') {
        if (!is_numeric($number)) {
            return $number;
        }

        $negative = false;
        $workingNumber = $number;
        if ($number < 0) {
            $negative = true;
            $workingNumber = $number - ($number * 2);
        }

        if ($workingNumber >= 1000000000) {
            $number2 = $workingNumber / 1000000000;
            $suffix = "B";
        } elseif ($workingNumber >= 1000000) {
            $number2 = $workingNumber / 1000000;
            $suffix = "M";
        } elseif ($workingNumber >= 1000) {
            $number2 = $workingNumber / 1000;
            $suffix = "K";
        } else {
            $number2 = $number;
        }

        if ($negative) {
            $number2 = $number2 - ($number2 * 2);
        }

        if (isset($suffix)) {
            $result = number_format($number2, 1);
            if (substr($result, -2) == '.0') {
                $result = substr($result, 0, -2);
            }

            $result .= $suffix;
        } else {
            $result = $number;
        }

        if ($format == 'html') {
            $result = wrap($result, 'span', ['title' => number_format($number)]);
        }

        return $result;
    }

    /**
     * Format a number as if it's a number of bytes by adding the appropriate B/K/M/G/T suffix.
     *
     * @param int $bytes The bytes to format.
     * @param int $precision The number of decimal places to return.
     * @return string The formatted bytes.
     */
    public static function bytes($bytes, $precision = 2) {
        $units = ['B', 'K', 'M', 'G', 'T'];
        $bytes = max($bytes, 0);
        $pow = floor(($bytes ? log($bytes) : 0) / log(1024));
        $pow = min($pow, count($units) - 1);
        $bytes /= pow(1024, $pow);
        return round($bytes, $precision).$units[$pow];
    }

    /** @var array Unicode to ascii conversion table. */
    protected static $_CleanChars = [
        '-' => ' ', '_' => ' ', '&lt;' => '', '&gt;' => '', '&#039;' => '', '&amp;' => '',
        '&quot;' => '', 'À' => 'A', 'Á' => 'A', 'Â' => 'A', 'Ã' => 'A', 'Ä' => 'Ae',
        '&Auml;' => 'A', 'Å' => 'A', 'Ā' => 'A', 'Ą' => 'A', 'Ă' => 'A', 'Æ' => 'Ae',
        'Ç' => 'C', 'Ć' => 'C', 'Č' => 'C', 'Ĉ' => 'C', 'Ċ' => 'C', 'Ď' => 'D', 'Đ' => 'D',
        'Ð' => 'D', 'È' => 'E', 'É' => 'E', 'Ê' => 'E', 'Ë' => 'E', 'Ē' => 'E',
        'Ę' => 'E', 'Ě' => 'E', 'Ĕ' => 'E', 'Ė' => 'E', 'Ĝ' => 'G', 'Ğ' => 'G',
        'Ġ' => 'G', 'Ģ' => 'G', 'Ĥ' => 'H', 'Ħ' => 'H', 'Ì' => 'I', 'Í' => 'I',
        'Î' => 'I', 'Ï' => 'I', 'Ī' => 'I', 'Ĩ' => 'I', 'Ĭ' => 'I', 'Į' => 'I',
        'İ' => 'I', 'Ĳ' => 'IJ', 'Ĵ' => 'J', 'Ķ' => 'K', 'Ł' => 'K', 'Ľ' => 'K',
        'Ĺ' => 'K', 'Ļ' => 'K', 'Ŀ' => 'K', 'Ñ' => 'N', 'Ń' => 'N', 'Ň' => 'N',
        'Ņ' => 'N', 'Ŋ' => 'N', 'Ò' => 'O', 'Ó' => 'O', 'Ô' => 'O', 'Õ' => 'O',
        'Ö' => 'Oe', '&Ouml;' => 'Oe', 'Ø' => 'O', 'Ō' => 'O', 'Ő' => 'O', 'Ŏ' => 'O',
        'Œ' => 'OE', 'Ŕ' => 'R', 'Ř' => 'R', 'Ŗ' => 'R', 'Ś' => 'S', 'Š' => 'S',
        'Ş' => 'S', 'Ŝ' => 'S', 'Ș' => 'S', 'Ť' => 'T', 'Ţ' => 'T', 'Ŧ' => 'T',
        'Ț' => 'T', 'Ù' => 'U', 'Ú' => 'U', 'Û' => 'U', 'Ü' => 'Ue', 'Ū' => 'U',
        '&Uuml;' => 'Ue', 'Ů' => 'U', 'Ű' => 'U', 'Ŭ' => 'U', 'Ũ' => 'U', 'Ų' => 'U',
        'Ŵ' => 'W', 'Ý' => 'Y', 'Ŷ' => 'Y', 'Ÿ' => 'Y', 'Ź' => 'Z', 'Ž' => 'Z',
        'Ż' => 'Z', 'Þ' => 'T', 'à' => 'a', 'á' => 'a', 'â' => 'a', 'ã' => 'a',
        'ä' => 'ae', '&auml;' => 'ae', 'å' => 'a', 'ā' => 'a', 'ą' => 'a', 'ă' => 'a',
        'æ' => 'ae', 'ç' => 'c', 'ć' => 'c', 'č' => 'c', 'ĉ' => 'c', 'ċ' => 'c',
        'ď' => 'd', 'đ' => 'd', 'ð' => 'd', 'è' => 'e', 'é' => 'e', 'ê' => 'e',
        'ë' => 'e', 'ē' => 'e', 'ę' => 'e', 'ě' => 'e', 'ĕ' => 'e', 'ė' => 'e',
        'ƒ' => 'f', 'ĝ' => 'g', 'ğ' => 'g', 'ġ' => 'g', 'ģ' => 'g', 'ĥ' => 'h',
        'ħ' => 'h', 'ì' => 'i', 'í' => 'i', 'î' => 'i', 'ï' => 'i', 'ī' => 'i',
        'ĩ' => 'i', 'ĭ' => 'i', 'į' => 'i', 'ı' => 'i', 'ĳ' => 'ij', 'ĵ' => 'j',
        'ķ' => 'k', 'ĸ' => 'k', 'ł' => 'l', 'ľ' => 'l', 'ĺ' => 'l', 'ļ' => 'l',
        'ŀ' => 'l', 'ñ' => 'n', 'ń' => 'n', 'ň' => 'n', 'ņ' => 'n', 'ŉ' => 'n',
        'ŋ' => 'n', 'ò' => 'o', 'ó' => 'o', 'ô' => 'o', 'õ' => 'o', 'ö' => 'oe',
        '&ouml;' => 'oe', 'ø' => 'o', 'ō' => 'o', 'ő' => 'o', 'ŏ' => 'o', 'œ' => 'oe',
        'ŕ' => 'r', 'ř' => 'r', 'ŗ' => 'r', 'š' => 's', 'ù' => 'u', 'ú' => 'u',
        'û' => 'u', 'ü' => 'ue', 'ū' => 'u', '&uuml;' => 'ue', 'ů' => 'u', 'ű' => 'u',
        'ŭ' => 'u', 'ũ' => 'u', 'ų' => 'u', 'ŵ' => 'w', 'ý' => 'y', 'ÿ' => 'y',
        'ŷ' => 'y', 'ž' => 'z', 'ż' => 'z', 'ź' => 'z', 'þ' => 't', 'ß' => 'ss',
        'ſ' => 'ss', 'ый' => 'iy', 'А' => 'A', 'Б' => 'B', 'В' => 'V', 'Г' => 'G',
        'Д' => 'D', 'Е' => 'E', 'Ё' => 'YO', 'Ж' => 'ZH', 'З' => 'Z', 'И' => 'I',
        'И' => 'I', 'І' => 'I', 'Й' => 'Y', 'К' => 'K', 'Л' => 'L', 'М' => 'M',
        'Н' => 'N', 'О' => 'O', 'П' => 'P', 'Р' => 'R', 'С' => 'S', 'Т' => 'T',
        'У' => 'U', 'Ф' => 'F', 'Х' => 'H', 'Ц' => 'C', 'Ч' => 'CH', 'Ш' => 'SH',
        'Щ' => 'SCH', 'Ъ' => '', 'Ы' => 'Y', 'Ь' => '', 'Э' => 'E', 'Ю' => 'YU',
        'Я' => 'YA', 'Є' => 'YE', 'Ї' => 'YI', 'а' => 'a', 'б' => 'b', 'в' => 'v',
        'г' => 'g', 'д' => 'd', 'е' => 'e', 'ё' => 'yo', 'ж' => 'zh', 'з' => 'z',
        'и' => 'i', 'і' => 'i', 'й' => 'y', 'к' => 'k', 'л' => 'l', 'м' => 'm',
        'н' => 'n', 'о' => 'o', 'п' => 'p', 'р' => 'r', 'с' => 's', 'т' => 't',
        'у' => 'u', 'ф' => 'f', 'х' => 'h', 'ц' => 'c', 'ч' => 'ch', 'ш' => 'sh',
        'щ' => 'sch', 'ъ' => '', 'ы' => 'y', 'ь' => '', 'э' => 'e', 'є' => 'ye',
        'ю' => 'yu', 'я' => 'ya', 'ї' => 'yi'
    ];

    /**
     * Convert certain unicode characters into their ascii equivalents.
     *
     * @param mixed $mixed The text to clean.
     * @return string
     */
    public static function clean($mixed) {
        if (!is_string($mixed)) {
            return self::to($mixed, 'Clean');
        }
        $mixed = strtr($mixed, self::$_CleanChars);
        $mixed = preg_replace('/[^A-Za-z0-9 ]/', '', urldecode($mixed));
        $mixed = preg_replace('/ +/', '-', trim($mixed));
        return strtolower($mixed);
    }


    /**
     * Formats a Mysql DateTime string in the specified format.
     *
     * For instructions on how the format string works:
     * @link http://us.php.net/manual/en/function.strftime.php
     *
     * @param string $timestamp A timestamp or string in Mysql DateTime format. ie. YYYY-MM-DD HH:MM:SS
     * @param string $format The format string to use. Defaults to the application's default format.
     * @return string
     */
    public static function date($timestamp = '', $format = '') {
        // Was a mysqldatetime passed?
        if ($timestamp !== null && !is_numeric($timestamp)) {
            $timestamp = self::toTimestamp($timestamp);
        }

        if (function_exists('FormatDateCustom') && (!$format || strcasecmp($format, 'html') == 0)) {
            if (!$timestamp) {
                $timestamp = time();
            }

            return formatDateCustom($timestamp, $format);
        }

        if ($timestamp === null) {
            return t('Null Date', '-');
        }

        if (!$timestamp) {
            $timestamp = time(); // return '&#160;'; Apr 22, 2009 - found a bug where "Draft Saved At X" returned a nbsp here instead of the formatted current time.
        }        $gmTimestamp = $timestamp;

        $now = time();

        // Alter the timestamp based on the user's hour offset.
        $hourOffset = Gdn::session()->hourOffset();

        if ($hourOffset <> 0) {
            $secondsOffset = $hourOffset * 3600;
            $timestamp += $secondsOffset;
            $now += $secondsOffset;
        }

        $html = false;
        if (strcasecmp($format, 'html') == 0) {
            $format = '';
            $html = true;
        }

        if ($format == '') {
            // If the timestamp was during the current day
            if (date('Y m d', $timestamp) == date('Y m d', $now)) {
                // Use the time format
                $format = self::t('Date.DefaultTimeFormat', '%l:%M%p');
            } elseif (date('Y', $timestamp) == date('Y', $now)) {
                // If the timestamp is the same year, show the month and date
                $format = self::t('Date.DefaultDayFormat', '%B %e');
            } elseif (date('Y', $timestamp) != date('Y', $now)) {
                // If the timestamp is not the same year, just show the year
                $format = self::t('Date.DefaultYearFormat', '%B %Y');
            } else {
                // Otherwise, use the date format
                $format = self::t('Date.DefaultFormat', '%B %e, %Y');
            }
        }

        $fullFormat = self::t('Date.DefaultDateTimeFormat', '%c');

        // Emulate %l and %e for Windows.
        if (strpos($format, '%l') !== false) {
            $format = str_replace('%l', ltrim(strftime('%I', $timestamp), '0'), $format);
        }
        if (strpos($format, '%e') !== false) {
            $format = str_replace('%e', ltrim(strftime('%d', $timestamp), '0'), $format);
        }

        $result = strftime($format, $timestamp);

        if ($html) {
            $result = wrap($result, 'time', ['title' => strftime($fullFormat, $timestamp), 'datetime' => gmdate('c', $gmTimestamp)]);
        }
        return $result;
    }

    /**
     * Formats a MySql datetime or a unix timestamp for display in the system.
     *
     * @param int $timestamp
     * @param string $format
     * @since 2.1
     */
    public static function dateFull($timestamp, $format = '') {
        if ($timestamp === null) {
            return t('Null Date', '-');
        }

        // Was a mysqldatetime passed?
        if (!is_numeric($timestamp)) {
            $timestamp = self::toTimestamp($timestamp);
        }

        if (!$timestamp) {
            $timestamp = time(); // return '&#160;'; Apr 22, 2009 - found a bug where "Draft Saved At X" returned a nbsp here instead of the formatted current time.
        }        $gmTimestamp = $timestamp;

        $now = time();

        // Alter the timestamp based on the user's hour offset
        $session = Gdn::session();
        if ($session->UserID > 0) {
            $secondsOffset = ($session->User->HourOffset * 3600);
            $timestamp += $secondsOffset;
            $now += $secondsOffset;
        }

        $html = false;
        if (strcasecmp($format, 'html') == 0) {
            $format = '';
            $html = true;
        }

        $fullFormat = t('Date.DefaultDateTimeFormat', '%c');

        // Emulate %l and %e for Windows.
        if (strpos($fullFormat, '%l') !== false) {
            $fullFormat = str_replace('%l', ltrim(strftime('%I', $timestamp), '0'), $fullFormat);
        }
        if (strpos($fullFormat, '%e') !== false) {
            $fullFormat = str_replace('%e', ltrim(strftime('%d', $timestamp), '0'), $fullFormat);
        }

        $result = strftime($fullFormat, $timestamp);

        if ($html) {
            $result = wrap($result, 'time', ['title' => strftime($fullFormat, $timestamp), 'datetime' => gmdate('c', $gmTimestamp)]);
        }
        return $result;
    }

    /**
     * Format a string from of "Deleted" content (comment, message, etc).
     *
     * @param mixed $mixed An object, array, or string to be formatted.
     * @return string
     */
    public static function deleted($mixed) {
        if (!is_string($mixed)) {
            return self::to($mixed, 'Deleted');
        } else {
            $formatter = Gdn::factory('HtmlFormatter');
            if (is_null($formatter)) {
                return Gdn_Format::display($mixed);
            } else {
                return $formatter->format(wrap($mixed, 'div', ' class="Deleted"'));
            }
        }
    }

    /**
     * Return the default input formatter.
     *
     * @param bool|null $is_mobile Whether or not you want the format for mobile browsers.
     * @return string
     */
    public static function defaultFormat($is_mobile = null) {
        if ($is_mobile === true || ($is_mobile === null && isMobile())) {
            return c('Garden.MobileInputFormatter', c('Garden.InputFormatter', 'Html'));
        } else {
            return c('Garden.InputFormatter', 'Html');
        }
    }

    /**
     * Takes a mixed variable, formats it for display on the screen, and returns it.
     *
     * @param mixed $mixed An object, array, or string to be formatted.
     * @return string
     */
    public static function display($mixed) {
        if (!is_string($mixed)) {
            return self::to($mixed, 'Display');
        } else {
            $mixed = htmlspecialchars($mixed, ENT_QUOTES, 'UTF-8');
            $mixed = str_replace(["&quot;", "&amp;"], ['"', '&'], $mixed);
            $mixed = Gdn_Format::processHTML($mixed);


            return $mixed;
        }
    }

    /**
     * Formats an email address in a non-scrapable format.
     *
     * @param string $email
     * @return string
     */
    public static function email($email) {
        $max = max(3, floor(strlen($email) / 2));
        $chunks = str_split($email, mt_rand(3, $max));
        $chunks = array_map('htmlentities', $chunks);

        $st = mt_rand(0, 1);
        $end = count($chunks) - mt_rand(1, 4);

        $result = '';
        foreach ($chunks as $i => $chunk) {
            if ($i >= $st && $i <= $end) {
                $result .= '<span style="display:inline;display:none">'.str_rot13($chunk).'</span>';
            }

            $result .= '<span style="display:none;display:inline">'.$chunk.'</span>';
        }

        return '<span class="Email">'.$result.'</span>';
    }

    /**
     * Takes a mixed variable, formats it for display in a form, and returns it.
     *
     * @param mixed $mixed An object, array, or string to be formatted.
     * @return string
     */
    public static function form($mixed) {
        if (!is_string($mixed)) {
            return self::to($mixed, 'Form');
        } else {
            if (c('Garden.Format.ReplaceNewlines', true)) {
                return nl2br(htmlspecialchars($mixed, ENT_QUOTES, 'UTF-8'));
            } else {
                return htmlspecialchars($mixed, ENT_QUOTES, 'UTF-8');
            }
        }
    }

    /**
     * Show times relative to now, e.g. "4 hours ago".
     *
     * Credit goes to: http://byteinn.com/res/426/Fuzzy_Time_function/
     *
     * @param int optional $timestamp, otherwise time() is used
     * @return string
     */
    public static function fuzzyTime($timestamp = null, $morePrecise = false) {
        if (is_null($timestamp)) {
            $timestamp = time();
        } elseif (!is_numeric($timestamp))
            $timestamp = self::toTimestamp($timestamp);

        $time = $timestamp;

        $nOW = time();
        if (!defined('ONE_MINUTE')) {
            define('ONE_MINUTE', 60);
        }
        if (!defined('ONE_HOUR')) {
            define('ONE_HOUR', 3600);
        }
        if (!defined('ONE_DAY')) {
            define('ONE_DAY', 86400);
        }
        if (!defined('ONE_WEEK')) {
            define('ONE_WEEK', ONE_DAY * 7);
        }
        if (!defined('ONE_MONTH')) {
            define('ONE_MONTH', ONE_WEEK * 4);
        }
        if (!defined('ONE_YEAR')) {
            define('ONE_YEAR', ONE_MONTH * 12);
        }

        $secondsAgo = $nOW - $time;

        // sod = start of day :)
        $sod = mktime(0, 0, 0, date('m', $time), date('d', $time), date('Y', $time));
        $sod_now = mktime(0, 0, 0, date('m', $nOW), date('d', $nOW), date('Y', $nOW));

        // Used to convert numbers to strings
        $convert = [0 => t('a'), 1 => t('a'), 2 => t('two'), 3 => t('three'), 4 => t('four'), 5 => t('five'), 6 => t('six'), 7 => t('seven'), 8 => t('eight'), 9 => t('nine'), 10 => t('ten'), 11 => t('eleven')];

        // Today
        if ($sod_now == $sod) {
            if ($time > $nOW - (ONE_MINUTE * 3)) {
                return t('just now');
            } elseif ($time > $nOW - (ONE_MINUTE * 7)) {
                return t('a few minutes ago');
            } elseif ($time > $nOW - (ONE_HOUR)) {
                if ($morePrecise) {
                    $minutesAgo = ceil($secondsAgo / 60);
                    return sprintf(t('%s minutes ago'), $minutesAgo);
                }
                return t('less than an hour ago');
            }
            return sprintf(t('today at %s'), date('g:ia', $time));
        }

        // Yesterday
        if (($sod_now - $sod) <= ONE_DAY) {
            if (date('i', $time) > (ONE_MINUTE + 30)) {
                $time += ONE_HOUR / 2;
            }
            return sprintf(t('yesterday around %s'), date('ga', $time));
        }

        // Within the last 5 days.
        if (($sod_now - $sod) <= (ONE_DAY * 5)) {
            $str = date('l', $time);
            $hour = date('G', $time);
            if ($hour < 12) {
                $str .= t(' morning');
            } elseif ($hour < 17) {
                $str .= t(' afternoon');
            } elseif ($hour < 20) {
                $str .= t(' evening');
            } else {
                $str .= t(' night');
            }
            return $str;
        }

        // Number of weeks (between 1 and 3).
        if (($sod_now - $sod) < (ONE_WEEK * 3.5)) {
            if (($sod_now - $sod) < (ONE_WEEK * 1.5)) {
                return t('about a week ago');
            } elseif (($sod_now - $sod) < (ONE_DAY * 2.5)) {
                return t('about two weeks ago');
            } else {
                return t('about three weeks ago');
            }
        }

        // Number of months (between 1 and 11).
        if (($sod_now - $sod) < (ONE_MONTH * 11.5)) {
            for ($i = (ONE_WEEK * 3.5), $m = 0; $i < ONE_YEAR; $i += ONE_MONTH, $m++) {
                if (($sod_now - $sod) <= $i) {
                    return sprintf(t('about %s month%s ago'), $convert[$m], (($m > 1) ? 's' : ''));
                }
            }
        }

        // Number of years.
        for ($i = (ONE_MONTH * 11.5), $y = 0; $i < (ONE_YEAR * 10); $i += ONE_YEAR, $y++) {
            if (($sod_now - $sod) <= $i) {
                return sprintf(t('about %s year%s ago'), $convert[$y], (($y > 1) ? 's' : ''));
            }
        }

        // More than ten years.
        return t('more than ten years ago');
    }

    /**
     * Takes a mixed variable, filters unsafe HTML and returns it.
     *
     * Does "magic" formatting of links, mentions, link embeds, emoji, & linebreaks.
     *
     * @param mixed $mixed An object, array, or string to be formatted.
     * @return string Sanitized HTML.
     */
    public static function html($mixed) {
        if (!is_string($mixed)) {
            return self::to($mixed, 'Html');
        }

        return self::getFormatService()
            ->getFormatter(Formats\HtmlFormat::FORMAT_KEY)
            ->renderHTML($mixed);
    }

    /**
     * Takes a mixed variable, filters unsafe HTML and returns it.
     *
     * Use this instead of Gdn_Format::html() when you do not want magic formatting.
     *
     * @param mixed $mixed An object, array, or string to be formatted.
     * @param array $options An array of filter options. These will also be passed through to the formatter.
     *              - codeBlockEntities: Encode the contents of code blocks? Defaults to true.
     * @return string Sanitized HTML.
     */
    public static function htmlFilter($mixed, $options = []) {
        if (!is_string($mixed)) {
            return self::to($mixed, 'HtmlFilter');
        } else {
            if (self::isHtml($mixed)) {
                // Purify HTML with our formatter.
                $formatter = Gdn::factory('HtmlFormatter');
                if (is_null($formatter)) {
                    // If there is no HtmlFormatter then make sure that script injections won't work.
                    return self::display($mixed);
                }

                // Allow the code tag to keep all enclosed HTML encoded.
                $codeBlockEntities = val('codeBlockEntities', $options, true);
                if ($codeBlockEntities) {
                    $mixed = preg_replace_callback('`<code([^>]*)>(.+?)<\/code>`si', function ($matches) {
                        $result = "<code{$matches[1]}>" .
                            htmlspecialchars($matches[2]) .
                            '</code>';
                        return $result;
                    }, $mixed);
                }

                // Do HTML filtering before our special changes.
                $result = $formatter->format($mixed, $options);
            } else {
                // The text does not contain HTML and does not have to be purified.
                // This is an optimization because purifying is very slow and memory intense.
                $result = htmlspecialchars($mixed, ENT_NOQUOTES, 'UTF-8');
            }

            return $result;
        }
    }

    /**
     * Format an encoded string of image properties as HTML.
     *
     * @param string $body a encoded array of image properties (Image, Thumbnail, Caption)
     * @return string HTML
     */
    public static function image($body) {
        if (is_string($body)) {
            $image = dbdecode($body);

            if (!$image) {
                return Gdn_Format::html($body);
            }
        }

        $url = val('Image', $image);
        $caption = Gdn_Format::plainText(val('Caption', $image));
        return '<div class="ImageWrap">'
            .'<div class="Image">'
            .img($url, ['alt' => $caption, 'title' => $caption])
            .'</div>'
            .'<div class="Caption">'.$caption.'</div>'
            .'</div>';
    }

    /**
     * Detect HTML for the purposes of doing advanced filtering.
     *
     * @param $text
     * @return bool
     */
    protected static function isHtml($text) {
        return strpos($text, '<') !== false || (bool)preg_match('/&#?[a-z0-9]{1,10};/i', $text);
    }

    /**
     * Check to see if a string has spoilers and replace them with an innocuous string.
     *
     * Good for displaying excerpts from discussions and without showing the spoiler text.
     *
     * @param string $html An HTML-formatted string.
     * @param string $replaceWith The translation code to replace spoilers with.
     * @return string Returns the html with spoilers removed.
     */
    protected static function replaceSpoilers($html, $replaceWith = '(Spoiler)') {
        if (preg_match('/class="(User)?Spoiler"/i', $html)) {
            $htmlDom = pQuery::parseStr($html);

            foreach($htmlDom->query('.Spoiler') as $spoilerBlock) {
                $spoilerBlock->html(t($replaceWith));
            }
            $html = (string)$htmlDom;
        }

        return $html;
    }

    /**
     * Check to see if a string has quotes and replace with them with a placeholder.
     *
     * Good for displaying excerpts from discussions without showing quotes.
     *
     * @param string $html An HTML-formatted string.
     * @param string $replaceWith The translation code to replace quotes with.
     *
     * @return string Returns the html with quotes removed.
     */
    protected static function replaceQuotes($html, $replaceWith = '(Quote)') {
        // This regex can't have an end quote because BBCode formats with both Quote and UserQuote classes.
        if (preg_match('/class="(User)?Quote/i', $html)) {
            $htmlDom = pQuery::parseStr($html);

            foreach($htmlDom->query('.UserQuote, .Quote') as $quoteBlock) {
                $quoteBlock->html(t($replaceWith));
            }
            $html = (string)$htmlDom;
        }

        return $html;
    }

    /**
     * Returns spoiler text wrapped in a HTML spoiler wrapper.
     *
     * Parsers for NBBC and Markdown should use this function to format thier spoilers.
     * All spoilers in HTML-formatted posts are saved in this way. We use javascript in
     * spoilers.js to add markup and render Spoilers with the "Spoiler" css class name.
     *
     * @param string $spoilerText The inner text of the spoiler.
     * @return string
     */
    public static function spoilerHtml($spoilerText) {
        return "<div class=\"Spoiler\">{$spoilerText}</div>";
    }

    /**
     * Replaces opening html list tags with an asterisk and closing list tags with new lines.
     *
     * Accepts both encoded and decoded html strings.
     *
     * @param  string $html An HTML-formatted string.
     * @return string Returns the html with all list items removed.
     */
    protected static function replaceListItems($html) {
        $html = str_replace(['<li>', '&lt;li&gt;'], '* ', $html);
        $items = ['/(<\/?(?:li|ul|ol)([^>]+)?>)/', '/(&lt;\/?(?:li|ul|ol)([^&]+)?&gt;)/'];
        $html = preg_replace($items, "\n", $html);
        return $html;
    }

    /**
     * Convert common tags in an HTML strings to plain text. You still need to sanitize your string!!!
     *
     * @param string $html An HTML-formatted string.
     * @param bool $collapse Treat a group of closing block tags as one when replacing with newlines.
     *
     * @return string An HTML-formatted strings with common tags replaced with plainText
     */
    protected static function convertCommonHTMLTagsToPlainText($html, $collapse = false) {
        // Remove returns and then replace html return tags with returns.
        $result = str_replace(["\n", "\r"], ' ', $html);
        $result = preg_replace('`<br\s*/?>`', "\n", $result);

        // Fix lists.
        $result = Gdn_Format::replaceListItems($result);

        $allBlocks = '(?:div|table|dl|pre|blockquote|address|p|h[1-6]|section|article|aside|hgroup|header|footer|nav|figure|figcaption|details|menu|summary)';
        $pattern = "</{$allBlocks}>";
        if ($collapse) {
            $pattern = "((\s+)?{$pattern})+";
        }
        $result = preg_replace("`{$pattern}`", "\n\n", $result);

        // TODO: Fix hard returns within pre blocks.

        return strip_tags($result);
    }

    /**
     * Format a string as plain text.
     *
     * @param string $body The text to format.
     * @param string $format The current format of the text.
     * @param bool $collapse Treat a group of closing block tags as one when replacing with newlines.
     *
     * @return string Sanitized HTML.
     * @since 2.1
     */
    public static function plainText($body, $format = 'Html', $collapse = false) {
<<<<<<< HEAD
        if (strcasecmp($format, Formatting\Formats\RichFormat::FORMAT_KEY) === 0) {
            return self::getFormatService()
                ->getFormatter(Formats\RichFormat::FORMAT_KEY)
                ->renderPlainText($body);
=======
        if (strcasecmp($format, \Vanilla\Formatting\Formats\RichFormat::FORMAT_KEY) === 0) {
            return htmlspecialchars(self::getRichFormatter()->renderPlainText($body));
>>>>>>> 7324e738
        }

        if (strcasecmp($format, 'text') === 0) {
            // for content that is initially content, we can skip a lot of processing.
            // We still need to filter/sanitize afterwards though.
            $result = $body;
        } else {
            $result = Gdn_Format::to($body, $format);
            $result = Gdn_Format::replaceSpoilers($result);
            $result = Gdn_Format::convertCommonHTMLTagsToPlainText($result, $collapse);
            $result = trim(html_entity_decode($result, ENT_QUOTES, 'UTF-8'));
        }

        // Always filter after basic parsing.
        $sanitized = Gdn_Format::htmlFilter($result);

        // No magic `processHTML()` for plain text.

        return $sanitized;
    }

    /**
     * Format a string as an excerpt. Like plaintText but with additional types of content removed.
     *
     * Currently replaces:
     * - Common HTML tags with plaintext.
     * - Replaces spoilers and their text with (Spoiler).
     * - Replaces quotes and their text with (Quote).
     *
     * @param string $body The text to format.
     * @param string $format The current format of the text.
     * @param bool $collapse Treat a group of closing block tags as one when replacing with newlines.
     *
     * @return string Sanitized HTML.
     * @since 2.1
     */
    public static function excerpt($body, $format = 'Html', $collapse = false) {
<<<<<<< HEAD
        if (strcasecmp($format, Formatting\Formats\RichFormat::FORMAT_KEY) === 0) {
            return self::getFormatService()
                ->getFormatter(Formats\RichFormat::FORMAT_KEY)
                ->renderExcerpt($body);
=======
        if (strcasecmp($format, \Vanilla\Formatting\Formats\RichFormat::FORMAT_KEY) === 0) {
            $result = htmlspecialchars(self::getRichFormatter()->renderExcerpt($body));
            return $result;
>>>>>>> 7324e738
        }
        $result = Gdn_Format::to($body, $format);
        $result = Gdn_Format::replaceSpoilers($result);
        $result = Gdn_Format::replaceQuotes($result);
        if (strtolower($format) !== 'text') {
            $result = Gdn_Format::convertCommonHTMLTagsToPlainText($result, $collapse);
        }
        $result = trim(html_entity_decode($result, ENT_QUOTES, 'UTF-8'));

        // Always filter after basic parsing.
        $sanitized = Gdn_Format::htmlFilter($result);

        // No magic `processHTML()` for plain text.

        return $sanitized;
    }

    /**
     * Format some text in a way suitable for passing into an rss/atom feed.
     *
     * @since 2.1
     * @param string $text The text to format.
     * @param string $format The current format of the text.
     * @return string
     */
    public static function rssHtml($text, $format = 'Html') {
        if (!in_array($format, ['Html', 'Raw'])) {
            $text = Gdn_Format::to($text, $format);
        }

        if (function_exists('FormatRssHtmlCustom')) {
            return formatRssHtmlCustom($text);
        } else {
            return Gdn_Format::html($text);
        }
    }


    /**
     * Executes the callback function on parts of the string excluding html tags.
     *
     * Optionally skips the contents of an anchor tag <a> or a code tag <code>.
     *
     * @param string $html The html-formatted string to parse.
     * @param callable $callback The callback function to execute on appropriate segments of the string.
     * @param bool $skipAnchors Whether to call the callback function on anchor tag content.
     * @param bool $skipCode  Whether to call the callback function on code tag content.
     * @return string
     */
    public static function tagContent($html, $callback, $skipAnchors = true, $skipCode = true) {
        $regex = "`([<>])`i";
        $parts = preg_split($regex, $html, null, PREG_SPLIT_DELIM_CAPTURE);

        $inTag = false;
        $inAnchor = false;
        $inCode = false;

        foreach ($parts as $i => $str) {
            switch ($str) {
                case '<':
                    $inTag = true;
                    break;
                case '>':
                    $inTag = false;
                    break;
                case '':
                    break;
                default;
                    if ($inTag) {
                        if ($str[0] == '/') {
                            $tagName = preg_split('`\s`', substr($str, 1), 2);
                            $tagName = $tagName[0];

                            if ($tagName == 'a') {
                                $inAnchor = false;
                            }
                            if ($tagName == 'code') {
                                $inCode = false;
                            }
                        } else {
                            $tagName = preg_split('`\s`', trim($str), 2);
                            $tagName = $tagName[0];

                            if ($tagName == 'a') {
                                $inAnchor = true;
                            }
                            if ($tagName == 'code') {
                                $inCode = true;
                            }
                        }
                    } else {
                        if (!($inAnchor && $skipAnchors) && !($inCode && $skipCode)) {
                            // We're not in an anchor and not in a code block
                            $parts[$i] = call_user_func($callback, $str);
                        }
                    }
                    break;
            }
        }

        return implode($parts);
    }

    /**
     * Formats the anchor tags around the links in text.
     *
     * @param mixed $mixed An object, array, or string to be formatted.
     * @param bool $isHtml Should $mixed be considered to be a valid HTML string?
     * @return string
     */
    public static function links($mixed, bool $isHtml = false) {
        if (!c('Garden.Format.Links', true)) {
            return $mixed;
        }

        if (!is_string($mixed)) {
            return self::to($mixed, 'Links');
        }

        $linksCallback = function ($matches) use ($isHtml) {
            static $inTag = 0;
            static $inAnchor = false;

            $inOut = $matches[1];
            $tag = strtolower($matches[2]);

            if ($inOut == '<') {
                $inTag++;
                if ($tag == 'a') {
                    $inAnchor = true;
                }
            } elseif ($inOut == '</') {
                $inTag++;
                if ($tag == 'a') {
                    $inAnchor = false;
                }
            } elseif ($matches[3]) {
                $inTag--;
            }

            if (c('Garden.Format.WarnLeaving', false) && isset($matches[4]) && $inTag && $inAnchor) {
                // This is a the href url value in an anchor tag.
                $url = $matches[4];
                $domain = parse_url($url, PHP_URL_HOST);
                if (!isTrustedDomain($domain)) {
                    // If this is valid HTMl, the link text's HTML special characters should be encoded. Decode them to their raw state for URL encoding.
                    if ($isHtml) {
                        $url = htmlspecialchars_decode($url);
                    }
                    return url('/home/leaving?target='.urlencode($url)).'" class="Popup';
                }
            }

            if (!isset($matches[4]) || $inTag || $inAnchor) {
                return $matches[0];
            }
            // We are not in a tag and what we matched starts with //
            if (preg_match('#^//#', $matches[4])) {
                return $matches[0];
            }

            $url = $matches[4];

            $embeddedResult = self::embedReplacement($url);
            if ($embeddedResult !== '') {
                return $embeddedResult;
            }

            // Unformatted links
            if (!self::$FormatLinks) {
                return $url;
            }

            // Strip punctuation off of the end of the url.
            $punc = '';

            // Special case where &nbsp; is right after an url and is not part of it!
            // This can happen in WYSIWYG format if the url is the last text of the body.
            while (stringEndsWith($url, '&nbsp;')) {
                $url = substr($url, 0, -6);
                $punc .= '&nbsp;';
            }

            if (preg_match('`^(.+)([.?,;!:])$`', $url, $matches)) {
                $url = $matches[1];
                $punc = $matches[2].$punc;
            }

            // Get human-readable text from url.
            $text = $url;
            if (strpos($text, '%') !== false) {
                $text = rawurldecode($text);
                $text = htmlspecialchars($text, ENT_QUOTES, 'UTF-8');
            }

            $nofollow = (self::$DisplayNoFollow) ? ' rel="nofollow"' : '';

            if (c('Garden.Format.WarnLeaving', false)) {
                // This is a plaintext url we're converting into an anchor.
                $domain = parse_url($url, PHP_URL_HOST);
                if (!isTrustedDomain($domain)) {
                    // If this is valid HTMl, the link text's HTML special characters should be encoded. Decode them to their raw state for URL encoding.
                    if ($isHtml) {
                        $url = htmlspecialchars_decode($url);
                    }
                    return '<a href="'.url('/home/leaving?target='.urlencode($url)).'" class="Popup">'.$text.'</a>'.$punc;
                }
            }

            return '<a href="'.$url.'"'.$nofollow.'>'.$text.'</a>'.$punc;
        };
        // Strip  Right-To-Left override.
        $mixed = str_replace("\xE2\x80\xAE", '', $mixed);
        if (unicodeRegexSupport()) {
            $regex = "`(?:(</?)([!a-z]+))|(/?\s*>)|((?:(?:https?|ftp):)?//[@\p{L}\p{N}\x21\x23-\x27\x2a-\x2e\x3a\x3b\/\x3f-\x7a\x7e\x3d]+)`iu";
        } else {
            $regex = "`(?:(</?)([!a-z]+))|(/?\s*>)|((?:(?:https?|ftp):)?//[@a-z0-9\x21\x23-\x27\x2a-\x2e\x3a\x3b\/\x3f-\x7a\x7e\x3d]+)`i";
        }

        $mixed = Gdn_Format::replaceButProtectCodeBlocks(
            $regex,
            $linksCallback,
            $mixed,
            true
        );

        Gdn::pluginManager()->fireAs('Format')->fireEvent('Links', ['Mixed' => &$mixed]);

        return $mixed;
    }

    /**
     * Strips out embed/iframes we support and replaces with placeholder.
     *
     * This allows later parsing to insert a sanitized video video embed normally.
     * Necessary for backwards compatibility from when we allowed embed & object tags.
     *
     * This is not an HTML filter; it enables old YouTube videos to theoretically work,
     * it doesn't effectively block YouTube iframes or objects.
     *
     * @param mixed $mixed
     * @return HTML string
     */
    public static function unembedContent($mixed) {
        if (!is_string($mixed)) {
            return self::to($mixed, 'UnembedContent');
        } else {
            if (c('Garden.Format.YouTube')) {
                $mixed = preg_replace('`<iframe.*src="https?://.*youtube\.com/embed/([a-z0-9_-]*)".*</iframe>`i', "\nhttps://www.youtube.com/watch?v=$1\n", $mixed);
                $mixed = preg_replace('`<object.*value="https?://.*youtube\.com/v/([a-z0-9_-]*)[^"]*".*</object>`i', "\nhttps://www.youtube.com/watch?v=$1\n", $mixed);
            }
            if (c('Garden.Format.Vimeo')) {
                $mixed = preg_replace('`<iframe.*src="((https?)://.*vimeo\.com/video/([0-9]*))".*</iframe>`i', "\n$2://vimeo.com/$3\n", $mixed);
                $mixed = preg_replace('`<object.*value="((https?)://.*vimeo\.com.*clip_id=([0-9]*)[^"]*)".*</object>`i', "\n$2://vimeo.com/$3\n", $mixed);
            }
            if (c('Garden.Format.Getty', true)) {
                $mixed = preg_replace('`<iframe.*src="(https?:)?//embed\.gettyimages\.com/embed/([\w=?&+-]*)" width="([\d]*)" height="([\d]*)".*</iframe>`i', "\nhttp://embed.gettyimages.com/$2/$3/$4\n", $mixed);
            }
        }

        return $mixed;
    }

    /**
     * Transform url to embedded representation.
     *
     * Takes a url and tests to see if we can embed it in a post. If so, returns the the embed code. Otherwise,
     * returns an empty string.
     *
     * @param string $url The url to test whether it's embeddable.
     * @return string The embed code for the given url.
     */
    private static function embedReplacement($url) {

        if (c('Garden.Format.DisableUrlEmbeds', false)) {
            return '';
        }

        if (!isset($width)) {
            list($width, $height) = Gdn_Format::getEmbedSize();
        }

        $urlParts = parse_url($url);

        parse_str(val('query', $urlParts,  ''), $query);
        // There's the possibility the query string could be encoded, resulting in parameters that begin with "amp;"
        foreach ($query as $key => $val) {
            $newKey = stringBeginsWith($key, 'amp;', false, true);
            if ($newKey !== $key) {
                $query[$newKey] = $val;
                unset($query[$key]);
            }
        }

        // For each embed, add a key, a string to test the url against using strpos, and the regex for the url to parse.
        // The is an array of strings. If there are more than one way to match the url, you can add multiple regex strings
        // in the regex array. This is useful for backwards-compatibility when a service updates its url structure.
        $embeds = [
            'YouTube' => [
                'regex' => ['/https?:\/\/(?:(?:www.)|(?:m.))?(?:(?:youtube.com)|(?:youtu.be))\/(?:(?:playlist?)|(?:(?:watch\?v=)?(?P<videoId>[\w-]{11})))(?:\?|\&)?(?:list=(?P<listId>[\w-]*))?(?:t=(?:(?P<minutes>\d*)m)?(?P<seconds>\d*)s)?(?:#t=(?P<start>\d*))?/i']
            ],
            'Twitter' => [
                'regex' => ['/https?:\/\/(?:www\.)?twitter\.com\/(?:#!\/)?(?:[^\/]+)\/status(?:es)?\/([\d]+)/i']
            ],
            'Vimeo' => [
                'regex' => ['/https?:\/\/(?:www\.)?vimeo\.com\/(?:channels\/[a-z0-9]+\/)?(\d+)/i']
            ],
            'Vine' => [
                'regex' => ['/https?:\/\/(?:www\.)?vine\.co\/(?:v\/)?([\w]+)/i']
            ],
            'Instagram' => [
                'regex' => ['/https?:\/\/(?:www\.)?instagr(?:\.am|am\.com)\/p\/([\w-]+)/i']
            ],
            'Pinterest' => [
                'regex' => [
                    '/https?:\/\/(?:www\.)?pinterest\.com\/pin\/([\d]+)/i',
                    '/https?:\/\/(?:www\.)?pinterest\.ca\/pin\/([\d]+)/i'
                ]
            ],
            'Getty' => [
                'regex' => ['/https?:\/\/embed.gettyimages\.com\/([\w=?&;+-_]*)\/([\d]*)\/([\d]*)/i']
            ],
            'Twitch' => [
                'regex' => ['/https?:\/\/(?:www\.)?twitch\.tv\/([\w]+)$/i']
            ],
            'TwitchRecorded' => [
                'regex' => ['/https?:\/\/(?:www\.)?twitch\.tv\/videos\/(\w+)$/i']
            ],
            'Soundcloud' => [
                'regex' => ['/https?:(?:www\.)?\/\/soundcloud\.com\/([\w=?&;+-_]*)\/([\w=?&;+-_]*)/i']
            ],
            'Gifv' => [
                'regex' => ['/https?:\/\/i\.imgur\.com\/([a-z0-9]+)\.gifv/i'],
            ],
            'Wistia' => [
                'regex' => [
                    '/https?:\/\/(?:[A-za-z0-9\-]+\.)?(?:wistia\.com|wi\.st)\/.*?\?wvideo=(?<videoID>([A-za-z0-9]+))(\?wtime=(?<time>((\d)+m)?((\d)+s)?))?/i',
                    '/https?:\/\/([A-za-z0-9\-]+\.)?(wistia\.com|wi\.st)\/medias\/(?<videoID>[A-za-z0-9]+)(\?wtime=(?<time>((\d)+m)?((\d)+s)?))?/i'
                ]
            ]
        ];

        $key = '';
        $matches = [];

        foreach ($embeds as $embedKey => $value) {
            foreach ($value['regex'] as $regex) {
                if (preg_match($regex, $url, $matches)) {
                    $key = $embedKey;
                    break;
                }
            }
            if ($key !== '') {
                break;
            }
        }

        if (!c('Garden.Format.'.$key, true)) {
            return '';
        }

        switch ($key) {
            case 'YouTube':
                // Supported youtube embed urls:
                //
                // http://www.youtube.com/playlist?list=PL4CFF79651DB8159B
                // https://www.youtube.com/playlist?list=PL4CFF79651DB8159B
                // https://www.youtube.com/watch?v=sjm_gBpJ63k&list=PL4CFF79651DB8159B&index=1
                // http://youtu.be/sjm_gBpJ63k
                // https://www.youtube.com/watch?v=sjm_gBpJ63k
                // http://YOUTU.BE/sjm_gBpJ63k?list=PL4CFF79651DB8159B
                // http://youtu.be/GUbyhoU81sQ?t=1m8s
                // https://m.youtube.com/watch?v=iAEKPcz9www
                // https://youtube.com/watch?v=iAEKPcz9www
                // https://www.youtube.com/watch?v=p5kcBxL7-qI
                // https://www.youtube.com/watch?v=bG6b3V2MNxQ#t=33

                $videoId = val('videoId', $matches);
                $listId = val('listId', $matches);

                if (!empty($listId)) {
                    // Playlist.
                    if (empty($videoId)) {
                        // Playlist, no video.
                        $result = <<<EOT
<iframe width="{$width}" height="{$height}" src="https://www.youtube.com/embed/videoseries?list={$listId}" frameborder="0" allowfullscreen></iframe>
EOT;
                    } else {
                        // Video in a playlist.
                        $result = <<<EOT
<iframe width="{$width}" height="{$height}" src="https://www.youtube.com/embed/{$videoId}?list={$listId}" frameborder="0" allowfullscreen></iframe>
EOT;
                    }
                } else {
                    // Regular ol' youtube video embed.
                    $minutes = val('minutes', $matches);
                    $seconds = val('seconds', $matches);
                    $fullUrl = $videoId.'?autoplay=1';
                    if (!empty($minutes) || !empty($seconds)) {
                        $time = $minutes * 60 + $seconds;
                        $fullUrl .= '&start='.$time;
                    }

                    // Jump to start time.
                    if ($start = val('start', $matches)) {
                        $fullUrl .= '&start='.$start;
                        $start = '#t='.$start;
                    }

                    if (array_key_exists('rel', $query)) {
                        $fullUrl .= "&rel={$query['rel']}";
                    }

                    $result = '<span class="VideoWrap">';
                    $result .= '<span class="Video YouTube" data-youtube="youtube-'.$fullUrl.'">';

                    $result .= '<span class="VideoPreview"><a href="https://www.youtube.com/watch?v='.$videoId.$start.'">';
                    $result .= '<img src="https://img.youtube.com/vi/'.$videoId.'/0.jpg" width="'.$width.'" height="'.$height.'" border="0" /></a></span>';
                    $result .= '<span class="VideoPlayer"></span>';
                    $result .= '</span>';

                }
                $result .= '</span>';
                return $result;
                break;

            case 'Vimeo':
                $id = $matches[1];
                return <<<EOT
<iframe src="https://player.vimeo.com/video/{$id}" width="{$width}" height="{$height}" frameborder="0" webkitallowfullscreen mozallowfullscreen allowfullscreen></iframe>
EOT;
                break;

            case 'Gifv':
                $id = $matches[1];
                $modernBrowser = t('Your browser does not support HTML5 video!');
                return <<<EOT
<div class="imgur-gifv VideoWrap">
<video poster="https://i.imgur.com/{$id}h.jpg" preload="auto" autoplay="autoplay" muted="muted" loop="loop">
<source src="https://i.imgur.com/{$id}.webm" type="video/webm">
<source src="https://i.imgur.com/{$id}.mp4" type="video/mp4">
<p>{$modernBrowser} https://i.imgur.com/{$id}.gifv</p>
</video>
</div>
EOT;
                break;

            case 'Twitter':
                return <<<EOT
<div class="twitter-card js-twitterCard" data-tweeturl="{$matches[0]}" data-tweetid="{$matches[1]}"><a 
href="{$matches[0]}" 
class="tweet-url" rel="nofollow">{$matches[0]}</a></div>
EOT;
                break;

            case 'Vine':
                return <<<EOT
<div class="vine-video VideoWrap">
   <iframe class="vine-embed" src="https://vine.co/v/{$matches[1]}/embed/simple" width="320" height="320" frameborder="0"></iframe>
</div>
EOT;
                break;

            case 'Instagram':
                return <<<EOT
<div class="instagram-video VideoWrap">
   <iframe src="https://instagram.com/p/{$matches[1]}/embed/" width="412" height="510" frameborder="0" scrolling="no" allowtransparency="true"></iframe>
</div>
EOT;
                break;

            case 'Pinterest':
                return <<<EOT
<a data-pin-do="embedPin" href="https://pinterest.com/pin/{$matches[1]}/" class="pintrest-pin" rel="nofollow"></a>
EOT;
                break;

            case 'Getty':
                return <<<EOT
<iframe src="https://embed.gettyimages.com/embed/{$matches[1]}" width="{$matches[2]}" height="{$matches[3]}" frameborder="0" scrolling="no"></iframe>
EOT;
                break;

            case 'Twitch':
                return <<<EOT
<iframe src="https://player.twitch.tv/?channel={$matches[1]}&autoplay=false" height="360" width="640" frameborder="0" scrolling="no" autoplay="false" allowfullscreen="true"></iframe>
EOT;
                break;

            case 'TwitchRecorded':
                return <<<EOT
<iframe src="https://player.twitch.tv/?video={$matches[1]}&autoplay=false" height="360" width="640" frameborder="0" scrolling="no" autoplay="false" allowfullscreen="true"></iframe>
EOT;
                break;

            case 'Soundcloud':
                return <<<EOT
<iframe width="100%" height="166" scrolling="no" frameborder="no" src="https://w.soundcloud.com/player/?url=https%3A//soundcloud.com/{$matches[1]}/{$matches[2]}&amp;color=ff5500&amp;auto_play=false&amp;hide_related=false&amp;show_comments=true&amp;show_user=true&amp;show_reposts=false"></iframe>
EOT;
                break;

            case 'Wistia':
                if (!$matches['videoID']) {
                    break;
                }
                $wistiaClass = "wistia_embed wistia_async_{$matches['videoID']} videoFoam=true allowThirdParty=false";

                if (!empty($matches['time'])) {
                    $wistiaClass .= " time={$matches['time']}";
                }

                return <<<EOT
<script charset="ISO-8859-1" src="https://fast.wistia.com/assets/external/E-v1.js" async></script><div class="wistia_responsive_padding" style="padding:56.25% 0 0 0;position:relative;"><div class="wistia_responsive_wrapper" style="height:100%;left:0;position:absolute;top:0;width:100%;"><div class="{$wistiaClass}" style="height:100%;width:100%">&nbsp;</div></div></div>
EOT;
        }

        return '';
    }

    /**
     * Get the event manager.
     *
     * The event manager should only be used by the formatter itself so leave this private.
     *
     * @return EventManager Returns the eventManager.
     */
    private static function getEventManager() {
        if (self::$eventManager === null) {
            global $dic;
            static::$eventManager = $dic->get(EventManager::class);
        }

        return self::$eventManager;
    }

    /**
     * Formats BBCode list items.
     *
     * @param array $matches
     * @return string
     */
    protected static function listCallback($matches) {
        $content = explode("[*]", $matches[1]);
        $result = '';
        foreach ($content as $item) {
            if (trim($item) != '') {
                $result .= '<li>'.$item.'</li>';
            }
        }
        $result = '<ul>'.$result.'</ul>';
        return $result;
    }

    /**
     * Returns embedded video width and height, based on configuration.
     *
     * @return array array(Width, Height)
     */
    public static function getEmbedSize() {
        $sizes = [
            'tiny' => [400, 225],
            'small' => [560, 340],
            'normal' => [640, 385],
            'big' => [853, 505],
            'huge' => [1280, 745]];
        $size = Gdn::config('Garden.Format.EmbedSize', 'normal');

        // We allow custom sizes <Width>x<Height>
        if (!isset($sizes[$size])) {
            if (strpos($size, 'x')) {
                list($width, $height) = explode('x', $size);
                $width = intval($width);
                $height = intval($height);

                // Dimensions are too small, or 0
                if ($width < 30 or $height < 30) {
                    $size = 'normal';
                }
            } else {
                $size = 'normal';
            }
        }
        if (isset($sizes[$size])) {
            list($width, $height) = $sizes[$size];
        }
        return [$width, $height];
    }

    /**
     * Format a string using Markdown syntax.
     *
     * @param mixed $mixed An object, array, or string to be formatted.
     * @param boolean $flavored Optional. Parse with Vanilla-flavored settings? Default true.
     * @return string Sanitized HTML.
     */
    public static function markdown($mixed, $flavored = true) {
        if (!is_string($mixed)) {
            return self::to($mixed, 'Markdown');
        } else {
            return self::getFormatService()
                ->getFormatter(Formats\MarkdownFormat::FORMAT_KEY)
                ->renderHTML($mixed);
        }
    }

    /**
     * Do Vanilla's "magic" text processing.
     *
     * Runs an HTML string through our custom links, mentions, emoji and spoilers formatters.
     * Any thing done here is AFTER security filtering and must be extremely careful.
     * This should always be done LAST, after any other input formatters.
     *
     * @param string $html An unparsed HTML string.
     * @param bool $mentions Whether mentions are processed or not.
     * @return string The formatted HTML string.
     */
    protected static function processHTML($html, $mentions = true) {
        /** @var Html\HtmlEnhancer $htmlEnhancer */
        $htmlEnhancer = Gdn::getContainer()->get(Html\HtmlEnhancer::class);
        return $htmlEnhancer->enhance((string) $html, (bool) $mentions);
    }

    /**
     * Adds a link to all mentions in a given string.
     *
     * Supports most usernames by using double-quotes, for example:  @"a $pecial user's! name."
     * Without double-quotes, a mentioned username is terminated by any of the following characters:
     * whitespace | . | , | ; | ? | ! | : | '
     *
     * @since 2.3
     *
     * @param string $str The html-formatted string to format mentions in.
     * @return string The formatted string.
     */
    protected static function formatMentionsCallback($str) {
        $parts = preg_split('`\B@`', $str);

        // We have no mentions here.
        if (count($parts) == 1) {
            return $str;
        }

        foreach ($parts as $i => $str) {
            // Text before the mention.
            if ($i == 0) {
                $str[$i] = htmlspecialchars($str);
                continue;
            }

            // There was an escaped @@.
            if (empty($str)) {
                $parts[$i - 1] = '';
                continue;
            }

            if (preg_match('`\w$`', $parts[$i - 1])) {
                $str[$i] = htmlspecialchars($str);
                continue;
            }

            // Grab the mention.
            $mention = false;
            $suffix = '';

            // Quoted mention.
            $hasQuote = false;
            $quote = '"';
            $quoteLength = strlen($quote);

            if (strpos($str, '"') === 0) {
                $hasQuote = true;
            } else if (strpos($str, '&quot;') === 0) {
                $hasQuote = true;
                $quote = '&quot;';
                $quoteLength = strlen($quote);
            }

            if ($hasQuote) {
                $pos = strpos($str, $quote, $quoteLength);

                if ($pos === false) {
                    $str = substr($str, $quoteLength);
                } else {
                    $mention = substr($str, $quoteLength, $pos - $quoteLength);
                    $suffix = substr($str, $pos + $quoteLength);
                }
            }

            // Unquoted mention.
            if (!$mention && !empty($str)) {
                $parts2 = preg_split('`([\s.,;?!:\'])`', $str, 2, PREG_SPLIT_DELIM_CAPTURE);
                $mention = $parts2[0];
                $suffix = val(1, $parts2, '') . val(2, $parts2, '');
            }

            if ($mention) {
                $attributes = [];
                if (self::$DisplayNoFollow) {
                    $attributes['rel'] = 'nofollow';
                }
                $parts[$i] =
                    anchor(
                        '@' . $mention,
                        url(str_replace('{name}', rawurlencode($mention), self::$MentionsUrlFormat), true),
                        '',
                        $attributes
                    ) . $suffix;
            } else {
                $parts[$i] = '@' . $parts[$i];
            }
        }

        return implode('', $parts);
    }

    /**
     * Handle mentions formatting.
     *
     * @param $mixed
     * @return mixed|string
     */
    public static function mentions($mixed) {
        if (!is_string($mixed)) {
            return self::to($mixed, 'Mentions');
        } else {
            // Check for a custom formatter.
            $formatter = Gdn::factory('MentionsFormatter');
            if (is_object($formatter)) {
                return $formatter->formatMentions($mixed);
            }

            // Handle @mentions.
            if (c('Garden.Format.Mentions')) {
                // Only format mentions that are not already in anchor tags or code tags.
                $mixed = self::tagContent($mixed, 'Gdn_Format::formatMentionsCallback');
            }

            // Handle #hashtag searches
            if (c('Garden.Format.Hashtags')) {
                $mixed = Gdn_Format::replaceButProtectCodeBlocks(
                    '/(^|[\s,\.>])\#([\w\-]+)(?=[\s,\.!?<]|$)/i',
                    '\1'.anchor('#\2', url('/search?Search=%23\2&Mode=like', true)).'\3',
                    $mixed
                );
            }

            // Handle "/me does x" action statements
            if (c('Garden.Format.MeActions')) {
                $mixed = Gdn_Format::replaceButProtectCodeBlocks(
                    '/(^|[\n])(\/me)(\s[^(\n)]+)/i',
                    '\1'.wrap(wrap('\2', 'span', ['class' => 'MeActionName']).'\3', 'span', ['class' => 'AuthorAction']),
                    $mixed
                );
            }

            return $mixed;
        }
    }

    /**
     * Reduces multiple whitespaces including line breaks and tabs to one single space character.
     *
     * @param string $string The string which should be optimized
     */
    public static function reduceWhiteSpaces($string) {
        return trim(preg_replace('/\s+/', ' ', $string));
    }

    /**
     * @deprecated 2.9 Use Formatting\FormatUtil::replaceButProtectCodeBlocks
     */
    public static function replaceButProtectCodeBlocks($search, $replace, $subject, $isCallback = false) {
        deprecated(__FUNCTION__, 'FormatUtil::replaceButProtectCodeBlocks');
        return Formatting\FormatUtil::replaceButProtectCodeBlocks(
            (string) $search,
            (string) $replace,
            (string) $subject,
            (bool) $isCallback
        );
    }

    /**
     * Return the input without any operations performed at all.
     *
     * This format should only be used when administrators have access.
     *
     * @deprecated 9 Nov 2016
     * @param string|object|array $mixed The data to format.
     * @return string
     */
    public static function raw($mixed) {
        deprecated('raw', 'wysiwyg');
        if (!is_string($mixed)) {
            return self::to($mixed, 'Raw');
        } else {
            // Deprecate raw formatting. It's too dangeous.
            return self::wysiwyg($mixed);
        }
    }

    /**
     * Takes an object and converts its properties => values to an associative
     * array of $Array[Property] => Value sets.
     *
     * @param object $object The object to be converted to an array.
     * @return unknown
     * @todo could be just "return (array) $object;"?
     */
    public static function objectAsArray($object) {
        if (!is_object($object)) {
            return $object;
        }

        $return = [];
        foreach (get_object_vars($object) as $property => $value) {
            $return[$property] = $value;
        }
        return $return;
    }

    /**
     * Formats seconds in a human-readable way (ie. 45 seconds, 15 minutes, 2 hours, 4 days, 2 months, etc).
     *
     * @param int $seconds
     * @return string
     */
    public static function seconds($seconds) {
        if (!is_numeric($seconds)) {
            $seconds = abs(time() - self::toTimestamp($seconds));
        }

        $minutes = round($seconds / 60);
        $hours = round($seconds / 3600);
        $days = round($seconds / 86400);
        $weeks = round($seconds / 604800);
        $months = round($seconds / 2629743.83);
        $years = round($seconds / 31556926);

        if ($seconds < 60) {
            return sprintf(plural($seconds, '%s second', '%s seconds'), $seconds);
        } elseif ($minutes < 60)
            return sprintf(plural($minutes, '%s minute', '%s minutes'), $minutes);
        elseif ($hours < 24)
            return sprintf(plural($hours, '%s hour', '%s hours'), $hours);
        elseif ($days < 7)
            return sprintf(plural($days, '%s day', '%s days'), $days);
        elseif ($weeks < 4)
            return sprintf(plural($weeks, '%s week', '%s weeks'), $weeks);
        elseif ($months < 12)
            return sprintf(plural($months, '%s month', '%s months'), $months);
        else {
            return sprintf(plural($years, '%s year', '%s years'), $years);
        }
    }

    /**
     * Takes any variable and serializes it.
     *
     * @param mixed $mixed An object, array, or string to be serialized.
     * @return string The serialized version of the string.
     */
    public static function serialize($mixed) {
        if (is_array($mixed) || is_object($mixed)
            || (is_string($mixed) && (substr_compare('a:', $mixed, 0, 2) !== 0  && substr_compare('O:', $mixed, 0, 2) !== 0
                    && substr_compare('arr:', $mixed, 0, 4) !== 0 && substr_compare('obj:', $mixed, 0, 4) !== 0))
        ) {
            $result = serialize($mixed);
        } else {
            $result = $mixed;
        }
        return $result;
    }

    /**
     * Takes a mixed variable, formats it for display on the screen as plain text.
     *
     * @param mixed $mixed An object, array, or string to be formatted.
     * @return string Sanitized HTML.
     */
    public static function text($mixed, $addBreaks = true) {
        if (!is_string($mixed)) {
            return self::to($mixed, 'Text');
        }

        $result = html_entity_decode($mixed, ENT_QUOTES, 'UTF-8');
        $result = preg_replace('`<br\s?/?>`', "\n", $result);
        /**
         * We need special handling for invalid markup here, because if we don't compensate
         * things like <3, they'll lead to invalid markup and strip_tags will truncate the
         * text.
         */
        $result = preg_replace('/<(?![a-z\/])/i', '&lt;', $result);
        $result = strip_tags($result);
        $result = htmlspecialchars($result, ENT_NOQUOTES, 'UTF-8', false);

        if ($addBreaks && c('Garden.Format.ReplaceNewlines', true)) {
            $result = nl2br(trim($result));
        }

        return $result;
    }

    /**
     * Process as plain text + our magic formatting.
     *
     * @param string $str
     * @return string Sanitized HTML.
     * @since 2.1
     */
    public static function textEx($str) {
        if (!is_string($str)) {
            return self::to($str, 'TextEx');
        }

        // Basic text parsing.
        $str = self::text($str);

        // Always filter after basic parsing.
        $sanitized = Gdn_Format::htmlFilter($str);

        // Vanilla magic parsing. (this is the "Ex"tra)
        $sanitized = Gdn_Format::processHTML($sanitized);

        return $sanitized;
    }

    /**
     * Takes a mixed variable, formats it in the specified format type, and returns it.
     *
     * @param mixed $mixed An object, array, or string to be formatted.
     * @param string $formatMethod The method with which the variable should be formatted.
     * @return mixed
     */
    public static function to($mixed, $formatMethod) {
        // Process $Mixed based on its type.
        if (is_string($mixed)) {
            if (in_array(strtolower($formatMethod), self::$SanitizedFormats) && method_exists('Gdn_Format', $formatMethod)) {
                $mixed = self::$formatMethod($mixed);
            } elseif (function_exists('gdn_formatter_'.$formatMethod)) {
                $formatMethod = 'gdn_formatter_'.$formatMethod;
                $mixed = $formatMethod($mixed);
            } elseif ($formatter = Gdn::factory($formatMethod.'Formatter')) {
                $mixed = $formatter->format($mixed);
            } else {
                $mixed = Gdn_Format::text($mixed);
            }
        } elseif (is_array($mixed)) {
            foreach ($mixed as $key => $val) {
                $mixed[$key] = self::to($val, $formatMethod);
            }
        } elseif (is_object($mixed)) {
            foreach (get_object_vars($mixed) as $prop => $val) {
                $mixed->$prop = self::to($val, $formatMethod);
            }
        }
        return $mixed;
    }

    /**
     * Format a timestamp or the current time to go into the database.
     *
     * @param int $timestamp
     * @return string The formatted date.
     */
    public static function toDate($timestamp = '') {
        if ($timestamp == '') {
            $timestamp = time();
        } elseif (!is_numeric($timestamp)) {
            $timestamp = self::toTimestamp($timestamp);
        }

        return date('Y-m-d', $timestamp);
    }

    /**
     * Format a timestamp or the current time to go into the database.
     *
     * @param int $timestamp
     * @return string The formatted date and time.
     */
    public static function toDateTime($timestamp = '') {
        if ($timestamp == '') {
            $timestamp = time();
        }
        return date('Y-m-d H:i:s', $timestamp);
    }

    /**
     * Convert a datetime to a timestamp.
     *
     * @param string $dateTime The Mysql-formatted datetime to convert to a timestamp. Should be in one
     * of the following formats: YYYY-MM-DD or YYYY-MM-DD HH:MM:SS.
     * @return string|bool Returns FALSE upon failure.
     */
    public static function toTimestamp($dateTime = '') {
        if ($dateTime === '0000-00-00 00:00:00') {
            return false;
        } elseif (($testTime = strtotime($dateTime)) !== false) {
            return $testTime;
        } elseif (preg_match('/^(\d{4})-(\d{1,2})-(\d{1,2})(?:\s{1}(\d{1,2}):(\d{1,2})(?::(\d{1,2}))?)?$/', $dateTime, $matches)) {
            $year = $matches[1];
            $month = $matches[2];
            $day = $matches[3];
            $hour = val(4, $matches, 0);
            $minute = val(5, $matches, 0);
            $second = val(6, $matches, 0);
            return mktime($hour, $minute, $second, $month, $day, $year);
        } elseif (preg_match('/^(\d{4})-(\d{1,2})-(\d{1,2})$/', $dateTime, $matches)) {
            $year = $matches[1];
            $month = $matches[2];
            $day = $matches[3];
            return mktime(0, 0, 0, $month, $day, $year);
        } else {
            return false;
        }
    }

    /**
     * Formats a timestamp to the current user's timezone.
     *
     * @param int $timestamp The timestamp in gmt.
     * @return int The timestamp according to the user's timezone.
     */
    public static function toTimezone($timestamp) {
        // Alter the timestamp based on the user's hour offset.
        $hourOffset = Gdn::session()->hourOffset();

        if ($hourOffset <> 0) {
            $timestamp += $hourOffset * 3600;
        }

        return $timestamp;
    }

    /**
     *
     *
     * @param int $timespan
     * @return string
     */
    public static function timespan($timespan) {
        //$timespan -= 86400 * ($days = (int) floor($timespan / 86400));
        $timespan -= 3600 * ($hours = (int)floor($timespan / 3600));
        $timespan -= 60 * ($minutes = (int)floor($timespan / 60));
        $seconds = $timespan;

        $result = sprintf('%02d:%02d:%02d', $hours, $minutes, $seconds);
        return $result;
    }

    /** @var array  */
    protected static $_UrlTranslations = ['–' => '-', '—' => '-', 'À' => 'A', 'Á' => 'A', 'Â' => 'A', 'Ã' => 'A', 'Ä' => 'Ae', 'Ä' => 'A', 'Å' => 'A', 'Ā' => 'A', 'Ą' => 'A', 'Ă' => 'A', 'Æ' => 'Ae', 'Ç' => 'C', 'Ć' => 'C', 'Č' => 'C', 'Ĉ' => 'C', 'Ċ' => 'C', 'Ď' => 'D', 'Đ' => 'D', 'Ð' => 'D', 'È' => 'E', 'É' => 'E', 'Ê' => 'E', 'Ë' => 'E', 'Ē' => 'E', 'Ě' => 'E', 'Ĕ' => 'E', 'Ė' => 'E', 'Ĝ' => 'G', 'Ğ' => 'G', 'Ġ' => 'G', 'Ģ' => 'G', 'Ĥ' => 'H', 'Ħ' => 'H', 'Ì' => 'I', 'Í' => 'I', 'Î' => 'I', 'Ï' => 'I', 'Ī' => 'I', 'Ĩ' => 'I', 'Ĭ' => 'I', 'Į' => 'I', 'İ' => 'I', 'Ĳ' => 'IJ', 'Ĵ' => 'J', 'Ķ' => 'K', 'Ł' => 'K', 'Ľ' => 'K', 'Ĺ' => 'K', 'Ļ' => 'K', 'Ŀ' => 'K', 'Ñ' => 'N', 'Ń' => 'N', 'Ň' => 'N', 'Ņ' => 'N', 'Ŋ' => 'N', 'Ò' => 'O', 'Ó' => 'O', 'Ô' => 'O', 'Õ' => 'O', 'Ö' => 'Oe', 'Ö' => 'Oe', 'Ō' => 'O', 'Ő' => 'O', 'Ŏ' => 'O', 'Œ' => 'OE', 'Ŕ' => 'R', 'Ŗ' => 'R', 'Ś' => 'S', 'Š' => 'S', 'Ş' => 'S', 'Ŝ' => 'S', 'Ť' => 'T', 'Ţ' => 'T', 'Ŧ' => 'T', 'Ț' => 'T', 'Ù' => 'U', 'Ú' => 'U', 'Û' => 'U', 'Ü' => 'Ue', 'Ū' => 'U', 'Ü' => 'Ue', 'Ů' => 'U', 'Ű' => 'U', 'Ŭ' => 'U', 'Ũ' => 'U', 'Ų' => 'U', 'Ŵ' => 'W', 'Ý' => 'Y', 'Ŷ' => 'Y', 'Ÿ' => 'Y', 'Ź' => 'Z', 'Ž' => 'Z', 'Ż' => 'Z', 'Þ' => 'T', 'à' => 'a', 'á' => 'a', 'â' => 'a', 'ã' => 'a', 'ä' => 'ae', 'ä' => 'ae', 'å' => 'a', 'ā' => 'a', 'ą' => 'a', 'ă' => 'a', 'æ' => 'ae', 'ç' => 'c', 'ć' => 'c', 'č' => 'c', 'ĉ' => 'c', 'ċ' => 'c', 'ď' => 'd', 'đ' => 'd', 'ð' => 'd', 'è' => 'e', 'é' => 'e', 'ê' => 'e', 'ë' => 'e', 'ē' => 'e', 'ę' => 'e', 'ě' => 'e', 'ĕ' => 'e', 'ė' => 'e', 'ƒ' => 'f', 'ĝ' => 'g', 'ğ' => 'g', 'ġ' => 'g', 'ģ' => 'g', 'ĥ' => 'h', 'ħ' => 'h', 'ì' => 'i', 'í' => 'i', 'î' => 'i', 'ï' => 'i', 'ī' => 'i', 'ĩ' => 'i', 'ĭ' => 'i', 'į' => 'i', 'ı' => 'i', 'ĳ' => 'ij', 'ĵ' => 'j', 'ķ' => 'k', 'ĸ' => 'k', 'ł' => 'l', 'ľ' => 'l', 'ĺ' => 'l', 'ļ' => 'l', 'ŀ' => 'l', 'ñ' => 'n', 'ń' => 'n', 'ň' => 'n', 'ņ' => 'n', 'ŉ' => 'n', 'ŋ' => 'n', 'ò' => 'o', 'ó' => 'o', 'ô' => 'o', 'õ' => 'o', 'ö' => 'oe', 'ö' => 'oe', 'ø' => 'o', 'ō' => 'o', 'ő' => 'o', 'ŏ' => 'o', 'œ' => 'oe', 'ŕ' => 'r', 'ř' => 'r', 'ŗ' => 'r', 'š' => 's', 'ù' => 'u', 'ú' => 'u', 'û' => 'u', 'ü' => 'ue', 'ū' => 'u', 'ü' => 'ue', 'ů' => 'u', 'ű' => 'u', 'ŭ' => 'u', 'ũ' => 'u', 'ų' => 'u', 'ŵ' => 'w', 'ý' => 'y', 'ÿ' => 'y', 'ŷ' => 'y', 'ž' => 'z', 'ż' => 'z', 'ź' => 'z', 'þ' => 't', 'ß' => 'ss', 'ſ' => 'ss', 'А' => 'A', 'Б' => 'B', 'В' => 'V', 'Г' => 'G', 'Д' => 'D', 'Е' => 'E', 'Ё' => 'YO', 'Ж' => 'ZH', 'З' => 'Z', 'И' => 'I', 'И' => 'I', 'І' => 'I', 'Й' => 'Y', 'К' => 'K', 'Л' => 'L', 'М' => 'M', 'Н' => 'N', 'О' => 'O', 'П' => 'P', 'Р' => 'R', 'С' => 'S', 'ș' => 's', 'ț' => 't', 'Ț' => 'T', 'Т' => 'T', 'У' => 'U', 'Ф' => 'F', 'Х' => 'H', 'Ц' => 'C', 'Ч' => 'CH', 'Ш' => 'SH', 'Щ' => 'SCH', 'Ъ' => '', 'Ы' => 'Y', 'Ь' => '', 'Э' => 'E', 'Ю' => 'YU', 'Я' => 'YA', 'Є' => 'YE', 'Ї' => 'YI', 'а' => 'a', 'б' => 'b', 'в' => 'v', 'г' => 'g', 'д' => 'd', 'е' => 'e', 'ё' => 'yo', 'ж' => 'zh', 'з' => 'z', 'и' => 'i', 'і' => 'i', 'й' => 'y', 'к' => 'k', 'л' => 'l', 'м' => 'm', 'н' => 'n', 'о' => 'o', 'п' => 'p', 'р' => 'r', 'с' => 's', 'т' => 't', 'у' => 'u', 'ф' => 'f', 'х' => 'h', 'ц' => 'c', 'ч' => 'ch', 'ш' => 'sh', 'щ' => 'sch', 'ъ' => '', 'ы' => 'y', 'ь' => '', 'э' => 'e', 'ю' => 'yu', 'я' => 'ya', 'є' => 'ye', 'ї' => 'yi'];

    /**
     * Creates URL codes containing only lowercase Roman letters, digits, and hyphens.
     *
     * @param mixed $mixed An object, array, or string to be formatted.
     * @return string
     */
    public static function url($mixed) {
        if (!is_string($mixed)) {
            return self::to($mixed, 'Url');
        }

        // Preliminary decoding
        $mixed = strip_tags(html_entity_decode($mixed, ENT_COMPAT, 'UTF-8'));
        $mixed = strtr($mixed, self::$_UrlTranslations);
        $mixed = preg_replace('`[\']`', '', $mixed);

        // Convert punctuation, symbols, and spaces to hyphens
        if (unicodeRegexSupport()) {
            $mixed = preg_replace('`[\pP\pS\s]`u', '-', $mixed);
        } else {
            $mixed = preg_replace('`[\W_]`', '-', $mixed);
        }

        // Lowercase, no trailing or repeat hyphens
        $mixed = preg_replace('`-+`', '-', strtolower($mixed));
        $mixed = trim($mixed, '-');

        return rawurlencode($mixed);
    }

    /**
     * Takes a serialized variable and unserializes it back into its original state.
     *
     * @param string $serializedString A json or php serialized string to be unserialized.
     * @return mixed
     * @deprecated
     */
    public static function unserialize($serializedString) {
        $result = $serializedString;

        if (is_string($serializedString)) {
            if (substr_compare('a:', $serializedString, 0, 2) === 0 || substr_compare('O:', $serializedString, 0, 2) === 0) {
                $result = unserialize($serializedString, ['allowed_classes' => false]);
            } elseif (substr_compare('obj:', $serializedString, 0, 4) === 0) {
                $result = json_decode(substr($serializedString, 4), false);
            } elseif (substr_compare('arr:', $serializedString, 0, 4) === 0) {
                $result = json_decode(substr($serializedString, 4), true);
            }
        }
        return $result;
    }

    /**
     *
     *
     * @param $placeholderString
     * @param $replaceWith
     * @return mixed
     */
    public static function vanillaSprintf($placeholderString, $replaceWith) {
        // Set replacement array inside callback
        Gdn_Format::vanillaSprintfCallback(null, $replaceWith);

        $finalString = preg_replace_callback('/({([a-z0-9_:]+)})/i', ['Gdn_Format', 'VanillaSprintfCallback'], $placeholderString);

        // Cleanup replacement list
        Gdn_Format::vanillaSprintfCallback(null, []);

        return $finalString;
    }

    /**
     *
     *
     * @param $match
     * @param bool $internalReplacementList
     * @return mixed
     */
    protected static function vanillaSprintfCallback($match, $internalReplacementList = false) {
        static $internalReplacement = [];

        if (is_array($internalReplacementList)) {
            $internalReplacement = $internalReplacementList;
        } else {
            $matchStr = $match[2];
            $format = (count($splitMatch = explode(':', $matchStr)) > 1) ? $splitMatch[1] : false;

            if (array_key_exists($matchStr, $internalReplacement)) {
                if ($format) {
                    // TODO: Apply format
                }
                return $internalReplacement[$matchStr];
            }

            return $match[1];
        }
    }

    /**
     * Format text from WYSIWYG editor input.
     *
     * @param $mixed
     * @return mixed|string
     */
    public static function wysiwyg($mixed) {
        static $customFormatter;
        if (!isset($customFormatter)) {
            $customFormatter = c('Garden.Format.WysiwygFunction', false);
        }

        if (!is_string($mixed)) {
            return self::to($mixed, 'Wysiwyg');
        } elseif (is_callable($customFormatter)) {
            return $customFormatter($mixed);
        } else {
            // The text contains html and must be purified.
            $formatter = Gdn::factory('HtmlFormatter');
            if (is_null($formatter)) {
                // If there is no HtmlFormatter then make sure that script injections won't work.
                return self::display($mixed);
            }

            // Always filter after basic parsing.
            // Wysiwyg is already formatted HTML. Don't try to doubly encode its code blocks.
            $filterOptions = ['codeBlockEntities' => false];
            $sanitized = Gdn_Format::htmlFilter($mixed, $filterOptions);

            // Vanilla magic formatting.
            $sanitized = Gdn_Format::processHTML($sanitized);

            return $sanitized;
        }
    }

    /**
     * @return Formatting\FormatService
     */
    private static function getFormatService(): Formatting\FormatService {
        return Gdn::getContainer()->get(Formatting\FormatService::class);
    }

    /**
     * Format text from Rich editor input.
     *
     * @param string $deltas A JSON encoded array of Quill deltas.
     *
     * @return string - The rendered HTML output.
     */
    public static function rich(string $deltas): string {
        return self::getFormatService()
            ->getFormatter(Formats\RichFormat::FORMAT_KEY)
            ->renderHTML($deltas);
    }

    /**
     * Generate a quote to embed in a Rich quote for all existing formats.
     *
     * @param string|array $body The string or array body content of the post.
     * @param string $format The initial format of the post.
     *
     * @return string
     */
    public static function quoteEmbed($body, string $format): string {
        if (strcasecmp($format, Formatting\Formats\RichFormat::FORMAT_KEY) === 0) {
            if (is_array($body)) {
                $body = json_encode($body);
            }
            return self::getFormatService()
                ->getFormatter(Formats\RichFormat::FORMAT_KEY)
                ->renderQuote($body);
        }

        $previousLinksValue = c('Garden.Format.Links');
        saveToConfig('Garden.Format.Links', false, ['Save' => false]);
        $value = self::to($body, $format);

        // These breaks make the collapsing behaviour much more difficult in a rich quote.
        // Replace them with starting and closing p tags.
        $value = str_replace("<br>", "</p><p>", $value);
        saveToConfig('Garden.Format.Links', $previousLinksValue, ['Save' => false]);
        return $value;
    }

    /**
     * Sanitize a URL to ensure that it matches a whitelist of approved url schemes. If the url does not match one of these schemes, prepend `unsafe:` before it.
     * Get the usernames mention in a rich post.
     *
     * @param string $body The contents of a post body.
     *
     * @return string[]
     */
    public static function getRichMentionUsernames(string $body): array {
        return self::getFormatService()
            ->getFormatter(Formats\RichFormat::FORMAT_KEY)
            ->parseMentions($body);
    }

    const SAFE_PROTOCOLS = [
        "http",
        "https",
        "tel",
        "mailto",
    ];

    /**
     * Encode special CSS characters as hex.
     *
     * Allowed protocols
     * - "http:",
     * - "https:",
     * - "tel:",
     * - "mailto:",
     *
     * @param string $url The url to sanitize.
     *
     * @return string
     */
    public static function sanitizeUrl(string $url): string {
        $protocol = parse_url($url, PHP_URL_SCHEME) ?: "";
        $isSafe = in_array($protocol, self::SAFE_PROTOCOLS, true);

        if ($isSafe) {
            return $url;
        } else {
            return "unsafe:".$url;
        }
    }
}<|MERGE_RESOLUTION|>--- conflicted
+++ resolved
@@ -965,15 +965,10 @@
      * @since 2.1
      */
     public static function plainText($body, $format = 'Html', $collapse = false) {
-<<<<<<< HEAD
         if (strcasecmp($format, Formatting\Formats\RichFormat::FORMAT_KEY) === 0) {
             return self::getFormatService()
                 ->getFormatter(Formats\RichFormat::FORMAT_KEY)
                 ->renderPlainText($body);
-=======
-        if (strcasecmp($format, \Vanilla\Formatting\Formats\RichFormat::FORMAT_KEY) === 0) {
-            return htmlspecialchars(self::getRichFormatter()->renderPlainText($body));
->>>>>>> 7324e738
         }
 
         if (strcasecmp($format, 'text') === 0) {
@@ -1011,16 +1006,12 @@
      * @since 2.1
      */
     public static function excerpt($body, $format = 'Html', $collapse = false) {
-<<<<<<< HEAD
         if (strcasecmp($format, Formatting\Formats\RichFormat::FORMAT_KEY) === 0) {
-            return self::getFormatService()
-                ->getFormatter(Formats\RichFormat::FORMAT_KEY)
-                ->renderExcerpt($body);
-=======
-        if (strcasecmp($format, \Vanilla\Formatting\Formats\RichFormat::FORMAT_KEY) === 0) {
-            $result = htmlspecialchars(self::getRichFormatter()->renderExcerpt($body));
-            return $result;
->>>>>>> 7324e738
+            return htmlspecialchars(
+                self::getFormatService()
+                    ->getFormatter(Formats\RichFormat::FORMAT_KEY)
+                    ->renderExcerpt($body)
+            );
         }
         $result = Gdn_Format::to($body, $format);
         $result = Gdn_Format::replaceSpoilers($result);
@@ -1470,8 +1461,8 @@
 
             case 'Twitter':
                 return <<<EOT
-<div class="twitter-card js-twitterCard" data-tweeturl="{$matches[0]}" data-tweetid="{$matches[1]}"><a 
-href="{$matches[0]}" 
+<div class="twitter-card js-twitterCard" data-tweeturl="{$matches[0]}" data-tweetid="{$matches[1]}"><a
+href="{$matches[0]}"
 class="tweet-url" rel="nofollow">{$matches[0]}</a></div>
 EOT;
                 break;
