--- conflicted
+++ resolved
@@ -398,12 +398,6 @@
          } else {
             // The text does not contain text and does not have to be purified.
             // This is an optimization because purifying is very slow and memory intense.
-<<<<<<< HEAD
-
-            $Result = $Mixed;
-=======
-            
->>>>>>> 2946e96e
             $Result = htmlspecialchars($Mixed);
             $Result = Gdn_Format::Mentions($Result);
             $Result = Gdn_Format::Links($Result);
