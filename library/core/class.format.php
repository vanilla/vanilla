--- conflicted
+++ resolved
@@ -2472,9 +2472,7 @@
     ];
 
     /**
-<<<<<<< HEAD
      * Sanitize a URL to ensure that it matches a whitelist of approved url schemes. If the url does not match one of these schemes, prepend `unsafe:` before it.
-=======
      * Get the usernames mention in a rich post.
      *
      * @param string $body The contents of a post body.
@@ -2497,7 +2495,6 @@
 
     /**
      * Encode special CSS characters as hex.
->>>>>>> df8a092d
      *
      * Allowed protocols
      * - "http:",
