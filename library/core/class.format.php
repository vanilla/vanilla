--- conflicted
+++ resolved
@@ -539,6 +539,9 @@
    public static function ToDate($Timestamp = '') {
       if ($Timestamp == '')
          $Timestamp = time();
+      elseif (!is_numeric($Timestamp))
+         $Timestamp = self::ToTimestamp($Timestamp);
+
       return date('Y-m-d', $Timestamp);
    }
 
@@ -581,7 +584,6 @@
          return FALSE;
       }
    }
-<<<<<<< HEAD
 
    public static function Timespan($timespan) {
       //$timespan -= 86400 * ($days = (int) floor($timespan / 86400));
@@ -591,20 +593,6 @@
          
       $Result = sprintf('%02d:%02d:%02d', $hours, $minutes, $seconds);
       return $Result;
-=======
-   
-   /** Format a timestamp or the current time to go into the database.
-    *
-    * @param int $Timestamp
-    * @return string The formatted date.
-    */
-   public static function ToDate($Timestamp = '') {
-      if ($Timestamp == '')
-         $Timestamp = time();
-      elseif (!is_numeric($Timestamp))
-         $Timestamp = self::ToTimestamp($Timestamp);
-      return date('Y-m-d', $Timestamp);
->>>>>>> 2fdf0521
    }
 
    /**
