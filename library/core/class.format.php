--- conflicted
+++ resolved
@@ -930,17 +930,10 @@
     }
 
     /**
-<<<<<<< HEAD
-     * Format a serialized string of image properties as html.
-     *
-     * @param string $Body a serialized array of image properties (Image, Thumbnail, Caption)
+     * Format a encoded string of image properties as html.
+     *
+     * @param string $Body a encoded array of image properties (Image, Thumbnail, Caption)
      * @return string HTML
-=======
-     * Format an encoded string of image properties as html.
-     *
-     * @param string $Body a encoded array of image properties (Image, Thumbnail, Caption)
-     * @return string
->>>>>>> 57a41e82
      */
     public static function image($Body) {
         if (is_string($Body)) {
