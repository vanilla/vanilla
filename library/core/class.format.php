<?php
/**
 * Gdn_Format.
 *
 * @author Mark O'Sullivan <markm@vanillaforums.com>
 * @author Todd Burry <todd@vanillaforums.com>
 * @author Lincoln Russell <lincoln@vanillaforums.com>
 * @copyright 2009-2017 Vanilla Forums Inc.
 * @license http://www.opensource.org/licenses/gpl-2.0.php GNU GPL v2
 * @package Core
 * @since 2.0
 */

use Garden\EventManager;

/**
 * Output formatter.
 *
 * Utility class that helps to format strings, objects, and arrays.
 */
class Gdn_Format {

    /**
     * @var bool Flag which allows plugins to decide if the output should include rel="nofollow" on any <a> links.
     *
     * @example a plugin can run on "BeforeCommentBody" to check the current users role and decide if his/her post
     * should contain rel="nofollow" links. The default setting is true, meaning all links will contain
     * the rel="nofollow" attribute.
     */
    public static $DisplayNoFollow = true;

    /** @var bool Whether or not to replace plain text links with anchors. */
    public static $FormatLinks = true;

    /** @var string  */
    public static $MentionsUrlFormat = '/profile/{name}';

    /** @var array  */
    protected static $SanitizedFormats = array(
        'html', 'bbcode', 'wysiwyg', 'text', 'textex', 'markdown'
    );

    /**
     * @var EventManager
     */
    private static $eventManager;

    /**
     * The ActivityType table has some special sprintf search/replace values in the
     * FullHeadline and ProfileHeadline fields.
     *
     * The ProfileHeadline field is to be used on this page (the user profile page).
     * The FullHeadline field is to be used on the main activity page.
     *
     * The replacement definitions are as follows:
     *  %1$s = ActivityName
     *  %2$s = ActivityName Possessive
     *  %3$s = RegardingName
     *  %4$s = RegardingName Possessive
     *  %5$s = Link to RegardingName's Wall
     *  %6$s = his/her
     *  %7$s = he/she
     *  %8$s = route & routecode
     *  %9$s = gender suffix (some languages require this).
     *
     * @param object $Activity An object representation of the activity being formatted.
     * @param int $ProfileUserID If looking at a user profile, this is the UserID of the profile we are
     *  looking at.
     * @return string
     */
    public static function activityHeadline($Activity, $ProfileUserID = '', $ViewingUserID = '') {
        $Activity = (object)$Activity;
        if ($ViewingUserID == '') {
            $Session = Gdn::session();
            $ViewingUserID = $Session->isValid() ? $Session->UserID : -1;
        }

        $GenderSuffixCode = 'First';
        $GenderSuffixGender = $Activity->ActivityGender;

        if ($ViewingUserID == $Activity->ActivityUserID) {
            $ActivityName = $ActivityNameP = T('You');
        } else {
            $ActivityName = $Activity->ActivityName;
            $ActivityNameP = FormatPossessive($ActivityName);
            $GenderSuffixCode = 'Third';
        }

        if ($ProfileUserID != $Activity->ActivityUserID) {
            // If we're not looking at the activity user's profile, link the name
            $ActivityNameD = urlencode($Activity->ActivityName);
            $ActivityName = Anchor($ActivityName, UserUrl($Activity, 'Activity'));
            $ActivityNameP = Anchor($ActivityNameP, UserUrl($Activity, 'Activity'));
            $GenderSuffixCode = 'Third';
        }

        $Gender = t('their'); //TODO: this isn't preferable but I don't know a better option
        $Gender2 = t('they'); //TODO: this isn't preferable either
        if ($Activity->ActivityGender == 'm') {
            $Gender = t('his');
            $Gender2 = t('he');
        } elseif ($Activity->ActivityGender == 'f') {
            $Gender = t('her');
            $Gender2 = t('she');
        }

        if ($ViewingUserID == $Activity->RegardingUserID || ($Activity->RegardingUserID == '' && $Activity->ActivityUserID == $ViewingUserID)) {
            $Gender = $Gender2 = t('your');
        }

        $IsYou = false;
        if ($ViewingUserID == $Activity->RegardingUserID) {
            $IsYou = true;
            $RegardingName = t('you');
            $RegardingNameP = t('your');
            $GenderSuffixGender = $Activity->RegardingGender;
        } else {
            $RegardingName = $Activity->RegardingName == '' ? T('somebody') : $Activity->RegardingName;
            $RegardingNameP = formatPossessive($RegardingName);

            if ($Activity->ActivityUserID != $ViewingUserID) {
                $GenderSuffixCode = 'Third';
            }
        }
        $RegardingWall = '';
        $RegardingWallLink = '';

        if ($Activity->ActivityUserID == $Activity->RegardingUserID) {
            // If the activityuser and regardinguser are the same, use the $Gender Ref as the RegardingName
            $RegardingName = $RegardingProfile = $Gender;
            $RegardingNameP = $RegardingProfileP = $Gender;
        } elseif ($Activity->RegardingUserID > 0 && $ProfileUserID != $Activity->RegardingUserID) {
            // If there is a regarding user and we're not looking at his/her profile, link the name.
            $RegardingNameD = urlencode($Activity->RegardingName);
            if (!$IsYou) {
                $RegardingName = anchor($RegardingName, userUrl($Activity, 'Regarding'));
                $RegardingNameP = anchor($RegardingNameP, userUrl($Activity, 'Regarding'));
                $GenderSuffixCode = 'Third';
                $GenderSuffixGender = $Activity->RegardingGender;
            }
            $RegardingWallActivityPath = userUrl($Activity, 'Regarding');
            $RegardingWallLink = url($RegardingWallActivityPath);
            $RegardingWall = anchor(T('wall'), $RegardingWallActivityPath);
        }
        if ($RegardingWall == '') {
            $RegardingWall = t('wall');
        }

        if ($Activity->Route == '') {
            $ActivityRouteLink = '';
            if ($Activity->RouteCode) {
                $Route = t($Activity->RouteCode);
            } else {
                $Route = '';
            }
        } else {
            $ActivityRouteLink = url($Activity->Route);
            $Route = anchor(T($Activity->RouteCode), $Activity->Route);
        }

        // Translate the gender suffix.
        $GenderSuffixCode = "GenderSuffix.$GenderSuffixCode.$GenderSuffixGender";
        $GenderSuffix = t($GenderSuffixCode, '');
        if ($GenderSuffix == $GenderSuffixCode) {
            $GenderSuffix = ''; // in case translate doesn't support empty strings.
        }
        /*
          Debug:
        return $ActivityName
        .'/'.$ActivityNameP
        .'/'.$RegardingName
        .'/'.$RegardingNameP
        .'/'.$RegardingWall
        .'/'.$Gender
        .'/'.$Gender2
        .'/'.$Route
        .'/'.$GenderSuffix.($GenderSuffixCode)
        */

        $FullHeadline = t("Activity.{$Activity->ActivityType}.FullHeadline", t($Activity->FullHeadline));
        $ProfileHeadline = t("Activity.{$Activity->ActivityType}.ProfileHeadline", t($Activity->ProfileHeadline));
        $MessageFormat = ($ProfileUserID == $Activity->ActivityUserID || $ProfileUserID == '' || !$ProfileHeadline ? $FullHeadline : $ProfileHeadline);

        return sprintf($MessageFormat, $ActivityName, $ActivityNameP, $RegardingName, $RegardingNameP, $RegardingWall, $Gender, $Gender2, $Route, $GenderSuffix, $RegardingWallLink, $ActivityRouteLink);
    }

    /**
     * Removes all non-alpha-numeric characters (except for _ and -) from
     *
     * @param string $Mixed An object, array, or string to be formatted.
     * @return string
     */
    public static function alphaNumeric($Mixed) {
        if (!is_string($Mixed)) {
            return self::to($Mixed, 'ForAlphaNumeric');
        } else {
            return preg_replace('/([^\w-])/', '', $Mixed);
        }
    }

    /**
     *
     * @deprecated 9 Nov 2016
     * @param array $Array
     * @return string
     */
    public static function arrayAsAttributes($Array) {
        deprecated('arrayAsAttributes');
        $Return = '';
        foreach ($Array as $Property => $Value) {
            $Return .= ' '.$Property.'="'.$Value.'"';
        }
        return $Return;
    }

    /**
     * Takes an object and convert's it's properties => values to an associative
     * array of $Array[Property] => Value sets.
     *
     * @param array $Array An array to be converted to object.
     * @return stdClass
     */
    public static function arrayAsObject($Array) {
        if (!is_array($Array)) {
            return $Array;
        }

        $Return = new stdClass();
        foreach ($Array as $Property => $Value) {
            $Return->$Property = $Value;
        }
        return $Return;
    }

    /**
     * Formats a string so that it can be saved to a PHP file in double-quotes of an array value assignment.
     *
     * @example from garden/library/core/class.locale.php:
     *  $FileContents[] = "\$LocaleSources['".$SafeLocaleName."'][] = '".$Format->ArrayValueForPhp($LocaleSources[$i])."';";
     *
     * @param string The string to be formatted.
     * @return string
     */
    public static function arrayValueForPhp($String) {
        return str_replace('\\', '\\', html_entity_decode($String, ENT_QUOTES));
        // $String = str_replace('\\', '\\', html_entity_decode($String, ENT_QUOTES));
        // return str_replace(array("'", "\n", "\r"), array('\\\'', '\\\n', '\\\r'), $String);
    }

    /**
     * Takes a mixed variable, filters unsafe things, renders BBCode and returns it.
     *
     * @param mixed $Mixed An object, array, or string to be formatted.
     * @return string
     */
    public static function auto($Mixed) {
        $Formatter = c('Garden.InputFormatter');
        if (!method_exists('Gdn_Format', $Formatter)) {
            return $Mixed;
        }

        return Gdn_Format::$Formatter($Mixed);
    }

    /**
     * Format BBCode into HTML.
     *
     * @param mixed $Mixed An object, array, or string to be formatted.
     * @return string Sanitized HTML.
     */
    public static function bbCode($Mixed) {
        if (!is_string($Mixed)) {
            return self::to($Mixed, 'BBCode');
        } else {
            // See if there is a custom BBCode formatter.
            $BBCodeFormatter = Gdn::factory('BBCodeFormatter');
            if (is_object($BBCodeFormatter)) {
                // Standard BBCode parsing.
                $Mixed = $BBCodeFormatter->format($Mixed);

                // Always filter after basic parsing.
                $Sanitized = Gdn_Format::htmlFilter($Mixed);

                // Vanilla magic parsing.
                $Sanitized = Gdn_Format::processHTML($Sanitized);

                return $Sanitized;
            }

            // Fallback to minimalist BBCode parsing.
            try {
                $Mixed2 = $Mixed;
                // Deal with edge cases / pre-processing.
                $Mixed2 = str_replace("\r\n", "\n", $Mixed2);
                $Mixed2 = preg_replace_callback(
                    "#\[noparse\](.*?)\[/noparse\]#si",
                    function($m) {
                        return str_replace(array('[',']',':', "\n"), array('&#91;','&#93;','&#58;', "<br />"), htmlspecialchars($m[1]));
                    },
                    $Mixed2
                );
                $Mixed2 = str_ireplace(array("[php]", "[mysql]", "[css]"), "[code]", $Mixed2);
                $Mixed2 = str_ireplace(array("[/php]", "[/mysql]", "[/css]"), "[/code]", $Mixed2);
                $Mixed2 = preg_replace_callback(
                    "#\\n?\[code\](.*?)\[/code\]\\n?#si",
                    function($m) {
                        $str = htmlspecialchars(trim($m[1], "\n"));
                        return '<pre>'.str_replace(array('[',']',':', "\n"), array('&#91;','&#93;','&#58;', "<br />"), $str).'</pre>';
                    },
                    $Mixed2
                );
                $Mixed2 = str_replace("\n", "<br />", $Mixed2);

                // Basic BBCode tags.
                $Mixed2 = preg_replace("#\[b\](.*?)\[/b\]#si", '<b>\\1</b>', $Mixed2);
                $Mixed2 = preg_replace("#\[i\](.*?)\[/i\]#si", '<i>\\1</i>', $Mixed2);
                $Mixed2 = preg_replace("#\[u\](.*?)\[/u\]#si", '<u>\\1</u>', $Mixed2);
                $Mixed2 = preg_replace("#\[s\](.*?)\[/s\]#si", '<s>\\1</s>', $Mixed2);
                $Mixed2 = preg_replace("#\[strike\](.*?)\[/strike\]#si", '<s>\\1</s>', $Mixed2);
                $Mixed2 = preg_replace("#\[quote=[\"']?([^\]]+)(;[\d]+)?[\"']?\](.*?)\[/quote\]#si", '<blockquote class="Quote" rel="\\1"><div class="QuoteAuthor">'.sprintf(T('%s said:'), '\\1').'</div><div class="QuoteText">\\3</div></blockquote>', $Mixed2);
                $Mixed2 = preg_replace("#\[quote\](.*?)\[/quote\]#si", '<blockquote class="Quote"><div class="QuoteText">\\1</div></blockquote>', $Mixed2);
                $Mixed2 = preg_replace("#\[cite\](.*?)\[/cite\]#si", '<blockquote class="Quote">\\1</blockquote>', $Mixed2);
                $Mixed2 = preg_replace("#\[hide\](.*?)\[/hide\]#si", '\\1', $Mixed2);
                $Mixed2 = preg_replace("#\[url\]((https?|ftp):\/\/.*?)\[/url\]#si", '<a rel="nofollow" href="\\1">\\1</a>', $Mixed2);
                $Mixed2 = preg_replace("#\[url\](.*?)\[/url\]#si", '\\1', $Mixed2);
                $Mixed2 = preg_replace("#\[url=[\"']?((https?|ftp):\/\/.*?)[\"']?\](.*?)\[/url\]#si", '<a rel="nofollow" href="\\1">\\3</a>', $Mixed2);
                $Mixed2 = preg_replace("#\[url=[\"']?(.*?)[\"']?\](.*?)\[/url\]#si", '\\2', $Mixed2);
                $Mixed2 = preg_replace("#\[img\]((https?|ftp):\/\/.*?)\[/img\]#si", '<img src="\\1" border="0" />', $Mixed2);
                $Mixed2 = preg_replace("#\[img\](.*?)\[/img\]#si", '\\1', $Mixed2);
                $Mixed2 = preg_replace("#\[img=[\"']?((https?|ftp):\/\/.*?)[\"']?\](.*?)\[/img\]#si", '<img src=\\1" border="0" alt="\\3" />', $Mixed2);
                $Mixed2 = preg_replace("#\[img=[\"']?(.*?)[\"']?\](.*?)\[/img\]#si", '\\2', $Mixed2);
                $Mixed2 = preg_replace("#\[thread\]([\d]+)\[/thread\]#si", '<a href="/discussion/\\1">/discussion/\\1</a>', $Mixed2);
                $Mixed2 = preg_replace("#\[thread=[\"']?([\d]+)[\"']?\](.*?)\[/thread\]#si", '<a href="/discussion/\\1">\\2</a>', $Mixed2);
                $Mixed2 = preg_replace("#\[post\]([\d]+)\[/post\]#si", '<a href="/discussion/comment/\\1#Comment_\\1">/discussion/comment/\\1</a>', $Mixed2);
                $Mixed2 = preg_replace("#\[post=[\"']?([\d]+)[\"']?\](.*?)\[/post\]#si", '<a href="/discussion/comment/\\1#Comment_\\1">\\2</a>', $Mixed2);
                $Mixed2 = preg_replace("#\[size=[\"']?(.*?)[\"']?\]#si", '<font size="\\1">', $Mixed2);
                $Mixed2 = preg_replace("#\[font=[\"']?(.*?)[\"']?\]#si", '<font face="\\1">', $Mixed2);
                $Mixed2 = preg_replace("#\[color=[\"']?(.*?)[\"']?\]#si", '<font color="\\1">', $Mixed2);
                $Mixed2 = str_ireplace(array("[/size]", "[/font]", "[/color]"), "</font>", $Mixed2);
                $Mixed2 = str_ireplace(array('[indent]', '[/indent]'), array('<div class="Indent">', '</div>'), $Mixed2);
                $Mixed2 = str_ireplace(array("[left]", "[/left]"), '', $Mixed2);
                $Mixed2 = preg_replace_callback("#\[list\](.*?)\[/list\]#si", array('Gdn_Format', 'ListCallback'), $Mixed2);

                // Always filter after basic parsing.
                $Sanitized = Gdn_Format::htmlFilter($Mixed2);

                // Vanilla magic parsing.
                $Sanitized = Gdn_Format::processHTML($Sanitized);

                return $Sanitized;

            } catch (Exception $Ex) {
                return self::display($Mixed);
            }
        }
    }

    /**
     * Format a number by putting K/M/B suffix after it when appropriate.
     *
     * @param mixed $Number The number to format. If a number isn't passed then it is returned as is.
     * @return string The formatted number.
     * @todo Make this locale aware.
     */
    public static function bigNumber($Number, $Format = '') {
        if (!is_numeric($Number)) {
            return $Number;
        }

        $Negative = false;
        $WorkingNumber = $Number;
        if ($Number < 0) {
            $Negative = true;
            $WorkingNumber = $Number - ($Number * 2);
        }

        if ($WorkingNumber >= 1000000000) {
            $Number2 = $WorkingNumber / 1000000000;
            $Suffix = "B";
        } elseif ($WorkingNumber >= 1000000) {
            $Number2 = $WorkingNumber / 1000000;
            $Suffix = "M";
        } elseif ($WorkingNumber >= 1000) {
            $Number2 = $WorkingNumber / 1000;
            $Suffix = "K";
        } else {
            $Number2 = $Number;
        }

        if ($Negative) {
            $Number2 = $Number2 - ($Number2 * 2);
        }

        if (isset($Suffix)) {
            $Result = number_format($Number2, 1);
            if (substr($Result, -2) == '.0') {
                $Result = substr($Result, 0, -2);
            }

            $Result .= $Suffix;
        } else {
            $Result = $Number;
        }

        if ($Format == 'html') {
            $Result = wrap($Result, 'span', array('title' => number_format($Number)));
        }

        return $Result;
    }

    /**
     * Format a number as if it's a number of bytes by adding the appropriate B/K/M/G/T suffix.
     *
     * @param int $Bytes The bytes to format.
     * @param int $Precision The number of decimal places to return.
     * @return string The formatted bytes.
     */
    public static function bytes($Bytes, $Precision = 2) {
        $Units = array('B', 'K', 'M', 'G', 'T');
        $Bytes = max($Bytes, 0);
        $Pow = floor(($Bytes ? log($Bytes) : 0) / log(1024));
        $Pow = min($Pow, count($Units) - 1);
        $Bytes /= pow(1024, $Pow);
        return round($Bytes, $Precision).$Units[$Pow];
    }

    /** @var array Unicode to ascii conversion table. */
    protected static $_CleanChars = array(
        '-' => ' ', '_' => ' ', '&lt;' => '', '&gt;' => '', '&#039;' => '', '&amp;' => '',
        '&quot;' => '', 'À' => 'A', 'Á' => 'A', 'Â' => 'A', 'Ã' => 'A', 'Ä' => 'Ae',
        '&Auml;' => 'A', 'Å' => 'A', 'Ā' => 'A', 'Ą' => 'A', 'Ă' => 'A', 'Æ' => 'Ae',
        'Ç' => 'C', 'Ć' => 'C', 'Č' => 'C', 'Ĉ' => 'C', 'Ċ' => 'C', 'Ď' => 'D', 'Đ' => 'D',
        'Ð' => 'D', 'È' => 'E', 'É' => 'E', 'Ê' => 'E', 'Ë' => 'E', 'Ē' => 'E',
        'Ę' => 'E', 'Ě' => 'E', 'Ĕ' => 'E', 'Ė' => 'E', 'Ĝ' => 'G', 'Ğ' => 'G',
        'Ġ' => 'G', 'Ģ' => 'G', 'Ĥ' => 'H', 'Ħ' => 'H', 'Ì' => 'I', 'Í' => 'I',
        'Î' => 'I', 'Ï' => 'I', 'Ī' => 'I', 'Ĩ' => 'I', 'Ĭ' => 'I', 'Į' => 'I',
        'İ' => 'I', 'Ĳ' => 'IJ', 'Ĵ' => 'J', 'Ķ' => 'K', 'Ł' => 'K', 'Ľ' => 'K',
        'Ĺ' => 'K', 'Ļ' => 'K', 'Ŀ' => 'K', 'Ñ' => 'N', 'Ń' => 'N', 'Ň' => 'N',
        'Ņ' => 'N', 'Ŋ' => 'N', 'Ò' => 'O', 'Ó' => 'O', 'Ô' => 'O', 'Õ' => 'O',
        'Ö' => 'Oe', '&Ouml;' => 'Oe', 'Ø' => 'O', 'Ō' => 'O', 'Ő' => 'O', 'Ŏ' => 'O',
        'Œ' => 'OE', 'Ŕ' => 'R', 'Ř' => 'R', 'Ŗ' => 'R', 'Ś' => 'S', 'Š' => 'S',
        'Ş' => 'S', 'Ŝ' => 'S', 'Ș' => 'S', 'Ť' => 'T', 'Ţ' => 'T', 'Ŧ' => 'T',
        'Ț' => 'T', 'Ù' => 'U', 'Ú' => 'U', 'Û' => 'U', 'Ü' => 'Ue', 'Ū' => 'U',
        '&Uuml;' => 'Ue', 'Ů' => 'U', 'Ű' => 'U', 'Ŭ' => 'U', 'Ũ' => 'U', 'Ų' => 'U',
        'Ŵ' => 'W', 'Ý' => 'Y', 'Ŷ' => 'Y', 'Ÿ' => 'Y', 'Ź' => 'Z', 'Ž' => 'Z',
        'Ż' => 'Z', 'Þ' => 'T', 'à' => 'a', 'á' => 'a', 'â' => 'a', 'ã' => 'a',
        'ä' => 'ae', '&auml;' => 'ae', 'å' => 'a', 'ā' => 'a', 'ą' => 'a', 'ă' => 'a',
        'æ' => 'ae', 'ç' => 'c', 'ć' => 'c', 'č' => 'c', 'ĉ' => 'c', 'ċ' => 'c',
        'ď' => 'd', 'đ' => 'd', 'ð' => 'd', 'è' => 'e', 'é' => 'e', 'ê' => 'e',
        'ë' => 'e', 'ē' => 'e', 'ę' => 'e', 'ě' => 'e', 'ĕ' => 'e', 'ė' => 'e',
        'ƒ' => 'f', 'ĝ' => 'g', 'ğ' => 'g', 'ġ' => 'g', 'ģ' => 'g', 'ĥ' => 'h',
        'ħ' => 'h', 'ì' => 'i', 'í' => 'i', 'î' => 'i', 'ï' => 'i', 'ī' => 'i',
        'ĩ' => 'i', 'ĭ' => 'i', 'į' => 'i', 'ı' => 'i', 'ĳ' => 'ij', 'ĵ' => 'j',
        'ķ' => 'k', 'ĸ' => 'k', 'ł' => 'l', 'ľ' => 'l', 'ĺ' => 'l', 'ļ' => 'l',
        'ŀ' => 'l', 'ñ' => 'n', 'ń' => 'n', 'ň' => 'n', 'ņ' => 'n', 'ŉ' => 'n',
        'ŋ' => 'n', 'ò' => 'o', 'ó' => 'o', 'ô' => 'o', 'õ' => 'o', 'ö' => 'oe',
        '&ouml;' => 'oe', 'ø' => 'o', 'ō' => 'o', 'ő' => 'o', 'ŏ' => 'o', 'œ' => 'oe',
        'ŕ' => 'r', 'ř' => 'r', 'ŗ' => 'r', 'š' => 's', 'ù' => 'u', 'ú' => 'u',
        'û' => 'u', 'ü' => 'ue', 'ū' => 'u', '&uuml;' => 'ue', 'ů' => 'u', 'ű' => 'u',
        'ŭ' => 'u', 'ũ' => 'u', 'ų' => 'u', 'ŵ' => 'w', 'ý' => 'y', 'ÿ' => 'y',
        'ŷ' => 'y', 'ž' => 'z', 'ż' => 'z', 'ź' => 'z', 'þ' => 't', 'ß' => 'ss',
        'ſ' => 'ss', 'ый' => 'iy', 'А' => 'A', 'Б' => 'B', 'В' => 'V', 'Г' => 'G',
        'Д' => 'D', 'Е' => 'E', 'Ё' => 'YO', 'Ж' => 'ZH', 'З' => 'Z', 'И' => 'I',
		'И' => 'I', 'І' => 'I', 'Й' => 'Y', 'К' => 'K', 'Л' => 'L', 'М' => 'M',
		'Н' => 'N', 'О' => 'O', 'П' => 'P', 'Р' => 'R', 'С' => 'S', 'Т' => 'T',
		'У' => 'U', 'Ф' => 'F', 'Х' => 'H', 'Ц' => 'C', 'Ч' => 'CH', 'Ш' => 'SH',
		'Щ' => 'SCH', 'Ъ' => '', 'Ы' => 'Y', 'Ь' => '', 'Э' => 'E', 'Ю' => 'YU',
		'Я' => 'YA', 'Є' => 'YE', 'Ї' => 'YI', 'а' => 'a', 'б' => 'b', 'в' => 'v',
		'г' => 'g', 'д' => 'd', 'е' => 'e', 'ё' => 'yo', 'ж' => 'zh', 'з' => 'z',
		'и' => 'i', 'і' => 'i', 'й' => 'y', 'к' => 'k', 'л' => 'l', 'м' => 'm',
		'н' => 'n', 'о' => 'o', 'п' => 'p', 'р' => 'r', 'с' => 's', 'т' => 't',
		'у' => 'u', 'ф' => 'f', 'х' => 'h', 'ц' => 'c', 'ч' => 'ch', 'ш' => 'sh',
		'щ' => 'sch', 'ъ' => '', 'ы' => 'y', 'ь' => '', 'э' => 'e', 'є' => 'ye',
		'ю' => 'yu', 'я' => 'ya', 'ї' => 'yi'
    );

    /**
     * Convert certain unicode characters into their ascii equivalents.
     *
     * @param mixed $Mixed The text to clean.
     * @return string
     */
    public static function clean($Mixed) {
        if (!is_string($Mixed)) {
            return self::to($Mixed, 'Clean');
        }
        $Mixed = strtr($Mixed, self::$_CleanChars);
        $Mixed = preg_replace('/[^A-Za-z0-9 ]/', '', urldecode($Mixed));
        $Mixed = preg_replace('/ +/', '-', trim($Mixed));
        return strtolower($Mixed);
    }


    /**
     * Formats a Mysql DateTime string in the specified format.
     *
     * For instructions on how the format string works:
     * @link http://us.php.net/manual/en/function.strftime.php
     *
     * @param string $Timestamp A timestamp or string in Mysql DateTime format. ie. YYYY-MM-DD HH:MM:SS
     * @param string $Format The format string to use. Defaults to the application's default format.
     * @return string
     */
    public static function date($Timestamp = '', $Format = '') {
        static $GuestHourOffset;

        // Was a mysqldatetime passed?
        if ($Timestamp !== null && !is_numeric($Timestamp)) {
            $Timestamp = self::toTimestamp($Timestamp);
        }

        if (function_exists('FormatDateCustom') && (!$Format || strcasecmp($Format, 'html') == 0)) {
            if (!$Timestamp) {
                $Timestamp = time();
            }

            return formatDateCustom($Timestamp, $Format);
        }

        if ($Timestamp === null) {
            return T('Null Date', '-');
        }

        if (!$Timestamp) {
            $Timestamp = time(); // return '&#160;'; Apr 22, 2009 - found a bug where "Draft Saved At X" returned a nbsp here instead of the formatted current time.
        }        $GmTimestamp = $Timestamp;

        $Now = time();

        // Alter the timestamp based on the user's hour offset
        $Session = Gdn::session();
        $HourOffset = 0;

        if ($Session->UserID > 0) {
            $HourOffset = $Session->User->HourOffset;
        } elseif (class_exists('DateTimeZone')) {
            if (!isset($GuestHourOffset)) {
                $GuestTimeZone = c('Garden.GuestTimeZone');
                if ($GuestTimeZone) {
                    try {
                        $TimeZone = new DateTimeZone($GuestTimeZone);
                        $Offset = $TimeZone->getOffset(new DateTime('now', new DateTimeZone('UTC')));
                        $GuestHourOffset = floor($Offset / 3600);
                    } catch (Exception $Ex) {
                        $GuestHourOffset = 0;
                        // Do nothing, but don't set the timezone.
                        logException($Ex);
                    }
                }
            }
            $HourOffset = $GuestHourOffset;
        }

        if ($HourOffset <> 0) {
            $SecondsOffset = $HourOffset * 3600;
            $Timestamp += $SecondsOffset;
            $Now += $SecondsOffset;
        }

        $Html = false;
        if (strcasecmp($Format, 'html') == 0) {
            $Format = '';
            $Html = true;
        }

        if ($Format == '') {
            // If the timestamp was during the current day
            if (date('Y m d', $Timestamp) == date('Y m d', $Now)) {
                // Use the time format
                $Format = t('Date.DefaultTimeFormat', '%l:%M%p');
            } elseif (date('Y', $Timestamp) == date('Y', $Now)) {
                // If the timestamp is the same year, show the month and date
                $Format = t('Date.DefaultDayFormat', '%B %e');
            } elseif (date('Y', $Timestamp) != date('Y', $Now)) {
                // If the timestamp is not the same year, just show the year
                $Format = t('Date.DefaultYearFormat', '%B %Y');
            } else {
                // Otherwise, use the date format
                $Format = t('Date.DefaultFormat', '%B %e, %Y');
            }
        }

        $FullFormat = t('Date.DefaultDateTimeFormat', '%c');

        // Emulate %l and %e for Windows.
        if (strpos($Format, '%l') !== false) {
            $Format = str_replace('%l', ltrim(strftime('%I', $Timestamp), '0'), $Format);
        }
        if (strpos($Format, '%e') !== false) {
            $Format = str_replace('%e', ltrim(strftime('%d', $Timestamp), '0'), $Format);
        }

        $Result = strftime($Format, $Timestamp);

        if ($Html) {
            $Result = wrap($Result, 'time', array('title' => strftime($FullFormat, $Timestamp), 'datetime' => gmdate('c', $GmTimestamp)));
        }
        return $Result;
    }

    /**
     * Formats a MySql datetime or a unix timestamp for display in the system.
     *
     * @param int $Timestamp
     * @param string $Format
     * @since 2.1
     */
    public static function dateFull($Timestamp, $Format = '') {
        if ($Timestamp === null) {
            return t('Null Date', '-');
        }

        // Was a mysqldatetime passed?
        if (!is_numeric($Timestamp)) {
            $Timestamp = self::toTimestamp($Timestamp);
        }

        if (!$Timestamp) {
            $Timestamp = time(); // return '&#160;'; Apr 22, 2009 - found a bug where "Draft Saved At X" returned a nbsp here instead of the formatted current time.
        }        $GmTimestamp = $Timestamp;

        $Now = time();

        // Alter the timestamp based on the user's hour offset
        $Session = Gdn::session();
        if ($Session->UserID > 0) {
            $SecondsOffset = ($Session->User->HourOffset * 3600);
            $Timestamp += $SecondsOffset;
            $Now += $SecondsOffset;
        }

        $Html = false;
        if (strcasecmp($Format, 'html') == 0) {
            $Format = '';
            $Html = true;
        }

        $FullFormat = t('Date.DefaultDateTimeFormat', '%c');

        // Emulate %l and %e for Windows.
        if (strpos($FullFormat, '%l') !== false) {
            $FullFormat = str_replace('%l', ltrim(strftime('%I', $Timestamp), '0'), $FullFormat);
        }
        if (strpos($FullFormat, '%e') !== false) {
            $FullFormat = str_replace('%e', ltrim(strftime('%d', $Timestamp), '0'), $FullFormat);
        }

        $Result = strftime($FullFormat, $Timestamp);

        if ($Html) {
            $Result = wrap($Result, 'time', array('title' => strftime($FullFormat, $Timestamp), 'datetime' => gmdate('c', $GmTimestamp)));
        }
        return $Result;
    }

    /**
     * Format a string from of "Deleted" content (comment, message, etc).
     *
     * @param mixed $Mixed An object, array, or string to be formatted.
     * @return string
     */
    public static function deleted($Mixed) {
        if (!is_string($Mixed)) {
            return self::to($Mixed, 'Deleted');
        } else {
            $Formatter = Gdn::factory('HtmlFormatter');
            if (is_null($Formatter)) {
                return Gdn_Format::display($Mixed);
            } else {
                return $Formatter->format(Wrap($Mixed, 'div', ' class="Deleted"'));
            }
        }
    }

    /**
     * Return the default input formatter.
     *
     * @param bool|null $is_mobile Whether or not you want the format for mobile browsers.
     * @return string
     */
    public static function defaultFormat($is_mobile = null) {
        if ($is_mobile === true || ($is_mobile === null && isMobile())) {
            return c('Garden.MobileInputFormatter', c('Garden.InputFormatter', 'Html'));
        } else {
            return c('Garden.InputFormatter', 'Html');
        }
    }

    /**
     * Takes a mixed variable, formats it for display on the screen, and returns it.
     *
     * @param mixed $Mixed An object, array, or string to be formatted.
     * @return string
     */
    public static function display($Mixed) {
        if (!is_string($Mixed)) {
            return self::to($Mixed, 'Display');
        } else {
            $Mixed = htmlspecialchars($Mixed, ENT_QUOTES, 'UTF-8');
            $Mixed = str_replace(array("&quot;", "&amp;"), array('"', '&'), $Mixed);
            $Mixed = Gdn_Format::processHTML($Mixed);


            return $Mixed;
        }
    }

    /**
     * Formats an email address in a non-scrapable format.
     *
     * @param string $Email
     * @return string
     */
    public static function email($Email) {
        $Max = max(3, floor(strlen($Email) / 2));
        $Chunks = str_split($Email, mt_rand(3, $Max));
        $Chunks = array_map('htmlentities', $Chunks);

        $St = mt_rand(0, 1);
        $End = count($Chunks) - mt_rand(1, 4);

        $Result = '';
        foreach ($Chunks as $i => $Chunk) {
            if ($i >= $St && $i <= $End) {
                $Result .= '<span style="display:inline;display:none">'.str_rot13($Chunk).'</span>';
            }

            $Result .= '<span style="display:none;display:inline">'.$Chunk.'</span>';
        }

        return '<span class="Email">'.$Result.'</span>';
    }

    /**
     * Takes a mixed variable, formats it for display in a form, and returns it.
     *
     * @param mixed $Mixed An object, array, or string to be formatted.
     * @return string
     */
    public static function form($Mixed) {
        if (!is_string($Mixed)) {
            return self::to($Mixed, 'Form');
        } else {
            if (c('Garden.Format.ReplaceNewlines', true)) {
                return nl2br(htmlspecialchars($Mixed, ENT_QUOTES, 'UTF-8'));
            } else {
                return htmlspecialchars($Mixed, ENT_QUOTES, 'UTF-8');
            }
        }
    }

    /**
     * Show times relative to now, e.g. "4 hours ago".
     *
     * Credit goes to: http://byteinn.com/res/426/Fuzzy_Time_function/
     *
     * @param int optional $Timestamp, otherwise time() is used
     * @return string
     */
    public static function fuzzyTime($Timestamp = null, $MorePrecise = false) {
        if (is_null($Timestamp)) {
            $Timestamp = time();
        } elseif (!is_numeric($Timestamp))
            $Timestamp = self::toTimestamp($Timestamp);

        $time = $Timestamp;

        $NOW = time();
        if (!defined('ONE_MINUTE')) {
            define('ONE_MINUTE', 60);
        }
        if (!defined('ONE_HOUR')) {
            define('ONE_HOUR', 3600);
        }
        if (!defined('ONE_DAY')) {
            define('ONE_DAY', 86400);
        }
        if (!defined('ONE_WEEK')) {
            define('ONE_WEEK', ONE_DAY * 7);
        }
        if (!defined('ONE_MONTH')) {
            define('ONE_MONTH', ONE_WEEK * 4);
        }
        if (!defined('ONE_YEAR')) {
            define('ONE_YEAR', ONE_MONTH * 12);
        }

        $SecondsAgo = $NOW - $time;

        // sod = start of day :)
        $sod = mktime(0, 0, 0, date('m', $time), date('d', $time), date('Y', $time));
        $sod_now = mktime(0, 0, 0, date('m', $NOW), date('d', $NOW), date('Y', $NOW));

        // Used to convert numbers to strings
        $convert = array(0 => t('a'), 1 => t('a'), 2 => t('two'), 3 => t('three'), 4 => t('four'), 5 => t('five'), 6 => t('six'), 7 => t('seven'), 8 => t('eight'), 9 => t('nine'), 10 => t('ten'), 11 => t('eleven'));

        // Today
        if ($sod_now == $sod) {
            if ($time > $NOW - (ONE_MINUTE * 3)) {
                return t('just now');
            } elseif ($time > $NOW - (ONE_MINUTE * 7)) {
                return t('a few minutes ago');
            } elseif ($time > $NOW - (ONE_HOUR)) {
                if ($MorePrecise) {
                    $MinutesAgo = ceil($SecondsAgo / 60);
                    return sprintf(t('%s minutes ago'), $MinutesAgo);
                }
                return t('less than an hour ago');
            }
            return sprintf(t('today at %s'), date('g:ia', $time));
        }

        // Yesterday
        if (($sod_now - $sod) <= ONE_DAY) {
            if (date('i', $time) > (ONE_MINUTE + 30)) {
                $time += ONE_HOUR / 2;
            }
            return sprintf(t('yesterday around %s'), date('ga', $time));
        }

        // Within the last 5 days.
        if (($sod_now - $sod) <= (ONE_DAY * 5)) {
            $str = date('l', $time);
            $hour = date('G', $time);
            if ($hour < 12) {
                $str .= t(' morning');
            } elseif ($hour < 17) {
                $str .= t(' afternoon');
            } elseif ($hour < 20) {
                $str .= t(' evening');
            } else {
                $str .= t(' night');
            }
            return $str;
        }

        // Number of weeks (between 1 and 3).
        if (($sod_now - $sod) < (ONE_WEEK * 3.5)) {
            if (($sod_now - $sod) < (ONE_WEEK * 1.5)) {
                return t('about a week ago');
            } elseif (($sod_now - $sod) < (ONE_DAY * 2.5)) {
                return t('about two weeks ago');
            } else {
                return t('about three weeks ago');
            }
        }

        // Number of months (between 1 and 11).
        if (($sod_now - $sod) < (ONE_MONTH * 11.5)) {
            for ($i = (ONE_WEEK * 3.5), $m = 0; $i < ONE_YEAR; $i += ONE_MONTH, $m++) {
                if (($sod_now - $sod) <= $i) {
                    return sprintf(t('about %s month%s ago'), $convert[$m], (($m > 1) ? 's' : ''));
                }
            }
        }

        // Number of years.
        for ($i = (ONE_MONTH * 11.5), $y = 0; $i < (ONE_YEAR * 10); $i += ONE_YEAR, $y++) {
            if (($sod_now - $sod) <= $i) {
                return sprintf(t('about %s year%s ago'), $convert[$y], (($y > 1) ? 's' : ''));
            }
        }

        // More than ten years.
        return t('more than ten years ago');
    }

    /**
     * Takes a mixed variable, filters unsafe HTML and returns it.
     *
     * Does "magic" formatting of links, mentions, link embeds, emoji, & linebreaks.
     *
     * @param mixed $Mixed An object, array, or string to be formatted.
     * @return string Sanitized HTML.
     */
    public static function html($Mixed) {
        if (!is_string($Mixed)) {
            return self::to($Mixed, 'Html');
        } else {
<<<<<<< HEAD
            if (c('Garden.Format.ReplaceNewlines', true)) {
                $Mixed = preg_replace("/(?!<code[^>]*?>)(\015\012|\015|\012)(?![^<]*?<\/code>)/", "<br />", $Mixed);
                $Mixed = fixNl2Br($Mixed);
            }
=======
            $Mixed = Gdn_Format::processHTML($Mixed);
>>>>>>> f2edf70b

            // Always filter after basic parsing.
            $Sanitized = Gdn_Format::htmlFilter($Mixed);
            if (c('Garden.Format.ReplaceNewlines', true)) {
                $Sanitized = preg_replace("/(?!<code[^>]*?>)(\015\012|\012|\015)(?![^<]*?<\/code>)/", "<br />", $Sanitized);
                $Sanitized = fixNl2Br($Sanitized);
            }

            // Vanilla magic parsing.
            $Sanitized = Gdn_Format::processHTML($Sanitized);

            return $Sanitized;
        }
    }

    /**
     * Takes a mixed variable, filters unsafe HTML and returns it.
     *
     * Use this instead of Gdn_Format::Html() when you do not want magic formatting.
     *
     * @param mixed $Mixed An object, array, or string to be formatted.
     * @return string Sanitized HTML.
     */
    public static function htmlFilter($Mixed) {
        if (!is_string($Mixed)) {
            return self::to($Mixed, 'HtmlFilter');
        } else {
            if (self::isHtml($Mixed)) {
                // Purify HTML with our formatter.
                $Formatter = Gdn::factory('HtmlFormatter');
                if (is_null($Formatter)) {
                    // If there is no HtmlFormatter then make sure that script injections won't work.
                    return self::display($Mixed);
                }

                // Allow the code tag to keep all enclosed HTML encoded.
                $Mixed = preg_replace_callback('`<code([^>]*)>(.+?)<\/code>`si', function ($Matches) {
                    $Result = "<code{$Matches[1]}>".
                        htmlspecialchars($Matches[2]).
                        '</code>';
                    return $Result;
                }, $Mixed);

                // Do HTML filtering before our special changes.
                $Result = $Formatter->format($Mixed);
            } else {
                // The text does not contain HTML and does not have to be purified.
                // This is an optimization because purifying is very slow and memory intense.
                $Result = htmlspecialchars($Mixed, ENT_NOQUOTES, 'UTF-8');
            }

            return $Result;
        }
    }

    /**
     * Format an encoded string of image properties as HTML.
     *
     * @param string $Body a encoded array of image properties (Image, Thumbnail, Caption)
     * @return string HTML
     */
    public static function image($Body) {
        if (is_string($Body)) {
            $Image = dbdecode($Body);

            if (!$Image) {
                return Gdn_Format::html($Body);
            }
        }

        $Url = val('Image', $Image);
        $Caption = Gdn_Format::plainText(val('Caption', $Image));
        return '<div class="ImageWrap">'
            .'<div class="Image">'
            .img($Url, array('alt' => $Caption, 'title' => $Caption))
            .'</div>'
            .'<div class="Caption">'.$Caption.'</div>'
            .'</div>';
    }

    /**
     * Detect HTML for the purposes of doing advanced filtering.
     *
     * @param $Text
     * @return bool
     */
    protected static function isHtml($Text) {
        return strpos($Text, '<') !== false || (bool)preg_match('/&#?[a-z0-9]{1,10};/i', $Text);
    }

    /**
     * Check to see if a string has spoilers and replace them with an innocuous string.
     *
     * Good for displaying excerpts from discussions and without showing the spoiler text.
     *
     * @param string $html An HTML-formatted string.
     * @param string $replaceWith The translation code to replace spoilers with.
     * @return string Returns the html with spoilers removed.
     */
    protected static function replaceSpoilers($html, $replaceWith = '(Spoiler)') {
        if (preg_match('/class="(User)?Spoiler"/i', $html)) {
            $htmlDom = pQuery::parseStr($html);

            foreach($htmlDom->query('.Spoiler') as $spoilerBlock) {
                $spoilerBlock->html(t($replaceWith));
            }
            $html = (string)$htmlDom;
        }

        return $html;
    }

    /**
     * Returns spoiler text wrapped in a HTML spoiler wrapper.
     *
     * Parsers for NBBC and Markdown should use this function to format thier spoilers.
     * All spoilers in HTML-formatted posts are saved in this way. We use javascript in
     * spoilers.js to add markup and render Spoilers with the "Spoiler" css class name.
     *
     * @param string $spoilerText The inner text of the spoiler.
     * @return string
     */
    public static function spoilerHtml($spoilerText) {
        return "<div class=\"Spoiler\">{$spoilerText}</div>";
    }

    /**
     * Spoilers with backwards compatibility.
     *
     * In the Spoilers plugin, we would render BBCode-style spoilers in any format post and allow a title.
     *
     * @param string $html
     * @return string
     */
    protected static function legacySpoilers($html) {
        if (strpos($html, '[/spoiler]') !== false) {
            $count = 0;
            do {
                $html = preg_replace('`\[spoiler(?:=(?:&quot;)?[\d\w_\',.? ]+(?:&quot;)?)?\](.*?)\[\/spoiler\]`usi', '<div class="Spoiler">$1</div>', $html, -1, $count);
            } while ($count > 0);
        }
        return $html;
    }

    /**
     * Replaces opening html list tags with an asterisk and closing list tags with new lines.
     *
     * Accepts both encoded and decoded html strings.
     *
     * @param  string $html An HTML-formatted string.
     * @return string Returns the html with all list items removed.
     */
    protected static function replaceListItems($html) {
        $html = str_replace(['<li>', '&lt;li&gt;'], '* ', $html);
        $items = ['/(<\/?(?:li|ul|ol)([^>]+)?>)/', '/(&lt;\/?(?:li|ul|ol)([^&]+)?&gt;)/'];
        $html = preg_replace($items, "\n", $html);
        return $html;
    }

    /**
     * Format a string as plain text.
     *
     * @param string $Body The text to format.
     * @param string $Format The current format of the text.
     * @param bool $collapse Treat a group of closing block tags as one when replacing with newlines.
     * @return string Sanitized HTML.
     * @since 2.1
     */
    public static function plainText($Body, $Format = 'Html', $collapse = false) {
        $Result = Gdn_Format::to($Body, $Format);
        $Result = Gdn_Format::replaceSpoilers($Result);

        if ($Format != 'Text') {
            // Remove returns and then replace html return tags with returns.
            $Result = str_replace(array("\n", "\r"), ' ', $Result);
            $Result = preg_replace('`<br\s*/?>`', "\n", $Result);

            // Fix lists.
            $Result = Gdn_Format::replaceListItems($Result);

            $AllBlocks = '(?:div|table|dl|pre|blockquote|address|p|h[1-6]|section|article|aside|hgroup|header|footer|nav|figure|figcaption|details|menu|summary)';
            $pattern = "</{$AllBlocks}>";
            if ($collapse) {
                $pattern = "((\s+)?{$pattern})+";
            }
            $Result = preg_replace("`{$pattern}`", "\n\n", $Result);

            // TODO: Fix hard returns within pre blocks.

            $Result = strip_tags($Result);
        }

        $Result = trim(html_entity_decode($Result, ENT_QUOTES, 'UTF-8'));

        // Always filter after basic parsing.
        $Sanitized = Gdn_Format::htmlFilter($Result);

        // No magic `processHTML()` for plain text.

        return $Sanitized;
    }

    /**
     * Format some text in a way suitable for passing into an rss/atom feed.
     *
     * @since 2.1
     * @param string $Text The text to format.
     * @param string $Format The current format of the text.
     * @return string
     */
    public static function rssHtml($Text, $Format = 'Html') {
        if (!in_array($Text, array('Html', 'Raw'))) {
            $Text = Gdn_Format::to($Text, $Format);
        }

        if (function_exists('FormatRssHtmlCustom')) {
            return FormatRssHtmlCustom($Text);
        } else {
            return Gdn_Format::html($Text);
        }
    }


    /**
     * Executes the callback function on parts of the string excluding html tags.
     *
     * Optionally skips the contents of an anchor tag <a> or a code tag <code>.
     *
     * @param string $html The html-formatted string to parse.
     * @param callable $callback The callback function to execute on appropriate segments of the string.
     * @param bool $skipAnchors Whether to call the callback function on anchor tag content.
     * @param bool $skipCode  Whether to call the callback function on code tag content.
     * @return string
     */
    public static function tagContent($html, $callback, $skipAnchors = true, $skipCode = true) {
        $regex = "`([<>])`i";
        $parts = preg_split($regex, $html, null, PREG_SPLIT_DELIM_CAPTURE);

        $inTag = false;
        $inAnchor = false;
        $inCode = false;

        foreach ($parts as $i => $str) {
            switch ($str) {
                case '<':
                    $inTag = true;
                    break;
                case '>':
                    $inTag = false;
                    break;
                case '':
                    break;
                default;
                    if ($inTag) {
                        if ($str[0] == '/') {
                            $tagName = preg_split('`\s`', substr($str, 1), 2);
                            $tagName = $tagName[0];

                            if ($tagName == 'a') {
                                $inAnchor = false;
                            }
                            if ($tagName == 'code') {
                                $inCode = false;
                            }
                        } else {
                            $tagName = preg_split('`\s`', trim($str), 2);
                            $tagName = $tagName[0];

                            if ($tagName == 'a') {
                                $inAnchor = true;
                            }
                            if ($tagName == 'code') {
                                $inCode = true;
                            }
                        }
                    } else {
                        if (!($inAnchor && $skipAnchors) && !($inCode && $skipCode)) {
                            // We're not in an anchor and not in a code block
                            $parts[$i] = call_user_func($callback, $str);
                        }
                    }
                    break;
            }
        }

        return implode($parts);
    }

    /**
     * Formats the anchor tags around the links in text.
     *
     * @param mixed $mixed An object, array, or string to be formatted.
     * @return string
     */
    public static function links($mixed) {
        if (!c('Garden.Format.Links', true)) {
            return $mixed;
        }

        if (!is_string($mixed)) {
            return self::to($mixed, 'Links');
        }

        if (unicodeRegexSupport()) {
            $regex = "`(?:(</?)([!a-z]+))|(/?\s*>)|((?:https?|ftp)://[@\p{L}\p{N}\x21\x23-\x27\x2a-\x2e\x3a\x3b\/\x3f-\x7a\x7e\x3d]+)`iu";
        } else {
            $regex = "`(?:(</?)([!a-z]+))|(/?\s*>)|((?:https?|ftp)://[@a-z0-9\x21\x23-\x27\x2a-\x2e\x3a\x3b\/\x3f-\x7a\x7e\x3d]+)`i";
        }

        $mixed = Gdn_Format::replaceButProtectCodeBlocks(
            $regex,
            ['Gdn_Format', 'linksCallback'],
            $mixed,
            true
        );

        Gdn::pluginManager()->fireAs('Format')->fireEvent('Links', ['Mixed' => &$mixed]);

        return $mixed;
    }

    /**
     * Strips out embed/iframes we support and replaces with placeholder.
     *
     * This allows later parsing to insert a sanitized video video embed normally.
     * Necessary for backwards compatibility from when we allowed embed & object tags.
     *
     * This is not an HTML filter; it enables old YouTube videos to theoretically work,
     * it doesn't effectively block YouTube iframes or objects.
     *
     * @param mixed $Mixed
     * @return HTML string
     */
    public static function unembedContent($Mixed) {
        if (!is_string($Mixed)) {
            return self::to($Mixed, 'UnembedContent');
        } else {
            if (c('Garden.Format.YouTube')) {
                $Mixed = preg_replace('`<iframe.*src="https?://.*youtube\.com/embed/([a-z0-9_-]*)".*</iframe>`i', "\nhttps://www.youtube.com/watch?v=$1\n", $Mixed);
                $Mixed = preg_replace('`<object.*value="https?://.*youtube\.com/v/([a-z0-9_-]*)[^"]*".*</object>`i', "\nhttps://www.youtube.com/watch?v=$1\n", $Mixed);
            }
            if (c('Garden.Format.Vimeo')) {
                $Mixed = preg_replace('`<iframe.*src="((https?)://.*vimeo\.com/video/([0-9]*))".*</iframe>`i', "\n$2://vimeo.com/$3\n", $Mixed);
                $Mixed = preg_replace('`<object.*value="((https?)://.*vimeo\.com.*clip_id=([0-9]*)[^"]*)".*</object>`i', "\n$2://vimeo.com/$3\n", $Mixed);
            }
            if (c('Garden.Format.Getty', true)) {
                $Mixed = preg_replace('`<iframe.*src="(https?:)?//embed\.gettyimages\.com/embed/([\w=?&+-]*)" width="([\d]*)" height="([\d]*)".*</iframe>`i', "\nhttp://embed.gettyimages.com/$2/$3/$4\n", $Mixed);
            }
        }

        return $Mixed;
    }

    /**
     * Transform url to embedded representation.
     *
     * Takes a url and tests to see if we can embed it in a post. If so, returns the the embed code. Otherwise,
     * returns an empty string.
     *
     * @param string $url The url to test whether it's embeddable.
     * @return string The embed code for the given url.
     */
    private static function embedReplacement($url) {

        if (c('Garden.Format.DisableUrlEmbeds', false)) {
            return '';
        }

        if (!isset($width)) {
            list($width, $height) = Gdn_Format::getEmbedSize();
        }

        // For each embed, add a key, a string to test the url against using strpos, and the regex for the url to parse.
        // The is an array of strings. If there are more than one way to match the url, you can add multiple regex strings
        // in the regex array. This is useful for backwards-compatibility when a service updates its url structure.
        $embeds = [
            'YouTube' => [
                'regex' => ['/https?:\/\/(?:(?:www.)|(?:m.))?(?:(?:youtube.com)|(?:youtu.be))\/(?:(?:playlist?)|(?:(?:watch\?v=)?(?P<videoId>[\w-]{11})))(?:\?|\&)?(?:list=(?P<listId>[\w-]*))?(?:t=(?:(?P<minutes>\d)*m)?(?P<seconds>\d)*s)?(?:#t=(?P<start>\d*))?/i']
            ],
            'Twitter' => [
                'regex' => ['/https?:\/\/(?:www\.)?twitter\.com\/(?:#!\/)?(?:[^\/]+)\/status(?:es)?\/([\d]+)/i']
            ],
            'Vimeo' => [
                'regex' => ['/https?:\/\/(?:www\.)?vimeo\.com\/(?:channels\/[a-z0-9]+\/)?(\d+)/i']
            ],
            'Vine' => [
                'regex' => ['/https?:\/\/(?:www\.)?vine\.co\/(?:v\/)?([\w]+)/i']
            ],
            'Instagram' => [
                'regex' => ['/https?:\/\/(?:www\.)?instagr(?:\.am|am\.com)\/p\/([\w-]+)/i']
            ],
            'Pinterest' => [
                'regex' => ['/https?:\/\/(?:www\.)?pinterest\.com\/pin\/([\d]+)/i']
            ],
            'Getty' => [
                'regex' => ['/https?:\/\/embed.gettyimages\.com\/([\w=?&;+-_]*)\/([\d]*)\/([\d]*)/i']
            ],
            'Twitch' => [
                'regex' => ['/https?:\/\/(?:www\.)?twitch\.tv\/([\w]+)/i']
            ],
            'Hitbox' => [
                'regex' => ['/https?:\/\/(?:www\.)?hitbox\.tv\/([\w]+)/i'],
            ],
            'Soundcloud' => [
                'regex' => ['/https?:(?:www\.)?\/\/soundcloud\.com\/([\w=?&;+-_]*)\/([\w=?&;+-_]*)/i']
            ],
            'Gifv' => [
                'regex' => ['/https?:\/\/i\.imgur\.com\/([a-z0-9]+)\.gifv/i'],
            ],
            'Wistia' => [
                'regex' => [
                    '/https?:\/\/(?:[A-za-z0-9\-]+\.)?(?:wistia\.com|wi\.st)\/.*?\?wvideo=(?<videoID>([A-za-z0-9]+))(\?wtime=(?<time>((\d)+m)?((\d)+s)?))?/i',
                    '/https?:\/\/([A-za-z0-9\-]+\.)?(wistia\.com|wi\.st)\/medias\/(?<videoID>[A-za-z0-9]+)(\?wtime=(?<time>((\d)+m)?((\d)+s)?))?/i'
                ]
            ]
        ];

        $key = '';
        $matches = [];

        foreach ($embeds as $embedKey => $value) {
            foreach ($value['regex'] as $regex) {
                if (preg_match($regex, $url, $matches)) {
                    $key = $embedKey;
                    break;
                }
            }
            if ($key !== '') {
                break;
            }
        }

        if (!c('Garden.Format.'.$key, true)) {
            return '';
        }

        switch ($key) {
            case 'YouTube':
                // Supported youtube embed urls:
                //
                // http://www.youtube.com/playlist?list=PL4CFF79651DB8159B
                // https://www.youtube.com/playlist?list=PL4CFF79651DB8159B
                // https://www.youtube.com/watch?v=sjm_gBpJ63k&list=PL4CFF79651DB8159B&index=1
                // http://youtu.be/sjm_gBpJ63k
                // https://www.youtube.com/watch?v=sjm_gBpJ63k
                // http://YOUTU.BE/sjm_gBpJ63k?list=PL4CFF79651DB8159B
                // http://youtu.be/GUbyhoU81sQ?t=1m8s
                // https://m.youtube.com/watch?v=iAEKPcz9www
                // https://youtube.com/watch?v=iAEKPcz9www
                // https://www.youtube.com/watch?v=p5kcBxL7-qI
                // https://www.youtube.com/watch?v=bG6b3V2MNxQ#t=33

                $videoId = val('videoId', $matches);
                $listId = val('listId', $matches);

                if (!empty($listId)) {
                    // Playlist.
                    if (empty($videoId)) {
                        // Playlist, no video.
                        $result = <<<EOT
<iframe width="{$width}" height="{$height}" src="https://www.youtube.com/embed/videoseries?list={$listId}" frameborder="0" allowfullscreen></iframe>
EOT;
                    } else {
                        // Video in a playlist.
                        $result = <<<EOT
<iframe width="{$width}" height="{$height}" src="https://www.youtube.com/embed/{$videoId}?list={$listId}" frameborder="0" allowfullscreen></iframe>
EOT;
                    }
                } else {
                    // Regular ol' youtube video embed.
                    $minutes = val('minutes', $matches);
                    $seconds = val('seconds', $matches);
                    $fullUrl = $videoId.'?autoplay=1';
                    if (!empty($minutes) || !empty($seconds)) {
                        $time = $minutes * 60 + $seconds;
                        $fullUrl .= '&start='.$time;
                    }

                    // Jump to start time.
                    if ($start = val('start', $matches)) {
                        $fullUrl .= '&start='.$start;
                        $start = '#t='.$start;
                    }

                    $result = '<span class="VideoWrap">';
                    $result .= '<span class="Video YouTube" data-youtube="youtube-'.$fullUrl.'">';

                    $result .= '<span class="VideoPreview"><a href="https://www.youtube.com/watch?v='.$videoId.$start.'">';
                    $result .= '<img src="https://img.youtube.com/vi/'.$videoId.'/0.jpg" width="'.$width.'" height="'.$height.'" border="0" /></a></span>';
                    $result .= '<span class="VideoPlayer"></span>';
                    $result .= '</span>';

                }
                $result .= '</span>';
                return $result;
                break;

            case 'Vimeo':
                $id = $matches[1];
                return <<<EOT
<iframe src="//player.vimeo.com/video/{$id}" width="{$width}" height="{$height}" frameborder="0" webkitallowfullscreen mozallowfullscreen allowfullscreen></iframe>
EOT;
                break;

            case 'Gifv':
                $id = $matches[1];
                $modernBrowser = T('Your browser does not support HTML5 video!');
                return <<<EOT
<div class="imgur-gifv VideoWrap">
<video poster="https://i.imgur.com/{$id}h.jpg" preload="auto" autoplay="autoplay" muted="muted" loop="loop">
<source src="https://i.imgur.com/{$id}.webm" type="video/webm">
<source src="https://i.imgur.com/{$id}.mp4" type="video/mp4">
<p>{$modernBrowser} https://i.imgur.com/{$id}.gifv</p>
</video>
</div>
EOT;
                break;

            case 'Twitter':
                return <<<EOT
<div class="twitter-card" data-tweeturl="{$matches[0]}" data-tweetid="{$matches[1]}"><a href="{$matches[0]}" class="tweet-url" rel="nofollow">{$matches[0]}</a></div>
EOT;
                break;

            case 'Vine':
                return <<<EOT
<div class="vine-video VideoWrap">
   <iframe class="vine-embed" src="//vine.co/v/{$matches[1]}/embed/simple" width="320" height="320" frameborder="0"></iframe><script async src="//platform.vine.co/static/scripts/embed.js" charset="utf-8"></script>
</div>
EOT;
                break;

            case 'Instagram':
                return <<<EOT
<div class="instagram-video VideoWrap">
   <iframe src="//instagram.com/p/{$matches[1]}/embed/" width="412" height="510" frameborder="0" scrolling="no" allowtransparency="true"></iframe>
</div>
EOT;
                break;

            case 'Pinterest':
                return <<<EOT
<a data-pin-do="embedPin" href="//pinterest.com/pin/{$matches[1]}/" class="pintrest-pin" rel="nofollow"></a>
EOT;
                break;

            case 'Getty':
                return <<<EOT
<iframe src="//embed.gettyimages.com/embed/{$matches[1]}" width="{$matches[2]}" height="{$matches[3]}" frameborder="0" scrolling="no"></iframe>
EOT;
                break;

            case 'Twitch':
                return <<<EOT
<iframe src="http://player.twitch.tv/?channel={$matches[1]}&autoplay=false" height="360" width="640" frameborder="0" scrolling="no" autoplay="false" allowfullscreen="true"></iframe>
EOT;
                break;

            case 'Hitbox':
                return <<<EOT
<iframe src="http://hitbox.tv/#!/embed/{$matches[1]}" height="360" width="640" frameborder="0" scrolling="no" allowfullscreen></iframe>
EOT;
                break;

            case 'Soundcloud':
                return <<<EOT
<iframe width="100%" height="166" scrolling="no" frameborder="no" src="https://w.soundcloud.com/player/?url=https%3A//soundcloud.com/{$matches[1]}/{$matches[2]}&amp;color=ff5500&amp;auto_play=false&amp;hide_related=false&amp;show_comments=true&amp;show_user=true&amp;show_reposts=false"></iframe>
EOT;
                break;

            case 'Wistia':
                if (!$matches['videoID']) {
                    break;
                }
                $wistiaClass = "wistia_embed wistia_async_{$matches['videoID']} videoFoam=true allowThirdParty=false";

                if (!empty($matches['time'])) {
                    $wistiaClass .= " time={$matches['time']}";
                }

                return <<<EOT
<script charset="ISO-8859-1" src="//fast.wistia.com/assets/external/E-v1.js" async></script><div class="wistia_responsive_padding" style="padding:56.25% 0 0 0;position:relative;"><div class="wistia_responsive_wrapper" style="height:100%;left:0;position:absolute;top:0;width:100%;"><div class="{$wistiaClass}" style="height:100%;width:100%">&nbsp;</div></div></div>
EOT;
        }

        return '';
    }

    /**
     * Replaces text or anchor urls with either their embed code, or sanitized and wrapped in an anchor.
     *
     * @param $matches
     * @return string The anchor or embed code for the url.
     */
    public static function linksCallback($matches) {
        static $inTag = 0;
        static $inAnchor = false;

        $inOut = $matches[1];
        $tag = strtolower($matches[2]);

        if ($inOut == '<') {
            $inTag++;
            if ($tag == 'a') {
                $inAnchor = true;
            }
        } elseif ($inOut == '</') {
            $inTag++;
            if ($tag == 'a') {
                $inAnchor = false;
            }
        } elseif ($matches[3]) {
            $inTag--;
        }

        if (c('Garden.Format.WarnLeaving', false) && isset($matches[4]) && $inAnchor) {
            // This is a the href url value in an anchor tag.
            $url = $matches[4];
            $domain = parse_url($url, PHP_URL_HOST);
            if (!isTrustedDomain($domain)) {
                return url('/home/leaving?target='.urlencode($url)).'" class="Popup';
            }
        }

        if (!isset($matches[4]) || $inTag || $inAnchor) {
            return $matches[0];
        }

        $url = $matches[4];

        $embeddedResult = self::embedReplacement($url);
        if ($embeddedResult !== '') {
            return $embeddedResult;
        }

        // Unformatted links
        if (!self::$FormatLinks) {
            return $url;
        }

        // Strip punctuation off of the end of the url.
        $punc = '';

        // Special case where &nbsp; is right after an url and is not part of it!
        // This can happen in WYSIWYG format if the url is the last text of the body.
        while (stringEndsWith($url, '&nbsp;')) {
            $url = substr($url, 0, -6);
            $punc .= '&nbsp;';
        }

        if (preg_match('`^(.+)([.?,;:])$`', $url, $matches)) {
            $url = $matches[1];
            $punc = $matches[2].$punc;
        }

        // Get human-readable text from url.
        $text = $url;
        if (strpos($text, '%') !== false) {
            $text = rawurldecode($text);
            $text = htmlspecialchars($text, ENT_QUOTES, 'UTF-8');
        }

        $nofollow = (self::$DisplayNoFollow) ? ' rel="nofollow"' : '';

        if (c('Garden.Format.WarnLeaving', false)) {
            // This is a plaintext url we're converting into an anchor.
            $domain = parse_url($url, PHP_URL_HOST);
            if (!isTrustedDomain($domain)) {
                return '<a href="'.url('/home/leaving?target='.urlencode($url)).'" class="Popup">'.$text.'</a>'.$punc;
            }
        }

        return '<a href="'.$url.'"'.$nofollow.'>'.$text.'</a>'.$punc;
    }

    /**
     * Get the event manager.
     *
     * The event manager should only be used by the formatter itself so leave this private.
     *
     * @return EventManager Returns the eventManager.
     */
    private static function getEventManager() {
        if (self::$eventManager === null) {
            global $dic;
            static::$eventManager = $dic->get(EventManager::class);
        }

        return self::$eventManager;
    }

    /**
     * Formats BBCode list items.
     *
     * @param array $Matches
     * @return string
     */
    protected static function listCallback($Matches) {
        $Content = explode("[*]", $Matches[1]);
        $Result = '';
        foreach ($Content as $Item) {
            if (trim($Item) != '') {
                $Result .= '<li>'.$Item.'</li>';
            }
        }
        $Result = '<ul>'.$Result.'</ul>';
        return $Result;
    }

    /**
     * Returns embedded video width and height, based on configuration.
     *
     * @return array array(Width, Height)
     */
    public static function getEmbedSize() {
        $Sizes = array(
            'tiny' => array(400, 225),
            'small' => array(560, 340),
            'normal' => array(640, 385),
            'big' => array(853, 505),
            'huge' => array(1280, 745));
        $Size = Gdn::config('Garden.Format.EmbedSize', 'normal');

        // We allow custom sizes <Width>x<Height>
        if (!isset($Sizes[$Size])) {
            if (strpos($Size, 'x')) {
                list($Width, $Height) = explode('x', $Size);
                $Width = intval($Width);
                $Height = intval($Height);

                // Dimensions are too small, or 0
                if ($Width < 30 or $Height < 30) {
                    $Size = 'normal';
                }
            } else {
                $Size = 'normal';
            }
        }
        if (isset($Sizes[$Size])) {
            list($Width, $Height) = $Sizes[$Size];
        }
        return array($Width, $Height);
    }

    /**
     * Format a string using Markdown syntax.
     *
     * @param mixed $Mixed An object, array, or string to be formatted.
     * @param boolean $Flavored Optional. Parse with Vanilla-flavored settings? Default true.
     * @return string Sanitized HTML.
     */
    public static function markdown($Mixed, $Flavored = true) {
        if (!is_string($Mixed)) {
            return self::to($Mixed, 'Markdown');
        } else {
            $Markdown = new MarkdownVanilla();

            /**
             * By default, code blocks have their contents run through htmlspecialchars. Gdn_Format::htmlFilter
             * also runs code blocks through htmlspecialchars. Here, the callback is modified to only return the block
             * contents. The block will still be passed through htmlspecialchars, further down in Gdn_Format::htmlFilter.
             */
            $codeCallback = function($block) { return $block; };
            $Markdown->code_block_content_func = $codeCallback;
            $Markdown->code_span_content_func = $codeCallback;

            // Vanilla-flavored Markdown.
            if ($Flavored) {
                $Markdown->addAllFlavor();
            }

            // Markdown parsing.
            $Mixed = $Markdown->transform($Mixed);

            // Always filter after basic parsing.
            $Sanitized = Gdn_Format::htmlFilter($Mixed);

            // Vanilla magic parsing.
            $Sanitized = Gdn_Format::processHTML($Sanitized);

            return $Sanitized;
        }
    }

    /**
     * Do Vanilla's "magic" text processing.
     *
     * Runs an HTML string through our custom links, mentions, emoji and spoilers formatters.
     * Any thing done here is AFTER security filtering and must be extremely careful.
     * This should always be done LAST, after any other input formatters.
     *
     * @param string $html An unparsed HTML string.
     * @param bool $mentions Whether mentions are processed or not.
     * @return string The formatted HTML string.
     */
    protected static function processHTML($html, $mentions = true) {
        // Do event first so it doesn't have to deal with the other formatters.
        $html = self::getEventManager()->fireFilter('format_filterHtml', $html);

        // Embed & auto-links.
        $html = Gdn_Format::links($html);

        // Mentions.
        if ($mentions) {
            $html = Gdn_Format::mentions($html);
        }

        // Emoji.
        $html = Emoji::instance()->translateToHtml($html);

        // Old Spoiler plugin markup handling.
        $html = Gdn_Format::legacySpoilers($html);

        return $html;
    }

    /**
     * Adds a link to all mentions in a given string.
     *
     * Supports most usernames by using double-quotes, for example:  @"a $pecial user's! name."
     * Without double-quotes, a mentioned username is terminated by any of the following characters:
     * whitespace | . | , | ; | ? | ! | : | '
     *
     * @since 2.3
     *
     * @param string $str The html-formatted string to format mentions in.
     * @return string The formatted string.
     */
    protected static function formatMentionsCallback($str) {
        $parts = preg_split('`\B@`', $str);

        // We have no mentions here.
        if (count($parts) == 1) {
            return $str;
        }

        foreach ($parts as $i => $str) {
            // Text before the mention.
            if ($i == 0) {
                $str[$i] = htmlspecialchars($str);
                continue;
            }

            // There was an escaped @@.
            if (empty($str)) {
                $parts[$i - 1] = '';
                continue;
            }

            if (preg_match('`\w$`', $parts[$i - 1])) {
                $str[$i] = htmlspecialchars($str);
                continue;
            }

            // Grab the mention.
            $mention = false;
            $suffix = '';

            // Quoted mention.
            $hasQuote = false;
            $quote = '"';
            $quoteLength = strlen($quote);

            if (strpos($str, '"') === 0) {
                $hasQuote = true;
            } else if (strpos($str, '&quot;') === 0) {
                $hasQuote = true;
                $quote = '&quot;';
                $quoteLength = strlen($quote);
            }

            if ($hasQuote) {
                $pos = strpos($str, $quote, $quoteLength);

                if ($pos === false) {
                    $str = substr($str, $quoteLength);
                } else {
                    $mention = substr($str, $quoteLength, $pos - $quoteLength);
                    $suffix = substr($str, $pos + $quoteLength);
                }
            }

            // Unquoted mention.
            if (!$mention && !empty($str)) {
                $parts2 = preg_split('`([\s.,;?!:\'])`', $str, 2, PREG_SPLIT_DELIM_CAPTURE);
                $mention = $parts2[0];
                $suffix = val(1, $parts2, '') . val(2, $parts2, '');
            }

            if ($mention) {
                $parts[$i] = anchor('@'.$mention, str_replace('{name}', rawurlencode($mention), self::$MentionsUrlFormat)).$suffix;
            } else {
                $parts[$i] = '@' . $parts[$i];
            }
        }

        return implode('', $parts);
    }

    /**
     * Handle mentions formatting.
     *
     * @param $Mixed
     * @return mixed|string
     */
    public static function mentions($Mixed) {
        if (!is_string($Mixed)) {
            return self::to($Mixed, 'Mentions');
        } else {
            // Check for a custom formatter.
            $Formatter = Gdn::factory('MentionsFormatter');
            if (is_object($Formatter)) {
                return $Formatter->formatMentions($Mixed);
            }

            // Handle @mentions.
            if (c('Garden.Format.Mentions')) {
                // Only format mentions that are not already in anchor tags or code tags.
                $Mixed = self::tagContent($Mixed, 'Gdn_Format::formatMentionsCallback');
            }

            // Handle #hashtag searches
            if (c('Garden.Format.Hashtags')) {
                $Mixed = Gdn_Format::replaceButProtectCodeBlocks(
                    '/(^|[\s,\.>])\#([\w\-]+)(?=[\s,\.!?<]|$)/i',
                    '\1'.anchor('#\2', '/search?Search=%23\2&Mode=like').'\3',
                    $Mixed
                );
            }

            // Handle "/me does x" action statements
            if (c('Garden.Format.MeActions')) {
                $Mixed = Gdn_Format::replaceButProtectCodeBlocks(
                    '/(^|[\n])(\/me)(\s[^(\n)]+)/i',
                    '\1'.wrap(wrap('\2', 'span', array('class' => 'MeActionName')).'\3', 'span', array('class' => 'AuthorAction')),
                    $Mixed
                );
            }

            return $Mixed;
        }
    }

   /**
    * Reduces multiple whitespaces including line breaks and tabs to one single space character.
    *
    * @param string $String The string which should be optimized
    */
    public static function reduceWhiteSpaces($String) {
        return trim(preg_replace('/\s+/', ' ', $String));
    }

    /**
     * Do a preg_replace, but don't affect things inside <code> tags.
     *
     * The three parameters are identical to the ones you'd pass
     * preg_replace.
     *
     * @param mixed $Search The value being searched for, just like in
     *              preg_replace or preg_replace_callback.
     * @param mixed $Replace The replacement value, just like in
     *              preg_replace or preg_replace_callback.
     * @param mixed $Subject The string being searched.
     * @param bool $IsCallback If true, do preg_replace_callback. Do
     *             preg_replace otherwise.
     * @return string
     */
    public static function replaceButProtectCodeBlocks($Search, $Replace, $Subject, $IsCallback = false) {
        // Take the code blocks out, replace with a hash of the string, and
        // keep track of what substring got replaced with what hash.
        $CodeBlockContents = array();
        $CodeBlockHashes = array();
        $Subject = preg_replace_callback(
            '/<code.*?>.*?<\/code>/is',
            function ($Matches) use (&$CodeBlockContents, &$CodeBlockHashes) {
                // Surrounded by whitespace to try to prevent the characters
                // from being picked up by $Pattern.
                $ReplacementString = ' '.sha1($Matches[0]).' ';
                $CodeBlockContents[] = $Matches[0];
                $CodeBlockHashes[] = $ReplacementString;
                return $ReplacementString;
            },
            $Subject
        );

        // Do the requested replacement.
        if ($IsCallback) {
            $Subject = preg_replace_callback($Search, $Replace, $Subject);
        } else {
            $Subject = preg_replace($Search, $Replace, $Subject);
        }

        // Put back the code blocks.
        $Subject = str_replace($CodeBlockHashes, $CodeBlockContents, $Subject);

        return $Subject;
    }

    /**
     * Return the input without any operations performed at all.
     *
     * This format should only be used when administrators have access.
     *
     * @deprecated 9 Nov 2016
     * @param string|object|array $Mixed The data to format.
     * @return string
     */
    public static function raw($Mixed) {
        deprecated('raw', 'wysiwyg');
        if (!is_string($Mixed)) {
            return self::to($Mixed, 'Raw');
        } else {
            // Deprecate raw formatting. It's too dangeous.
            return self::wysiwyg($Mixed);
        }
    }

    /**
     * Takes an object and converts its properties => values to an associative
     * array of $Array[Property] => Value sets.
     *
     * @param object $Object The object to be converted to an array.
     * @return unknown
     * @todo could be just "return (array) $Object;"?
     */
    public static function objectAsArray($Object) {
        if (!is_object($Object)) {
            return $Object;
        }

        $Return = array();
        foreach (get_object_vars($Object) as $Property => $Value) {
            $Return[$Property] = $Value;
        }
        return $Return;
    }

    /**
     * Formats seconds in a human-readable way (ie. 45 seconds, 15 minutes, 2 hours, 4 days, 2 months, etc).
     *
     * @param int $Seconds
     * @return string
     */
    public static function seconds($Seconds) {
        if (!is_numeric($Seconds)) {
            $Seconds = abs(time() - self::toTimestamp($Seconds));
        }

        $Minutes = round($Seconds / 60);
        $Hours = round($Seconds / 3600);
        $Days = round($Seconds / 86400);
        $Weeks = round($Seconds / 604800);
        $Months = round($Seconds / 2629743.83);
        $Years = round($Seconds / 31556926);

        if ($Seconds < 60) {
            return sprintf(Plural($Seconds, '%s second', '%s seconds'), $Seconds);
        } elseif ($Minutes < 60)
            return sprintf(Plural($Minutes, '%s minute', '%s minutes'), $Minutes);
        elseif ($Hours < 24)
            return sprintf(Plural($Hours, '%s hour', '%s hours'), $Hours);
        elseif ($Days < 7)
            return sprintf(Plural($Days, '%s day', '%s days'), $Days);
        elseif ($Weeks < 4)
            return sprintf(Plural($Weeks, '%s week', '%s weeks'), $Weeks);
        elseif ($Months < 12)
            return sprintf(Plural($Months, '%s month', '%s months'), $Months);
        else {
            return sprintf(Plural($Years, '%s year', '%s years'), $Years);
        }
    }

    /**
     * Takes any variable and serializes it.
     *
     * @param mixed $Mixed An object, array, or string to be serialized.
     * @return string The serialized version of the string.
     */
    public static function serialize($Mixed) {
        if (is_array($Mixed) || is_object($Mixed)
            || (is_string($Mixed) && (substr_compare('a:', $Mixed, 0, 2) !== 0  && substr_compare('O:', $Mixed, 0, 2) !== 0
                    && substr_compare('arr:', $Mixed, 0, 4) !== 0 && substr_compare('obj:', $Mixed, 0, 4) !== 0))
        ) {
            $Result = serialize($Mixed);
        } else {
            $Result = $Mixed;
        }
        return $Result;
    }

    /**
     * Takes a mixed variable, formats it for display on the screen as plain text.
     *
     * @param mixed $mixed An object, array, or string to be formatted.
     * @return string Sanitized HTML.
     */
    public static function text($mixed, $addBreaks = true) {
        if (!is_string($mixed)) {
            return self::to($mixed, 'Text');
        }

        $result = html_entity_decode($mixed, ENT_QUOTES, 'UTF-8');
        $result = preg_replace('`<br\s?/?>`', "\n", $result);
        /**
         * We need special handling for invalid markup here, because if we don't compensate
         * things like <3, they'll lead to invalid markup and strip_tags will truncate the
         * text.
         */
        $result = preg_replace('/<(?![a-z\/])/i', '&lt;', $result);
        $result = strip_tags($result);
        $result = htmlspecialchars($result, ENT_NOQUOTES, 'UTF-8', false);

        if ($addBreaks && c('Garden.Format.ReplaceNewlines', true)) {
            $result = nl2br(trim($result));
        }

        return $result;
    }

    /**
     * Process as plain text + our magic formatting.
     *
     * @param string $Str
     * @return string Sanitized HTML.
     * @since 2.1
     */
    public static function textEx($Str) {
        // Basic text parsing.
        $Str = self::text($Str);

        // Always filter after basic parsing.
        $Sanitized = Gdn_Format::htmlFilter($Str);

        // Vanilla magic parsing. (this is the "Ex"tra)
        $Sanitized = Gdn_Format::processHTML($Sanitized);

        return $Sanitized;
    }

    /**
     * Takes a mixed variable, formats it in the specified format type, and returns it.
     *
     * @param mixed $Mixed An object, array, or string to be formatted.
     * @param string $FormatMethod The method with which the variable should be formatted.
     * @return mixed
     */
    public static function to($Mixed, $FormatMethod) {
        // Process $Mixed based on its type.
        if (is_string($Mixed)) {
            if (in_array(strtolower($FormatMethod), self::$SanitizedFormats) && method_exists('Gdn_Format', $FormatMethod)) {
                $Mixed = self::$FormatMethod($Mixed);
            } elseif (function_exists('format'.$FormatMethod)) {
                deprecated('format'.$FormatMethod, 'gdn_formatter_'.$FormatMethod, '2015-10-26');
                $FormatMethod = 'format'.$FormatMethod;
                $Mixed = $FormatMethod($Mixed);
            } elseif (function_exists('gdn_formatter_'.$FormatMethod)) {
                $FormatMethod = 'gdn_formatter_'.$FormatMethod;
                $Mixed = $FormatMethod($Mixed);
            } elseif ($Formatter = Gdn::factory($FormatMethod.'Formatter')) {
                $Mixed = $Formatter->format($Mixed);
            } else {
                $Mixed = Gdn_Format::text($Mixed);
            }
        } elseif (is_array($Mixed)) {
            foreach ($Mixed as $Key => $Val) {
                $Mixed[$Key] = self::to($Val, $FormatMethod);
            }
        } elseif (is_object($Mixed)) {
            foreach (get_object_vars($Mixed) as $Prop => $Val) {
                $Mixed->$Prop = self::to($Val, $FormatMethod);
            }
        }
        return $Mixed;
    }

    /**
     * Format a timestamp or the current time to go into the database.
     *
     * @param int $Timestamp
     * @return string The formatted date.
     */
    public static function toDate($Timestamp = '') {
        if ($Timestamp == '') {
            $Timestamp = time();
        } elseif (!is_numeric($Timestamp)) {
            $Timestamp = self::toTimestamp($Timestamp);
        }

        return date('Y-m-d', $Timestamp);
    }

    /**
     * Format a timestamp or the current time to go into the database.
     *
     * @param int $Timestamp
     * @return string The formatted date and time.
     */
    public static function toDateTime($Timestamp = '') {
        if ($Timestamp == '') {
            $Timestamp = time();
        }
        return date('Y-m-d H:i:s', $Timestamp);
    }

    /**
     * Convert a datetime to a timestamp.
     *
     * @param string $DateTime The Mysql-formatted datetime to convert to a timestamp. Should be in one
     * of the following formats: YYYY-MM-DD or YYYY-MM-DD HH:MM:SS.
     * @return string|bool Returns FALSE upon failure.
     */
    public static function toTimestamp($DateTime = '') {
        if ($DateTime === '0000-00-00 00:00:00') {
            return false;
        } elseif (($TestTime = strtotime($DateTime)) !== false) {
            return $TestTime;
        } elseif (preg_match('/^(\d{4})-(\d{1,2})-(\d{1,2})(?:\s{1}(\d{1,2}):(\d{1,2})(?::(\d{1,2}))?)?$/', $DateTime, $Matches)) {
            $Year = $Matches[1];
            $Month = $Matches[2];
            $Day = $Matches[3];
            $Hour = val(4, $Matches, 0);
            $Minute = val(5, $Matches, 0);
            $Second = val(6, $Matches, 0);
            return mktime($Hour, $Minute, $Second, $Month, $Day, $Year);
        } elseif (preg_match('/^(\d{4})-(\d{1,2})-(\d{1,2})$/', $DateTime, $Matches)) {
            $Year = $Matches[1];
            $Month = $Matches[2];
            $Day = $Matches[3];
            return mktime(0, 0, 0, $Month, $Day, $Year);
        } else {
            return false;
        }
    }

    /**
     * Formats a timestamp to the current user's timezone.
     *
     * @param int $Timestamp The timestamp in gmt.
     * @return int The timestamp according to the user's timezone.
     */
    public static function toTimezone($Timestamp) {
        static $GuestHourOffset;
        $Now = time();

        // Alter the timestamp based on the user's hour offset
        $Session = Gdn::session();
        $HourOffset = 0;

        if ($Session->UserID > 0) {
            $HourOffset = $Session->User->HourOffset;
        } elseif (class_exists('DateTimeZone')) {
            if (!isset($GuestHourOffset)) {
                $GuestTimeZone = c('Garden.GuestTimeZone');
                if ($GuestTimeZone) {
                    try {
                        $TimeZone = new DateTimeZone($GuestTimeZone);
                        $Offset = $TimeZone->getOffset(new DateTime('now', new DateTimeZone('UTC')));
                        $GuestHourOffset = floor($Offset / 3600);
                    } catch (Exception $Ex) {
                        $GuestHourOffset = 0;
                        logException($Ex);
                    }
                }
            }
            $HourOffset = $GuestHourOffset;
        }

        if ($HourOffset <> 0) {
            $SecondsOffset = $HourOffset * 3600;
            $Timestamp += $SecondsOffset;
            $Now += $SecondsOffset;
        }

        return $Timestamp;
    }

    /**
     *
     *
     * @param int $timespan
     * @return string
     */
    public static function timespan($timespan) {
        //$timespan -= 86400 * ($days = (int) floor($timespan / 86400));
        $timespan -= 3600 * ($hours = (int)floor($timespan / 3600));
        $timespan -= 60 * ($minutes = (int)floor($timespan / 60));
        $seconds = $timespan;

        $Result = sprintf('%02d:%02d:%02d', $hours, $minutes, $seconds);
        return $Result;
    }

    /** @var array  */
    protected static $_UrlTranslations = array('–' => '-', '—' => '-', 'À' => 'A', 'Á' => 'A', 'Â' => 'A', 'Ã' => 'A', 'Ä' => 'Ae', 'Ä' => 'A', 'Å' => 'A', 'Ā' => 'A', 'Ą' => 'A', 'Ă' => 'A', 'Æ' => 'Ae', 'Ç' => 'C', 'Ć' => 'C', 'Č' => 'C', 'Ĉ' => 'C', 'Ċ' => 'C', 'Ď' => 'D', 'Đ' => 'D', 'Ð' => 'D', 'È' => 'E', 'É' => 'E', 'Ê' => 'E', 'Ë' => 'E', 'Ē' => 'E', 'Ě' => 'E', 'Ĕ' => 'E', 'Ė' => 'E', 'Ĝ' => 'G', 'Ğ' => 'G', 'Ġ' => 'G', 'Ģ' => 'G', 'Ĥ' => 'H', 'Ħ' => 'H', 'Ì' => 'I', 'Í' => 'I', 'Î' => 'I', 'Ï' => 'I', 'Ī' => 'I', 'Ĩ' => 'I', 'Ĭ' => 'I', 'Į' => 'I', 'İ' => 'I', 'Ĳ' => 'IJ', 'Ĵ' => 'J', 'Ķ' => 'K', 'Ł' => 'K', 'Ľ' => 'K', 'Ĺ' => 'K', 'Ļ' => 'K', 'Ŀ' => 'K', 'Ñ' => 'N', 'Ń' => 'N', 'Ň' => 'N', 'Ņ' => 'N', 'Ŋ' => 'N', 'Ò' => 'O', 'Ó' => 'O', 'Ô' => 'O', 'Õ' => 'O', 'Ö' => 'Oe', 'Ö' => 'Oe', 'Ō' => 'O', 'Ő' => 'O', 'Ŏ' => 'O', 'Œ' => 'OE', 'Ŕ' => 'R', 'Ŗ' => 'R', 'Ś' => 'S', 'Š' => 'S', 'Ş' => 'S', 'Ŝ' => 'S', 'Ť' => 'T', 'Ţ' => 'T', 'Ŧ' => 'T', 'Ț' => 'T', 'Ù' => 'U', 'Ú' => 'U', 'Û' => 'U', 'Ü' => 'Ue', 'Ū' => 'U', 'Ü' => 'Ue', 'Ů' => 'U', 'Ű' => 'U', 'Ŭ' => 'U', 'Ũ' => 'U', 'Ų' => 'U', 'Ŵ' => 'W', 'Ý' => 'Y', 'Ŷ' => 'Y', 'Ÿ' => 'Y', 'Ź' => 'Z', 'Ž' => 'Z', 'Ż' => 'Z', 'Þ' => 'T', 'à' => 'a', 'á' => 'a', 'â' => 'a', 'ã' => 'a', 'ä' => 'ae', 'ä' => 'ae', 'å' => 'a', 'ā' => 'a', 'ą' => 'a', 'ă' => 'a', 'æ' => 'ae', 'ç' => 'c', 'ć' => 'c', 'č' => 'c', 'ĉ' => 'c', 'ċ' => 'c', 'ď' => 'd', 'đ' => 'd', 'ð' => 'd', 'è' => 'e', 'é' => 'e', 'ê' => 'e', 'ë' => 'e', 'ē' => 'e', 'ę' => 'e', 'ě' => 'e', 'ĕ' => 'e', 'ė' => 'e', 'ƒ' => 'f', 'ĝ' => 'g', 'ğ' => 'g', 'ġ' => 'g', 'ģ' => 'g', 'ĥ' => 'h', 'ħ' => 'h', 'ì' => 'i', 'í' => 'i', 'î' => 'i', 'ï' => 'i', 'ī' => 'i', 'ĩ' => 'i', 'ĭ' => 'i', 'į' => 'i', 'ı' => 'i', 'ĳ' => 'ij', 'ĵ' => 'j', 'ķ' => 'k', 'ĸ' => 'k', 'ł' => 'l', 'ľ' => 'l', 'ĺ' => 'l', 'ļ' => 'l', 'ŀ' => 'l', 'ñ' => 'n', 'ń' => 'n', 'ň' => 'n', 'ņ' => 'n', 'ŉ' => 'n', 'ŋ' => 'n', 'ò' => 'o', 'ó' => 'o', 'ô' => 'o', 'õ' => 'o', 'ö' => 'oe', 'ö' => 'oe', 'ø' => 'o', 'ō' => 'o', 'ő' => 'o', 'ŏ' => 'o', 'œ' => 'oe', 'ŕ' => 'r', 'ř' => 'r', 'ŗ' => 'r', 'š' => 's', 'ù' => 'u', 'ú' => 'u', 'û' => 'u', 'ü' => 'ue', 'ū' => 'u', 'ü' => 'ue', 'ů' => 'u', 'ű' => 'u', 'ŭ' => 'u', 'ũ' => 'u', 'ų' => 'u', 'ŵ' => 'w', 'ý' => 'y', 'ÿ' => 'y', 'ŷ' => 'y', 'ž' => 'z', 'ż' => 'z', 'ź' => 'z', 'þ' => 't', 'ß' => 'ss', 'ſ' => 'ss', 'А' => 'A', 'Б' => 'B', 'В' => 'V', 'Г' => 'G', 'Д' => 'D', 'Е' => 'E', 'Ё' => 'YO', 'Ж' => 'ZH', 'З' => 'Z', 'И' => 'I', 'И' => 'I', 'І' => 'I', 'Й' => 'Y', 'К' => 'K', 'Л' => 'L', 'М' => 'M', 'Н' => 'N', 'О' => 'O', 'П' => 'P', 'Р' => 'R', 'С' => 'S', 'ș' => 's', 'ț' => 't', 'Ț' => 'T', 'Т' => 'T', 'У' => 'U', 'Ф' => 'F', 'Х' => 'H', 'Ц' => 'C', 'Ч' => 'CH', 'Ш' => 'SH', 'Щ' => 'SCH', 'Ъ' => '', 'Ы' => 'Y', 'Ь' => '', 'Э' => 'E', 'Ю' => 'YU', 'Я' => 'YA', 'Є' => 'YE', 'Ї' => 'YI', 'а' => 'a', 'б' => 'b', 'в' => 'v', 'г' => 'g', 'д' => 'd', 'е' => 'e', 'ё' => 'yo', 'ж' => 'zh', 'з' => 'z', 'и' => 'i', 'і' => 'i', 'й' => 'y', 'к' => 'k', 'л' => 'l', 'м' => 'm', 'н' => 'n', 'о' => 'o', 'п' => 'p', 'р' => 'r', 'с' => 's', 'т' => 't', 'у' => 'u', 'ф' => 'f', 'х' => 'h', 'ц' => 'c', 'ч' => 'ch', 'ш' => 'sh', 'щ' => 'sch', 'ъ' => '', 'ы' => 'y', 'ь' => '', 'э' => 'e', 'ю' => 'yu', 'я' => 'ya', 'є' => 'ye', 'ї' => 'yi');

    /**
     * Creates URL codes containing only lowercase Roman letters, digits, and hyphens.
     *
     * @param mixed $Mixed An object, array, or string to be formatted.
     * @return string
     */
    public static function url($Mixed) {
        if (!is_string($Mixed)) {
            return self::to($Mixed, 'Url');
        }

        // Preliminary decoding
        $Mixed = strip_tags(html_entity_decode($Mixed, ENT_COMPAT, 'UTF-8'));
        $Mixed = strtr($Mixed, self::$_UrlTranslations);
        $Mixed = preg_replace('`[\']`', '', $Mixed);

        // Convert punctuation, symbols, and spaces to hyphens
        if (unicodeRegexSupport()) {
            $Mixed = preg_replace('`[\pP\pS\s]`u', '-', $Mixed);
        } else {
            $Mixed = preg_replace('`[\W_]`', '-', $Mixed);
        }

        // Lowercase, no trailing or repeat hyphens
        $Mixed = preg_replace('`-+`', '-', strtolower($Mixed));
        $Mixed = trim($Mixed, '-');

        return rawurlencode($Mixed);
    }

    /**
     * Takes a serialized variable and unserializes it back into its original state.
     *
     * @param string $SerializedString A json or php serialized string to be unserialized.
     * @return mixed
     */
    public static function unserialize($SerializedString) {
        $Result = $SerializedString;

        if (is_string($SerializedString)) {
            if (substr_compare('a:', $SerializedString, 0, 2) === 0 || substr_compare('O:', $SerializedString, 0, 2) === 0) {
                $Result = unserialize($SerializedString);
            } elseif (substr_compare('obj:', $SerializedString, 0, 4) === 0) {
                $Result = json_decode(substr($SerializedString, 4), false);
            } elseif (substr_compare('arr:', $SerializedString, 0, 4) === 0) {
                $Result = json_decode(substr($SerializedString, 4), true);
            }
        }
        return $Result;
    }

    /**
     *
     *
     * @param $PlaceholderString
     * @param $ReplaceWith
     * @return mixed
     */
    public static function vanillaSprintf($PlaceholderString, $ReplaceWith) {
        // Set replacement array inside callback
        Gdn_Format::vanillaSprintfCallback(null, $ReplaceWith);

        $FinalString = preg_replace_callback('/({([a-z0-9_:]+)})/i', array('Gdn_Format', 'VanillaSprintfCallback'), $PlaceholderString);

        // Cleanup replacement list
        Gdn_Format::vanillaSprintfCallback(null, array());

        return $FinalString;
    }

    /**
     *
     *
     * @param $Match
     * @param bool $InternalReplacementList
     * @return mixed
     */
    protected static function vanillaSprintfCallback($Match, $InternalReplacementList = false) {
        static $InternalReplacement = array();

        if (is_array($InternalReplacementList)) {
            $InternalReplacement = $InternalReplacementList;
        } else {
            $MatchStr = $Match[2];
            $Format = (count($SplitMatch = explode(':', $MatchStr)) > 1) ? $SplitMatch[1] : false;

            if (array_key_exists($MatchStr, $InternalReplacement)) {
                if ($Format) {
                    // TODO: Apply format
                }
                return $InternalReplacement[$MatchStr];
            }

            return $Match[1];
        }
    }

    /**
     * Format text from WYSIWYG editor input.
     *
     * @param $Mixed
     * @return mixed|string
     */
    public static function wysiwyg($Mixed) {
        static $CustomFormatter;
        if (!isset($CustomFormatter)) {
            $CustomFormatter = c('Garden.Format.WysiwygFunction', false);
        }

        if (!is_string($Mixed)) {
            return self::to($Mixed, 'Wysiwyg');
        } elseif (is_callable($CustomFormatter)) {
            return $CustomFormatter($Mixed);
        } else {
            // The text contains html and must be purified.
            $Formatter = Gdn::factory('HtmlFormatter');
            if (is_null($Formatter)) {
                // If there is no HtmlFormatter then make sure that script injections won't work.
                return self::display($Mixed);
            }

            // Always filter after basic parsing.
            $Sanitized = Gdn_Format::htmlFilter($Mixed);

            // Vanilla magic formatting.
            $Sanitized = Gdn_Format::processHTML($Sanitized);

            return $Sanitized;
        }
    }
}<|MERGE_RESOLUTION|>--- conflicted
+++ resolved
@@ -878,17 +878,11 @@
         if (!is_string($Mixed)) {
             return self::to($Mixed, 'Html');
         } else {
-<<<<<<< HEAD
-            if (c('Garden.Format.ReplaceNewlines', true)) {
-                $Mixed = preg_replace("/(?!<code[^>]*?>)(\015\012|\015|\012)(?![^<]*?<\/code>)/", "<br />", $Mixed);
-                $Mixed = fixNl2Br($Mixed);
-            }
-=======
-            $Mixed = Gdn_Format::processHTML($Mixed);
->>>>>>> f2edf70b
-
-            // Always filter after basic parsing.
+
+            // Always filter - in this case, no basic parsing is needed because we're already in HTML.
             $Sanitized = Gdn_Format::htmlFilter($Mixed);
+
+            // Fix newlines in code blocks.
             if (c('Garden.Format.ReplaceNewlines', true)) {
                 $Sanitized = preg_replace("/(?!<code[^>]*?>)(\015\012|\012|\015)(?![^<]*?<\/code>)/", "<br />", $Sanitized);
                 $Sanitized = fixNl2Br($Sanitized);
