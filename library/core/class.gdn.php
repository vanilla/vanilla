<?php
/**
 * The heart of the beast.
 *
 * @author Mark O'Sullivan <markm@vanillaforums.com>
 * @author Todd Burry <todd@vanillaforums.com>
 * @author Tim Gunter <tim@vanillaforums.com>
 * @copyright 2009-2017 Vanilla Forums Inc.
<<<<<<< HEAD
 * @license GPLv2
=======
 * @license http://www.opensource.org/licenses/gpl-2.0.php GNU GPL v2
 * @package Core
 * @since 2.0
>>>>>>> 1ca6abdc
 */

/**
 * Framework superobject.
 *
 * Static object that provides an anchor and namespace for many framework
 * components, such as Controller, Dispatcher, Config, Database, etc.
 */
class Gdn {

    const AliasAuthenticator = 'Authenticator';

    const AliasAddonManager = 'AddonManager';

    const AliasCache = 'Cache';

    const AliasConfig = 'Config';

    const AliasDatabase = 'Database';

    const AliasDatabaseStructure = 'DatabaseStructure';

    const AliasDispatcher = 'Dispatcher';

    const AliasLocale = 'Locale';

    const AliasPermissionModel = 'PermissionModel';

    const AliasRequest = 'Request';

    const AliasRouter = 'Router';

    const AliasSession = 'Session';

    const AliasSqlDriver = 'SqlDriver';

    const AliasUserMetaModel = 'UserMetaModel';

    const AliasUserModel = 'UserModel';

    const AliasApplicationManager = 'ApplicationManager';

    const AliasPluginManager = 'PluginManager';

    const AliasThemeManager = 'ThemeManager';

    const FactoryInstance = 'Instance';

    const FactoryPrototype = 'Prototype';

    const FactorySingleton = 'Singleton';

    const FactoryRealSingleton = 'RealSingleton';

    /**
     * @var \Garden\Container\Container
     */
    private static $container;

    /** @var object  */
    protected static $_Config = null;

    /** @var Gdn_Factory The factory used to create core objects in the application. */
    protected static $_Factory = null;

    /** @var boolean Whether or not Gdn::FactoryInstall should overwrite existing objects. */
    protected static $_FactoryOverwrite = true;

    /** @var object  */
    protected static $_Locale = null;

    /** @var object  */
    protected static $_Request = null;

    /** @var object  */
    protected static $_PluginManager = null;

    /** @var object  */
    protected static $_Session = null;

    /**
     * Get the addon manager.
     *
     * @return \Vanilla\AddonManager
     */
    public static function addonManager() {
        return self::factory(self::AliasAddonManager);
    }

    /**
     * Get the application manager
     *
     * @return Gdn_ApplicationManager
     */
    public static function applicationManager() {
        return self::factory(self::AliasApplicationManager);
    }

    /**
     *
     *
     * @return Gdn_Auth
     */
    public static function authenticator() {
        return self::factory(self::AliasAuthenticator);
    }

    /**
     * Get the cache object
     *
     * @return Gdn_Cache
     */
    public static function cache() {
        return self::factory(self::AliasCache);
    }

    /**
     * Get a configuration setting for the application.
     *
     * @param string $Name The name of the configuration setting. Settings in different sections are seperated by a dot ('.')
     * @param mixed $Default The result to return if the configuration setting is not found.
     * @return Gdn_Configuration|mixed The configuration setting.
     */
    public static function config($Name = false, $Default = false) {
        if (self::$_Config === null) {
            self::$_Config = static::getContainer()->get(self::AliasConfig);
        }
        $Config = self::$_Config;
        if ($Name === false) {
            $Result = $Config;
        } else {
            $Result = $Config->get($Name, $Default);
        }

        return $Result;
    }

    /**
     * The current controller being targetted.
     *
     * @param Gdn_Controller $Value
     * @return Gdn_Controller
     */
    public static function controller($Value = null) {
        static $Controller = null;

        if ($Value !== null) {
            $Controller = $Value;
        }

        return $Controller;
    }

    /**
     * Gets the global dispatcher object.
     *
     * @return Gdn_Dispatcher
     */
    public static function dispatcher() {
        return self::factory(self::AliasDispatcher);
    }

    /**
     * Get a reference to the default database object.
     *
     * @return Gdn_Database
     */
    public static function database() {
        return self::factory(self::AliasDatabase);
    }

    /**
     * Get an object from the factory.
     *
     * @param string $alias The alias of the class.
     */
    public static function factory($alias = false) {
        if ($alias === false) {
            return static::getFactory();
        }

        // Get the arguments to pass to the factory.
        $args = func_get_args();
        array_shift($args);

        // Get the item from the container.
        // This code has been brought in from {@link Gdn_Factory::factory()}.
        $dic = static::getContainer();
        try {
            if (!$dic->has($alias) && $dic->has("Gdn_$alias")) {
                $alias = "Gdn_$alias";
            }

            $result = $dic->getArgs($alias, (array)$args);
            return $result;
        } catch (\Garden\Container\NotFoundException $ex) {
            return null;
        }
    }

    /**
     * Get or lazy-create the factory.
     *
     * @return Gdn_Factory
     */
    private static function getFactory() {
        deprecated('Gdn::getFactory()');
        if (is_null(self::$_Factory)) {
            static::setFactory(new Gdn_Factory(static::getContainer()));
            static::factoryOverwrite(false);
        }
        return self::$_Factory;
    }

    /**
     * Checks whether or not a factory alias exists.
     *
     * @param string $Alias The alias of the factory to check for.
     * @return boolean Whether or not a factory definintion exists.
     * @see Gdn_Factory::Exists()
     */
    public static function factoryExists($Alias) {
        return static::getContainer()->hasRule($Alias);
    }

    /**
     * Install a class to the factory.
     *
     * @param string $Alias An alias for the class that will be used to retreive instances of it.
     * @param string $ClassName The actual name of the class.
     * @param string $Path The path to the class' file. You can prefix the path with ~ to start at the application root.
     * @param string $FactoryType The way objects will be instantiated for the class. One of the Gdn::Factory* constants.
     * @param mixed $Data Additional data for the installation.
     * @see Gdn_Factory::Install()
     */
    public static function factoryInstall($Alias, $ClassName, $Path = '', $FactoryType = self::FactorySingleton, $Data = null) {
        // Don't overwrite an existing definition.
        if (self::$_FactoryOverwrite === false && self::factoryExists($Alias)) {
            return;
        }

        $dic = static::getContainer();

        $dic->rule($Alias);

        if ($Alias !== $ClassName) {
            $dic->setClass($ClassName);
        }

        // Set the other data of the object.
        switch (ucfirst($FactoryType)) {
            case Gdn::FactoryInstance:
                $dic->setShared(false);
                break;
            case Gdn::FactoryPrototype:
                if (is_null($Data)) {
                    throw new Exception('You must supply a prototype object when installing an object of type Prototype.');
                }
                $dic->setShared(false)
                    ->setFactory(function () use ($Data) {
                        $r = clone $Data;
                        return $r;
                    });
                break;
            case Gdn::FactorySingleton:
                if (is_array($Data)) {
                    $dic->setShared(true)
                        ->setConstructorArgs($Data);
                } elseif ($Data !== null) {
                    $dic->setInstance($Alias, $Data);
                }
                break;
            case Gdn::FactoryRealSingleton:
                $dic->setShared(true)
                    ->setFactory([$ClassName, $Data]);
                break;
            default:
                throw new \Exception("Unknown factory type '$FactoryType'.", 500);
        }
    }

    /**
     * Installs a dependency to the factory.
     *
     * @param string $Alias The alias of the class that will have the dependency.
     * @param string $PropertyName The name of the property on the class that will have the dependency.
     * @param string $SourceAlias The alias of the class that will provide the value of the property when objects are instantiated.
     * @see Gdn_Factory::InstalDependency()
     */
    public static function factoryInstallDependency($Alias, $PropertyName, $SourceAlias) {
        deprecated('Gdn::factoryInstallDependency()');
    }

    /**
     * Installs a dependency to the factory with the settings from a configuration.
     *
     * @deprecated
     */
    public static function factoryInstallDependencyFromConfig() {
        deprecated('Gdn::factoryInstallDependencyFromConfig()');
    }

    /**
     * Installs a class to the factory with the settings from a configuration.
     *
     * @deprecated
     */
    public static function factoryInstallFromConfig() {
        deprecated('Gdn::factoryInstallFromConfig()');
    }

    /**
     *
     *
     * @param null $Value
     * @return int
     * @deprecated
     */
    public static function factoryOverwrite($Value = null) {
        $Result = (self::$_FactoryOverwrite & 1 > 0);

        if (!is_null($Value)) {
            self::$_FactoryOverwrite = $Value;
        }

        return $Result;
    }

    /**
     * Uninstall an class from the factory.
     *
     * @deprecated
     */
    public static function factoryUninstall() {
        deprecated('Gdn::factoryUninstall()');
    }

    /**
     * Uninstall a dependency from the factory.
     *
     * @deprecated
     */
    public static function factoryUninstallDependency() {
        deprecated('Gdn::factoryUninstallDependency()');
    }

    /**
     * Gets/Sets the Garden InstallationID
     *
     * @staticvar string $InstallationID
     * @param string $SetInstallationID
     * @return string Installation ID or NULL
     */
    public static function installationID($SetInstallationID = null) {
        static $InstallationID = false;
        if (!is_null($SetInstallationID)) {
            if ($SetInstallationID !== false) {
                SaveToConfig('Garden.InstallationID', $SetInstallationID);
            } else {
                RemoveFromConfig('Garden.InstallationID');
            }
            $InstallationID = $SetInstallationID;
        }

        if ($InstallationID === false) {
            $InstallationID = c('Garden.InstallationID', null);
        }

        return $InstallationID;
    }

    /**
     * Gets/Sets the Garden Installation Secret
     *
     * @staticvar string $InstallationSecret
     * @param string $SetInstallationSecret
     * @return string Installation Secret or NULL
     */
    public static function installationSecret($SetInstallationSecret = null) {
        static $InstallationSecret = false;
        if (!is_null($SetInstallationSecret)) {
            if ($SetInstallationSecret !== false) {
                SaveToConfig('Garden.InstallationSecret', $SetInstallationSecret);
            } else {
                RemoveFromConfig('Garden.InstallationSecret');
            }
            $InstallationSecret = $SetInstallationSecret;
        }

        if ($InstallationSecret === false) {
            $InstallationSecret = c('Garden.InstallationSecret', null);
        }

        return $InstallationSecret;
    }

    /**
     *
     *
     * @return Gdn_Locale
     */
    public static function locale() {
        if (is_null(self::$_Locale)) {
            self::$_Locale = self::factory(self::AliasLocale);
        }

        return self::$_Locale;
    }

    /**
     * Get the permission model for the application.
     *
     * @return PermissionModel
     */
    public static function permissionModel() {
        return self::factory(self::AliasPermissionModel);
    }

    /**
     * Get the plugin manager for the application.
     *
     * @return Gdn_PluginManager
     */
    public static function pluginManager() {
        if (self::$_PluginManager === null) {
            self::$_PluginManager = static::getContainer()->get(self::AliasPluginManager);
        }

        return self::$_PluginManager; //self::Factory(self::AliasPluginManager);
    }

    /**
     * @return Gdn_Regarding
     */
    public static function regarding() {
        return self::factory('Regarding');
    }

    /**
     * Get or set the current request object.
     *
     * @param Gdn_Request $NewRequest The new request or null to just get the request.
     * @return Gdn_Request
     */
    public static function request($NewRequest = null) {
        if (self::$_Request === null) {
            self::$_Request = static::getContainer()->get(self::AliasRequest);
        }

        $Request = self::$_Request; //self::Factory(self::AliasRequest);
        if (!is_null($NewRequest)) {
            if (is_string($NewRequest)) {
                $Request->withURI($NewRequest);
            } elseif (is_object($NewRequest))
                $Request->fromImport($NewRequest);
        }

        return $Request;
    }

    /**
     * Get the router object
     *
     * @return Gdn_Router
     */
    public static function router() {
        return self::factory(self::AliasRouter);
    }

    /**
     * Get the session object.
     *
     * @return Gdn_Session
     */
    public static function session() {
        if (is_null(self::$_Session)) {
            self::$_Session = self::factory(self::AliasSession);
        }
        return self::$_Session;
    }

    public static function set($Key, $Value = null) {
        return Gdn::userMetaModel()->setUserMeta(0, $Key, $Value);
    }

    public static function get($Key, $Default = null) {
        $Response = Gdn::userMetaModel()->getUserMeta(0, $Key, $Default);
        if (sizeof($Response) == 1) {
            return val($Key, $Response, $Default);
        }
        return $Default;
    }

    /**
     * Get a reference to the default SQL driver object.
     *
     * @return Gdn_SQLDriver
     * @see Gdn_Database::SQL()
     */
    public static function sql() {
        $Database = self::database();
        $Result = $Database->sql();
        return $Result;
    }

    /**
     * Get a reference to the Statistics object.
     *
     * @return Gdn_Statistics
     */
    public static function statistics() {
        return self::factory('Statistics');
    }

    /**
     * Get a reference to the default database structure object.
     *
     * @return Gdn_DatabaseStructure
     */
    public static function structure() {
        $Database = self::database();
        $Result = $Database->structure();
        return $Result;
    }

    /**
     * Get the plugin manager for the application.
     *
     * @return Gdn_ThemeManager
     */
    public static function themeManager() {
        return self::factory(self::AliasThemeManager);
    }

    /**
     * Translates a code into the selected locale's definition.
     *
     * @param string $Code The code related to the language-specific definition.
     * @param string $Default The default value to be displayed if the translation code is not found.
     * @return string The translated string or $Code if there is no value in $Default.
     */
    public static function translate($Code, $Default = false) {
        $Locale = Gdn::locale();
        if ($Locale) {
            return $Locale->translate($Code, $Default);
        } else {
            return $Default;
        }
    }

    /**
     * Get a reference to the user model.
     *
     * @return UserModel
     */
    public static function userModel() {
        return self::factory(self::AliasUserModel);
    }

    /**
     * Get a reference to the user meta model.
     *
     * @return UserMetaModel
     */
    public static function userMetaModel() {
        static $UserMetaModel = null;
        if (is_null($UserMetaModel)) {
            $UserMetaModel = new UserMetaModel();
        }
        return $UserMetaModel;
    }

    /**
     * Set the object used as the factory for the api.
     *
     * @param Gdn_Factory $Factory The object used as the factory.
     * @param boolean $Override whether to override the property if it is already set.
     */
    public static function setFactory($Factory, $Override = true) {
        deprecated('Gdn::setFactory()');
        if ($Override || is_null(self::$_Factory)) {
            self::$_Factory = $Factory;
        }
    }

    /**
     * Get the global container.
     *
     * @return \Garden\Container\Container Returns the container.
     */
    private static function getContainer() {
        if (self::$container === null) {
            self::$container = new Garden\Container\Container();
        }
        return self::$container;
    }

    /**
     * Set the container used in this object.
     *
     * There is intentionally only a setter for the container because use of the Gdn object should begin to be limited in
     * favor of the container.
     *
     * @param \Garden\Container\Container $container
     */
    public static function setContainer(\Garden\Container\Container $container) {
        self::$container = $container;
    }
}<|MERGE_RESOLUTION|>--- conflicted
+++ resolved
@@ -6,13 +6,9 @@
  * @author Todd Burry <todd@vanillaforums.com>
  * @author Tim Gunter <tim@vanillaforums.com>
  * @copyright 2009-2017 Vanilla Forums Inc.
-<<<<<<< HEAD
- * @license GPLv2
-=======
  * @license http://www.opensource.org/licenses/gpl-2.0.php GNU GPL v2
  * @package Core
  * @since 2.0
->>>>>>> 1ca6abdc
  */
 
 /**
