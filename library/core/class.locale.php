--- conflicted
+++ resolved
@@ -101,11 +101,7 @@
          $FileContents = array();
          $Count = count($LocaleSources);
          for($i = 0; $i < $Count; ++$i) {
-<<<<<<< HEAD
             $FileContents[$SafeLocaleName][] = Format::ArrayValueForPhp($LocaleSources[$i]);
-=======
-            $FileContents[] = "\$LocaleSources['" . $SafeLocaleName . "'][] = '" . Gdn_Format::ArrayValueForPhp($LocaleSources[$i]) . "';";
->>>>>>> 5fed576f
          }
          // Add the config locale if it exists
          $ConfigLocale = PATH_CONF . DS . 'locale.php';
