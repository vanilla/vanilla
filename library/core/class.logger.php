<?php
/**
 * @copyright 2009-2014 Vanilla Forums Inc.
 * @license http://www.opensource.org/licenses/gpl-2.0.php GPLv2
 */

/**
 * Global event logging object.
 *
 * If nothing sets logger then Logger will be set to BaseLogger which is a dry loop
 *
 * @see BaseLogger
 * @since 2.2
 */
class Logger {
   const EMERGENCY = 'emergency';
   const ALERT = 'alert';
   const CRITICAL = 'critical';
   const ERROR = 'error';
   const WARNING = 'warning';
   const NOTICE = 'notice';
   const INFO = 'info';
   const DEBUG = 'debug';

   /**
    * @var LoggerInterface The interface responsible for doing the actual logging.
    */
   protected static $instance;

   /**
    * @var string The global level at which events are committed to the log.
    */
   protected static $logLevel;

   /**
    * @param LoggerInterface $value Specify a new value to set the logger to.
    */
   public static function setLogger(LoggerInterface $value = null) {
      if ($value !== null) {
         self::$instance = $value;
      } else {
         self::$instance = new BaseLogger();
      }
   }

   /**
    * @return LoggerInterface
    */
   public static function getLogger() {
      if (!self::$instance) {
         self::setLogger();
      }
      return self::$instance;
   }

   /**
    * Log an event
    *
    * @param string $event
    * @param string $level
    * @param string $message
    * @param array $context
    */
   public static function event($event, $level, $message, $context = array()) {
      $context['event'] = $event;
      static::log($level, $message, $context);
   }

   /**
    * Get the numeric priority for a log level.
    *
    * The priorities are set to the LOG_* constants from the {@link syslog()} function.
    * A lower number is more severe.
    *
    * @param string $level The string log level.
    * @return int Returns the numeric log level or `-1` if the level is invalid.
    */
   public static function levelPriority($level) {
      static $priorities = array(
         Logger::DEBUG => LOG_DEBUG,
         Logger::INFO => LOG_INFO,
         Logger::NOTICE => LOG_NOTICE,
         Logger::WARNING => LOG_WARNING,
         Logger::ERROR => LOG_ERR,
         Logger::CRITICAL => LOG_CRIT,
         Logger::ALERT => LOG_ALERT,
         Logger::EMERGENCY => LOG_EMERG
      );

      if (isset($priorities[$level])) {
         return $priorities[$level];
      } else {
         return LOG_DEBUG + 1;
      }
   }

   /**
    * Log the access of a resource.
    *
    * Since resources can be accessed with every page view this event will only log when the cache is enabled
    * and once every five minutes.
    *
    * @param string $event The name of the event to log.
    * @param string $level The log level of the event.
    * @param string $message The log message format.
    * @param array $context Additional information to pass to the event.
    */
   public static function logAccess($event, $level, $message, $context = array()) {
      // Throttle the log access to 1 event every 5 minutes.
      if (Gdn::Cache()->ActiveEnabled()) {
         $userID = Gdn::Session()->UserID;
         $path = Url('', '/');
         $key = "log:$event:$userID:$path";
         if (Gdn::Cache()->Get($key) === FALSE) {
            self::event($event, $level, $message, $context);
            Gdn::Cache()->Store($key, time(), array(Gdn_Cache::FEATURE_EXPIRY => 300));
         }
      }
<<<<<<< HEAD
=======
      }
>>>>>>> 84275c67
   }

   /**
    * Gets or sets the current log level.
    *
    * @param string $value Pass a non-empty string to set a new log level.
    * @return string Returns the current logLevel.
    * @throws Exception Throws an exception of {@link $value} is an incorrect log level.
    */
   public static function logLevel($value = '') {
      if ($value !== '') {
         if (self::levelPriority($value) > LOG_DEBUG) {
            throw new Exception("Invalid log level $value.", 422);
         }
         self::$logLevel = $value;
      } elseif ($value === null) {
         self::$logLevel = Logger::NOTICE;
      }
      return self::$logLevel;
   }

   /**
    * Adds default fields to context if they do not exist
    *
    * @param string $level
    * @param string $message
    * @param array $context
    */
   public static function log($level, $message, $context = array()) {
      if (self::levelPriority($level) > self::levelPriority(self::logLevel())) {
         return;
      }

      // Add default fields to the context if they don't exist.
      $defaults = array(
         'userid' => Gdn::Session()->UserID,
         'username' => val("Name", Gdn::Session()->User, 'anonymous'),
         'ip' => Gdn::Request()->IpAddress(),
         'timestamp' => time(),
         'method' => Gdn::Request()->RequestMethod(),
         'domain' => rtrim(Url('/', true), '/'),
         'path' => Url('', '/')
      );
      $context = $context + $defaults;
      static::getLogger()->log($level, $message, $context);
   }

   /**
    * Return the string label for a numeric log priority.
    *
    * @param int $priority One of the LOG_* log levels.
    * @return string Returns one of the constants from this class or "unknown" if the priority isn't known.
    */
   public static function priorityLabel($priority) {
      switch ($priority) {
         case LOG_DEBUG:
            return self::DEBUG;
         case LOG_INFO:
            return self::INFO;
         case LOG_NOTICE:
            return self::NOTICE;
         case LOG_WARNING:
            return self::WARNING;
         case LOG_ERR:
            return self::ERROR;
         case LOG_CRIT:
            return self::CRITICAL;
         case LOG_ALERT:
            return self::ALERT;
         case LOG_EMERG:
            return self::EMERGENCY;
         default:
            return 'unknown';
      }
   }
}<|MERGE_RESOLUTION|>--- conflicted
+++ resolved
@@ -116,10 +116,6 @@
             Gdn::Cache()->Store($key, time(), array(Gdn_Cache::FEATURE_EXPIRY => 300));
          }
       }
-<<<<<<< HEAD
-=======
-      }
->>>>>>> 84275c67
    }
 
    /**
