<?php

/**
 * @copyright 2009-2017 Vanilla Forums Inc.
 * @license http://www.opensource.org/licenses/gpl-2.0.php GNU GPL v2
 */

/**
 * Vanilla Markdown Override
 *
 * This class extends the Markdown vendor library to add some optional
 * customizations to the rendering process.
 *
 * @author Tim Gunter <tim@vanillaforums.com>
 * @package core
 * @since 2.2
 */
class MarkdownVanilla extends \Michelf\MarkdownExtra {

    /**
     * Add all Vanilla customizations to markdown parsing
     *
     * @return void
     */
    public function addAllFlavor() {
        $this->addStrikeout();
        $this->addBreaks();
        $this->addSpoilers();
        $this->addListFix();

        // Sort gamuts by their priority.
        asort($this->block_gamut);
        asort($this->span_gamut);
    }

    /**
     * Add soft breaks to markdown parsing
     *
     * @return void
     */
    public function addBreaks() {
        $this->span_gamut = array_replace($this->span_gamut, [
            'doStrikeout' =>  15,
            'doSoftBreaks' => 80,
        ]);
    }

    /**
     * Add strikeouts to markdown parsing
     *
     * @return void
     */
    public function addStrikeout() {
        $this->span_gamut = array_replace($this->span_gamut, [
            'doStrikeout' => 15,
        ]);
    }

    /**
     * Add spoilers to markdown parsing
     *
     * @return void
     */
    public function addSpoilers() {
        $this->block_gamut = array_replace($this->block_gamut, [
            'doSpoilers' => 55,
        ]);
    }


    /**
     * Don't require a newline for unordered lists to be recognized.
     *
     * @return void
     */
    public function addListFix() {
        $this->block_gamut = array_replace($this->block_gamut, [
<<<<<<< HEAD
            'doListFix' => 39
=======
            'doListFix' => 5,
>>>>>>> a602e70c
        ]);
    }


    /**
     * Add Spoilers implementation (3 methods).
     *
     * @param string $text
     * @return string
     */
    protected function doSpoilers($text) {
        $text = preg_replace_callback(
            '/(                 # Wrap whole match in $1
                (?>
                    ^[ ]*>![ ]? # ">" at the start of a line
                    .+\n        # rest of the first line
                    \n*         # blanks
                )+
            )/xm',
            [$this, '_doSpoilers_callback'],
            $text
        );

        return $text;
    }
    protected function _doSpoilers_callback($matches) {
        $bq = $matches[1];
        # trim one level of quoting - trim whitespace-only lines
        $bq = preg_replace('/^[ ]*>![ ]?|^[ ]+$/m', '', $bq);
        $bq = $this->runBlockGamut($bq);        # recurse

        $bq = preg_replace('/^/m', "  ", $bq);
        # These leading spaces cause problem with <pre> content,
        # so we need to fix that:
        $bq = preg_replace_callback('{(\s*<pre>.+?</pre>)}sx',
            array(&$this, '_doSpoilers_callback2'), $bq);

        return "\n". $this->hashBlock(Gdn_Format::spoilerHtml($bq))."\n\n";
    }
    protected function _doSpoilers_callback2($matches) {
        $pre = $matches[1];
        $pre = preg_replace('/^  /m', '', $pre);
        return $pre;
    }

    /**
     * Add Strikeout implementation (2 methods).
     *
     * @param string $text
     * @return string
     */
    protected function doStrikeout($text) {
        $text = preg_replace_callback('/
        ~~ # open
        (.+?) # $1 = strike text
        ~~ # close
        /xm',
        array($this, '_doStrikeout_callback'), $text);
        return $text;
    }
    protected function _doStrikeout_callback($matches) {
        return $this->hashPart("<s>".$this->runSpanGamut($matches[1])."</s>");
    }

    /**
     * Add soft line breaks implementation (2 methods).
     *
     * @param string $text
     * @return string
     */
    protected function doSoftBreaks($text) {
        # Do soft line breaks for 1 return:
        return preg_replace_callback('/\n{1}/',
            array($this, '_doSoftBreaks_callback'), $text);
    }
    protected function _doSoftBreaks_callback($matches) {
        return $this->hashPart("<br$this->empty_element_suffix\n");
    }

    /**
     * Work around php-markdown's non-standard implementation of lists.
     * Allows starting unordered lists without a newline.
     *
     * @param string $text
     * @return string
     */
<<<<<<< HEAD
	protected function doListFix($text) {
        return preg_replace('/(^[^\n*+-].*\n)([*+-] )/m', "$1\n$2", $text);
	}
=======
    protected function doListFix($text) {
        return preg_replace('/(^[^*+-].*\n)([*+-] )/m', "$1\n$2", $text);
    }
>>>>>>> a602e70c

    /**
     * Parse Markdown blockquotes to HTML.
     *
     * Vanilla override.
     *
     * @override
     * @param  string $text
     * @return string
     */
    protected function doBlockQuotes($text) {
        return preg_replace_callback(
            '/(                 # Wrap whole match in $1
                (?>
                    ^[ ]*>[ ]?  # ">" at the start of a line
                    .+\n        # rest of the first line
                    \n*         # blanks
                )+
            )/xm',
            [$this, '_doBlockQuotes_callback'],
            $text
        );
    }
    /**
     * Blockquote parsing callback.
     *
     * Vanilla override.
     *
     * @param  array $matches
     * @return string
     */
    protected function _doBlockQuotes_callback($matches) {
        $bq = $matches[1];
        // trim one level of quoting - trim whitespace-only lines
        $bq = preg_replace('/^[ ]*>[ ]?|^[ ]+$/m', '', $bq);
        $bq = $this->runBlockGamut($bq); // recurse

        $bq = preg_replace('/^/m', "  ", $bq);
        // These leading spaces cause problem with <pre> content,
        // so we need to fix that:
        $bq = preg_replace_callback('{(\s*<pre>.+?</pre>)}sx',
            array($this, '_doBlockQuotes_callback2'), $bq);

        // return "\n" . $this->hashBlock("<blockquote>\n$bq\n</blockquote>") . "\n\n";
        return "\n" . $this->hashBlock("<blockquote class=\"UserQuote\"><div class=\"QuoteText\">\n$bq\n</div></blockquote>") . "\n\n";
    }

    /**
     * Create a code span markup for $code. Called from handleSpanToken.
     *
     * Vanilla override.
     *
     * @param  string $code
     * @return string
     */
    protected function makeCodeSpan($code) {
        if ($this->code_span_content_func) {
            $code = call_user_func($this->code_span_content_func, $code);
        } else {
            $code = htmlspecialchars(trim($code), ENT_NOQUOTES);
        }

        # Vanilla: add 2 lines below to do <pre><code> if there are newlines in the code.
        if (strpos($code, "\n")) {
            return $this->hashPart("<pre><code>$code</code></pre>");
        } else {
            return $this->hashPart("<code>$code</code>");
        }
    }
}<|MERGE_RESOLUTION|>--- conflicted
+++ resolved
@@ -75,11 +75,7 @@
      */
     public function addListFix() {
         $this->block_gamut = array_replace($this->block_gamut, [
-<<<<<<< HEAD
             'doListFix' => 39
-=======
-            'doListFix' => 5,
->>>>>>> a602e70c
         ]);
     }
 
@@ -166,15 +162,9 @@
      * @param string $text
      * @return string
      */
-<<<<<<< HEAD
-	protected function doListFix($text) {
+    protected function doListFix($text) {
         return preg_replace('/(^[^\n*+-].*\n)([*+-] )/m', "$1\n$2", $text);
-	}
-=======
-    protected function doListFix($text) {
-        return preg_replace('/(^[^*+-].*\n)([*+-] )/m', "$1\n$2", $text);
-    }
->>>>>>> a602e70c
+    }
 
     /**
      * Parse Markdown blockquotes to HTML.
