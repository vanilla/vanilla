<?php if (!defined('APPLICATION')) exit();

/**
 * Cache Layer: Memcached
 * 
 * A cache layer that stores its items in memcached and uses libmemcached to
 * interact with the daemons.
 *
 * @author Tim Gunter <tim@vanillaforums.com>
 * @copyright 2003 Vanilla Forums, Inc
 * @license http://www.opensource.org/licenses/gpl-2.0.php GPL
 * @package Garden
 * @since 2.0
 */
 
class Gdn_Memcached extends Gdn_Cache {

   const OPT_MOD_SPLIT = 65000;
   const OPT_PASSTHRU_CONTAINER = 'passthru';
   const O_CREATE = 1;
   
   private $Memcache;

   // Placeholder
   protected $WeightedContainers;
   
   public function __construct() {
      parent::__construct();
      $this->CacheType = Gdn_Cache::CACHE_TYPE_MEMORY;
      
      // Allow persistent connections
      
      /**
       * EXTREMELY IMPORTANT NOTE!!
       * There is a bug in Libmemcached which causes persistent connections not 
       * to be recycled, thereby initiating a spiral of memory loss. DO NOT USE
       * THIS UNLESS YOU ARE QUITE CERTAIN THIS IS SOLVED!
       */
      
      $Persist = $this->Config(Gdn_Cache::CONTAINER_PERSISTENT);
      if ($this->Config(Gdn_Cache::CONTAINER_PERSISTENT)) {
         $PoolSize = $this->Config(Gdn_Cache::CONTAINER_POOLSIZE, 10);
         $PoolKeyFormat = $this->Config(Gdn_Cache::CONTAINER_POOLKEY, "cachekey-%d");
         $PoolIndex = mt_rand(1, $PoolSize);
         $PoolKey = sprintf($PoolKeyFormat, $PoolIndex);
         $this->Memcache = new Memcached($PoolKey);
      } else {
         $this->Memcache = new Memcached;
      }
      
      $this->RegisterFeature(Gdn_Cache::FEATURE_COMPRESS, Memcached::OPT_COMPRESSION);
      $this->RegisterFeature(Gdn_Cache::FEATURE_EXPIRY);
      $this->RegisterFeature(Gdn_Cache::FEATURE_TIMEOUT);
      $this->RegisterFeature(Gdn_Cache::FEATURE_NOPREFIX);
      $this->RegisterFeature(Gdn_Cache::FEATURE_FORCEPREFIX);
      
      $this->StoreDefaults = array(
         Gdn_Cache::FEATURE_COMPRESS      => FALSE,
         Gdn_Cache::FEATURE_TIMEOUT       => FALSE,
         Gdn_Cache::FEATURE_EXPIRY        => FALSE,
         Gdn_Cache::FEATURE_NOPREFIX      => FALSE,
         Gdn_Cache::FEATURE_FORCEPREFIX   => NULL
      );
      
      foreach ($this->Option(NULL, array()) as $Option => $OptValue)
         $this->Memcache->setOption($Option, $OptValue);
      
   }
   
   /**
   * Reads in known/config servers and adds them to the instance.
   * 
   * This method is called when the cache object is invoked by the framework 
   * automatically, and needs to configure itself from the values in the global
   * config file.
   */
   public function Autorun() {
      $Servers = Gdn_Cache::ActiveStore('memcached');
      if (!is_array($Servers)) 
         $Servers = explode(',',$Servers);
         
      $Keys = array(
         Gdn_Cache::CONTAINER_LOCATION,
         Gdn_Cache::CONTAINER_PERSISTENT,
         Gdn_Cache::CONTAINER_WEIGHT,
         Gdn_Cache::CONTAINER_TIMEOUT,
         Gdn_Cache::CONTAINER_ONLINE,
         Gdn_Cache::CONTAINER_CALLBACK
      );
      foreach ($Servers as $CacheServer) {
         $CacheServer = explode(' ',$CacheServer);
         $CacheServer = array_pad($CacheServer,count($Keys),NULL);
         $CacheServer = array_combine($Keys,$CacheServer);
         
         foreach ($Keys as $KeyName) {
            $Value = GetValue($KeyName, $CacheServer, NULL);
            if (is_null($Value))
               unset($CacheServer[$KeyName]);
         }
         
         $this->AddContainer($CacheServer);
      }
      
   }
   
   /**
   const CONTAINER_LOCATION = 1;
   const CONTAINER_PERSISTENT = 2;
   const CONTAINER_WEIGHT = 3;
   const CONTAINER_TIMEOUT = 4;
   const CONTAINER_ONLINE = 5;
   const CONTAINER_CALLBACK = 6;
   */
   public function AddContainer($Options) {
      
      $Required = array(
         Gdn_Cache::CONTAINER_LOCATION
      );
      
      $KeyedRequirements = array_fill_keys($Required, 1);
      if (sizeof(array_intersect_key($Options, $KeyedRequirements)) != sizeof($Required)) {
         $Missing = implode(", ",array_keys(array_diff_key($KeyedRequirements,$Options)));
         return $this->Failure("Required parameters not supplied. Missing: {$Missing}");
      }
      
      $CacheLocation = GetValue(Gdn_Cache::CONTAINER_LOCATION,$Options);
      
      // Merge the options array with our local defaults
      $Defaults = array(
         Gdn_Cache::CONTAINER_WEIGHT      => 1
      );
      
      $FinalContainer = array_merge($Defaults, $Options);
      $this->Containers[$CacheLocation] = $FinalContainer;
      $PathInfo = explode(':',$CacheLocation);
      
      $ServerHostname = GetValue(0, $PathInfo);
      $ServerPort = GetValue(1, $PathInfo, 11211);
      
      $AddServerResult = $this->Memcache->addServer(
         $ServerHostname,
         $ServerPort,
         GetValue(Gdn_Cache::CONTAINER_WEIGHT, $FinalContainer, 1)
      );
      
      if (!$AddServerResult) {
         $Callback = GetValue(Gdn_Cache::CONTAINER_CALLBACK, $FinalContainer, NULL);
         if (!is_null($Callback))
            call_user_func($Callback, $ServerHostname, $ServerPort);
         
         return Gdn_Cache::CACHEOP_FAILURE;
      }
      
      return Gdn_Cache::CACHEOP_SUCCESS;
   }
   
   public function Add($key, $value, $options = array()) {
      $finalOptions = array_merge($this->StoreDefaults, $options);
      
      $expiry = GetValue(Gdn_Cache::FEATURE_EXPIRY,$finalOptions,0);
      
      $realKey = $this->MakeKey($key, $finalOptions);
      $stored = $this->Memcache->add($realKey, $value, $expiry);
      if ($stored) {
         Gdn_Cache::LocalSet($realKey, $value);
         return Gdn_Cache::CACHEOP_SUCCESS;
      }
      return Gdn_Cache::CACHEOP_FAILURE;
   }
   
   public function Store($key, $value, $options = array()) {
      $finalOptions = array_merge($this->StoreDefaults, $options);
      
      $expiry = (int)GetValue(Gdn_Cache::FEATURE_EXPIRY,$finalOptions,0);
      
      $realKey = $this->MakeKey($key, $finalOptions);
      $stored = $this->Memcache->set($realKey, $value, $expiry);
      if ($stored) {
         Gdn_Cache::LocalSet($realKey, $value);
         return Gdn_Cache::CACHEOP_SUCCESS;
      }
      return Gdn_Cache::CACHEOP_FAILURE;
   }
   
   public function Get($key, $options = array()) {
      $startTime = microtime(TRUE);
      
      $finalOptions = array_merge($this->StoreDefaults, $options);
      
      $localData = array();
      $realKeys = array();
      if (is_array($key)) {
         $multi = true;
         foreach ($key as $multiKey) {
            $realKey = $this->MakeKey($multiKey, $finalOptions);
            
            // Skip this key if we already have it
            $local = Gdn_Cache::LocalGet($realKey);
            if ($local !== Gdn_Cache::CACHEOP_FAILURE) {
               $localData[$realKey] = $local;
               continue;
            }
            $realKeys[] = $realKey;
         }
      } else {
         $multi = false;
         $realKey = $this->MakeKey($key, $finalOptions);
         
         // Completely short circuit if we already have everything
         $local = Gdn_Cache::LocalGet($realKey);
         if ($local !== false)
            return $local;
         
         $realKeys = array($realKey);
      }
      
      $data = array(); $hitCache = false;
      if ($numKeys = sizeof($realKeys)) {
         $hitCache = true;
         if ($numKeys > 1) {
            $data = $this->Memcache->getMulti($realKeys);
         } else {
            $data = $this->Memcache->get($realKey);
            $data = array($realKey => $data);
         }

         $storeData = array();
         foreach ($data as $localKey => $localValue)
            if ($localValue !== false)
               $storeData[$localKey] = $localValue;
         $data = $storeData;
         unset($storeData);
         
         // Cache in process memory
         if (sizeof($data))
            Gdn_Cache::LocalSet($data);
      }
      
      // Merge in local data
      $data = array_merge($data, $localData);
      
      // Track debug stats
      $elapsedTime = microtime(true) - $startTime;
      if (Gdn_Cache::$trace) {
         Gdn_Cache::$trackTime += $elapsedTime;
         Gdn_Cache::$trackGets++;
         
         $keyTime = sizeof($realKeys) ? $elapsedTime / sizeof($realKeys) : $elapsedTime;
         foreach ($realKeys as $realKey) {
            TouchValue($realKey, Gdn_Cache::$trackGet, array(
               'hits'      => 0,
               'time'      => 0,
               'keysize'   => null,
               'transfer'  => 0,
               'wasted'    => 0
            ));
            
            $keyData = GetValue($realKey, $data, false);
            Gdn_Cache::$trackGet[$realKey]['hits']++;
            Gdn_Cache::$trackGet[$realKey]['time'] += $keyTime;
            
            if ($keyData !== false) {
               $keyData = serialize($keyData);

               $keySize = strlen($keyData);
               if (is_null(Gdn_Cache::$trackGet[$realKey]['keysize']))
                  Gdn_Cache::$trackGet[$realKey]['keysize'] = $keySize;
               else
                  Gdn_Cache::$trackGet[$realKey]['wasted'] += $keySize;

               Gdn_Cache::$trackGet[$realKey]['transfer'] += Gdn_Cache::$trackGet[$realKey]['keysize'];
            }
         }
      }
      
      // Miss: return the fallback
      if ($data === false) return $this->Fallback($key, $options);
      
      // Hit: Single key. Return the value
      if (!$multi) {
         $val = sizeof($data) ? array_pop($data) : false;
         return $val;
      }
      
      // Hit: Multi key. Return stripped array.
      $dataStripped = array();
      foreach ($data as $index => $value) {
         $dataStripped[$this->StripKey($index, $finalOptions)] = $value;
      }
      $data = $dataStripped;
      unset($dataStripped);
      return $data;
   }
   
   public function Exists($Key, $Options = array()) {
      return ($this->Get($Key, $Options) === Gdn_Cache::CACHEOP_FAILURE) ? Gdn_Cache::CACHEOP_FAILURE : Gdn_Cache::CACHEOP_SUCCESS;
   }
   
   public function Remove($key, $options = array()) {
      $finalOptions = array_merge($this->StoreDefaults, $options);
      
      $realKey = $this->MakeKey($key, $finalOptions);
      $deleted = $this->Memcache->delete($realKey);
      unset(Gdn_Cache::$localCache[$realKey]);
      return ($deleted) ? Gdn_Cache::CACHEOP_SUCCESS : Gdn_Cache::CACHEOP_FAILURE;
   }
   
   public function Replace($Key, $Value, $Options = array()) {
      return $this->Store($Key, $Value, $Options);
   }
   
   public function Increment($Key, $Amount = 1, $Options = array()) {
      $FinalOptions = array_merge($this->StoreDefaults, $Options);
      
      $Initial = GetValue(Gdn_Cache::FEATURE_INITIAL, $FinalOptions, 0);
      $Expiry = GetValue(Gdn_Cache::FEATURE_EXPIRY, $FinalOptions, 0);
      $RequireBinary = $Initial || $Expiry;
      $Initial = !is_null($Initial) ? $Initial : 0;
      $Expiry = !is_null($Expiry) ? $Expiry : 0;
      
      $TryBinary = $this->Option(Memcached::OPT_BINARY_PROTOCOL, FALSE) & $RequireBinary;
      $RealKey = $this->MakeKey($Key, $FinalOptions);
      switch ($TryBinary) {
         case FALSE:
            $Incremented = $this->Memcache->increment($RealKey, $Amount);
            break;
         case TRUE;
            $Incremented = $this->Memcache->increment($RealKey, $Amount, $Initial, $Expiry);
            break;
      }
      if ($Incremented !== FALSE) {
         Gdn_Cache::LocalSet($RealKey, $Incremented);
         return $Incremented;
      }
      return Gdn_Cache::CACHEOP_FAILURE;
   }
   
   public function Decrement($Key, $Amount = 1, $Options = array()) {
      $FinalOptions = array_merge($this->StoreDefaults, $Options);
      
      $Initial = GetValue(Gdn_Cache::FEATURE_INITIAL, $FinalOptions, NULL);
      $Expiry = GetValue(Gdn_Cache::FEATURE_EXPIRY, $FinalOptions, NULL);
      $RequireBinary = $Initial || $Expiry;
      $Initial = !is_null($Initial) ? $Initial : 0;
      $Expiry = !is_null($Expiry) ? $Expiry : 0;
      
      $TryBinary = $this->Option(Memcached::OPT_BINARY_PROTOCOL, FALSE) & $RequireBinary;
      $RealKey = $this->MakeKey($Key, $FinalOptions);
      switch ($TryBinary) {
         case FALSE:
            $Decremented = $this->Memcache->decrement($RealKey, $Amount);
            break;
         case TRUE;
            $Decremented = $this->Memcache->decrement($RealKey, $Amount, $Initial, $Expiry);
            break;
      }
<<<<<<< HEAD
      $Decremented = $this->Memcache->decrement($RealKey, $Amount);
=======
>>>>>>> 084c4cfa
      if ($Decremented !== FALSE) {
         Gdn_Cache::LocalSet($RealKey, $Decremented);
         return $Decremented;
      }
      return Gdn_Cache::CACHEOP_FAILURE;
   }
   
   public function Flush() {
      return $this->Memcache->flush();
   }
   
   public function ResultCode() {
      return $this->Memcache->getResultCode();
   }
   
   public function ResultMessage() {
      return $this->Memcache->getResultMessage();
   }
}<|MERGE_RESOLUTION|>--- conflicted
+++ resolved
@@ -354,10 +354,6 @@
             $Decremented = $this->Memcache->decrement($RealKey, $Amount, $Initial, $Expiry);
             break;
       }
-<<<<<<< HEAD
-      $Decremented = $this->Memcache->decrement($RealKey, $Amount);
-=======
->>>>>>> 084c4cfa
       if ($Decremented !== FALSE) {
          Gdn_Cache::LocalSet($RealKey, $Decremented);
          return $Decremented;
