<?php if (!defined('APPLICATION')) exit();

/**
 * Cache Layer: Memcached
 * 
 * A cache layer that stores its items in memcached and uses libmemcached to
 * interact with the daemons.
 *
 * @author Tim Gunter <tim@vanillaforums.com>
 * @copyright 2003 Vanilla Forums, Inc
 * @license http://www.opensource.org/licenses/gpl-2.0.php GPL
 * @package Garden
 * @since 2.0
 */
 
class Gdn_Memcached extends Gdn_Cache {

   const OPT_MOD_SPLIT = 65000;
   const OPT_PASSTHRU_CONTAINER = 'passthru';
   const O_CREATE = 1;
   
   private $Memcache;

   // Placeholder
   protected $WeightedContainers;
   
   public function __construct() {
      parent::__construct();
      $this->CacheType = Gdn_Cache::CACHE_TYPE_MEMORY;
      
      // Allow persistent connections
      
      /**
       * EXTREMELY IMPORTANT NOTE!!
       * There is a bug in Libmemcached which causes persistent connections not 
       * to be recycled, thereby initiating a spiral of memory loss. DO NOT USE
       * THIS UNLESS YOU ARE QUITE CERTAIN THIS IS SOLVED!
       */
      
      $Persist = $this->Config(Gdn_Cache::CONTAINER_PERSISTENT);
      if ($this->Config(Gdn_Cache::CONTAINER_PERSISTENT)) {
         $PoolSize = $this->Config(Gdn_Cache::CONTAINER_POOLSIZE, 10);
         $PoolKeyFormat = $this->Config(Gdn_Cache::CONTAINER_POOLKEY, "cachekey-%d");
         $PoolIndex = mt_rand(1, $PoolSize);
         $PoolKey = sprintf($PoolKeyFormat, $PoolIndex);
         $this->Memcache = new Memcached($PoolKey);
      } else {
         $this->Memcache = new Memcached;
      }
      
      $this->RegisterFeature(Gdn_Cache::FEATURE_COMPRESS, Memcached::OPT_COMPRESSION);
      $this->RegisterFeature(Gdn_Cache::FEATURE_EXPIRY);
      $this->RegisterFeature(Gdn_Cache::FEATURE_TIMEOUT);
      $this->RegisterFeature(Gdn_Cache::FEATURE_NOPREFIX);
      $this->RegisterFeature(Gdn_Cache::FEATURE_FORCEPREFIX);
      
      $this->StoreDefaults = array(
         Gdn_Cache::FEATURE_COMPRESS      => FALSE,
         Gdn_Cache::FEATURE_TIMEOUT       => FALSE,
         Gdn_Cache::FEATURE_EXPIRY        => FALSE,
         Gdn_Cache::FEATURE_NOPREFIX      => FALSE,
         Gdn_Cache::FEATURE_FORCEPREFIX   => NULL
      );
      
      foreach ($this->Option(NULL, array()) as $Option => $OptValue)
         $this->Memcache->setOption($Option, $OptValue);
      
   }
   
   /**
   * Reads in known/config servers and adds them to the instance.
   * 
   * This method is called when the cache object is invoked by the framework 
   * automatically, and needs to configure itself from the values in the global
   * config file.
   */
   public function Autorun() {
      $Servers = Gdn_Cache::ActiveStore('memcached');
      if (!is_array($Servers)) 
         $Servers = explode(',',$Servers);
         
      $Keys = array(
         Gdn_Cache::CONTAINER_LOCATION,
         Gdn_Cache::CONTAINER_PERSISTENT,
         Gdn_Cache::CONTAINER_WEIGHT,
         Gdn_Cache::CONTAINER_TIMEOUT,
         Gdn_Cache::CONTAINER_ONLINE,
         Gdn_Cache::CONTAINER_CALLBACK
      );
      foreach ($Servers as $CacheServer) {
         $CacheServer = explode(' ',$CacheServer);
         $CacheServer = array_pad($CacheServer,count($Keys),NULL);
         $CacheServer = array_combine($Keys,$CacheServer);
         
         foreach ($Keys as $KeyName) {
            $Value = GetValue($KeyName, $CacheServer, NULL);
            if (is_null($Value))
               unset($CacheServer[$KeyName]);
         }
         
         $this->AddContainer($CacheServer);
      }
      
   }
   
   /**
   const CONTAINER_LOCATION = 1;
   const CONTAINER_PERSISTENT = 2;
   const CONTAINER_WEIGHT = 3;
   const CONTAINER_TIMEOUT = 4;
   const CONTAINER_ONLINE = 5;
   const CONTAINER_CALLBACK = 6;
   */
   public function AddContainer($Options) {
      
      $Required = array(
         Gdn_Cache::CONTAINER_LOCATION
      );
      
      $KeyedRequirements = array_fill_keys($Required, 1);
      if (sizeof(array_intersect_key($Options, $KeyedRequirements)) != sizeof($Required)) {
         $Missing = implode(", ",array_keys(array_diff_key($KeyedRequirements,$Options)));
         return $this->Failure("Required parameters not supplied. Missing: {$Missing}");
      }
      
      $CacheLocation = GetValue(Gdn_Cache::CONTAINER_LOCATION,$Options);
      
      // Merge the options array with our local defaults
      $Defaults = array(
         Gdn_Cache::CONTAINER_WEIGHT      => 1
      );
      
      $FinalContainer = array_merge($Defaults, $Options);
      $this->Containers[$CacheLocation] = $FinalContainer;
      $PathInfo = explode(':',$CacheLocation);
      
      $ServerHostname = GetValue(0, $PathInfo);
      $ServerPort = GetValue(1, $PathInfo, 11211);
      
      $AddServerResult = $this->Memcache->addServer(
         $ServerHostname,
         $ServerPort,
         GetValue(Gdn_Cache::CONTAINER_WEIGHT, $FinalContainer, 1)
      );
      
      if (!$AddServerResult) {
         $Callback = GetValue(Gdn_Cache::CONTAINER_CALLBACK, $FinalContainer, NULL);
         if (!is_null($Callback))
            call_user_func($Callback, $ServerHostname, $ServerPort);
         
         return Gdn_Cache::CACHEOP_FAILURE;
      }
      
      return Gdn_Cache::CACHEOP_SUCCESS;
   }
   
   public function Add($key, $value, $options = array()) {
      $finalOptions = array_merge($this->StoreDefaults, $options);
      
      $expiry = GetValue(Gdn_Cache::FEATURE_EXPIRY,$finalOptions,0);
      
      $realKey = $this->MakeKey($key, $finalOptions);
      $stored = $this->Memcache->add($realKey, $value, $expiry);
      if ($stored) {
         Gdn_Cache::LocalSet($realKey, $value);
         return Gdn_Cache::CACHEOP_SUCCESS;
      }
      return Gdn_Cache::CACHEOP_FAILURE;
   }
   
   public function Store($key, $value, $options = array()) {
      $finalOptions = array_merge($this->StoreDefaults, $options);
      
      $expiry = (int)GetValue(Gdn_Cache::FEATURE_EXPIRY,$finalOptions,0);
      
      $realKey = $this->MakeKey($key, $finalOptions);
      $stored = $this->Memcache->set($realKey, $value, $expiry);
      if ($stored) {
         Gdn_Cache::LocalSet($realKey, $value);
         return Gdn_Cache::CACHEOP_SUCCESS;
      }
      return Gdn_Cache::CACHEOP_FAILURE;
   }
   
   public function Get($key, $options = array()) {
      $startTime = microtime(TRUE);
      
      $finalOptions = array_merge($this->StoreDefaults, $options);
      
      $localData = array();
      $realKeys = array();
      if (is_array($key)) {
         $multi = true;
         foreach ($key as $multiKey) {
            $realKey = $this->MakeKey($multiKey, $finalOptions);
            
            // Skip this key if we already have it
            $local = Gdn_Cache::LocalGet($realKey);
            if ($local !== Gdn_Cache::CACHEOP_FAILURE) {
               $localData[$realKey] = $local;
               continue;
            }
            $realKeys[] = $realKey;
         }
      } else {
         $multi = false;
         $realKey = $this->MakeKey($key, $finalOptions);
         
         // Completely short circuit if we already have everything
         $local = Gdn_Cache::LocalGet($realKey);
         if ($local !== false)
            return $local;
         
         $realKeys = array($realKey);
      }
      
      $data = array(); $hitCache = false;
      if ($numKeys = sizeof($realKeys)) {
         $hitCache = true;
         if ($numKeys > 1) {
            $data = $this->Memcache->getMulti($realKeys);
         } else {
            $data = $this->Memcache->get($realKey);
            $data = array($realKey => $data);
         }

         $storeData = array();
         foreach ($data as $localKey => $localValue)
            if ($localValue !== false)
               $storeData[$localKey] = $localValue;
         $data = $storeData;
         unset($storeData);
         
         // Cache in process memory
         if (sizeof($data))
            Gdn_Cache::LocalSet($data);
      }
      
      // Merge in local data
      $data = array_merge($data, $localData);
      
      // Track debug stats
      $elapsedTime = microtime(true) - $startTime;
      if (Gdn_Cache::$trace) {
         Gdn_Cache::$trackTime += $elapsedTime;
         Gdn_Cache::$trackGets++;
         
         $keyTime = sizeof($realKeys) ? $elapsedTime / sizeof($realKeys) : $elapsedTime;
         foreach ($realKeys as $realKey) {
            TouchValue($realKey, Gdn_Cache::$trackGet, array(
               'hits'      => 0,
               'time'      => 0,
               'keysize'   => null,
               'transfer'  => 0,
               'wasted'    => 0
            ));
            
            $keyData = GetValue($realKey, $data, false);
            Gdn_Cache::$trackGet[$realKey]['hits']++;
            Gdn_Cache::$trackGet[$realKey]['time'] += $keyTime;
            
            if ($keyData !== false) {
               $keyData = serialize($keyData);

               $keySize = strlen($keyData);
               if (is_null(Gdn_Cache::$trackGet[$realKey]['keysize']))
                  Gdn_Cache::$trackGet[$realKey]['keysize'] = $keySize;
               else
                  Gdn_Cache::$trackGet[$realKey]['wasted'] += $keySize;

               Gdn_Cache::$trackGet[$realKey]['transfer'] += Gdn_Cache::$trackGet[$realKey]['keysize'];
            }
         }
      }
      
      // Miss: return the fallback
      if ($data === false) return $this->Fallback($key, $options);
      
      // Hit: Single key. Return the value
      if (!$multi) {
         $val = sizeof($data) ? array_pop($data) : false;
         return $val;
      }
      
      // Hit: Multi key. Return stripped array.
      $dataStripped = array();
      foreach ($data as $index => $value) {
         $dataStripped[$this->StripKey($index, $finalOptions)] = $value;
      }
      $data = $dataStripped;
      unset($dataStripped);
      return $data;
   }
   
   public function Exists($Key, $Options = array()) {
      return ($this->Get($Key, $Options) === Gdn_Cache::CACHEOP_FAILURE) ? Gdn_Cache::CACHEOP_FAILURE : Gdn_Cache::CACHEOP_SUCCESS;
   }
   
   public function Remove($Key, $Options = array()) {
      $FinalOptions = array_merge($this->StoreDefaults, $Options);
      
      $RealKey = $this->MakeKey($Key, $FinalOptions);
      $Deleted = $this->Memcache->delete($RealKey);
      return ($Deleted) ? Gdn_Cache::CACHEOP_SUCCESS : Gdn_Cache::CACHEOP_FAILURE;
   }
   
   public function Replace($Key, $Value, $Options = array()) {
      return $this->Store($Key, $Value, $Options);
   }
   
   public function Increment($Key, $Amount = 1, $Options = array()) {
      $FinalOptions = array_merge($this->StoreDefaults, $Options);
      
      $Initial = GetValue(Gdn_Cache::FEATURE_INITIAL, $FinalOptions, 0);
      $Expiry = GetValue(Gdn_Cache::FEATURE_EXPIRY, $FinalOptions, 0);
      $RequireBinary = $Initial || $Expiry;
      $Initial = !is_null($Initial) ? $Initial : 0;
      $Expiry = !is_null($Expiry) ? $Expiry : 0;
      
      $TryBinary = $this->Option(Memcached::OPT_BINARY_PROTOCOL, FALSE) & $RequireBinary;
      $RealKey = $this->MakeKey($Key, $FinalOptions);
      switch ($TryBinary) {
         case FALSE:
            $Incremented = $this->Memcache->increment($RealKey, $Amount);
            break;
         case TRUE;
            $Incremented = $this->Memcache->increment($RealKey, $Amount, $Initial, $Expiry);
            break;
      }
<<<<<<< HEAD
      return ($Incremented !== FALSE) ? $Incremented : Gdn_Cache::CACHEOP_FAILURE;
=======
      if ($Incremented !== FALSE) {
         Gdn_Cache::LocalSet($RealKey, $Incremented);
         return $Incremented;
      }
      return Gdn_Cache::CACHEOP_FAILURE;
>>>>>>> 57fa343c
   }
   
   public function Decrement($Key, $Amount = 1, $Options = array()) {
      $FinalOptions = array_merge($this->StoreDefaults, $Options);
      
      $Initial = GetValue(Gdn_Cache::FEATURE_INITIAL, $FinalOptions, NULL);
      $Expiry = GetValue(Gdn_Cache::FEATURE_EXPIRY, $FinalOptions, NULL);
      $RequireBinary = $Initial || $Expiry;
      $Initial = !is_null($Initial) ? $Initial : 0;
      $Expiry = !is_null($Expiry) ? $Expiry : 0;
      
      $TryBinary = $this->Option(Memcached::OPT_BINARY_PROTOCOL, FALSE) & $RequireBinary;
      $RealKey = $this->MakeKey($Key, $FinalOptions);
      switch ($TryBinary) {
         case FALSE:
            $Decremented = $this->Memcache->decrement($RealKey, $Amount);
            break;
         case TRUE;
            $Decremented = $this->Memcache->decrement($RealKey, $Amount, $Initial, $Expiry);
            break;
      }
<<<<<<< HEAD
      return ($Decremented !== FALSE) ? $Decremented : Gdn_Cache::CACHEOP_FAILURE;
=======
      $Decremented = $this->Memcache->decrement($RealKey, $Amount);
      if ($Decremented !== FALSE) {
         Gdn_Cache::LocalSet($RealKey, $Decremented);
         return $Decremented;
      }
      return Gdn_Cache::CACHEOP_FAILURE;
>>>>>>> 57fa343c
   }
   
   public function Flush() {
      return $this->Memcache->flush();
   }
   
   public function ResultCode() {
      return $this->Memcache->getResultCode();
   }
   
   public function ResultMessage() {
      return $this->Memcache->getResultMessage();
   }
}<|MERGE_RESOLUTION|>--- conflicted
+++ resolved
@@ -327,15 +327,11 @@
             $Incremented = $this->Memcache->increment($RealKey, $Amount, $Initial, $Expiry);
             break;
       }
-<<<<<<< HEAD
-      return ($Incremented !== FALSE) ? $Incremented : Gdn_Cache::CACHEOP_FAILURE;
-=======
       if ($Incremented !== FALSE) {
          Gdn_Cache::LocalSet($RealKey, $Incremented);
          return $Incremented;
       }
       return Gdn_Cache::CACHEOP_FAILURE;
->>>>>>> 57fa343c
    }
    
    public function Decrement($Key, $Amount = 1, $Options = array()) {
@@ -357,16 +353,12 @@
             $Decremented = $this->Memcache->decrement($RealKey, $Amount, $Initial, $Expiry);
             break;
       }
-<<<<<<< HEAD
-      return ($Decremented !== FALSE) ? $Decremented : Gdn_Cache::CACHEOP_FAILURE;
-=======
       $Decremented = $this->Memcache->decrement($RealKey, $Amount);
       if ($Decremented !== FALSE) {
          Gdn_Cache::LocalSet($RealKey, $Decremented);
          return $Decremented;
       }
       return Gdn_Cache::CACHEOP_FAILURE;
->>>>>>> 57fa343c
    }
    
    public function Flush() {
