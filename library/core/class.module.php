<<<<<<< HEAD
<?php if (!defined('APPLICATION')) {
    exit();
      }

=======
<?php
>>>>>>> 0aed7e80
/**
 * Gdn_Module.
 *
<<<<<<< HEAD
 * Provides basic functionality when extended by real modules.
 *
 * @author Mark O'Sullivan <markm@vanillaforums.com>
 * @author Todd Burry <todd@vanillaforums.com>
 * @copyright 2003 Vanilla Forums, Inc
 * @license http://www.opensource.org/licenses/gpl-2.0.php GPL
 * @package Garden
=======
 * @author Mark O'Sullivan <markm@vanillaforums.com>
 * @author Todd Burry <todd@vanillaforums.com>
 * @copyright 2009-2015 Vanilla Forums Inc.
 * @license http://www.opensource.org/licenses/gpl-2.0.php GNU GPL v2
 * @package Core
>>>>>>> 0aed7e80
 * @since 2.0
 */

/**
 * Module base class
 *
 * Provides basic functionality when extended by real modules.
 */
class Gdn_Module extends Gdn_Pluggable implements Gdn_IModule {

<<<<<<< HEAD
   /** The name of the current asset that is being rendered.
    *
    * @var string
    */
    public $AssetName = '';


   /**
    * The name of the application folder that this module resides within.
    *
    * @var string
    */
    protected $_ApplicationFolder;
   
   /**
    * Data that is passed into the view.
    *
    * @var array
    */
    public $Data = array();


   /**
    * The object that constructed this object. Typically this should be a
    * Controller object.
    *
    * @var Gdn_Controller
    */
    protected $_Sender;


   /**
    * The name of the theme folder that the application is currently using.
    *
    * @var string
    */
    protected $_ThemeFolder;
   
    public $Visible = true;


   /**
    * Class constructor
    *
    * @param object $Sender
    */
    public function __construct($Sender = '', $ApplicationFolder = false) {
        if (!$Sender) {
            $Sender = Gdn::Controller();
        }
      
=======
    /** @var string The name of the current asset that is being rendered. */
    public $AssetName = '';

    /** @var string The name of the application folder that this module resides within. */
    protected $_ApplicationFolder;

    /** @var array Data that is passed into the view. */
    public $Data = array();

    /** @var Gdn_Controller The object that constructed this object. Typically this should be a Controller object. */
    protected $_Sender;

    /** @var string The name of the theme folder that the application is currently using. */
    protected $_ThemeFolder;

    /** @var bool  */
    public $Visible = true;

    /**
     * Class constructor
     *
     * @param object $Sender
     */
    public function __construct($Sender = '', $ApplicationFolder = false) {
        if (!$Sender) {
            $Sender = Gdn::controller();
        }

>>>>>>> 0aed7e80
        if (is_object($Sender)) {
            $this->_ApplicationFolder = $Sender->ApplicationFolder;
            $this->_ThemeFolder = $Sender->Theme;
        } else {
            $this->_ApplicationFolder = 'dashboard';
<<<<<<< HEAD
            $this->_ThemeFolder = Gdn::Config('Garden.Theme');
=======
            $this->_ThemeFolder = Gdn::config('Garden.Theme');
>>>>>>> 0aed7e80
        }
        if ($ApplicationFolder !== false) {
            $this->_ApplicationFolder = $ApplicationFolder;
        }
<<<<<<< HEAD
      
        if (is_object($Sender)) {
            $this->_Sender = $Sender;
        }
         
        parent::__construct();
    }


   /**
    * Returns the name of the asset where this component should be rendered.
    */
    public function AssetTarget() {
        trigger_error(ErrorMessage("Any class extended from the Module class must implement it's own AssetTarget method.", get_class($this), 'AssetTarget'), E_USER_ERROR);
    }
   
    public function Data($Name = null, $Default = '') {
=======

        if (is_object($Sender)) {
            $this->_Sender = $Sender;
        }

        parent::__construct();
    }

    /**
     * Returns the name of the asset where this component should be rendered.
     */
    public function assetTarget() {
        trigger_error(ErrorMessage("Any class extended from the Module class must implement it's own AssetTarget method.", get_class($this), 'AssetTarget'), E_USER_ERROR);
    }

    /**
     *
     *
     * @param null $Name
     * @param string $Default
     * @return array|mixed
     */
    public function data($Name = null, $Default = '') {
>>>>>>> 0aed7e80
        if ($Name == null) {
            $Result = $this->Data;
        } else {
            $Result = GetValueR($Name, $this->Data, $Default);
        }
        return $Result;
    }

<<<<<<< HEAD
   /**
    * Returns the xhtml for this module as a fully parsed and rendered string.
    *
    * @return string
    */
    public function FetchView($View = '') {
        $ViewPath = $this->FetchViewLocation($View);
=======
    /**
     * Returns the xhtml for this module as a fully parsed and rendered string.
     *
     * @return string
     */
    public function fetchView($View = '') {
        $ViewPath = $this->fetchViewLocation($View);
>>>>>>> 0aed7e80
        $String = '';
        ob_start();
        if (is_object($this->_Sender) && isset($this->_Sender->Data)) {
            $Data = $this->_Sender->Data;
        } else {
            $Data = array();
        }
<<<<<<< HEAD
        include ($ViewPath);
=======
        include($ViewPath);
>>>>>>> 0aed7e80
        $String = ob_get_contents();
        @ob_end_clean();
        return $String;
    }

<<<<<<< HEAD

   /**
    * Returns the location of the view for this module in the filesystem.
    *
    * @param string $View
    * @param string $ApplicationFolder
    * @return array
    */
    public function FetchViewLocation($View = '', $ApplicationFolder = '') {
        if ($View == '') {
            $View = strtolower($this->Name());
        }
         
        if (substr($View, -6) == 'module') {
            $View = substr($View, 0, -6);
        }
               
=======
    /**
     * Returns the location of the view for this module in the filesystem.
     *
     * @param string $View
     * @param string $ApplicationFolder
     * @return array
     */
    public function fetchViewLocation($View = '', $ApplicationFolder = '') {
        if ($View == '') {
            $View = strtolower($this->name());
        }

        if (substr($View, -6) == 'module') {
            $View = substr($View, 0, -6);
        }

>>>>>>> 0aed7e80
        if (substr($View, 0, 4) == 'gdn_') {
            $View = substr($View, 4);
        }

        if ($ApplicationFolder == '') {
            $ApplicationFolder = strpos($this->_ApplicationFolder, '/') ? $this->_ApplicationFolder : strtolower($this->_ApplicationFolder);
        }

        $ThemeFolder = $this->_ThemeFolder;
<<<<<<< HEAD
      
        $ViewPath = null;
      
       // Try to use Gdn_Controller's FetchViewLocation
        if (Gdn::Controller() instanceof Gdn_Controller) {
            try {
                $ViewPath = Gdn::Controller()->FetchViewLocation($View, 'modules', $ApplicationFolder);
            } catch (Exception $Ex) {
            }
        }
      
        if (!$ViewPath) {
            $ViewPaths = array();
           // 1. An explicitly defined path to a view
=======

        $ViewPath = null;

        // Try to use Gdn_Controller's FetchViewLocation
        if (Gdn::controller() instanceof Gdn_Controller) {
            try {
                $ViewPath = Gdn::controller()->fetchViewLocation($View, 'modules', $ApplicationFolder);
            } catch (Exception $Ex) {
            }
        }

        if (!$ViewPath) {
            $ViewPaths = array();
            // 1. An explicitly defined path to a view
>>>>>>> 0aed7e80
            if (strpos($View, '/') !== false) {
                $ViewPaths[] = $View;
            }

<<<<<<< HEAD
           // 2. A theme
            if ($ThemeFolder != '') {
               // a. Application-specific theme view. eg. /path/to/application/themes/theme_name/app_name/views/modules/
                $ViewPaths[] = CombinePaths(array(PATH_THEMES, $ThemeFolder, $ApplicationFolder, 'views', 'modules', $View . '.php'));
            
               // b. Garden-wide theme view. eg. /path/to/application/themes/theme_name/views/modules/
                $ViewPaths[] = CombinePaths(array(PATH_THEMES, $ThemeFolder, 'views', 'modules', $View . '.php'));
            }

           // 3. Application default. eg. /path/to/application/app_name/views/controller_name/
            if ($this->_ApplicationFolder) {
                $ViewPaths[] = CombinePaths(array(PATH_APPLICATIONS, $ApplicationFolder, 'views', 'modules', $View . '.php'));
            } else {
                $ViewPaths[] = dirname($this->Path())."/../views/modules/$View.php";
            }

           // 4. Garden default. eg. /path/to/application/dashboard/views/modules/
            $ViewPaths[] = CombinePaths(array(PATH_APPLICATIONS, 'dashboard', 'views', 'modules', $View . '.php'));

            $ViewPath = Gdn_FileSystem::Exists($ViewPaths);
        }
      
        if ($ViewPath === false) {
            throw new Exception(ErrorMessage('Could not find a `' . $View . '` view for the `' . $this->Name() . '` module in the `' . $ApplicationFolder . '` application.', get_class($this), 'FetchView'), E_USER_ERROR);
=======
            // 2. A theme
            if ($ThemeFolder != '') {
                // a. Application-specific theme view. eg. /path/to/application/themes/theme_name/app_name/views/modules/
                $ViewPaths[] = CombinePaths(array(PATH_THEMES, $ThemeFolder, $ApplicationFolder, 'views', 'modules', $View.'.php'));

                // b. Garden-wide theme view. eg. /path/to/application/themes/theme_name/views/modules/
                $ViewPaths[] = CombinePaths(array(PATH_THEMES, $ThemeFolder, 'views', 'modules', $View.'.php'));
            }

            // 3. Application default. eg. /path/to/application/app_name/views/controller_name/
            if ($this->_ApplicationFolder) {
                $ViewPaths[] = CombinePaths(array(PATH_APPLICATIONS, $ApplicationFolder, 'views', 'modules', $View.'.php'));
            } else {
                $ViewPaths[] = dirname($this->path())."/../views/modules/$View.php";
            }

            // 4. Garden default. eg. /path/to/application/dashboard/views/modules/
            $ViewPaths[] = CombinePaths(array(PATH_APPLICATIONS, 'dashboard', 'views', 'modules', $View.'.php'));

            $ViewPath = Gdn_FileSystem::exists($ViewPaths);
        }

        if ($ViewPath === false) {
            throw new Exception(ErrorMessage('Could not find a `'.$View.'` view for the `'.$this->Name().'` module in the `'.$ApplicationFolder.'` application.', get_class($this), 'FetchView'), E_USER_ERROR);
>>>>>>> 0aed7e80
        }

        return $ViewPath;
    }


<<<<<<< HEAD
   /**
    * Returns the name of this module. Unless it is overridden, it will simply
    * return the class name.
    *
    * @return string
    */
    public function Name() {
        return get_class($this);
    }

    public function Path($NewValue = false) {
=======
    /**
     * Returns the name of this module. Unless it is overridden, it will simply
     * return the class name.
     *
     * @return string
     */
    public function name() {
        return get_class($this);
    }

    /**
     *
     *
     * @param bool $NewValue
     * @return bool|string
     */
    public function path($NewValue = false) {
>>>>>>> 0aed7e80
        static $Path = false;
        if ($NewValue !== false) {
            $Path = $NewValue;
        } elseif ($Path === false) {
<<<<<<< HEAD
                   $RO = new ReflectionObject($this);
                   $Path = $RO->getFileName();
        }
        return $Path;
    }
   
    public function Render() {
        echo $this->ToString();
    }
   
    public function SetData($Name, $Value) {
        $this->Data[$Name] = $Value;
    }

   /**
    * Returns the component as a string to be rendered to the screen. Unless
    * this method is overridden, it will attempt to find and return a view
    * related to this module automatically.
    *
    * @return string
    */
    public function ToString() {
        if ($this->Visible) {
            return $this->FetchView();
=======
            $RO = new ReflectionObject($this);
            $Path = $RO->getFileName();
        }
        return $Path;
    }

    /**
     * Output HTML.
     */
    public function render() {
        echo $this->toString();
    }

    /**
     *
     *
     * @param $Name
     * @param $Value
     */
    public function setData($Name, $Value) {
        $this->Data[$Name] = $Value;
    }

    /**
     * Returns the component as a string to be rendered to the screen.
     *
     * Unless this method is overridden, it will attempt to find and return a view
     * related to this module automatically.
     *
     * @return string
     */
    public function toString() {
        if ($this->Visible) {
            return $this->fetchView();
>>>>>>> 0aed7e80
        } else {
            return '';
        }
    }

<<<<<<< HEAD
   /**
    * Magic method for type casting to string.
    *
    * @todo check if you want to keep this.
    * @return string
    */
    public function __toString() {
        return $this->ToString();
=======
    /**
     * Magic method for type casting to string.
     *
     * @return string
     */
    public function __toString() {
        return $this->toString();
>>>>>>> 0aed7e80
    }
}<|MERGE_RESOLUTION|>--- conflicted
+++ resolved
@@ -1,29 +1,12 @@
-<<<<<<< HEAD
-<?php if (!defined('APPLICATION')) {
-    exit();
-      }
-
-=======
 <?php
->>>>>>> 0aed7e80
 /**
  * Gdn_Module.
  *
-<<<<<<< HEAD
- * Provides basic functionality when extended by real modules.
- *
- * @author Mark O'Sullivan <markm@vanillaforums.com>
- * @author Todd Burry <todd@vanillaforums.com>
- * @copyright 2003 Vanilla Forums, Inc
- * @license http://www.opensource.org/licenses/gpl-2.0.php GPL
- * @package Garden
-=======
  * @author Mark O'Sullivan <markm@vanillaforums.com>
  * @author Todd Burry <todd@vanillaforums.com>
  * @copyright 2009-2015 Vanilla Forums Inc.
  * @license http://www.opensource.org/licenses/gpl-2.0.php GNU GPL v2
  * @package Core
->>>>>>> 0aed7e80
  * @since 2.0
  */
 
@@ -34,103 +17,44 @@
  */
 class Gdn_Module extends Gdn_Pluggable implements Gdn_IModule {
 
-<<<<<<< HEAD
-   /** The name of the current asset that is being rendered.
-    *
-    * @var string
-    */
-    public $AssetName = '';
-
-
-   /**
-    * The name of the application folder that this module resides within.
-    *
-    * @var string
-    */
-    protected $_ApplicationFolder;
-   
-   /**
-    * Data that is passed into the view.
-    *
-    * @var array
-    */
-    public $Data = array();
-
-
-   /**
-    * The object that constructed this object. Typically this should be a
-    * Controller object.
-    *
-    * @var Gdn_Controller
-    */
-    protected $_Sender;
-
-
-   /**
-    * The name of the theme folder that the application is currently using.
-    *
-    * @var string
-    */
-    protected $_ThemeFolder;
-   
-    public $Visible = true;
-
-
-   /**
-    * Class constructor
-    *
-    * @param object $Sender
-    */
-    public function __construct($Sender = '', $ApplicationFolder = false) {
-        if (!$Sender) {
-            $Sender = Gdn::Controller();
-        }
-      
-=======
     /** @var string The name of the current asset that is being rendered. */
     public $AssetName = '';
-
     /** @var string The name of the application folder that this module resides within. */
+
     protected $_ApplicationFolder;
-
+   
     /** @var array Data that is passed into the view. */
     public $Data = array();
 
     /** @var Gdn_Controller The object that constructed this object. Typically this should be a Controller object. */
     protected $_Sender;
-
     /** @var string The name of the theme folder that the application is currently using. */
+
     protected $_ThemeFolder;
-
+   
     /** @var bool  */
     public $Visible = true;
 
-    /**
-     * Class constructor
-     *
-     * @param object $Sender
-     */
+   /**
+    * Class constructor
+    *
+    * @param object $Sender
+    */
     public function __construct($Sender = '', $ApplicationFolder = false) {
         if (!$Sender) {
             $Sender = Gdn::controller();
         }
-
->>>>>>> 0aed7e80
+      
         if (is_object($Sender)) {
             $this->_ApplicationFolder = $Sender->ApplicationFolder;
             $this->_ThemeFolder = $Sender->Theme;
         } else {
             $this->_ApplicationFolder = 'dashboard';
-<<<<<<< HEAD
-            $this->_ThemeFolder = Gdn::Config('Garden.Theme');
-=======
             $this->_ThemeFolder = Gdn::config('Garden.Theme');
->>>>>>> 0aed7e80
         }
         if ($ApplicationFolder !== false) {
             $this->_ApplicationFolder = $ApplicationFolder;
         }
-<<<<<<< HEAD
       
         if (is_object($Sender)) {
             $this->_Sender = $Sender;
@@ -139,31 +63,13 @@
         parent::__construct();
     }
 
-
    /**
     * Returns the name of the asset where this component should be rendered.
     */
-    public function AssetTarget() {
-        trigger_error(ErrorMessage("Any class extended from the Module class must implement it's own AssetTarget method.", get_class($this), 'AssetTarget'), E_USER_ERROR);
-    }
-   
-    public function Data($Name = null, $Default = '') {
-=======
-
-        if (is_object($Sender)) {
-            $this->_Sender = $Sender;
-        }
-
-        parent::__construct();
-    }
-
-    /**
-     * Returns the name of the asset where this component should be rendered.
-     */
     public function assetTarget() {
         trigger_error(ErrorMessage("Any class extended from the Module class must implement it's own AssetTarget method.", get_class($this), 'AssetTarget'), E_USER_ERROR);
     }
-
+   
     /**
      *
      *
@@ -172,7 +78,6 @@
      * @return array|mixed
      */
     public function data($Name = null, $Default = '') {
->>>>>>> 0aed7e80
         if ($Name == null) {
             $Result = $this->Data;
         } else {
@@ -181,23 +86,13 @@
         return $Result;
     }
 
-<<<<<<< HEAD
    /**
     * Returns the xhtml for this module as a fully parsed and rendered string.
     *
     * @return string
     */
-    public function FetchView($View = '') {
-        $ViewPath = $this->FetchViewLocation($View);
-=======
-    /**
-     * Returns the xhtml for this module as a fully parsed and rendered string.
-     *
-     * @return string
-     */
     public function fetchView($View = '') {
         $ViewPath = $this->fetchViewLocation($View);
->>>>>>> 0aed7e80
         $String = '';
         ob_start();
         if (is_object($this->_Sender) && isset($this->_Sender->Data)) {
@@ -205,18 +100,12 @@
         } else {
             $Data = array();
         }
-<<<<<<< HEAD
-        include ($ViewPath);
-=======
         include($ViewPath);
->>>>>>> 0aed7e80
         $String = ob_get_contents();
         @ob_end_clean();
         return $String;
     }
 
-<<<<<<< HEAD
-
    /**
     * Returns the location of the view for this module in the filesystem.
     *
@@ -224,33 +113,15 @@
     * @param string $ApplicationFolder
     * @return array
     */
-    public function FetchViewLocation($View = '', $ApplicationFolder = '') {
+    public function fetchViewLocation($View = '', $ApplicationFolder = '') {
         if ($View == '') {
-            $View = strtolower($this->Name());
+            $View = strtolower($this->name());
         }
          
         if (substr($View, -6) == 'module') {
             $View = substr($View, 0, -6);
         }
                
-=======
-    /**
-     * Returns the location of the view for this module in the filesystem.
-     *
-     * @param string $View
-     * @param string $ApplicationFolder
-     * @return array
-     */
-    public function fetchViewLocation($View = '', $ApplicationFolder = '') {
-        if ($View == '') {
-            $View = strtolower($this->name());
-        }
-
-        if (substr($View, -6) == 'module') {
-            $View = substr($View, 0, -6);
-        }
-
->>>>>>> 0aed7e80
         if (substr($View, 0, 4) == 'gdn_') {
             $View = substr($View, 4);
         }
@@ -260,117 +131,60 @@
         }
 
         $ThemeFolder = $this->_ThemeFolder;
-<<<<<<< HEAD
       
         $ViewPath = null;
       
        // Try to use Gdn_Controller's FetchViewLocation
-        if (Gdn::Controller() instanceof Gdn_Controller) {
-            try {
-                $ViewPath = Gdn::Controller()->FetchViewLocation($View, 'modules', $ApplicationFolder);
-            } catch (Exception $Ex) {
-            }
-        }
-      
-        if (!$ViewPath) {
-            $ViewPaths = array();
-           // 1. An explicitly defined path to a view
-=======
-
-        $ViewPath = null;
-
-        // Try to use Gdn_Controller's FetchViewLocation
         if (Gdn::controller() instanceof Gdn_Controller) {
             try {
                 $ViewPath = Gdn::controller()->fetchViewLocation($View, 'modules', $ApplicationFolder);
             } catch (Exception $Ex) {
             }
         }
-
+      
         if (!$ViewPath) {
             $ViewPaths = array();
-            // 1. An explicitly defined path to a view
->>>>>>> 0aed7e80
+           // 1. An explicitly defined path to a view
             if (strpos($View, '/') !== false) {
                 $ViewPaths[] = $View;
             }
 
-<<<<<<< HEAD
            // 2. A theme
             if ($ThemeFolder != '') {
                // a. Application-specific theme view. eg. /path/to/application/themes/theme_name/app_name/views/modules/
-                $ViewPaths[] = CombinePaths(array(PATH_THEMES, $ThemeFolder, $ApplicationFolder, 'views', 'modules', $View . '.php'));
+                $ViewPaths[] = CombinePaths(array(PATH_THEMES, $ThemeFolder, $ApplicationFolder, 'views', 'modules', $View.'.php'));
             
                // b. Garden-wide theme view. eg. /path/to/application/themes/theme_name/views/modules/
-                $ViewPaths[] = CombinePaths(array(PATH_THEMES, $ThemeFolder, 'views', 'modules', $View . '.php'));
+                $ViewPaths[] = CombinePaths(array(PATH_THEMES, $ThemeFolder, 'views', 'modules', $View.'.php'));
             }
 
            // 3. Application default. eg. /path/to/application/app_name/views/controller_name/
-            if ($this->_ApplicationFolder) {
-                $ViewPaths[] = CombinePaths(array(PATH_APPLICATIONS, $ApplicationFolder, 'views', 'modules', $View . '.php'));
-            } else {
-                $ViewPaths[] = dirname($this->Path())."/../views/modules/$View.php";
-            }
-
-           // 4. Garden default. eg. /path/to/application/dashboard/views/modules/
-            $ViewPaths[] = CombinePaths(array(PATH_APPLICATIONS, 'dashboard', 'views', 'modules', $View . '.php'));
-
-            $ViewPath = Gdn_FileSystem::Exists($ViewPaths);
-        }
-      
-        if ($ViewPath === false) {
-            throw new Exception(ErrorMessage('Could not find a `' . $View . '` view for the `' . $this->Name() . '` module in the `' . $ApplicationFolder . '` application.', get_class($this), 'FetchView'), E_USER_ERROR);
-=======
-            // 2. A theme
-            if ($ThemeFolder != '') {
-                // a. Application-specific theme view. eg. /path/to/application/themes/theme_name/app_name/views/modules/
-                $ViewPaths[] = CombinePaths(array(PATH_THEMES, $ThemeFolder, $ApplicationFolder, 'views', 'modules', $View.'.php'));
-
-                // b. Garden-wide theme view. eg. /path/to/application/themes/theme_name/views/modules/
-                $ViewPaths[] = CombinePaths(array(PATH_THEMES, $ThemeFolder, 'views', 'modules', $View.'.php'));
-            }
-
-            // 3. Application default. eg. /path/to/application/app_name/views/controller_name/
             if ($this->_ApplicationFolder) {
                 $ViewPaths[] = CombinePaths(array(PATH_APPLICATIONS, $ApplicationFolder, 'views', 'modules', $View.'.php'));
             } else {
                 $ViewPaths[] = dirname($this->path())."/../views/modules/$View.php";
             }
 
-            // 4. Garden default. eg. /path/to/application/dashboard/views/modules/
+           // 4. Garden default. eg. /path/to/application/dashboard/views/modules/
             $ViewPaths[] = CombinePaths(array(PATH_APPLICATIONS, 'dashboard', 'views', 'modules', $View.'.php'));
 
             $ViewPath = Gdn_FileSystem::exists($ViewPaths);
         }
-
+      
         if ($ViewPath === false) {
             throw new Exception(ErrorMessage('Could not find a `'.$View.'` view for the `'.$this->Name().'` module in the `'.$ApplicationFolder.'` application.', get_class($this), 'FetchView'), E_USER_ERROR);
->>>>>>> 0aed7e80
         }
 
         return $ViewPath;
     }
 
 
-<<<<<<< HEAD
    /**
     * Returns the name of this module. Unless it is overridden, it will simply
     * return the class name.
     *
     * @return string
     */
-    public function Name() {
-        return get_class($this);
-    }
-
-    public function Path($NewValue = false) {
-=======
-    /**
-     * Returns the name of this module. Unless it is overridden, it will simply
-     * return the class name.
-     *
-     * @return string
-     */
     public function name() {
         return get_class($this);
     }
@@ -382,50 +196,23 @@
      * @return bool|string
      */
     public function path($NewValue = false) {
->>>>>>> 0aed7e80
         static $Path = false;
         if ($NewValue !== false) {
             $Path = $NewValue;
         } elseif ($Path === false) {
-<<<<<<< HEAD
                    $RO = new ReflectionObject($this);
                    $Path = $RO->getFileName();
         }
         return $Path;
     }
    
-    public function Render() {
-        echo $this->ToString();
-    }
-   
-    public function SetData($Name, $Value) {
-        $this->Data[$Name] = $Value;
-    }
-
-   /**
-    * Returns the component as a string to be rendered to the screen. Unless
-    * this method is overridden, it will attempt to find and return a view
-    * related to this module automatically.
-    *
-    * @return string
-    */
-    public function ToString() {
-        if ($this->Visible) {
-            return $this->FetchView();
-=======
-            $RO = new ReflectionObject($this);
-            $Path = $RO->getFileName();
-        }
-        return $Path;
-    }
-
     /**
      * Output HTML.
      */
     public function render() {
         echo $this->toString();
     }
-
+   
     /**
      *
      *
@@ -436,40 +223,28 @@
         $this->Data[$Name] = $Value;
     }
 
-    /**
+   /**
      * Returns the component as a string to be rendered to the screen.
      *
      * Unless this method is overridden, it will attempt to find and return a view
-     * related to this module automatically.
-     *
-     * @return string
-     */
+    * related to this module automatically.
+    *
+    * @return string
+    */
     public function toString() {
         if ($this->Visible) {
             return $this->fetchView();
->>>>>>> 0aed7e80
         } else {
             return '';
         }
     }
 
-<<<<<<< HEAD
    /**
     * Magic method for type casting to string.
     *
-    * @todo check if you want to keep this.
-    * @return string
-    */
-    public function __toString() {
-        return $this->ToString();
-=======
-    /**
-     * Magic method for type casting to string.
-     *
-     * @return string
-     */
+    * @return string
+    */
     public function __toString() {
         return $this->toString();
->>>>>>> 0aed7e80
     }
 }