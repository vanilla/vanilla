--- conflicted
+++ resolved
@@ -722,14 +722,10 @@
         $uri = $this->requireVal('ProfileUrl', $provider, 'provider');
         $defaultParams = [
             'access_token' => $this->accessToken()
-<<<<<<< HEAD
-        );
+        ];
+
         // Merge any inherited parameters and remove any empty parameters before sending them in the request.
         $requestParams = array_filter(array_merge($defaultParams, $this->requestProfileParams));
-=======
-        ];
-        $requestParams = array_merge($defaultParams, $this->requestProfileParams);
->>>>>>> 3c074655
 
         // Request the profile from the Authentication Provider
         $rawProfile = $this->api($uri, 'GET', $requestParams, $this->getProfileRequestOptions());
