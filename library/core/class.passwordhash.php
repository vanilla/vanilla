--- conflicted
+++ resolved
@@ -1,11 +1,4 @@
-<<<<<<< HEAD
-<?php if (!defined('APPLICATION')) {
-    exit();
-      }
-
-=======
 <?php
->>>>>>> 0aed7e80
 /**
  * Gdn_PasswordHash
  *
@@ -17,37 +10,22 @@
  * @package Core
  * @since 2.0
  */
-
 include_once PATH_LIBRARY.'/vendors/phpass/PasswordHash.php';
+
 
 /**
  * Wrapper for the Portable PHP password hashing framework.
  */
 class Gdn_PasswordHash extends PasswordHash {
 
-<<<<<<< HEAD
+    /** @var bool  */
     public $Weak = false;
 
    /**
-    * Constructor
-    *
-    * @todo use configuration settings here.
+     * Constructor.
     */
     function __construct() {
        // 8 iteration to create a Portable hash
-        parent::PasswordHash(8, false);
-    }
-
-    function CheckDjango($Password, $StoredHash) {
-=======
-    /** @var bool  */
-    public $Weak = false;
-
-    /**
-     * Constructor.
-     */
-    function __construct() {
-        // 8 iteration to create a Portable hash
         parent::passwordHash(8, false);
     }
 
@@ -59,7 +37,6 @@
      * @return bool
      */
     function checkDjango($Password, $StoredHash) {
->>>>>>> 0aed7e80
         if (strpos($StoredHash, '$') === false) {
             return md5($Password) == $StoredHash;
         } else {
@@ -77,11 +54,7 @@
             }
         }
     }
-<<<<<<< HEAD
    
-    function CheckIPB($Password, $StoredHash) {
-=======
-
     /**
      * Check an IPB hash.
      *
@@ -90,7 +63,6 @@
      * @return bool
      */
     function checkIPB($Password, $StoredHash) {
->>>>>>> 0aed7e80
         $Parts = explode('$', $StoredHash, 2);
         if (count($Parts) == 2) {
             $Hash = $Parts[0];
@@ -102,7 +74,6 @@
         return false;
     }
 
-<<<<<<< HEAD
    /**
     * Check a password against a stored password.
     *
@@ -115,67 +86,32 @@
     * @param string $Username
     * @return boolean
     */
-    function CheckPassword($Password, $StoredHash, $Method = false, $Username = null) {
-        $Result = false;
-        $ResetUrl = Url('entry/passwordrequest'.(Gdn::Request()->Get('display') ? '?display='.urlencode(Gdn::Request()->Get('display')) : ''));
-        switch(strtolower($Method)) {
-=======
-    /**
-     * Check a password against a stored password.
-     *
-     * The stored password can be plain, a md5 hash or a phpass hash.
-     * If the password wasn't a phppass hash, the Weak property is set to True.
-     *
-     * @param string $Password
-     * @param string $StoredHash
-     * @param string $Method
-     * @param string $Username
-     * @return boolean
-     */
     function checkPassword($Password, $StoredHash, $Method = false, $Username = null) {
         $Result = false;
         $ResetUrl = Url('entry/passwordrequest'.(Gdn::request()->get('display') ? '?display='.urlencode(Gdn::request()->get('display')) : ''));
         switch (strtolower($Method)) {
->>>>>>> 0aed7e80
             case 'crypt':
                 $Result = (crypt($Password, $StoredHash) === $StoredHash);
                 break;
             case 'django':
-<<<<<<< HEAD
-                $Result = $this->CheckDjango($Password, $StoredHash);
-=======
                 $Result = $this->checkDjango($Password, $StoredHash);
->>>>>>> 0aed7e80
                 break;
             case 'drupal':
                 require_once PATH_LIBRARY.'/vendors/drupal/password.inc.php';
                 $Result = Drupal\user_check_password($Password, $StoredHash);
                 break;
             case 'ipb':
-<<<<<<< HEAD
-                $Result = $this->CheckIPB($Password, $StoredHash);
-                break;
-            case 'joomla':
-                $Parts = explode(':', $StoredHash, 2);
-                $Hash = GetValue(0, $Parts);
-                $Salt = GetValue(1, $Parts);
-=======
                 $Result = $this->checkIPB($Password, $StoredHash);
                 break;
             case 'joomla':
                 $Parts = explode(':', $StoredHash, 2);
                 $Hash = val(0, $Parts);
                 $Salt = val(1, $Parts);
->>>>>>> 0aed7e80
                 $ComputedHash = md5($Password.$Salt);
                 $Result = $ComputedHash == $Hash;
                 break;
             case 'mybb':
-<<<<<<< HEAD
                // Hash has a fixed length of 32, and we concat the salt to it.
-=======
-                // Hash has a fixed length of 32, and we concat the salt to it.
->>>>>>> 0aed7e80
                 $SaltLength = strlen($StoredHash) - 32;
                 $Salt = trim(substr($StoredHash, -$SaltLength, $SaltLength));
                 $MyStoredHash = substr($StoredHash, 0, strlen($StoredHash) - $SaltLength);
@@ -188,9 +124,8 @@
                 break;
             case 'punbb':
                 $Parts = explode('$', $StoredHash);
-<<<<<<< HEAD
-                $StoredHash = GetValue(0, $Parts);
-                $StoredSalt = GetValue(1, $Parts);
+                $StoredHash = val(0, $Parts);
+                $StoredSalt = val(1, $Parts);
             
                 if (md5($Password) == $StoredHash) {
                     $Result = true;
@@ -209,54 +144,20 @@
             case 'random':
                 throw new Gdn_UserException(sprintf(T('You don\'t have a password.', 'Your account does not have a password assigned to it yet. Click <a href="%s">here</a> to reset your password.'), $ResetUrl));
             break;
-=======
-                $StoredHash = val(0, $Parts);
-                $StoredSalt = val(1, $Parts);
-
-                if (md5($Password) == $StoredHash) {
-                    $Result = true;
-                } elseif (sha1($Password) == $StoredHash)
-                    $Result = true;
-                elseif (sha1($StoredSalt.sha1($Password)) == $StoredHash)
-                    $Result = true;
-                else {
-                    $Result = false;
-                }
-
-                break;
-            case 'reset':
-                throw new Gdn_UserException(sprintf(T('You need to reset your password.', 'You need to reset your password. This is most likely because an administrator recently changed your account information. Click <a href="%s">here</a> to reset your password.'), $ResetUrl));
-                break;
-            case 'random':
-                throw new Gdn_UserException(sprintf(T('You don\'t have a password.', 'Your account does not have a password assigned to it yet. Click <a href="%s">here</a> to reset your password.'), $ResetUrl));
-                break;
->>>>>>> 0aed7e80
             case 'smf':
                 $Result = (sha1(strtolower($Username).$Password) == $StoredHash);
                 break;
             case 'vbulletin':
-<<<<<<< HEAD
                // assume vbulletin's password hash has a fixed length of 32, the salt length will vary between version 3 and 4
                 $SaltLength = strlen($StoredHash) - 32;
                 $Salt = trim(substr($StoredHash, -$SaltLength, $SaltLength));
                 $VbStoredHash = substr($StoredHash, 0, strlen($StoredHash) - $SaltLength);
             
-=======
-                // assume vbulletin's password hash has a fixed length of 32, the salt length will vary between version 3 and 4
-                $SaltLength = strlen($StoredHash) - 32;
-                $Salt = trim(substr($StoredHash, -$SaltLength, $SaltLength));
-                $VbStoredHash = substr($StoredHash, 0, strlen($StoredHash) - $SaltLength);
-
->>>>>>> 0aed7e80
                 $VbHash = md5(md5($Password).$Salt);
                 $Result = $VbHash == $VbStoredHash;
                 break;
             case 'vbulletin5': // Since 5.1
-<<<<<<< HEAD
                // md5 sum the raw password before crypt. Nice work as usual vb.
-=======
-                // md5 sum the raw password before crypt. Nice work as usual vb.
->>>>>>> 0aed7e80
                 $Result = $StoredHash === crypt(md5($Password), $StoredHash);
                 break;
             case 'xenforo':
@@ -264,21 +165,6 @@
                 if (!is_array($Data)) {
                     $Result = false;
                 } else {
-<<<<<<< HEAD
-                    $Hash = GetValue('hash', $Data);
-                    $Function = GetValue('hashFunc', $Data);
-                    if (!$Function) {
-                        $Function = strlen($Hash) == 32 ? 'md5' : 'sha1';
-                    }
-                    $Salt = GetValue('salt', $Data);
-                    $ComputedHash = hash($Function, hash($Function, $Password).$Salt);
-               
-                    $Result = $ComputedHash == $Hash;
-                              }
-                break;
-            case 'yaf':
-                $Result = $this->CheckYaf($Password, $StoredHash);
-=======
                     $Hash = val('hash', $Data);
                     $Function = val('hashFunc', $Data);
                     if (!$Function) {
@@ -286,13 +172,12 @@
                     }
                     $Salt = val('salt', $Data);
                     $ComputedHash = hash($Function, hash($Function, $Password).$Salt);
-
+               
                     $Result = $ComputedHash == $Hash;
-                }
+                              }
                 break;
             case 'yaf':
                 $Result = $this->checkYAF($Password, $StoredHash);
->>>>>>> 0aed7e80
                 break;
             case 'webwiz':
                 require_once PATH_LIBRARY.'/vendors/misc/functions.webwizhash.php';
@@ -300,19 +185,11 @@
                 break;
             case 'vanilla':
             default:
-<<<<<<< HEAD
-                $Result = $this->CheckVanilla($Password, $StoredHash);
+                $Result = $this->checkVanilla($Password, $StoredHash);
         }
         return $Result;
     }
    
-    function CheckVanilla($Password, $StoredHash) {
-=======
-                $Result = $this->checkVanilla($Password, $StoredHash);
-        }
-        return $Result;
-    }
-
     /**
      * Check a Vanilla hash.
      *
@@ -321,47 +198,29 @@
      * @return bool
      */
     function checkVanilla($Password, $StoredHash) {
->>>>>>> 0aed7e80
         $this->Weak = false;
         if (!isset($StoredHash[0])) {
             return false;
         }
-<<<<<<< HEAD
       
         if ($StoredHash[0] === '_' || $StoredHash[0] === '$') {
-            $Result = parent::CheckPassword($Password, $StoredHash);
+            $Result = parent::checkPassword($Password, $StoredHash);
 
            // Check to see if this password should be rehashed to crypt-blowfish.
-            if (!$this->portable_hashes &&  CRYPT_BLOWFISH == 1 && substr($StoredHash, 0, 3) === '$P$') {
-=======
-
-        if ($StoredHash[0] === '_' || $StoredHash[0] === '$') {
-            $Result = parent::checkPassword($Password, $StoredHash);
-
-            // Check to see if this password should be rehashed to crypt-blowfish.
             if (!$this->portable_hashes && CRYPT_BLOWFISH == 1 && substr($StoredHash, 0, 3) === '$P$') {
->>>>>>> 0aed7e80
                 $this->Weak = true;
             }
 
             return $Result;
         } elseif ($Password && $StoredHash !== '*'
-<<<<<<< HEAD
          && ($Password === $StoredHash || md5($Password) === $StoredHash)
-=======
-            && ($Password === $StoredHash || md5($Password) === $StoredHash)
->>>>>>> 0aed7e80
         ) {
             $this->Weak = true;
             return true;
         }
         return false;
     }
-<<<<<<< HEAD
    
-    function CheckYaf($Password, $StoredHash) {
-=======
-
     /**
      * Check a YAF hash.
      *
@@ -370,7 +229,6 @@
      * @return bool
      */
     function checkYAF($Password, $StoredHash) {
->>>>>>> 0aed7e80
         if (strpos($StoredHash, '$') === false) {
             return md5($Password) == $StoredHash;
         } else {
@@ -381,21 +239,12 @@
             $Hash = bin2hex(base64_decode($Hash));
             $Password = mb_convert_encoding($Password, 'UTF-16LE');
 
-<<<<<<< HEAD
            // There are two ways of building the hash string in yaf.
             if ($Compare == 's') {
                // Compliant with ASP.NET Membership method of hash/salt
                 $HashString = $Salt.$Password;
             } else {
                // The yaf algorithm has a quirk where they knock a
-=======
-            // There are two ways of building the hash string in yaf.
-            if ($Compare == 's') {
-                // Compliant with ASP.NET Membership method of hash/salt
-                $HashString = $Salt.$Password;
-            } else {
-                // The yaf algorithm has a quirk where they knock a
->>>>>>> 0aed7e80
                 $HashString = substr($Password, 0, -1).$Salt.chr(0);
             }
 
