<<<<<<< HEAD
<?php if (!defined('APPLICATION')) {
    exit();
      }
=======
<?php
/**
 * Gdn_Pluggable
 *
 * @author Mark O'Sullivan <markm@vanillaforums.com>
 * @copyright 2009-2015 Vanilla Forums Inc.
 * @license http://www.opensource.org/licenses/gpl-2.0.php GNU GPL v2
 * @package Core
 * @since 2.0
 */
>>>>>>> 0aed7e80

/**
 * Event Framework: Pluggable
 *
 * The Pluggable class is extended by other classes to enable the plugins
 * and the custom event model in plugins. Any class that extends this class
 * has the ability to throw custom events at any time, which can then be
 * handled by plugins.
 *
 * @abstract
 */
abstract class Gdn_Pluggable extends Gdn_SliceProvider {

<<<<<<< HEAD

   /**
    * The name of the class that has been instantiated. Typically this will be
    * a class that has extended this class.
    *
    * @var string
    */
    protected $ClassName;


   /**
    * Any arguments that should be passed into a plugin's event handler.
    * Typically these are variables that were defined before the event fired
    * and were local to the method being executed. It is an associative array
    * of Argument_Name => Argument_Value pairs. The EventArguments can be
    * accessed (and changed) in the plugin since the plugin has full
    * access to the object throwing the event (see FireEvent() below).
    *
    * @var array
    */
    public $EventArguments;


   /**
    * When any events are handled by plugins, the return values from those
    * method are saved in $this->Returns array as $EventHandlerName =>
    * array($PluginName => $ReturnValue) pairs.
    * Note: Method overrides and direct method call return values are NOT saved
    * in this array; they are returned as normal.
    *  Example: To get the return value a plugin called "TestPlugin" that
    *  attaches to an "ExampleController->Render()" method using the magic
    *  "Before" event, you would reference it like so:
    *  $ReturnVal = $Sender->Returns['ExampleController_BeforeRender_Handler']['TestPlugin'];
    *
    * @var array
    */
    public $Returns = array();


   /**
    * An enumerator indicating what type of handler the method being called is.
    * Options are:
    *  HANDLER_TYPE_NORMAL: Standard call to a method on the object.
    *  HANDLER_TYPE_OVERRIDE: Call to a method override.
    *  HANDLER_TYPE_NEW: Call to a new object method.
    * The default value is HANDLER_TYPE_NORMAL;
    *
    * @var enumerator
    */
    public $HandlerType;


   /**
    * In some cases it may be desirable to fire an event from a different class
    * than is currently available via $this. If this variable is set, it should
    * contain the name of the class that the next event will fire off.
    * @var string
    */
    public $FireAs;
   
   /**
    * The public constructor of the class. If any extender of this class
    * overrides this one, parent::__construct(); should be called to ensure
    * interoperability.
    *
    */
=======
    /**
     * @var string The name of the class that has been instantiated. Typically this will be
     * a class that has extended this class.
     */
    protected $ClassName;

    /**
     * @var array Any arguments that should be passed into a plugin's event handler.
     * Typically these are variables that were defined before the event fired
     * and were local to the method being executed. It is an associative array
     * of Argument_Name => Argument_Value pairs. The EventArguments can be
     * accessed (and changed) in the plugin since the plugin has full
     * access to the object throwing the event (see FireEvent() below).
     */
    public $EventArguments;

    /**
     * @var array When any events are handled by plugins, the return values from those
     * method are saved in $this->Returns array as $EventHandlerName =>
     * array($PluginName => $ReturnValue) pairs.
     * Note: Method overrides and direct method call return values are NOT saved
     * in this array; they are returned as normal.
     *  Example: To get the return value a plugin called "TestPlugin" that
     *  attaches to an "ExampleController->Render()" method using the magic
     *  "Before" event, you would reference it like so:
     *  $ReturnVal = $Sender->Returns['ExampleController_BeforeRender_Handler']['TestPlugin'];
     */
    public $Returns = array();


    /**
     * @var enumerator An enumerator indicating what type of handler the method being called is.
     * Options are:
     *  HANDLER_TYPE_NORMAL: Standard call to a method on the object (DEFAULT).
     *  HANDLER_TYPE_OVERRIDE: Call to a method override.
     *  HANDLER_TYPE_NEW: Call to a new object method.
     */
    public $HandlerType;

    /**
     * @var string In some cases it may be desirable to fire an event from a different class
     * than is currently available via $this. If this variable is set, it should
     * contain the name of the class that the next event will fire off.
     */
    public $FireAs;

    /**
     * The public constructor of the class. If any extender of this class
     * overrides this one, parent::__construct(); should be called to ensure
     * interoperability.
     */
>>>>>>> 0aed7e80
    public function __construct() {
        $this->ClassName = get_class($this);
        $this->EventArguments = array();
        $this->Returns = array();
        $this->HandlerType = HANDLER_TYPE_NORMAL;
    }

<<<<<<< HEAD

   /**
    * @param unknown_type $PluginName
    * @param unknown_type $HandlerName
    * @return
    * @todo add doc
    */
    public function GetReturn($PluginName, $HandlerName) {
        return $this->Returns[strtolower($HandlerName)][strtolower($PluginName)];
    }
   
   
   /**
    * Fire the next event off a custom parent class
    *
    * @param mixed $Options Either the parent class, or an option array
    */
    public function FireAs($Options) {
        if (!is_array($Options)) {
            $Options = array('FireClass' => $Options);
        }
      
        if (array_key_exists('FireClass', $Options)) {
            $this->FireAs = GetValue('FireClass', $Options);
        }
      
        return $this;
    }


   /**
    * Fires an event to be dealt with by plugins. Plugins can create
    * custom methods to handle the event simply by naming their handler method
    * appropriately. The convention is:
    *  public function SenderClassName_EventName_Handler($Sender) {}
    *
    * @param string $EventName The name of the event being fired.
    */
    public function FireEvent($EventName, $Arguments = null) {
=======
    /**
     *
     *
     * @param string $PluginName
     * @param string $HandlerName
     * @return
     */
    public function getReturn($PluginName, $HandlerName) {
        return $this->Returns[strtolower($HandlerName)][strtolower($PluginName)];
    }

    /**
     * Fire the next event off a custom parent class
     *
     * @param mixed $Options Either the parent class, or an option array
     */
    public function fireAs($Options) {
        if (!is_array($Options)) {
            $Options = array('FireClass' => $Options);
        }

        if (array_key_exists('FireClass', $Options)) {
            $this->FireAs = val('FireClass', $Options);
        }

        return $this;
    }

    /**
     * Fires an event to be dealt with by plugins. Plugins can create
     * custom methods to handle the event simply by naming their handler method
     * appropriately. The convention is:
     *  public function SenderClassName_EventName_Handler($Sender) {}
     *
     * @param string $EventName The name of the event being fired.
     */
    public function fireEvent($EventName, $Arguments = null) {
>>>>>>> 0aed7e80
        if (!$this->ClassName) {
            $RealClassName = get_class($this);
            throw new Exception("Event fired from pluggable class '{$RealClassName}', but Gdn_Pluggable::__construct() was never called.");
        }
<<<<<<< HEAD
      
        $FireClass = !is_null($this->FireAs) ? $this->FireAs : $this->ClassName;
        $this->FireAs = null;
      
       // Apply inline arguments to EventArguments
=======

        $FireClass = !is_null($this->FireAs) ? $this->FireAs : $this->ClassName;
        $this->FireAs = null;

        // Apply inline arguments to EventArguments
>>>>>>> 0aed7e80
        if (is_array($Arguments)) {
            $this->EventArguments = array_merge($this->EventArguments, $Arguments);
        }

<<<<<<< HEAD
       // Look to the PluginManager to see if there are related event handlers and call them
        return Gdn::PluginManager()->CallEventHandlers($this, $FireClass, $EventName);
    }


   /**
    * Used to extend any method
    *
    * There are two types of extended method calls:
    *  1. Declared: The method was declared with the lowercase "x" prefix and called without it.
    *     ie. Declaration: public function xMethodName() {}
    *         Call: $Object->MethodName();
    *
    *  2. Called: The method was declared without the lowercase "x" prefix and called with it.
    *     ie. Declaration: public function MethodName() {}
    *         Call: $Object->xMethodName();
    *
    * Note: Plugins will always refer to the method name without the "x"
    * regardless of the type. So, $ReferenceMethodName is declared below without
    * the "x".
    *
    *
    * @param string $MethodName
    * @param array $Arguments
    * @return mixed
    *
    */
    public function __call($MethodName, $Arguments) {
       // Define a return variable.
        $Return = false;

       // Was this method declared, or called?
        if (substr($MethodName, 0, 1) == 'x') {
           // Declared
            $ActualMethodName = substr($MethodName, 1); // Remove the x prefix
            $ReferenceMethodName = $ActualMethodName; // No x prefix
        } else {
           // Called
            $ActualMethodName = 'x' . $MethodName; // Add the x prefix
            $ReferenceMethodName = $MethodName; // No x prefix
        }

       // Make sure that $ActualMethodName exists before continuing:
        if (!method_exists($this, $ActualMethodName)) {
           // Make sure that a plugin is not handling the call
            if (!Gdn::PluginManager()->HasNewMethod($this->ClassName, $ReferenceMethodName)) {
                trigger_error(ErrorMessage('The "' . $this->ClassName . '" object does not have a "' . $ActualMethodName . '" method.', $this->ClassName, $ActualMethodName), E_USER_ERROR);
            }
        }

       // Make sure the arguments get passed in the same way whether firing a custom event or a magic one.
        $this->EventArguments = $Arguments;

       // Call the "Before" event handlers
        Gdn::PluginManager()->CallEventHandlers($this, $this->ClassName, $ReferenceMethodName, 'Before');

       // Call this object's method
        if (Gdn::PluginManager()->HasMethodOverride($this->ClassName, $ReferenceMethodName)) {
           // The method has been overridden
            $this->HandlerType = HANDLER_TYPE_OVERRIDE;
            $Return = Gdn::PluginManager()->CallMethodOverride($this, $this->ClassName, $ReferenceMethodName);
        } elseif (Gdn::PluginManager()->HasNewMethod($this->ClassName, $ReferenceMethodName)) {
            $this->HandlerType = HANDLER_TYPE_NEW;
            $Return = Gdn::PluginManager()->CallNewMethod($this, $this->ClassName, $ReferenceMethodName);
        } else {
           // The method has not been overridden
=======
        // Look to the PluginManager to see if there are related event handlers and call them
        return Gdn::pluginManager()->callEventHandlers($this, $FireClass, $EventName);
    }

    /**
     * Used to extend any method.
     *
     * There are two types of extended method calls:
     *  1. Declared: The method was declared with the lowercase "x" prefix and called without it.
     *     ie. Declaration: public function xMethodName() {}
     *         Call: $Object->MethodName();
     *
     *  2. Called: The method was declared without the lowercase "x" prefix and called with it.
     *     ie. Declaration: public function MethodName() {}
     *         Call: $Object->xMethodName();
     *
     * Note: Plugins will always refer to the method name without the "x"
     * regardless of the type. So, $ReferenceMethodName is declared below without
     * the "x".
     *
     *
     * @param string $MethodName
     * @param array $Arguments
     * @return mixed
     *
     */
    public function __call($MethodName, $Arguments) {
        // Define a return variable.
        $Return = false;

        // Was this method declared, or called?
        if (substr($MethodName, 0, 1) == 'x') {
            // Declared
            $ActualMethodName = substr($MethodName, 1); // Remove the x prefix
            $ReferenceMethodName = $ActualMethodName; // No x prefix
        } else {
            // Called
            $ActualMethodName = 'x'.$MethodName; // Add the x prefix
            $ReferenceMethodName = $MethodName; // No x prefix
        }

        // Make sure that $ActualMethodName exists before continuing:
        if (!method_exists($this, $ActualMethodName)) {
            // Make sure that a plugin is not handling the call
            if (!Gdn::pluginManager()->hasNewMethod($this->ClassName, $ReferenceMethodName)) {
                trigger_error(ErrorMessage('The "'.$this->ClassName.'" object does not have a "'.$ActualMethodName.'" method.', $this->ClassName, $ActualMethodName), E_USER_ERROR);
            }
        }

        // Make sure the arguments get passed in the same way whether firing a custom event or a magic one.
        $this->EventArguments = $Arguments;

        // Call the "Before" event handlers
        Gdn::pluginManager()->callEventHandlers($this, $this->ClassName, $ReferenceMethodName, 'Before');

        // Call this object's method
        if (Gdn::pluginManager()->hasMethodOverride($this->ClassName, $ReferenceMethodName)) {
            // The method has been overridden
            $this->HandlerType = HANDLER_TYPE_OVERRIDE;
            $Return = Gdn::pluginManager()->callMethodOverride($this, $this->ClassName, $ReferenceMethodName);
        } elseif (Gdn::pluginManager()->hasNewMethod($this->ClassName, $ReferenceMethodName)) {
            $this->HandlerType = HANDLER_TYPE_NEW;
            $Return = Gdn::pluginManager()->callNewMethod($this, $this->ClassName, $ReferenceMethodName);
        } else {
            // The method has not been overridden
>>>>>>> 0aed7e80
            $Count = count($Arguments);
            if ($Count == 0) {
                $Return = $this->$ActualMethodName();
            } elseif ($Count == 1) {
                $Return = $this->$ActualMethodName($Arguments[0]);
            } elseif ($Count == 2) {
                $Return = $this->$ActualMethodName($Arguments[0], $Arguments[1]);
            } elseif ($Count == 3) {
                $Return = $this->$ActualMethodName($Arguments[0], $Arguments[1], $Arguments[2]);
            } elseif ($Count == 4) {
                $Return = $this->$ActualMethodName($Arguments[0], $Arguments[1], $Arguments[2], $Arguments[3]);
            } else {
                $Return = $this->$ActualMethodName($Arguments[0], $Arguments[1], $Arguments[2], $Arguments[3], $Arguments[4]);
            }
        }

<<<<<<< HEAD
       // Call the "After" event handlers
        Gdn::PluginManager()->CallEventHandlers($this, $this->ClassName, $ReferenceMethodName, 'After');
=======
        // Call the "After" event handlers
        Gdn::pluginManager()->callEventHandlers($this, $this->ClassName, $ReferenceMethodName, 'After');
>>>>>>> 0aed7e80

        return $Return;
    }
}<|MERGE_RESOLUTION|>--- conflicted
+++ resolved
@@ -1,8 +1,3 @@
-<<<<<<< HEAD
-<?php if (!defined('APPLICATION')) {
-    exit();
-      }
-=======
 <?php
 /**
  * Gdn_Pluggable
@@ -13,7 +8,6 @@
  * @package Core
  * @since 2.0
  */
->>>>>>> 0aed7e80
 
 /**
  * Event Framework: Pluggable
@@ -27,32 +21,24 @@
  */
 abstract class Gdn_Pluggable extends Gdn_SliceProvider {
 
-<<<<<<< HEAD
-
-   /**
-    * The name of the class that has been instantiated. Typically this will be
+   /**
+     * @var string The name of the class that has been instantiated. Typically this will be
     * a class that has extended this class.
-    *
-    * @var string
     */
     protected $ClassName;
 
-
-   /**
-    * Any arguments that should be passed into a plugin's event handler.
+   /**
+     * @var array Any arguments that should be passed into a plugin's event handler.
     * Typically these are variables that were defined before the event fired
     * and were local to the method being executed. It is an associative array
     * of Argument_Name => Argument_Value pairs. The EventArguments can be
     * accessed (and changed) in the plugin since the plugin has full
     * access to the object throwing the event (see FireEvent() below).
-    *
-    * @var array
     */
     public $EventArguments;
 
-
-   /**
-    * When any events are handled by plugins, the return values from those
+   /**
+     * @var array When any events are handled by plugins, the return values from those
     * method are saved in $this->Returns array as $EventHandlerName =>
     * array($PluginName => $ReturnValue) pairs.
     * Note: Method overrides and direct method call return values are NOT saved
@@ -61,30 +47,23 @@
     *  attaches to an "ExampleController->Render()" method using the magic
     *  "Before" event, you would reference it like so:
     *  $ReturnVal = $Sender->Returns['ExampleController_BeforeRender_Handler']['TestPlugin'];
-    *
-    * @var array
     */
     public $Returns = array();
 
 
    /**
-    * An enumerator indicating what type of handler the method being called is.
+     * @var enumerator An enumerator indicating what type of handler the method being called is.
     * Options are:
-    *  HANDLER_TYPE_NORMAL: Standard call to a method on the object.
+     *  HANDLER_TYPE_NORMAL: Standard call to a method on the object (DEFAULT).
     *  HANDLER_TYPE_OVERRIDE: Call to a method override.
     *  HANDLER_TYPE_NEW: Call to a new object method.
-    * The default value is HANDLER_TYPE_NORMAL;
-    *
-    * @var enumerator
     */
     public $HandlerType;
 
-
-   /**
-    * In some cases it may be desirable to fire an event from a different class
+   /**
+     * @var string In some cases it may be desirable to fire an event from a different class
     * than is currently available via $this. If this variable is set, it should
     * contain the name of the class that the next event will fire off.
-    * @var string
     */
     public $FireAs;
    
@@ -92,61 +71,7 @@
     * The public constructor of the class. If any extender of this class
     * overrides this one, parent::__construct(); should be called to ensure
     * interoperability.
-    *
-    */
-=======
-    /**
-     * @var string The name of the class that has been instantiated. Typically this will be
-     * a class that has extended this class.
-     */
-    protected $ClassName;
-
-    /**
-     * @var array Any arguments that should be passed into a plugin's event handler.
-     * Typically these are variables that were defined before the event fired
-     * and were local to the method being executed. It is an associative array
-     * of Argument_Name => Argument_Value pairs. The EventArguments can be
-     * accessed (and changed) in the plugin since the plugin has full
-     * access to the object throwing the event (see FireEvent() below).
-     */
-    public $EventArguments;
-
-    /**
-     * @var array When any events are handled by plugins, the return values from those
-     * method are saved in $this->Returns array as $EventHandlerName =>
-     * array($PluginName => $ReturnValue) pairs.
-     * Note: Method overrides and direct method call return values are NOT saved
-     * in this array; they are returned as normal.
-     *  Example: To get the return value a plugin called "TestPlugin" that
-     *  attaches to an "ExampleController->Render()" method using the magic
-     *  "Before" event, you would reference it like so:
-     *  $ReturnVal = $Sender->Returns['ExampleController_BeforeRender_Handler']['TestPlugin'];
-     */
-    public $Returns = array();
-
-
-    /**
-     * @var enumerator An enumerator indicating what type of handler the method being called is.
-     * Options are:
-     *  HANDLER_TYPE_NORMAL: Standard call to a method on the object (DEFAULT).
-     *  HANDLER_TYPE_OVERRIDE: Call to a method override.
-     *  HANDLER_TYPE_NEW: Call to a new object method.
-     */
-    public $HandlerType;
-
-    /**
-     * @var string In some cases it may be desirable to fire an event from a different class
-     * than is currently available via $this. If this variable is set, it should
-     * contain the name of the class that the next event will fire off.
-     */
-    public $FireAs;
-
-    /**
-     * The public constructor of the class. If any extender of this class
-     * overrides this one, parent::__construct(); should be called to ensure
-     * interoperability.
-     */
->>>>>>> 0aed7e80
+    */
     public function __construct() {
         $this->ClassName = get_class($this);
         $this->EventArguments = array();
@@ -154,36 +79,33 @@
         $this->HandlerType = HANDLER_TYPE_NORMAL;
     }
 
-<<<<<<< HEAD
-
-   /**
-    * @param unknown_type $PluginName
-    * @param unknown_type $HandlerName
+   /**
+     *
+     *
+     * @param string $PluginName
+     * @param string $HandlerName
     * @return
-    * @todo add doc
-    */
-    public function GetReturn($PluginName, $HandlerName) {
+    */
+    public function getReturn($PluginName, $HandlerName) {
         return $this->Returns[strtolower($HandlerName)][strtolower($PluginName)];
     }
    
-   
    /**
     * Fire the next event off a custom parent class
     *
     * @param mixed $Options Either the parent class, or an option array
     */
-    public function FireAs($Options) {
+    public function fireAs($Options) {
         if (!is_array($Options)) {
             $Options = array('FireClass' => $Options);
         }
       
         if (array_key_exists('FireClass', $Options)) {
-            $this->FireAs = GetValue('FireClass', $Options);
+            $this->FireAs = val('FireClass', $Options);
         }
       
         return $this;
     }
-
 
    /**
     * Fires an event to be dealt with by plugins. Plugins can create
@@ -193,75 +115,26 @@
     *
     * @param string $EventName The name of the event being fired.
     */
-    public function FireEvent($EventName, $Arguments = null) {
-=======
-    /**
-     *
-     *
-     * @param string $PluginName
-     * @param string $HandlerName
-     * @return
-     */
-    public function getReturn($PluginName, $HandlerName) {
-        return $this->Returns[strtolower($HandlerName)][strtolower($PluginName)];
-    }
-
-    /**
-     * Fire the next event off a custom parent class
-     *
-     * @param mixed $Options Either the parent class, or an option array
-     */
-    public function fireAs($Options) {
-        if (!is_array($Options)) {
-            $Options = array('FireClass' => $Options);
-        }
-
-        if (array_key_exists('FireClass', $Options)) {
-            $this->FireAs = val('FireClass', $Options);
-        }
-
-        return $this;
-    }
-
-    /**
-     * Fires an event to be dealt with by plugins. Plugins can create
-     * custom methods to handle the event simply by naming their handler method
-     * appropriately. The convention is:
-     *  public function SenderClassName_EventName_Handler($Sender) {}
-     *
-     * @param string $EventName The name of the event being fired.
-     */
     public function fireEvent($EventName, $Arguments = null) {
->>>>>>> 0aed7e80
         if (!$this->ClassName) {
             $RealClassName = get_class($this);
             throw new Exception("Event fired from pluggable class '{$RealClassName}', but Gdn_Pluggable::__construct() was never called.");
         }
-<<<<<<< HEAD
       
         $FireClass = !is_null($this->FireAs) ? $this->FireAs : $this->ClassName;
         $this->FireAs = null;
       
        // Apply inline arguments to EventArguments
-=======
-
-        $FireClass = !is_null($this->FireAs) ? $this->FireAs : $this->ClassName;
-        $this->FireAs = null;
-
-        // Apply inline arguments to EventArguments
->>>>>>> 0aed7e80
         if (is_array($Arguments)) {
             $this->EventArguments = array_merge($this->EventArguments, $Arguments);
         }
 
-<<<<<<< HEAD
        // Look to the PluginManager to see if there are related event handlers and call them
-        return Gdn::PluginManager()->CallEventHandlers($this, $FireClass, $EventName);
-    }
-
-
-   /**
-    * Used to extend any method
+        return Gdn::pluginManager()->callEventHandlers($this, $FireClass, $EventName);
+    }
+
+   /**
+     * Used to extend any method.
     *
     * There are two types of extended method calls:
     *  1. Declared: The method was declared with the lowercase "x" prefix and called without it.
@@ -293,101 +166,34 @@
             $ReferenceMethodName = $ActualMethodName; // No x prefix
         } else {
            // Called
-            $ActualMethodName = 'x' . $MethodName; // Add the x prefix
+            $ActualMethodName = 'x'.$MethodName; // Add the x prefix
             $ReferenceMethodName = $MethodName; // No x prefix
         }
 
        // Make sure that $ActualMethodName exists before continuing:
         if (!method_exists($this, $ActualMethodName)) {
            // Make sure that a plugin is not handling the call
-            if (!Gdn::PluginManager()->HasNewMethod($this->ClassName, $ReferenceMethodName)) {
-                trigger_error(ErrorMessage('The "' . $this->ClassName . '" object does not have a "' . $ActualMethodName . '" method.', $this->ClassName, $ActualMethodName), E_USER_ERROR);
-            }
-        }
-
-       // Make sure the arguments get passed in the same way whether firing a custom event or a magic one.
-        $this->EventArguments = $Arguments;
-
-       // Call the "Before" event handlers
-        Gdn::PluginManager()->CallEventHandlers($this, $this->ClassName, $ReferenceMethodName, 'Before');
-
-       // Call this object's method
-        if (Gdn::PluginManager()->HasMethodOverride($this->ClassName, $ReferenceMethodName)) {
-           // The method has been overridden
-            $this->HandlerType = HANDLER_TYPE_OVERRIDE;
-            $Return = Gdn::PluginManager()->CallMethodOverride($this, $this->ClassName, $ReferenceMethodName);
-        } elseif (Gdn::PluginManager()->HasNewMethod($this->ClassName, $ReferenceMethodName)) {
-            $this->HandlerType = HANDLER_TYPE_NEW;
-            $Return = Gdn::PluginManager()->CallNewMethod($this, $this->ClassName, $ReferenceMethodName);
-        } else {
-           // The method has not been overridden
-=======
-        // Look to the PluginManager to see if there are related event handlers and call them
-        return Gdn::pluginManager()->callEventHandlers($this, $FireClass, $EventName);
-    }
-
-    /**
-     * Used to extend any method.
-     *
-     * There are two types of extended method calls:
-     *  1. Declared: The method was declared with the lowercase "x" prefix and called without it.
-     *     ie. Declaration: public function xMethodName() {}
-     *         Call: $Object->MethodName();
-     *
-     *  2. Called: The method was declared without the lowercase "x" prefix and called with it.
-     *     ie. Declaration: public function MethodName() {}
-     *         Call: $Object->xMethodName();
-     *
-     * Note: Plugins will always refer to the method name without the "x"
-     * regardless of the type. So, $ReferenceMethodName is declared below without
-     * the "x".
-     *
-     *
-     * @param string $MethodName
-     * @param array $Arguments
-     * @return mixed
-     *
-     */
-    public function __call($MethodName, $Arguments) {
-        // Define a return variable.
-        $Return = false;
-
-        // Was this method declared, or called?
-        if (substr($MethodName, 0, 1) == 'x') {
-            // Declared
-            $ActualMethodName = substr($MethodName, 1); // Remove the x prefix
-            $ReferenceMethodName = $ActualMethodName; // No x prefix
-        } else {
-            // Called
-            $ActualMethodName = 'x'.$MethodName; // Add the x prefix
-            $ReferenceMethodName = $MethodName; // No x prefix
-        }
-
-        // Make sure that $ActualMethodName exists before continuing:
-        if (!method_exists($this, $ActualMethodName)) {
-            // Make sure that a plugin is not handling the call
             if (!Gdn::pluginManager()->hasNewMethod($this->ClassName, $ReferenceMethodName)) {
                 trigger_error(ErrorMessage('The "'.$this->ClassName.'" object does not have a "'.$ActualMethodName.'" method.', $this->ClassName, $ActualMethodName), E_USER_ERROR);
             }
         }
 
-        // Make sure the arguments get passed in the same way whether firing a custom event or a magic one.
+       // Make sure the arguments get passed in the same way whether firing a custom event or a magic one.
         $this->EventArguments = $Arguments;
 
-        // Call the "Before" event handlers
+       // Call the "Before" event handlers
         Gdn::pluginManager()->callEventHandlers($this, $this->ClassName, $ReferenceMethodName, 'Before');
 
-        // Call this object's method
+       // Call this object's method
         if (Gdn::pluginManager()->hasMethodOverride($this->ClassName, $ReferenceMethodName)) {
-            // The method has been overridden
+           // The method has been overridden
             $this->HandlerType = HANDLER_TYPE_OVERRIDE;
             $Return = Gdn::pluginManager()->callMethodOverride($this, $this->ClassName, $ReferenceMethodName);
         } elseif (Gdn::pluginManager()->hasNewMethod($this->ClassName, $ReferenceMethodName)) {
             $this->HandlerType = HANDLER_TYPE_NEW;
             $Return = Gdn::pluginManager()->callNewMethod($this, $this->ClassName, $ReferenceMethodName);
         } else {
-            // The method has not been overridden
->>>>>>> 0aed7e80
+           // The method has not been overridden
             $Count = count($Arguments);
             if ($Count == 0) {
                 $Return = $this->$ActualMethodName();
@@ -404,13 +210,8 @@
             }
         }
 
-<<<<<<< HEAD
        // Call the "After" event handlers
-        Gdn::PluginManager()->CallEventHandlers($this, $this->ClassName, $ReferenceMethodName, 'After');
-=======
-        // Call the "After" event handlers
         Gdn::pluginManager()->callEventHandlers($this, $this->ClassName, $ReferenceMethodName, 'After');
->>>>>>> 0aed7e80
 
         return $Return;
     }
