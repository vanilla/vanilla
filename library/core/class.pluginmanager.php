--- conflicted
+++ resolved
@@ -906,8 +906,6 @@
       Gdn::Locale()->Refresh();
    }
 
-<<<<<<< HEAD
-=======
    public static function SplitAuthors($AuthorsString, $Format = 'html') {
       $Authors = explode(';', $AuthorsString);
       $Result = array();
@@ -943,7 +941,6 @@
       
    }
    
->>>>>>> fae7b392
     /**
     * Remove the plugin.
     *
