<?php
/**
 * Gdn_PluginManager
 *
 * @author Mark O'Sullivan <markm@vanillaforums.com>
 * @author Todd Burry <todd@vanillaforums.com>
 * @author Tim Gunter <tim@vanillaforums.com>
 * @copyright 2009-2017 Vanilla Forums Inc.
 * @license http://www.opensource.org/licenses/gpl-2.0.php GNU GPL v2
 * @package Core
 * @since 2.0
 */
use Garden\EventManager;
use Interop\Container\ContainerInterface;
use Vanilla\Addon;
use Vanilla\AddonManager;

/**
 * Plugin Manager.
 *
 * A singleton class used to identify extensions, register them in a central
 * location, and instantiate/call them when necessary.
 */
class Gdn_PluginManager extends Gdn_Pluggable implements ContainerInterface {

    const ACTION_ENABLE = 1;

    const ACTION_DISABLE = 2;

    //const ACTION_REMOVE  = 3;

    const ACCESS_CLASSNAME = 'classname';

    const ACCESS_PLUGINNAME = 'pluginname';

    /** @var array Available plugins. Never access this directly, instead use $this->AvailablePlugins(); */
    protected $pluginCache = null;

    /** @var array */
    protected $pluginsByClass = null;

    /** @var array */
    protected $pluginFoldersByPath = null;

    /** @var array A simple list of enabled plugins. */
    protected $enabledPlugins = null;

    /** @var array Search paths for plugins and their files. */
    protected $pluginSearchPaths = null;

    protected $alternatePluginSearchPaths = null;

    /** @var array A simple list of plugins that have already been registered. */
    private $registeredPlugins = [];

    /** @var array An array of the instances of plugins. */
    protected $instances = [];

    private $started = false;

    /** @var bool Whether or not to trace some event information. */
    public $trace = false;

    /**
     * @var AddonManager
     */
    private $addonManager;

    /**
     * @var EventManager
     */
    private $eventManager;

    /**
     * Initialize a new instance of the {@link Gdn_PluginManager} class.
     *
     * @param AddonManager $addonManager The addon manager that manages all of the addons.
     * @param EventManager $eventManager The event manager that handles all plugin events.
     */
    public function __construct(AddonManager $addonManager = null, EventManager $eventManager = null) {
        parent::__construct();
        $this->addonManager = $addonManager;

        $this->eventManager = $eventManager ?: new EventManager($this);
    }

    /**
     * Set up the plugin framework.
     */
    public function start() {
        // Register hooked methods.
        $this->registerPlugins();

        $this->started = true;
        $this->fireEvent('AfterStart');
    }

    /**
     * Is the plugin manager started?
     *
     * @return bool Returns **true** if the plugin manager is started or **false** otherwise.
     */
    public function started() {
        return $this->started;
    }

    /**
     * Get a list of available plugins.
     *
     * @deprecated Use {@link AddonManager::lookupAllByType()}.
     */
    public function availablePlugins() {
        $addons = $this->addonManager->lookupAllByType(Addon::TYPE_ADDON);

        $result = [];
        foreach ($addons as $addon) {
            /* @var Addon $addon */
            if ($addon->getInfoValue('oldType') !== 'plugin') {
                continue;
            }

            $infoArray  = static::calcOldInfoArray($addon);
            $result[$infoArray['Index']] = $infoArray;
        }
        return $result;
    }

    /**
     * The {@link AddonManager} does all this now.
     *
     * @deprecated
     */
    public function forceAutoloaderIndex() {
        deprecated('Gdn_PuginManager->forceAutoloaderIndex()');
    }

    /**
     * The {@link AddonManager} does all this now.
     *
     * @deprecated
     */
    public function clearPluginCache() {
        deprecated('Gdn_PluginManager->clearPluginCache()');
    }

    /**
     * Get a list of all of the enabled plugins.
     *
     * @return array
     */
    public function enabledPlugins() {
        $addons = $this->addonManager->getEnabled();
        $plugins = array_filter($addons, Addon::makeFilterCallback(['oldType' => 'plugin']));

        $result = [];
        /* @var Addon $plugin */
        foreach ($plugins as $key => $plugin) {
            $result[$plugin->getRawKey()] = $this->calcOldInfoArray($plugin);
        }
        return $result;
    }

    /**
     * Includes all of the plugin files for enabled plugins.
     *
     * Files are included in from the roots of each plugin directory if they have the following names.
     * - default.php
     * - *plugin.php
     *
     * @deprecated
     * @todo Remove this
     */
    public function includePlugins() {
        $enabled = $this->addonManager->getEnabled();
        foreach ($enabled as $addon) {
            /* @var \Vanilla\Addon $addon */
            if ($pluginClass = $addon->getPluginClass()) {
                include $addon->getClassPath($pluginClass);
            }
        }
    }

    /**
     * TODO: Remove this method.
     *
     * @param string $SearchPath Deprecated.
     * @param array &$PluginInfo Deprecated.
     * @param array &$ClassInfo Deprecated.
     * @param array|null $PathListing Deprecated.
     * @return bool|string Deprecated.
     * @deprecated
     */
    public function indexSearchPath($SearchPath, &$PluginInfo, &$ClassInfo, $PathListing = null) {
        if (is_null($PathListing) || !is_array($PathListing)) {
            $PathListing = scandir($SearchPath, 0);
            sort($PathListing);
        }

        if ($PathListing === false) {
            return false;
        }

        foreach ($PathListing as $PluginFolderName) {
            if (substr($PluginFolderName, 0, 1) == '.') {
                continue;
            }

            $PluginPath = CombinePaths(array($SearchPath, $PluginFolderName));
            $PluginFile = $this->findPluginFileOld($PluginPath);

            if ($PluginFile === false) {
                continue;
            }

            $SearchPluginInfo = $this->scanPluginFile($PluginFile);

<<<<<<< HEAD
            if (empty($SearchPluginInfo)) {
=======
            if ($SearchPluginInfo === null) {
>>>>>>> 64633cdd
                continue;
            }

            $RealPluginFile = realpath($PluginFile);
            $SearchPluginInfo['RealFile'] = $RealPluginFile;
            $SearchPluginInfo['RealRoot'] = dirname($RealPluginFile);
            $SearchPluginInfo['SearchPath'] = $SearchPath;
            $SearchPluginInfo['Dir'] = "/plugins/$PluginFolderName";

            $iconUrl = $SearchPluginInfo['Dir'].'/'.val('Icon', $SearchPluginInfo, 'icon.png');
            if (file_exists(PATH_ROOT.$iconUrl)) {
                $SearchPluginInfo['IconUrl'] = $iconUrl;
            }

            $PluginInfo[$PluginFolderName] = $SearchPluginInfo;

//            $addon = $this->addonManager->lookupAddon($SearchPluginInfo['Index']);
//            $info = static::calcOldInfoArray($addon);
//
//            $diff = array_diff($SearchPluginInfo, $info);

            $PluginClassName = val('ClassName', $SearchPluginInfo);
            $ClassInfo[$PluginClassName] = $PluginFolderName;
        }

        return md5(serialize($PathListing));
    }

    /**
     * Calculate an old info array from a new {@link Addon}.
     *
     * This is a backwards compatibility function only and should not be used for new code.
     *
     * @param Addon $addon The addon to calculate.
     * @return array Returns an info array.
     * @deprecated
     */
    public static function calcOldInfoArray(Addon $addon) {
        $info = $addon->getInfo();

        $capitalCaseSheme = new \Vanilla\Utility\CapitalCaseScheme();
        $info = $capitalCaseSheme->convertArrayKeys($info, ['RegisterPermissions']);

        // This is the basic information from scanPluginFile().
        $name = $addon->getInfoValue('keyRaw', $addon->getKey());
        $info['Index'] = $name;
        $info['ClassName'] = $addon->getPluginClass();
        $info['PluginFilePath'] = $addon->getClassPath($addon->getPluginClass(), Addon::PATH_FULL);
        $info['PluginRoot'] = $addon->path();
        touchValue('Name', $info, $name);
        touchValue('Folder', $info, $name);
        $info['Dir'] = $addon->path('', Addon::PATH_ADDON);

        if ($icon = $addon->getIcon(Addon::PATH_ADDON)) {
            $info['IconUrl'] = $icon;
        }


        // This is some additional information from indexSearchPath().
        if ($info['PluginFilePath']) {
            $info['RealFile'] = realpath($info['PluginFilePath']);
        }
        $info['RealRoot'] = realpath($info['PluginRoot']);
        $info['SearchPath'] = dirname($addon->path());

        // Rejoin the authors.
        $names = [];
        $emails = [];
        $homepages = [];
        foreach ($addon->getInfoValue('authors', []) as $author) {
            if (isset($author['name'])) {
                $names[] = $author['name'];
            }
            if (isset($author['email'])) {
                $emails[] = $author['email'];
            }
            if (isset($author['homepage'])) {
                $homepages[] = $author['homepage'];
            }
        }
        if (!empty($names)) {
            $info['Author'] = implode(', ', $names);
        }
        if (!empty($emails)) {
            $info['AuthorEmail'] = implode(', ', $emails);
        }
        if (!empty($homepages)) {
            $info['AuthorUrl'] = implode(', ', $homepages);
        }
        unset($info['Authors']);

        // Themes have their own particular fields.
        if ($addon->getType() === Addon::TYPE_THEME) {
            $info['ThemeRoot'] = $addon->path('');
            if (file_exists($addon->path('about.php'))) {
                $info['AboutFile'] = $addon->path('about.php');
                $info['RealAboutFile'] = realpath($info['AboutFile']);
            }

            if ($hooksClass = $addon->getPluginClass()) {
                $info['HooksFile'] = $addon->getClassPath($hooksClass);
                $info['RealHooksFile'] = realpath($info['HooksFile']);
            }

            if ($screenshot = $addon->getIcon(Addon::PATH_ADDON)) {
                if (basename($screenshot) === 'mobile.png') {
                    $info['MobileScreenshotUrl'] = $screenshot;
                } else {
                    $info['ScreenshotUrl'] = $screenshot;
                }
            }
        }

        return $info;
    }

    /**
     * TODO: Remove this.
     *
     * @return bool Deprecated.
     */
    public function addSearchPath() {
        deprecated('Gdn_PluginManager->addSearchPath()');
        return true;
    }

    /**
     * TODO: Remove this.
     *
     * @return bool Deprecated.
     */
    public function removeSearchPath() {
        deprecated('Gdn_PluginManager->removeSearchPath()');
        return true;
    }

    /**
     * Find a plugin file using the old plugin manager method.
     *
     * @param string $path The root path of the plugin.
     * @return string|false Returns the path to the plugin class or **false** if one isn't found.
     */
    private function findPluginFileOld($path) {
        if (!is_dir($path)) {
            return false;
        }
        $PluginFiles = scandir($path);
        $TestPatterns = array(
            'default.php', '*plugin.php'
        );
        foreach ($PluginFiles as $PluginFile) {
            foreach ($TestPatterns as $Test) {
                if (fnmatch($Test, $PluginFile)) {
                    return CombinePaths(array($path, $PluginFile));
                }
            }
        }

        return false;
    }

    /**
     * Deprecated.
     *
     * @param string $path Deprecated.
     * @return string|false Deprecated.
     */
    public function findPluginFile($path) {
        deprecated('Gdn_PluginManager->findPluginFile()');
        try {
            $addon = new Addon($path);
            if ($pluginClass = $addon->getPluginClass()) {
                return $addon->getClassPath($pluginClass, Addon::PATH_FULL);
            }
            return false;
        } catch (\Exception $ex) {
            return false;
        }
    }

    /**
     * Register all enabled plugins' event handlers and overrides.
     *
     * Examines all declared classes, identifying which ones implement
     * Gdn_IPlugin and registers all of their event handlers and method
     * overrides. It recognizes them because Handlers end with _Handler,
     * _Before, and _After and overrides end with "_Override". They are prefixed
     * with the name of the class and method (or event) to be handled or
     * overridden.
     *
     * For example:
     *
     *  class MyPlugin implements Gdn_IPlugin {
     *   public function MyController_SignIn_After($Sender) {
     *      // Do something neato
     *   }
     *   public function Url_AppRoot_Override($WithDomain) {
     *      return "MyCustomAppRoot!";
     *   }
     *  }
     */
    public function registerPlugins() {
        $enabled = $this->addonManager->getEnabled();
        foreach ($enabled as $addon) {
            /* @var \Vanilla\Addon $addon */
            if ($pluginClass = $addon->getPluginClass()) {
                // Include the plugin here, rather than wait for it to hit the autoloader. This way is much faster.
                include_once $addon->getClassPath($pluginClass);

                if (!is_a($pluginClass, 'Gdn_IPlugin', true)) {
                    trigger_error("$pluginClass does not implement Gdn_IPlugin", E_USER_DEPRECATED);
                }

                // Only register the plugin if it implements the Gdn_IPlugin interface.
                if (is_a($pluginClass, 'Gdn_IPlugin', true) &&
                    !isset($this->registeredPlugins[$pluginClass])
                ) {

                    // Register this plugin's methods
                    $this->registerPlugin($pluginClass, $addon->getPriority());
                }
            }
        }
    }

    /**
     *
     *
     * @return array
     */
    public function registeredPlugins() {
        return $this->registeredPlugins;
    }

    /**
     * Register a plugin's events.
     *
     * @param string $className The name of the class.
     * @throws Exception
     */
    public function registerPlugin($className, $priority = EventManager::PRIORITY_NORMAL) {
        $className = strtolower($className);
        if (empty($this->registeredPlugins[$className])) {
            $this->eventManager->bindClass($className, $priority);
        }
        $this->registeredPlugins[$className] = true;
    }

    /**
     *
     *
     * @param $pluginClassName
     * @return bool
     */
    public function unregisterPlugin($pluginClassName) {
        $this->eventManager->unbindClass($pluginClassName);
        return true;
    }

    /**
     * Removes all plugins that are marked as mobile unfriendly.
     */
    public function removeMobileUnfriendlyPlugins() {
        $addons = $this->addonManager->getEnabled();
        $plugins = array_filter($addons, Addon::makeFilterCallback(['oldType' => 'plugin']));

        /* @var Addon $plugin */
        foreach ($plugins as $key => $plugin) {
            if (!$plugin->getInfoValue('mobileFriendly', true) && $plugin->getPluginClass()) {
                $this->unregisterPlugin($plugin->getPluginClass());
            }
        }
    }

    /**
     * Check whether a plugin is enabled.
     *
     * @param string $pluginName The name of the plugin.
     * @return bool Returns **true** if the plugin is enabled or **false** otherwise.
     * @deprecated Use {@link AddonManager::isEnabled()} instead.
     */
    public function checkPlugin($pluginName) {
        deprecated('Gdn_PluginManager->checkPlugin()', 'AddonManager->isEnabled()');
        $result = $this->isEnabled($pluginName);
        return $result;
    }

    /**
     *
     *
     * @param $sender
     * @param $eventName
     * @param string $handlerType
     * @param array $options
     * @return array
     */
    public function getEventHandlers($sender, $eventName, $handlerType = 'Handler', $options = array()) {
        deprecated(__METHOD__);
        // Figure out the classname.
        if (isset($options['ClassName'])) {
            $ClassName = $options['ClassName'];
        } elseif (property_exists($sender, 'ClassName') && $sender->ClassName) {
            $ClassName = $sender->ClassName;
        } else {
            $ClassName = get_class($sender);
        }

        $handlerType = strtolower($handlerType);
        switch ($handlerType) {
            case 'handler':
                $handlerType = '';
                break;
            case 'create':
            case 'override':
                $handlerType = '_method';
                break;
            default:
                $handlerType = '_'.$handlerType;
        }

        // Build the list of event handler names.
        $Names = [
            "{$ClassName}_{$eventName}{$handlerType}",
            "Base_{$eventName}{$handlerType}"
        ];

        // Grab the event handlers.
        $Handlers = [];
        foreach ($Names as $Name) {
            $Handlers[] = $this->eventManager->getHandlers($Name);
        }

        return call_user_func('array_merge', $Handlers);
    }

    /**
     * Get the information array for a plugin.
     *
     * @param string $name The name of the plugin to access.
     * @param string $accessType Either **Gdn_PluginManager::ACCESS_CLASSNAME** or
     * Gdn_PluginManager::ACCESS_PLUGINNAME** (default).
     * @return bool|array Returns an info array or **false** if the plugin isn't found.
     * @deprecated
     */
    public function getPluginInfo($name, $accessType = self::ACCESS_PLUGINNAME) {
        switch ($accessType) {
            case self::ACCESS_PLUGINNAME:
                $addon = $this->addonManager->lookupAddon($name);
                break;

            case self::ACCESS_CLASSNAME:
            default:
                trigger_error("Gdn_PluginManager->getPluginInfo() with ACCESS_CLASSNAME should not be called.");
                $addon = $this->addonManager->lookupByClassname($name, true);
                break;
        }

        if ($addon instanceof Addon) {
            $info = static::calcOldInfoArray($addon);
            return $info;
        } else {
            return false;
        }
    }

    /**
     * Gets an instance of a given plugin.
     *
     * @param string $name The key of the plugin.
     * @param string $accessType The type of key for the plugin which must be one of the following:
     *
     *  - Gdn_PluginManager::ACCESS_PLUGINNAME
     *  - Gdn_PluginManager::ACCESS_CLASSNAME
     * @param mixed $sender An object to pass to a new plugin instantiation.
     * @return Gdn_IPlugin The plugin instance.
     */
    public function getPluginInstance($name, $accessType = self::ACCESS_CLASSNAME, $sender = null) {
        $className = null;
        switch ($accessType) {
            case self::ACCESS_PLUGINNAME:
                $addon = $this->addonManager->lookupAddon($name);

                if ($addon === null || $addon->getPluginClass() == '') {
                    throw new InvalidArgumentException("The $name plugin doesn't have a plugin class.", 500);
                }
                $className = $addon->getPluginClass();
                break;
            case self::ACCESS_CLASSNAME:
            default:
                $className = $name;
                $addon = $this->addonManager->lookupByClassname($className);
                break;
        }

        if (!class_exists($className)) {
            throw new Exception("Tried to load plugin '{$className}' from access name '{$name}:{$accessType}', but it doesn't exist.");
        }

        if (!isset($this->instances[$className])) {
            if ($sender === null) {
                $object = new $className();
            } else {
                $object = new $className($sender);
            }
            if (method_exists($object, 'setAddon')) {
                $object->setAddon($addon);
            }

            $this->instances[$className] = $object;
        }

        return $this->instances[$className];
    }

    /**
     * Returns whether or not a plugin is enabled.
     *
     * @param string $Name The name of the plugin.
     * @return bool Whether or not the plugin is enabled.
     * @deprecated
     */
    public function isEnabled($Name) {
        deprecated('Gdn_PluginManager->isEnabled()', 'AddonManager->isEnabled()');
        $enabled = $this->addonManager->isEnabled($Name, Addon::TYPE_ADDON);
        return $enabled;
    }

    /**
     * Registers a plugin method name as a handler.
     *
     * @param string $HandlerClassName The name of the plugin class that will handle the event.
     * @param string $HandlerMethodName The name of the plugin method being registered to handle the event.
     * @param string $EventClassName The name of the class that will fire the event.
     * @param string $EventName The name of the event that will fire.
     * @param string $EventHandlerType The type of event handler.
     */
    public function registerHandler($HandlerClassName, $HandlerMethodName, $EventClassName = '', $EventName = '', $EventHandlerType = '') {
        deprecated(__METHOD__);

        $key = $this->normalizeEventKey($EventClassName ?: $HandlerClassName, $EventName, $EventHandlerType);
        $this->eventManager->bindLazy($key, $HandlerClassName, $HandlerMethodName);
    }

    /**
     * Generate an event name from a class, event, and type.
     *
     * @param string $class The name of the class for the handler.
     * @param string $event The name of the event.
     * @param string $type The name of the type.
     * @return string Returns an event name as a string.
     */
    private function normalizeEventKey($class, $event, $type = 'handler') {
        $key = strtolower($class.'_'.$event);
        $type = strtolower($type);

        switch ($type) {
            case 'handler':
            case '':
                return $key;
            case 'create':
            case 'override':
                return $key.'_method';
            default:
                return $key.'_'.$type;
        }
    }

    /**
     * Register a a callback to handle an event.
     *
     * @param string $eventName The name of the event to register.
     * @param callable $callback The callback to call when the event is fired.
     */
    public function registerCallback($eventName, callable $callback) {
        $eventName = strtolower($eventName);
        $suffix = strrchr($eventName, '_');
        $basename = substr($eventName, 0, -strlen($suffix));

        switch ($suffix) {
            case '_handler':
                $eventName = $basename;
                break;
            case '_create':
            case '_override':
                $eventName = $basename.'_method';
                break;
        }

        $this->eventManager->bind($eventName, $callback);
    }

    /**
     * Registers a plugin override method.
     *
     * @param string $OverrideClassName The name of the plugin class that will override the existing method.
     * @param string $handlerMethodName The name of the plugin method being registered to override the existing method.
     * @param string $eventClassName The name of the class that will fire the event.
     * @param string $eventName The name of the event that will fire.
     */
    public function registerOverride($handlerClassName, $handlerMethodName, $eventClassName = '', $eventName = '') {
        $this->registerHandler($handlerClassName, $handlerMethodName, $eventClassName, $eventName, 'method');
    }

    /**
     * Registers a plugin new method.
     *
     * @param string $handlerClassName The name of the plugin class that will add a new method.
     * @param string $handlerMethodName The name of the plugin method being added.
     * @param string $eventClassName The name of the class that will fire the event.
     * @param string $eventName The name of the event that will fire.
     */
    public function registerNewMethod($handlerClassName, $handlerMethodName, $eventClassName = '', $eventName = '') {
        $this->registerHandler($handlerClassName, $handlerMethodName, $eventClassName, $eventName, 'method');
    }

    /**
     * Transfer control to the plugins.
     *
     * Looks through $this->_EventHandlerCollection for matching event
     * signatures to handle. If it finds any, it executes them in the order it
     * found them. It instantiates any plugins and adds them as properties to
     * this class (unless they were previously instantiated), and then calls
     * the handler in question.
     *
     * @param object $Sender The object that fired the event being handled.
     * @param string $EventClassName The name of the class that fired the event being handled.
     * @param string $EventName The name of the event being fired.
     * @param string $EventHandlerType The type of handler being fired (Handler, Before, After).
     * @return bool Returns **true** if an event was executed.
     */
    public function callEventHandlers($Sender, $EventClassName, $EventName, $EventHandlerType = 'Handler') {
        $Return = false;

        // Look through $this->_EventHandlerCollection for relevant handlers
        if ($this->callEventHandler($Sender, $EventClassName, $EventName, $EventHandlerType)) {
            $Return = true;
        }

        // Look for "Base" (aka any class that has $EventName)
        if ($this->callEventHandler($Sender, 'Base', $EventName, $EventHandlerType)) {
            $Return = true;
        }

        return $Return;
    }

    /**
     * Call a single event handler.
     *
     * @param object $sender The object firing the event.
     * @param string $className The name of the class firing the event.
     * @param string $eventName The name of the event being fired.
     * @param string $handlerType The type of event handler being looked for.
     * @return mixed Returns whatever the event handler returns or **false** of there is not event handler.
     */
    public function callEventHandler($sender, $className, $eventName, $handlerType = 'handler') {
        $eventKey = strtolower("{$className}_{$eventName}");
        $handlerType = strtolower($handlerType);
        $originalEventKey = $eventKey.'_'.$handlerType;

        switch ($handlerType) {
            case 'handler':
                // Do nothing.
                break;
            case 'create':
                $eventKey = $originalEventKey.'_method';
                break;
            default:
                $eventKey = $originalEventKey;
        }


        $results = $this->eventManager->fire(
            $eventKey,
            $sender,
            isset($sender->EventArguments) ? $sender->EventArguments : []
        );

        if (isset($sender->Returns)) {
            $sender->Returns[$originalEventKey] = $results;
            return true;
        } else {
            return false;
        }
    }

    /**
     * Looks through $this->_MethodOverrideCollection for a matching method signature to override.
     *
     * It instantiates any plugins and adds them as properties to this class (unless they were previously instantiated),
     * then calls the method in question.
     *
     * @param object $Sender The object being worked on.
     * @param string $ClassName The name of the class that called the method being overridden.
     * @param string $MethodName The name of the method that is being overridden.
     * @return mixed Returns the value of overridden method.
     */
    public function callMethodOverride($Sender, $ClassName, $MethodName) {
        $callback = $this->getCallback($ClassName, $MethodName, 'Override');
        if (is_callable($callback)) {
            return call_user_func($callback, $Sender, val('RequestArgs', $Sender, []));
        }
    }

    /**
     * Checks to see if there are any plugins that override the method being executed.
     *
     * @param string $ClassName The name of the class that called the method being overridden.
     * @param string $MethodName The name of the method that is being overridden.
     * @return bool Returns **true** if an override exists or **false** otherwise.
     */
    public function hasMethodOverride($ClassName, $MethodName) {
        return $this->eventManager->hasHandler($this->normalizeEventKey($ClassName, $MethodName, 'method'));
    }

    /**
     * Looks through the registered new methods for a matching method signature to call.
     *
     * It instantiates any plugins and adds them as properties to this class (unless they were previously instantiated),
     * then calls the method in question.
     *
     * @param object $Sender The object being worked on.
     * @param string $ClassName The name of the class that called the method being created.
     * @param string $MethodName The name of the method that is being created.
     * @return mixed Return value of new method.
     */
    public function callNewMethod($Sender, $ClassName, $MethodName) {
        $callback = $this->getCallback($ClassName, $MethodName, 'Create');
        if (is_callable($callback)) {
            return call_user_func($callback, $Sender, val('RequestArgs', $Sender, []));
        }
    }

    /**
     * Get the callback for an event handler.
     *
     * @param string $className The name of the class throwing the event.
     * @param string $methodName The name of the event.
     * @return callback|null
     * @since 2.1
     */
    public function getCallback($className, $methodName) {
        $eventKey = "{$className}_{$methodName}_method";
        $handlers = $this->eventManager->getHandlers($eventKey);

        if (!empty($handlers)) {
            $callback = reset($handlers);
            return $callback;
        } else {
            return null;
        }
    }

    /**
     * Checks to see if there are any plugins that create the method being executed.
     *
     * @param string $className The name of the class that called the method being created.
     * @param string $methodName The name of the method that is being created.
     * @return bool Returns **true** if the method exists.
     */
    public function hasNewMethod($className, $methodName) {
        $event = "{$className}_{$methodName}_method";
        return $this->eventManager->hasHandler($event);
    }

    /**
     * Return the plugin's information.
     *
     * @param string $PluginFile
     * @param null $VariableName
     * @return array|null Return the plugin's information or null
     */
    public function scanPluginFile($PluginFile, $VariableName = null) {
        // Find the $PluginInfo array
        if (!file_exists($PluginFile)) {
            return null;
        }
        $Lines = file($PluginFile);
        $InfoBuffer = false;
        $ClassBuffer = false;
        $ClassName = '';
        $PluginInfoString = '';
        if (!$VariableName) {
            $VariableName = 'PluginInfo';
        }

        $ParseVariableName = '$'.$VariableName;

        foreach ($Lines as $Line) {
            $TrimmedLine = trim($Line);
            if ($InfoBuffer && substr($TrimmedLine, -1) == ';') {
                $PluginInfoString .= $Line;
                $ClassBuffer = true;
                $InfoBuffer = false;
            }

            if (stringBeginsWith($TrimmedLine, $ParseVariableName)) {
                $InfoBuffer = true;
            }

            if ($InfoBuffer) {
                $PluginInfoString .= $Line;
            }

            if ($ClassBuffer && strtolower(substr($TrimmedLine, 0, 6)) == 'class ') {
                $Parts = explode(' ', $TrimmedLine);
                if (count($Parts) > 2) {
                    $ClassName = $Parts[1];
                }

                break;
            }

        }
        unset($Lines);
<<<<<<< HEAD
        if (empty($PluginInfoString)) {
            return null;
        } else {
            eval($PluginInfoString);
=======

        // Return early!
        if (empty($PluginInfoString)) {
            return null;
>>>>>>> 64633cdd
        }

        eval($PluginInfoString);

        // Define the folder name and assign the class name for the newly added item.
        $var = !empty(${$VariableName}) ? ${$VariableName} : null;
        if (is_array($var)) {
            reset($var);
            $name = key($var);
            $var = current($var);

            $var['Index'] = $name;
            $var['ClassName'] = $ClassName;
            $var['PluginFilePath'] = $PluginFile;
            $var['PluginRoot'] = dirname($PluginFile);
            touchValue('Name', $var, $name);
            touchValue('Folder', $var, $name);

            return $var;
        }

        return null;
    }

    /**
     * Get the current search paths
     *
     * By default, get all the paths as built by the constructor. Includes the two (or one) default plugin paths
     * of PATH_PLUGINS and PATH_LOCAL_PLUGINS, as well as any extra paths defined in the config variable.
     *
     * @param boolean $OnlyCustom whether or not to exclude the two default paths and return only config paths
     * @return array Search paths
     */
    public function searchPaths($OnlyCustom = false) {
        if (is_null($this->pluginSearchPaths) || is_null($this->alternatePluginSearchPaths)) {
            $this->pluginSearchPaths = array();
            $this->alternatePluginSearchPaths = array();

            // Add default search path(s) to list
            $this->pluginSearchPaths[rtrim(PATH_PLUGINS, '/')] = 'core';

            // Check for, and load, alternate search paths from config
            $RawAlternatePaths = c('Garden.PluginManager.Search', null);
            if (!is_null($RawAlternatePaths)) {
                $AlternatePaths = $RawAlternatePaths;

                if (!is_array($AlternatePaths)) {
                    $AlternatePaths = array($AlternatePaths => 'alternate');
                }

                foreach ($AlternatePaths as $AltPath => $AltName) {
                    $this->alternatePluginSearchPaths[rtrim($AltPath, '/')] = $AltName;
                    if (is_dir($AltPath)) {
                        $this->pluginSearchPaths[rtrim($AltPath, '/')] = $AltName;
                    }
                }
            }
        }

        if (!$OnlyCustom) {
            return $this->pluginSearchPaths;
        }

        return $this->alternatePluginSearchPaths;
    }

    /**
     *
     *
     * @param null $SearchPath
     * @return array
     */
    public function enabledPluginFolders($SearchPath = null) {
        if (is_null($SearchPath)) {
            return array_keys($this->enabledPlugins());
        } else {
            $Folders = array_flip(val($SearchPath, $this->pluginFoldersByPath, array()));
            return array_keys(array_intersect_key($Folders, $this->enabledPlugins()));
        }
    }

    /**
     *
     *
     * @param null $SearchPath
     * @return array|mixed
     */
    public function availablePluginFolders($SearchPath = null) {
        if (is_null($SearchPath)) {
            return array_keys($this->availablePlugins());
        } else {
            return val($SearchPath, $this->pluginFoldersByPath, array());
        }
    }

    /**
     * Test to see if a plugin throws fatal errors.
     *
     * @param string $PluginName The name of the plugin to test.
     * @deprecated
     */
    public function testPlugin($PluginName) {
        $addon = $this->addonManager->lookupAddon($PluginName);
        if (!$addon) {
            throw notFoundException('Plugin');
        }

        try {
            $this->addonManager->checkRequirements($addon, true);
            $addon->test(true);
        } catch (\Exception $ex) {
            throw new Gdn_UserException($ex->getMessage(), $ex->getCode());
        }
        return true;
    }

    /**
     *
     *
     * @param $pluginName
     * @param Gdn_Validation $validation
     * @param array|bool $options
     * @return bool
     * @throws Exception
     * @throws Gdn_UserException
     */
    public function enablePlugin($pluginName, $validation, $options = []) {

        $setup = val('Setup', $options, true);
        $force = val('Force', $options, false);

        // Check to see if the plugin is already enabled.
        if ($this->addonManager->isEnabled($pluginName, Addon::TYPE_ADDON) && !$force) {
            throw new Gdn_UserException(t('The plugin is already enabled.'));
        }

        $addon = $this->addonManager->lookupAddon($pluginName);
        if (!$addon) {
            throw notFoundException('Plugin');
        }

        if (!$validation instanceof Gdn_Validation) {
            $validation = new Gdn_Validation();
        }

        try {
            $this->addonManager->checkRequirements($addon, true);
            $addon->test(true);
        } catch (\Exception $ex) {
            $validation->addValidationResult('addon', '@'.$ex->getMessage());
            return false;
        }

        // Enable this addon's requirements.
        $requirements = $this->addonManager->lookupRequirements($addon, AddonManager::REQ_DISABLED);
        foreach ($requirements as $addonKey => $row) {
            $requiredAddon = $this->addonManager->lookupAddon($addonKey);
            $this->enableAddon($requiredAddon, $setup);
        }

        // Enable the addon.
        $this->enableAddon($addon, $setup);

        // Refresh the locale just in case there are some translations needed this request.
        Gdn::locale()->refresh();

        $this->EventArguments['AddonName'] = $addon->getRawKey();
        $this->fireEvent('AddonEnabled');

        return true;
    }

    /**
     * Disable a plugin.
     *
     * @param string $pluginName The name of the plugin.
     * @return bool
     * @throws Exception
     */
    public function disablePlugin($pluginName) {
        $addon = $this->addonManager->lookupAddon($pluginName);

        if (!$addon) {
            return false;
        }

        $pluginClassName = $addon->getPluginClass();
        $pluginName = $addon->getRawKey();
        $enabled = $this->addonManager->isEnabled($pluginName, Addon::TYPE_ADDON);

        try {
            $this->addonManager->checkDependents($addon, true);
        } catch (\Exception $ex) {
            throw new Gdn_UserException($ex->getMessage(), 400);
        }

        // 2. Perform necessary hook action
        $this->pluginHook($pluginName, self::ACTION_DISABLE, true);

        // 3. Disable it.
        saveToConfig("EnabledPlugins.{$pluginName}", false);

        $this->addonManager->stopAddon($addon);

        // 4. Unregister the plugin properly.
        $this->unregisterPlugin($pluginClassName);

        if ($enabled) {
            Logger::event(
                'addon_disabled',
                Logger::INFO,
                'The {addonName} plugin was disabled.',
                array('addonName' => $pluginName)
            );
        }

        // Redefine the locale manager's settings $Locale->Set($CurrentLocale, $EnabledApps, $EnabledPlugins, TRUE);
        Gdn::locale()->refresh();

        $this->EventArguments['AddonName'] = $pluginName;
        $this->fireEvent('AddonDisabled');

        return true;
    }

    /**
     * Split a string containing several authors.
     *
     * @param string $authorsString The author string.
     * @param string $format What format to return the result in.
     * @return array|string Returns the authors as an array or string if HTML is requested.
     * @deprecated The authors array is already properly split in the {@link Addon}.
     */
    public static function splitAuthors($authorsString, $format = 'html') {
        $Authors = explode(';', $authorsString);
        $Result = array();
        foreach ($Authors as $AuthorString) {
            $Parts = explode(',', $AuthorString, 3);
            $Author = array();
            $Author['Name'] = trim($Author[0]);
            for ($i = 1; $i < count($Parts); $i++) {
                if (strpos($Parts[$i], '@') !== false) {
                    $Author['Email'] = $Parts[$i];
                } elseif (preg_match('`^https?://`', $Parts[$i]))
                    $Author['Url'] = $Parts[$i];
            }
            $Result[] = $Author;
        }

        if (strtolower($format) == 'html') {
            // Build the html for the authors.
            $Htmls = array();
            foreach ($Result as $Author) {
                $Name = $Author['Name'];
                if (isset($Author['Url'])) {
                    $Url = $Author['Url'];
                } elseif (isset($Author['Email']))
                    $Url = "mailto:{$Author['Email']}";

                if (isset($Url)) {
                    $Htmls[] = '<a href="'.htmlspecialchars($Url).'">'.htmlspecialchars($Name).'</a>';
                }
            }
            $Result = implode(', ', $Htmls);
        }
        return $Result;

    }

    /**
     * Hooks to the various actions, i.e. enable, disable and load.
     *
     * @param string $pluginName The name of the plugin.
     * @param string $forAction Which action to hook it to, i.e. enable, disable or load.
     * @param boolean $callback whether to perform the hook method.
     * @return void
     */
    private function pluginHook($pluginName, $forAction, $callback = false) {
        switch ($forAction) {
            case self::ACTION_ENABLE:
                $methodName = 'setup';
                break;
            case self::ACTION_DISABLE:
                $methodName = 'onDisable';
                break;
            default:
                $methodName = '';
        }

        $addon = $this->addonManager->lookupAddon($pluginName);
        if (!$addon || !$addon->getPluginClass()) {
            return;
        }

        $pluginClass = $addon->getPluginClass();

        if ($callback && !empty($pluginClass) && class_exists($pluginClass)) {
            $plugin = new $pluginClass();
            if (method_exists($plugin, 'setAddon')) {
                $plugin->setAddon($addon);
            }
            if (method_exists($pluginClass, $methodName)) {
                $plugin->$methodName();
            }
        }
    }

    /**
     * Enable an addon and do all the stuff that's entailed there.
     *
     * @param Addon $addon The addon to enable.
     * @param bool $setup Whether or not to set the plugin up.
     * @throws Exception Throws an exception if something goes bonkers during the process.
     */
    private function enableAddon(Addon $addon, $setup) {
        if ($setup) {
            $this->addonManager->startAddon($addon);
            $this->pluginHook($addon->getRawKey(), self::ACTION_ENABLE, true);

            // If setup succeeded, register any specified permissions
            $permissions = $addon->getInfoValue('registerPermissions');
            if (!empty($permissions)) {
                $PermissionModel = Gdn::permissionModel();
                $PermissionModel->define($permissions);
            }

            // Write enabled state to config.
            saveToConfig("EnabledPlugins.".$addon->getRawKey(), true);
            Logger::event(
                'addon_enabled',
                Logger::INFO,
                'The {addonName} plugin was enabled.',
                array('addonName' => $addon->getRawKey())
            );
        }

        $pluginClassName = $addon->getPluginClass();
        $this->registerPlugin($pluginClassName, $addon->getPriority());
    }

    /**
     * Finds an entry of the container by its identifier and returns it.
     *
     * @param string $id Identifier of the entry to look for.
     *
     * @throws \Interop\Container\Exception\NotFoundException  No entry was found for this identifier.
     * @throws \Interop\Container\Exception\ContainerException Error while retrieving the entry.
     *
     * @return mixed Entry.
     */
    public function get($id) {
        return $this->getPluginInstance($id, self::ACCESS_CLASSNAME);
    }

    /**
     * Returns true if the container can return an entry for the given identifier. Returns false otherwise.
     *
     * @param string $id Identifier of the entry to look for.
     *
     * @return boolean
     */
    public function has($id) {
        return class_exists($id);
    }
}<|MERGE_RESOLUTION|>--- conflicted
+++ resolved
@@ -214,11 +214,7 @@
 
             $SearchPluginInfo = $this->scanPluginFile($PluginFile);
 
-<<<<<<< HEAD
-            if (empty($SearchPluginInfo)) {
-=======
             if ($SearchPluginInfo === null) {
->>>>>>> 64633cdd
                 continue;
             }
 
@@ -934,17 +930,10 @@
 
         }
         unset($Lines);
-<<<<<<< HEAD
-        if (empty($PluginInfoString)) {
-            return null;
-        } else {
-            eval($PluginInfoString);
-=======
 
         // Return early!
         if (empty($PluginInfoString)) {
             return null;
->>>>>>> 64633cdd
         }
 
         eval($PluginInfoString);
