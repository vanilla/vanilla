<?php
/**
 * ProxyRequest handler class.
 *
 * @author Tim Gunter <tim@vanillaforums.com>
 * @copyright 2009-2015 Vanilla Forums Inc.
 * @license http://www.opensource.org/licenses/gpl-2.0.php GNU GPL v2
 * @package Core
 * @since 2.0.18
 */

/**
 * This class abstracts the work of doing external requests.
 */
class ProxyRequest {
    const MAX_LOG_BODYLENGTH = 500;

    protected $CookieJar;

    public $MaxReadSize = 4096;

    public $RequestDefaults;

    public $RequestHeaders;

    public $RequestBody;

    public $ParsedBody;

    public $ResponseHeaders;

    public $ResponseStatus;

    public $ResponseBody;

    public $ResponseTime;

    public $ContentType;

    public $ContentLength;

    public $ConnectionMode;

    protected $FileTransfer;

    protected $UseSSL;

    protected $SaveFile;

    public $ActionLog;

    protected $Options;

    /**
     * Set up ProxyRequest.
     *
     * Options:
     *   URL
     *   Host
     *   Method
     *   ConnectTimeout
     *   Timeout
     *   Redirects
     *   Cookies
     *   SaveAs
     *   CloseSession
     *   Redirected
     *   Debug
     *   Simulate
     *
     * @param boolean $Loud
     * @param array $RequestDefaults
     * @return type
     */
    public function __construct($Loud = false, $RequestDefaults = null) {
        $this->Loud = $Loud;

        $CookieKey = md5(mt_rand(0, 72312189).microtime(true));
        if (defined('PATH_CACHE')) {
            $this->CookieJar = CombinePaths(array(PATH_CACHE, "cookiejar.{$CookieKey}"));
        } else {
            $this->CookieJar = CombinePaths(array("/tmp", "cookiejar.{$CookieKey}"));
        }

        if (!is_array($RequestDefaults)) {
            $RequestDefaults = array();
        }
        $Defaults = array(
            'URL' => null,
            'Host' => null,
            'Method' => 'GET',
            'ConnectTimeout' => 5,
            'Timeout' => 5,
            'TransferMode' => 'normal',   // or 'binary'
            'SaveAs' => null,
            'Redirects' => true,
            'SSLNoVerify' => false,
            'PreEncodePost' => true,
            'Cookies' => true,       // Send my cookies?
            'CookieJar' => false,      // Create a cURL CookieJar?
            'CookieSession' => false,      // Should old cookies be trashed starting now?
            'CloseSession' => true,       // Whether to close the session. Should always do this.
            'Redirected' => false,      // Flag. Is this a redirected request?
            'Debug' => false,      // Debug output on?
            'Simulate' => false       // Don't actually request, just set up
        );

        $this->RequestDefaults = array_merge($Defaults, $RequestDefaults);
    }

    /**
     *
     *
     * @param $Handler
     * @param $HeaderString
     * @return int
     */
    public function curlHeader(&$Handler, $HeaderString) {
        $Line = explode(':', trim($HeaderString));
        $Key = trim(array_shift($Line));
        $Value = trim(implode(':', $Line));
        if (!empty($Key)) {
            $this->ResponseHeaders[$Key] = $Value;
        }
        return strlen($HeaderString);
    }

    /**
     * @param $Handler
     * @return mixed|string
     */
    protected function curlReceive(&$Handler) {
        $this->ResponseHeaders = array();
        $startTime = microtime(true);
        $Response = curl_exec($Handler);
        $this->ResponseTime = microtime(true) - $startTime;

        $this->ResponseStatus = curl_getinfo($Handler, CURLINFO_HTTP_CODE);
        $this->ContentType = strtolower(curl_getinfo($Handler, CURLINFO_CONTENT_TYPE));
        $this->ContentLength = (int)curl_getinfo($Handler, CURLINFO_CONTENT_LENGTH_DOWNLOAD);

        $RequestHeaderInfo = trim(curl_getinfo($Handler, CURLINFO_HEADER_OUT));
        $RequestHeaderLines = explode("\n", $RequestHeaderInfo);
        $Request = trim(array_shift($RequestHeaderLines));
        $this->RequestHeaders['HTTP'] = $Request;
        // Parse header status line
        foreach ($RequestHeaderLines as $Line) {
            $Line = explode(':', trim($Line));
            $Key = trim(array_shift($Line));
            $Value = trim(implode(':', $Line));
            $this->RequestHeaders[$Key] = $Value;
        }
        $this->action(" Request Headers: ".print_r($this->RequestHeaders, true));
        $this->action(" Response Headers: ".print_r($this->ResponseHeaders, true));

        if ($Response == false) {
            $Success = false;
            $this->ResponseBody = curl_error($Handler);
            return $this->ResponseBody;
        }

        if ($this->Options['TransferMode'] == 'normal') {
            $Response = trim($Response);
        }

        $this->ResponseBody = $Response;

        if ($this->SaveFile) {
            $Success = file_exists($this->SaveFile);
            $SavedFileResponse = array(
                'Error' => curl_error($Handler),
                'Success' => $Success,
                'Size' => filesize($this->SaveFile),
                'Time' => curl_getinfo($Handler, CURLINFO_TOTAL_TIME),
                'Speed' => curl_getinfo($Handler, CURLINFO_SPEED_DOWNLOAD),
                'Type' => curl_getinfo($Handler, CURLINFO_CONTENT_TYPE),
                'File' => $this->SaveFile
            );
            $this->ResponseBody = json_encode($SavedFileResponse);
        }

        return $this->ResponseBody;
    }

    /**
     * Send a request and receive the response.
     *
     * Options:
     *     'URL'                  => NULL,
     *     'Host'                 => NULL,       // Override the Host: header
     *     'Method'               => 'GET',      // HTTP Method
     *     'ConnectTimeout'       => 5,          // Connection timeout
     *     'Timeout'              => 5,          // Request timeout
     *     'TransferMode'         => 'normal',   // or 'binary'
     *     'SaveAs'               => NULL,       // Download the response to this file
     *     'Redirects'            => TRUE,       // Allow 302 and 302 redirects
     *     'SSLNoVerify'          => FALSE,      // Verify the remote SSL cert
     *     'PreEncodePost'        => TRUE,       //
     *     'Cookies'              => TRUE,       // Send user's browser cookies?
     *     'CookieJar'            => FALSE,      // Create a cURL CookieJar?
     *     'CookieSession'        => FALSE,      // Should old cookies be trashed starting now?
     *     'CloseSession'         => TRUE,       // Whether to close the session. Should always do this.
     *     'Redirected'           => FALSE,      // Is this a redirected request?
     *     'Debug'                => FALSE,      // Debug output
     *     'Simulate'             => FALSE       // Don't actually request, just set up
     *
     * @param array /string $Options URL, or array options
     * @param array $QueryParams GET/POST parameters
     * @param array $Files List of files to upload
     * @param array $ExtraHeaders Any additional headers to tack on
     * @return type
     */
    public function request($Options = null, $QueryParams = null, $Files = null, $ExtraHeaders = null) {

        // Allow requests that just want to use defaults to provide a string instead of an optionlist.
        if (is_string($Options)) {
            $Options = array('URL' => $Options);
        }
        if (is_null($Options)) {
            $Options = array();
        }

        $this->Options = $Options = array_merge($this->RequestDefaults, $Options);

        $this->ResponseHeaders = array();
        $this->ResponseStatus = "";
        $this->ResponseBody = "";
        $this->RequestBody = "";
        $this->ResponseTime = 0;
        $this->ContentLength = 0;
        $this->ContentType = '';
        $this->ConnectionMode = '';
        $this->ActionLog = array();

        if (is_string($Files)) {
            $Files = array($Files);
        }
        if (!is_array($Files)) {
            $Files = array();
        }
        if (!is_array($ExtraHeaders)) {
            $ExtraHeaders = array();
        }

        // Get the URL
        $RelativeURL = val('URL', $Options, null);
        if (is_null($RelativeURL)) {
            $RelativeURL = val('Url', $Options, null);
        }

        if (is_null($RelativeURL)) {
            throw new Exception("No URL provided");
        }

        $RequestMethod = val('Method', $Options);
        $ForceHost = val('Host', $Options);
        $FollowRedirects = val('Redirects', $Options);
        $ConnectTimeout = val('ConnectTimeout', $Options);
        $Timeout = val('Timeout', $Options);
        $SaveAs = val('SaveAs', $Options);
        $TransferMode = val('TransferMode', $Options);
        $SSLNoVerify = val('SSLNoVerify', $Options);
        $PreEncodePost = val('PreEncodePost', $Options);
        $SendCookies = val('Cookies', $Options);
        $CookieJar = val('CookieJar', $Options);
        $CookieSession = val('CookieSession', $Options);
        $CloseSesssion = val('CloseSession', $Options);
        $Redirected = val('Redirected', $Options);
        $Debug = val('Debug', $Options, false);
        $Simulate = val('Simulate', $Options);

        $OldVolume = $this->Loud;
        if ($Debug) {
            $this->Loud = true;
        }

        $Url = $RelativeURL;
        $PostData = $QueryParams;

        /*
         * If files were provided, preprocess the list and exclude files that don't
         * exist. Also, change the method to POST if it is currently GET and there are valid files to send.
         */

        $SendFiles = array();
        foreach ($Files as $File => $FilePath) {
            if (file_exists($FilePath)) {
                $SendFiles[$File] = $FilePath;
            }
        }

        $this->FileTransfer = (bool)sizeof($SendFiles);
        if ($this->FileTransfer && $RequestMethod != "PUT") {
            $this->Options['Method'] = 'POST';
            $RequestMethod = val('Method', $Options);
        }

        /*
         * If extra headers were provided, preprocess the list into the correct
         * format for inclusion into both cURL and fsockopen header queues.
         */

        // Tack on Host header if forced
        if (!is_null($ForceHost)) {
            $ExtraHeaders['Host'] = $ForceHost;
        }

        $SendExtraHeaders = array();
        foreach ($ExtraHeaders as $ExtraHeader => $ExtraHeaderValue) {
            $SendExtraHeaders[] = "{$ExtraHeader}: {$ExtraHeaderValue}";
        }

        /*
         * If the request is being saved to a file, prepare to save to the
         * filesystem.
         */
        $this->SaveFile = false;
        if ($SaveAs) {
            $SavePath = dirname($SaveAs);
            $CanSave = @mkdir($SavePath, 0775, true);
            if (!is_writable($SavePath)) {
                throw new Exception("Cannot write to save path: {$SavePath}");
            }

            $this->SaveFile = $SaveAs;
        }

        /*
         * Parse Query Parameters and collapse into a querystring in the case of
         * GETs.
         */

        $RequestMethod = strtoupper($RequestMethod);
        switch ($RequestMethod) {
            case 'PUT':
            case 'POST':
                break;

            case 'GET':
            default:
                $PostData = is_array($PostData) ? http_build_query($PostData) : $PostData;
                if (strlen($PostData)) {
                    if (stristr($RelativeURL, '?')) {
                        $Url .= '&';
                    } else {
                        $Url .= '?';
                    }
                    $Url .= $PostData;
                }
                break;
        }

        $this->action("Requesting {$Url}");

        $UrlParts = parse_url($Url);

        // Extract scheme
        $Scheme = strtolower(val('scheme', $UrlParts, 'http'));
        $this->action(" scheme: {$Scheme}");

        // Extract hostname
        $Host = val('host', $UrlParts, '');
        $this->action(" host: {$Host}");

        // Extract / deduce port
        $Port = val('port', $UrlParts, null);
        if (empty($Port)) {
            $Port = ($Scheme == 'https') ? 443 : 80;
        }
        $this->action(" port: {$Port}");

        // Extract Path&Query
        $Path = val('path', $UrlParts, '');
        $Query = val('query', $UrlParts, '');
        $this->UseSSL = ($Scheme == 'https') ? true : false;

        $this->action(" transfer mode: {$TransferMode}");

        $logContext = array(
            'requestUrl' => $Url,
            'requestMethod' => $RequestMethod
        );

        /*
         * ProxyRequest can masquerade as the current user, so collect and encode
         * their current cookies as the default case is to send them.
         */

        $Cookie = '';
        $EncodeCookies = true;
        foreach ($_COOKIE as $Key => $Value) {
            if (strncasecmp($Key, 'XDEBUG', 6) == 0) {
                continue;
            }

            if (strlen($Cookie) > 0) {
                $Cookie .= '; ';
            }

            $EncodedValue = ($EncodeCookies) ? urlencode($Value) : $Value;
            $Cookie .= "{$Key}={$EncodedValue}";
        }

        // This prevents problems for sites that use sessions.
        if ($CloseSesssion) {
            @session_write_close();
        }

        $Response = '';

        $this->action("Parameters: ".print_r($PostData, true));

        // We need cURL
        if (!function_exists('curl_init')) {
            throw new Exception('Encountered an error while making a request to the remote server: Your PHP configuration does not allow cURL requests.');
        }

        $Handler = curl_init();
        curl_setopt($Handler, CURLOPT_HEADER, false);
        curl_setopt($Handler, CURLINFO_HEADER_OUT, true);
        curl_setopt($Handler, CURLOPT_RETURNTRANSFER, true);
        curl_setopt($Handler, CURLOPT_USERAGENT, val('HTTP_USER_AGENT', $_SERVER, 'Vanilla/2.0'));
        curl_setopt($Handler, CURLOPT_CONNECTTIMEOUT, $ConnectTimeout);
        curl_setopt($Handler, CURLOPT_HEADERFUNCTION, array($this, 'CurlHeader'));

        if ($TransferMode == 'binary') {
            curl_setopt($Handler, CURLOPT_BINARYTRANSFER, true);
        }

        if ($RequestMethod != 'GET' && $RequestMethod != 'POST') {
            curl_setopt($Handler, CURLOPT_CUSTOMREQUEST, $RequestMethod);
        }

        if ($CookieJar) {
            curl_setopt($Handler, CURLOPT_COOKIEJAR, $this->CookieJar);
            curl_setopt($Handler, CURLOPT_COOKIEFILE, $this->CookieJar);
        }

        if ($CookieSession) {
            curl_setopt($Handler, CURLOPT_COOKIESESSION, true);
        }

        if ($FollowRedirects) {
            curl_setopt($Handler, CURLOPT_FOLLOWLOCATION, true);
            curl_setopt($Handler, CURLOPT_AUTOREFERER, true);
            curl_setopt($Handler, CURLOPT_MAXREDIRS, 10);
        }

        if ($this->UseSSL) {
            $this->action(" Using SSL");
            curl_setopt($Handler, CURLOPT_SSL_VERIFYPEER, !$SSLNoVerify);
            curl_setopt($Handler, CURLOPT_SSL_VERIFYHOST, $SSLNoVerify ? 0 : 2);
        }

        if ($Timeout > 0) {
            curl_setopt($Handler, CURLOPT_TIMEOUT, $Timeout);
        }

        if ($Cookie != '' && $SendCookies) {
            $this->action(" Sending client cookies");
            curl_setopt($Handler, CURLOPT_COOKIE, $Cookie);
        }

        if ($this->SaveFile) {
            $this->action(" Saving to file: {$this->SaveFile}");
            $FileHandle = fopen($this->SaveFile, 'w+');
            curl_setopt($Handler, CURLOPT_FILE, $FileHandle);
        }

        // Allow POST
        if ($RequestMethod == 'POST') {
            if ($this->FileTransfer) {
                $this->action(" POSTing files");
                foreach ($SendFiles as $File => $FilePath) {
                    $PostData[$File] = "@{$FilePath}";
                }
            } else {
                if ($PreEncodePost && is_array($PostData)) {
                    $PostData = http_build_query($PostData);
                }
            }

            curl_setopt($Handler, CURLOPT_POST, true);
            curl_setopt($Handler, CURLOPT_POSTFIELDS, $PostData);

            if (!is_array($PostData) && !is_object($PostData)) {
                $SendExtraHeaders['Content-Length'] = strlen($PostData);
            }

            $this->RequestBody = $PostData;
        }

        // Allow PUT
        if ($RequestMethod == 'PUT') {
            if ($this->FileTransfer) {
                $SendFile = val('0', $SendFiles);
                $SendFileSize = filesize($SendFile);
                $this->action(" PUTing file: {$SendFile}");
                $SendFileObject = fopen($SendFile, 'r');

                curl_setopt($Handler, CURLOPT_PUT, true);
                curl_setopt($Handler, CURLOPT_INFILE, $SendFileObject);
                curl_setopt($Handler, CURLOPT_INFILESIZE, $SendFileSize);

                $SendExtraHeaders[] = "Content-Length: {$SendFileSize}";
            } else {
                curl_setopt($Handler, CURLOPT_CUSTOMREQUEST, 'PUT');
                curl_setopt($Handler, CURLOPT_POSTFIELDS, $PostData);

                if (!is_array($PostData) && !is_object($PostData)) {
                    $SendExtraHeaders['Content-Length'] = strlen($PostData);
                } else {
                    $TempPostData = http_build_str($PostData);
                    $SendExtraHeaders['Content-Length'] = strlen($TempPostData);
                }

                $this->RequestBody = $PostData;
            }
        }

        // Any extra needed headers
        if (sizeof($SendExtraHeaders)) {
            curl_setopt($Handler, CURLOPT_HTTPHEADER, $SendExtraHeaders);
        }

        // Set URL
        curl_setopt($Handler, CURLOPT_URL, $Url);
        curl_setopt($Handler, CURLOPT_PORT, $Port);

        if (val('LogRequest', $Options, false)) {
            Logger::event('http_request', Logger::INFO, '{requestMethod} {requestUrl}', $logContext);
        }

        $this->curlReceive($Handler);

        if ($Simulate) {
            return null;
        }

        curl_close($Handler);


        $logContext['responseCode'] = $this->ResponseStatus;
        $logContext['responseTime'] = $this->ResponseTime;

        // Add the response body to the log entry if it isn't too long or we are debugging.
        $logResponseBody = val('LogResponseBody', $Options, null);
        $logResponseBody = $logResponseBody === null ?
            !in_array($RequestMethod, ['GET', 'OPTIONS']) && strlen($this->responseBody) < self::MAX_LOG_BODYLENGTH :
            $logResponseBody;

<<<<<<< HEAD
        if ($logResponseBody || debug()) {
=======
        if ($logResponseBody || debug() || (!$this->responseClass('2xx') && val('LogResponseErrorBody', $Options, true))) {
>>>>>>> 82cd6a45
            if (stripos($this->ContentType, 'application/json') !== false) {
                $body = @json_decode($this->ResponseBody, true);
                if (!$body) {
                    $body = $this->ResponseBody;
                }
                $logContext['responseBody'] = $body;
            } else {
                $logContext['responseBody'] = $this->ResponseBody;
            }
        }
        $logLevel = val('Log', $Options, true) ? Logger::INFO : Logger::DEBUG;
        if (val('Log', $Options, true)) {
            if ($this->responseClass('2xx')) {
                Logger::event('http_response', $logLevel, '{responseCode} {requestMethod} {requestUrl} in {responseTime}s', $logContext);
            } else {
                Logger::event('http_response_error', $logLevel, '{responseCode} {requestMethod} {requestUrl} in {responseTime}s', $logContext);
            }
        }

        $this->Loud = $OldVolume;
        return $this->ResponseBody;
    }

    /**
     *
     *
     * @param $Message
     * @param null $Loud
     */
    protected function action($Message, $Loud = null) {
        if ($this->Loud || $Loud) {
            echo "{$Message}\n";
            flush();
            ob_flush();
        }

        $this->ActionLog[] = $Message;
    }

    /**
     *
     */
    public function __destruct() {
        if (file_exists($this->CookieJar)) {
            @unlink($this->CookieJar);
        }
    }

    /**
     *
     *
     * @return $this
     */
    public function clean() {
        return $this;
    }

    /**
     * Check if the provided response matches the provided response type
     *
     * Class is a string representation of the HTTP status code, with 'x' used
     * as a wildcard.
     *
     * Class '2xx' = All 200-level responses
     * Class '30x' = All 300-level responses up to 309
     *
     * @param string $Class
     * @return boolean Whether the response matches or not
     */
    public function responseClass($Class) {
        $Code = (string)$this->ResponseStatus;
        if (is_null($Code)) {
            return false;
        }
        if (strlen($Code) != strlen($Class)) {
            return false;
        }

        for ($i = 0; $i < strlen($Class); $i++) {
            if ($Class{$i} != 'x' && $Class{$i} != $Code{$i}) {
                return false;
            }
        }

        return true;
    }

    /**
     *
     *
     * @return mixed
     */
    public function headers() {
        return $this->ResponseHeaders;
    }

    /**
     *
     *
     * @return mixed
     */
    public function status() {
        return $this->ResponseStatus;
    }

    /**
     *
     *
     * @return mixed
     */
    public function body() {
        return $this->ResponseBody;
    }
}<|MERGE_RESOLUTION|>--- conflicted
+++ resolved
@@ -549,11 +549,7 @@
             !in_array($RequestMethod, ['GET', 'OPTIONS']) && strlen($this->responseBody) < self::MAX_LOG_BODYLENGTH :
             $logResponseBody;
 
-<<<<<<< HEAD
-        if ($logResponseBody || debug()) {
-=======
         if ($logResponseBody || debug() || (!$this->responseClass('2xx') && val('LogResponseErrorBody', $Options, true))) {
->>>>>>> 82cd6a45
             if (stripos($this->ContentType, 'application/json') !== false) {
                 $body = @json_decode($this->ResponseBody, true);
                 if (!$body) {
