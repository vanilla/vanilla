--- conflicted
+++ resolved
@@ -489,10 +489,6 @@
       $logContext['responseCode'] = $this->ResponseStatus;
       $logContext['responseTime'] = $this->ResponseTime;
       if (Debug()) {
-<<<<<<< HEAD
-         $logContext['QueryParams'] = $QueryParams;
-=======
->>>>>>> b1b4c3aa
          if ($this->ContentType == 'application/json') {
             $body = @json_decode($this->ResponseBody, true);
             if (!$body) {
