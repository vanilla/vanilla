<?php if (!defined('APPLICATION')) exit();
/*
Copyright 2008, 2009 Vanilla Forums Inc.
This file is part of Garden.
Garden is free software: you can redistribute it and/or modify it under the terms of the GNU General Public License as published by the Free Software Foundation, either version 3 of the License, or (at your option) any later version.
Garden is distributed in the hope that it will be useful, but WITHOUT ANY WARRANTY; without even the implied warranty of MERCHANTABILITY or FITNESS FOR A PARTICULAR PURPOSE. See the GNU General Public License for more details.
You should have received a copy of the GNU General Public License along with Garden.  If not, see <http://www.gnu.org/licenses/>.
Contact Vanilla Forums Inc. at support [at] vanillaforums [dot] com
*/

/**
 * Represents a Request to the application, typically from the browser but potentially generated internally, in a format
 * that can be accessed directly by the Dispatcher.
 *
 * @method string RequestURI($URI = NULL) Get/Set the Request URI (REQUEST_URI).
 * @method string RequestScript($ScriptName = NULL) Get/Set the Request ScriptName (SCRIPT_NAME).
 * @method string RequestMethod($Method = NULL) Get/Set the Request Method (REQUEST_METHOD).
 * @method string RequestHost($URI = NULL) Get/Set the Request Host (HTTP_HOST).
 * @method string RequestFolder($URI = NULL) Get/Set the Request script's Folder.
 *
 * @author Tim Gunter
 * @package Garden
 * @version @@GARDEN-VERSION@@
 * @namespace Garden.Core
 */
class Gdn_Request {

   const INPUT_CUSTOM   = "custom";
   const INPUT_ENV      = "env";
   const INPUT_FILES    = "files";
   const INPUT_GET      = "get";
   const INPUT_POST     = "post";
   const INPUT_SERVER   = "server";
   
   protected $_HaveParsedRequest = FALSE; // Bool, signifies whether or not _ParseRequest has been called yet.
   protected $_Environment;               // Raw environment variables, unparsed
   protected $_ParsedRequest;             // Resolved/parsed request information
   protected $_Parsing = FALSE;
   protected $_RequestArguments;          // Request data/parameters, either from superglobals or from a custom array of key/value pairs

   private function __construct() {
      $this->Reset();
   }

   /**
    * Generic chainable object creation method.
    * 
    * This creates a new Gdn_Request object, loaded with the current Environment $_SERVER and $_ENV superglobal imports, such
    * as REQUEST_URI, SCRIPT_NAME, etc. The intended usage is for additional setter methods to be chained 
    * onto this call in order to fully set up the object.
    *
    * @flow chain
    * @return Gdn_Request
    */
   public static function Create() {
      return new Gdn_Request();
   }
   
   /**
    * Gets/Sets the domain from the current url. e.g. "http://localhost/" in
    * "http://localhost/this/that/garden/index.php/controller/action/"
    *
    * @param $Domain optional value to set
    * @return string | NULL
    */
   public function Domain($Domain = NULL) {
      return $this->_ParsedRequestElement('Domain', $Domain);
   }

   /**
    * Accessor method for unparsed request environment data, such as the REQUEST_URI, SCRIPT_NAME,
    * HTTP_HOST and REQUEST_METHOD keys in $_SERVER.
    *
    * A second argument can be supplied, which causes the value of the specified key to be changed
    * to that of the second parameter itself.
    *
    * Currently recognized keys (and their relation to $_SERVER) are:
    *  - URI      -> REQUEST_URI
    *  - SCRIPT   -> SCRIPT_NAME
    *  - HOST     -> HTTP_HOST
    *  - METHOD   -> REQUEST_METHOD
    *  - FOLDER   -> none. this is extracted from SCRIPT_NAME and only available after _ParseRequest()
    *
    * @param $Key Key to retrieve or set.
    * @param $Value Value of $Key key to set.
    * @return string | NULL
    */
   protected function _EnvironmentElement($Key, $Value=NULL) {
      $Key = strtoupper($Key);
      if ($Value !== NULL)
      {
         $this->_HaveParsedRequest = FALSE;
         
         switch ($Key) {
            case 'URI':
               $Value = !is_null($Value) ? urldecode($Value) : $Value;
               break;
            case 'SCRIPT':
               $Value = !is_null($Value) ? trim($Value, '/') : $Value;
               break;
            case 'SCHEME':
            case 'HOST':
            case 'METHOD':
            case 'FOLDER':
            default:
               // Do nothing special for these
            break;
         }
         
         $this->_Environment[$Key] = $Value;
      }

      if (array_key_exists($Key, $this->_Environment))
         return $this->_Environment[$Key];

      return NULL;
   }
   
   /**
    * Convenience method for accessing unparsed environment data via Request(ELEMENT) method calls.
    *
    * @return string
    */
   public function __call($Method, $Args) {
      $Matches = array();
      if (preg_match('/^(Request)(.*)$/',$Method,$Matches)) {
         $PassedArg = (is_array($Args) && sizeof($Args)) ? $Args[0] : NULL;
         return $this->_EnvironmentElement(strtoupper($Matches[2]),$PassedArg);
      }
      else {
         trigger_error("Call to unknown method 'Gdn_Request->{$Method}'");
      }
   }

   /**
    * This method allows requests to export their internal data.
    *
    * Mostly used in conjunction with FromImport()
    *
    * @param $Export Data group to export
    * @return mixed
    */
   public function Export($Export) {
      switch ($Export) {
         case 'Environment':  return $this->_Environment;
         case 'Arguments':    return $this->_RequestArguments;
         case 'Parsed':       return $this->_ParsedRequest;
         default:             return NULL;
      }
   }
   
   /**
    * Gets/Sets the optional filename (ContentDisposition) of the output.
    *
    * As with the case above (OutputFormat), this value depends heavily on there being a filename
    * at the end of the URI. In the example above, Filename() would return 'cashflow2009.pdf'.
    *
    * @param $Filename Optional Filename to set.
    * @return string
    */
   public function Filename($Filename = NULL) {
      return $this->_ParsedRequestElement('Filename', $Filename);
   }

   /**
    * Chainable lazy Environment Bootstrap
    *
    * Convenience method allowing quick setup of the default request state... from the current environment.
    *
    * @flow chain
    * @return Gdn_Request
    */
   public function FromEnvironment() {
      $this->WithURI()
         ->WithArgs(self::INPUT_GET, self::INPUT_POST, self::INPUT_SERVER, self::INPUT_FILES);
         
      return $this;
   }
   
   /**
    * Chainable Request Importer
    *
    * This method allows one method to import the raw information of another request
    * 
    * @param $NewRequest New Request from which to import environment and arguments.
    * @flow chain
    * @return Gdn_Request
    */
   public function FromImport($NewRequest) {
      // Import Environment
      $this->_Environment = $NewRequest->Export('Environment');
      // Import Arguments
      $this->_RequestArguments = $NewRequest->Export('Arguments');
      
      $this->_HaveParsedRequest = FALSE;
      $this->_Parsing = FALSE;
      return $this;
   }
   
   /**
    * Export an entire dataset (effectively, one of the superglobals) from the request arguments list
    *
    * @param int $ParamType Type of data to export. One of the self::INPUT_* constants
    * @return array
    */
   public function GetRequestArguments($ParamType) {
      if (!isset($this->_RequestArguments[$ParamType]))
         return array();

      return $this->_RequestArguments[$ParamType];
   }

   /**
    * Search the currently attached data arrays for the requested argument (in order) and
    * return the first match. Return $Default if not found.
    *
    * @param string $Key Name of the request argument to retrieve.
    * @param mixed $Default Value to return if argument not found.
    * @return mixed
    */
   public function GetValue($Key, $Default = FALSE) {
      $QueryOrder = array(
         self::INPUT_CUSTOM,
         self::INPUT_GET,
         self::INPUT_POST,
         self::INPUT_FILES,
         self::INPUT_SERVER,
         self::INPUT_ENV
      );
      $NumDataTypes = sizeof($QueryOrder);
      
      for ($i=0; $i <= $NumDataTypes; $i++) {
         $DataType = $QueryOrder[$i];
         if (!array_key_exists($DataType, $this->_RequestArguments)) continue;
         if (array_key_exists($Key, $this->_RequestArguments[$DataType]))
            return filter_var($this->_RequestArguments[$DataType][$Key], FILTER_SANITIZE_STRING);
      }
      return $Default;
   }
   
   /**
    * Search one of the currently attached data arrays for the requested argument and return its value
    * or $Default if not found.
    *
    * @param $ParamType Which request argument array to query for this value. One of the self::INPUT_* constants
    * @param $Key Name of the request argument to retrieve.
    * @param $Default Value to return if argument not found.
    * @return mixed
    */
   public function GetValueFrom($ParamType, $Key, $Default = FALSE) {
      $ParamType = strtolower($ParamType);
      
      if (array_key_exists($ParamType, $this->_RequestArguments) && array_key_exists($Key, $this->_RequestArguments[$ParamType]))
         return filter_var($this->_RequestArguments[$ParamType][$Key], FILTER_SANITIZE_STRING);
         
      return $Default;
   }
   
   /**
    * Load the basics of the current environment
    *
    * The purpose of this method is to consolidate all the various environment information into one
    * array under a set of common names, thereby removing the tedium of figuring out which superglobal 
    * and key combination contain the requested information each time it is needed.
    * 
    * @return void
    */
   protected function _LoadEnvironment() {

      $this->RequestHost(     isset($_SERVER['HTTP_HOST']) ? $_SERVER['HTTP_HOST'] : $_SERVER['SERVER_NAME']);
      $this->RequestMethod(   isset($_SERVER['REQUEST_METHOD']) ? $_SERVER['REQUEST_METHOD'] : 'CONSOLE');
      
      $SetURI = FALSE;
      if (isset($_SERVER['REQUEST_URI'])) {
         $this->RequestURI($_SERVER['REQUEST_URI']);
         $SetURI = TRUE;
      }
      
      if (isset($_SERVER['REDIRECT_URL'])) {
         $this->RequestURI($_SERVER['REDIRECT_URL']);
         $SetURI = TRUE;
      }
      
      if (!$SetURI)
         $this->RequestURI($_ENV['REQUEST_URI']);

      $PossibleScriptNames = array();
      if (isset($_SERVER['SCRIPT_NAME']))
         $PossibleScriptNames[] = $_SERVER['SCRIPT_NAME'];

      if (isset($_ENV['SCRIPT_NAME']))
         $PossibleScriptNames[] = $_ENV['SCRIPT_NAME'];

      if (PHP_SAPI === 'cgi' && isset($_ENV['SCRIPT_URL']))
         $PossibleScriptNames[] = $_ENV['SCRIPT_URL'];
      
      if (isset($_SERVER['SCRIPT_FILENAME']))
         $PossibleScriptNames[] = $_SERVER['SCRIPT_FILENAME'];
         
      if (isset($_SERVER['ORIG_SCRIPT_NAME']))
         $PossibleScriptNames[] = $_SERVER['ORIG_SCRIPT_NAME'];
      
      foreach ($PossibleScriptNames as $ScriptName) {
         
         $Script = basename($ScriptName);
         $Folder = substr($ScriptName,0,0-strlen($Script));
         $TrimFolder = trim($Folder,'/');
         $TrimURI = trim($this->RequestURI(),'/');
         $TrimScript = trim($Script,'/');
         
         if (empty($TrimFolder) || stristr($TrimURI, $TrimFolder) || stristr($TrimURI, $TrimScript)) {
            $this->RequestFolder(ltrim($Folder,'/'));
            $this->RequestScript($Script);
         }
      }
         
   }
   
   /**
    * Gets/Sets the Output format
    *
    * This method sets the OutputFormat that the dispatcher will look at when determining
    * how to serve the request to the browser. Currently, the handled values are:
    *  - default        -> typical html response
    *  - rss            -> rss formatted
    *  - atom           -> atom formatted
    *
    * If the request ends with a filename, such as in the case of:
    *    http://www.forum.com/vanilla/index.php/discussion/345897/attachment/234/download/cashflow2009.pdf
    * then this method will return the filetype (in this case 'pdf').
    *
    * @param $OutputFormat Optional OutputFormat to set.
    * @return string | NULL
    */
   public function OutputFormat($OutputFormat = NULL) {
      $OutputFormat = (!is_null($OutputFormat)) ? strtolower($OutputFormat) : $OutputFormat;
      return $this->_ParsedRequestElement('OutputFormat', $OutputFormat);
   }
   
   /**
    * Parse the Environment data into the ParsedRequest array.
    *
    * This method analyzes the Request environment and produces the ParsedRequest array which
    * contains the Path and OutputFormat keys. These are used by the Dispatcher to decide which 
    * controller and method to invoke.
    *
    * @return void
    */
   protected function _ParseRequest() {

      $this->_Parsing = TRUE;

      /**
       * Resolve final request to send to dispatcher
       */
      // Get the dispatch string from the URI
      $Expression = '/^(?:'.str_replace('/', '\/', $this->_EnvironmentElement('Folder')).')?(?:'.$this->_EnvironmentElement('Script').')?\/?(.*?)\/?(?:[#?].*)?$/i';
      if (preg_match($Expression, trim($this->_EnvironmentElement('URI'),'/'), $Match))
         $this->Path($Match[1]);
      else
         $this->Path('');

      /**
       * Resolve optional output modifying file extensions (rss, json, etc)
       */

      $UrlParts = explode('/', $this->Path());
      $LastParam = array_pop(array_slice($UrlParts, -1, 1));
      $Match = array();
      if (preg_match('/^([^.]+)\.([^.]+)$/', $LastParam, $Match)) {
         $this->OutputFormat($Match[2]);
         $this->Filename($Match[0]);
         $this->Path(implode('/',array_slice($UrlParts, 0, -1)));
      }

      /**
       * Resolve WebRoot
       */

      // Attempt to get the webroot from the configuration array
      $WebRoot = Gdn::Config('Garden.WebRoot');

      // Attempt to get the webroot from the server
      if ($WebRoot === FALSE || $WebRoot == '') {
         $WebRoot = explode('/', ArrayValue('PHP_SELF', $_SERVER, ''));

         // Look for index.php to figure out where the web root is.
         $Key = array_search('index.php', $WebRoot);
         if ($Key !== FALSE) {
            $WebRoot = implode('/', array_slice($WebRoot, 0, $Key));
         } else {
            $WebRoot = '';
         }
      }

      if (is_string($WebRoot) && $WebRoot != '') {
         // Strip forward slashes from the beginning of webroot
         $ResolvedWebRoot = trim($WebRoot,'/').'/';
      } else {
         $ResolvedWebRoot = '';
      }
      $this->WebRoot($ResolvedWebRoot);

      /**
       * Resolve Domain
       */

      // Attempt to get the domain from the configuration array
      $Domain = Gdn::Config('Garden.Domain', '');

      if ($Domain === FALSE || $Domain == '')
         $Domain = ArrayValue('HTTP_HOST', $_SERVER, '');

      if ($Domain != '' && $Domain !== FALSE) {
         if (substr($Domain, 0, 7) != 'http://')
            $Domain = 'http://'.$Domain;

         $Domain = trim($Domain, '/').'/';
      }
      $this->Domain($Domain);
      
      $this->_Parsing = FALSE;
      $this->_HaveParsedRequest = TRUE;
   }
   
   /**
    * Accessor method for parsed request data, such as the final 'controller/method' string,
    * as well as the resolved output format such as 'rss' or 'default'.
    *
    * A second argument can be supplied, which causes the value of the specified key to be changed
    * to that of the second parameter itself.
    *
    * @param $Key element key to retrieve or set
    * @param $Value value of $Key key to set
    * @return string | NULL
    */
   protected function _ParsedRequestElement($Key, $Value=NULL) {
      // Lazily parse if not already parsed
      if (!$this->_HaveParsedRequest && !$this->_Parsing)
         $this->_ParseRequest();
         
      if ($Value !== NULL)
         $this->_ParsedRequest[$Key] = $Value;

      if (array_key_exists($Key, $this->_ParsedRequest))
         return $this->_ParsedRequest[$Key];

      return NULL;
   }
   
   /**
    * Gets/Sets the final path to be sent to the dispatcher.
    *
    * @param $Path Optional Path to set
    * @return string | NULL
    */
   public function Path($Path = NULL) {
      return $this->_ParsedRequestElement('Path', $Path);
   }
   
   public function Reset() {
      $this->_Environment        = array();
      $this->_RequestArguments   = array();
      $this->_ParsedRequest      = array(
            'Path'               => '',
            'OutputFormat'       => 'default',
            'Filename'           => 'default',
            'WebRoot'            => '',
            'Domain'             => ''
      );
      $this->_LoadEnvironment();
   }
   
   /**
    * Attach an array of request arguments to the request.
    *
    * @param int $ParamsType type of data to import. One of the self::INPUT_* constants
    * @param array $ParamsData optional data array to import if ParamsType is INPUT_CUSTOM
    * @return void
    */
   protected function _SetRequestArguments($ParamsType, $ParamsData = NULL) {
      switch ($ParamsType) {
         case self::INPUT_GET:
            $ArgumentData = $_GET;
            break;
            
         case self::INPUT_POST:
            $ArgumentData = $_POST;
            break;
            
         case self::INPUT_SERVER:
            $ArgumentData = $_SERVER;
            break;
            
         case self::INPUT_FILES:
            $ArgumentData = $_FILES;
            break;
            
         case self::INPUT_ENV:
            $ArgumentData = $_ENV;
            break;
            
         case self::INPUT_CUSTOM:
            $ArgumentData = is_array($ParamsData) ? $ParamsData : array();
            break;
      
      }
      $this->_RequestArguments[$ParamsType] = $ArgumentData;
   }
   
   /**
    * Detach a dataset from the request
    *
    * @param int $ParamsType type of data to remove. One of the self::INPUT_* constants
    * @return void
    */
   public function _UnsetRequestArguments($ParamsType) {
      unset($this->_RequestArguments[$ParamsType]);
   }
   
   /**
    * This method allows safe creation of URLs that need to reference the application itself
    *
    * Taking the server's RewriteUrls ability into account, and using information from the 
    * actual Request data, this method can construct a trustworthy URL that will point to 
    * Garden's dispatcher. Examples: 
    *    - Default port, no rewrites, subfolder:      http://www.forum.com/vanilla/index.php/
    *    - Default port, rewrites                     http://www.forum.com/
    *    - Custom port, rewrites                      http://www.forum.com:8080/index.php/
    *
    * @param $WithDomain set to false to create a relative URL
    * @param $PreserveTrailingSlash set to false to strip trailing slash
    * @return string
    */
   public function WebPath($WithDomain = TRUE, $PreserveTrailingSlash = TRUE) {
      $Parts = array();
      
      if ($WithDomain)
         $Parts[] = $this->Domain();
         
      $Parts[] = $this->WebRoot();
      
      if (Gdn::Config('Garden.RewriteUrls', FALSE) === FALSE)
         $Parts[] = $this->_EnvironmentElement('Script').'/';
      
      $Path = implode('', $Parts);
      $Path = trim($Path, '/');
      if ($PreserveTrailingSlash)
         $Path = $Path.'/';
      
      return $Path;
   }
   
   /**
    * Gets/Sets the relative path to the application's dispatcher.
    *
    * @param $WebRoot Optional Webroot to set
    * @return string
    */
   public function WebRoot($WebRoot = NULL) {
      $Path = $this->_ParsedRequestElement('WebRoot', $WebRoot);
      $WebRootFromConfig = Gdn::Config('Garden.WebRoot');
<<<<<<< HEAD
      if (!empty($WebRootFromConfig) && !is_null($WebRootFromConfig) && $WebRootFromConfig !== FALSE) {
         $Path = str_replace($WebRootFromConfig,'',$Path);
=======
      $RemoveWebRootConfig = Gdn::Config('Garden.WebRoot.StripFromUrls');
      if (!empty($WebRootFromConfig) && !is_null($WebRootFromConfig) && $WebRootFromConfig !== FALSE) {
         if ($RemoveWebRootConfig)
            $Path = str_replace($WebRootFromConfig,'',$Path);
>>>>>>> c6328f42
      }
      return $Path;
   }
   
   /**
    * Chainable Superglobal arguments setter
    * 
    * This method expects a variable number of parameters, each of which need to be a defined INPUT_* 
    * constant, and will interpret these as superglobal references. These constants each refer to a 
    * specific PHP superglobal and including them here causes their data to be imported into the request 
    * object.
    *
    * @param self::INPUT_*
    * @flow chain
    * @return Gdn_Request
    */
   public function WithArgs() {
      $ArgAliasList = func_get_args();
      if (count($ArgAliasList))
         foreach ($ArgAliasList as $ArgAlias) {
            $this->_SetRequestArguments(strtolower($ArgAlias));
         }
         
      return $this;
   }
   
   /**
    * Chainable Custom arguments setter
    *
    * The request object allows for a custom array of data (that does not come from the request
    * itself) to be attached in front of the other request superglobals and transparently override 
    * their values when they are requested via GetValue(). This method sets that data.
    *
    * @param $CustomArgs key/value array of custom request argument data.
    * @flow chain
    * @return Gdn_Request
    */
   public function WithCustomArgs($CustomArgs) {
      $this->_AttachRequestArguments(self::INPUT_CUSTOM, $CustomArgs);
      return $this;
   }
   
   /**
    * Chainable URI Setter, source is a controller + method + args list
    *
    * @param $Controller Gdn_Controller Object or string controller name.
    * @param $Method Optional name of the method to call. Omit or NULL for default (Index).
    * @param $Args Optional argument list to forward to the method. Omit for none.
    * @flow chain
    * @return Gdn_Request
    */
   public function WithControllerMethod($Controller, $Method = NULL, $Args = array()) {
      if (is_a($Controller, 'Gdn_Controller')) {
         // Convert object to string
         $Matches = array();
         preg_match('/^(.*)Controller$/',get_class($Controller),$Matches);
         $Controller = $Matches[1];
      }
      
      $Method = is_null($Method) ? 'index' : $Method;
      $Path = trim(implode('/',array_merge(array($Controller,$Method),$Args)),'/');
      $this->_EnvironmentElement('URI', $Path);
      return $this;
   }
   
   /**
    * Chainable URI Setter, source is a simple string
    * 
    * @param $URI optional URI to set as as replacement for the REQUEST_URI superglobal value
    * @flow chain
    * @return Gdn_Request
    */
   public function WithURI($URI = NULL) {
      $this->_EnvironmentElement('URI',$URI);
      return $this;
   }

}<|MERGE_RESOLUTION|>--- conflicted
+++ resolved
@@ -560,15 +560,11 @@
    public function WebRoot($WebRoot = NULL) {
       $Path = $this->_ParsedRequestElement('WebRoot', $WebRoot);
       $WebRootFromConfig = Gdn::Config('Garden.WebRoot');
-<<<<<<< HEAD
-      if (!empty($WebRootFromConfig) && !is_null($WebRootFromConfig) && $WebRootFromConfig !== FALSE) {
-         $Path = str_replace($WebRootFromConfig,'',$Path);
-=======
+
       $RemoveWebRootConfig = Gdn::Config('Garden.WebRoot.StripFromUrls');
       if (!empty($WebRootFromConfig) && !is_null($WebRootFromConfig) && $WebRootFromConfig !== FALSE) {
          if ($RemoveWebRootConfig)
             $Path = str_replace($WebRootFromConfig,'',$Path);
->>>>>>> c6328f42
       }
       return $Path;
    }
