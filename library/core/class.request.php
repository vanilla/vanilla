--- conflicted
+++ resolved
@@ -917,8 +917,6 @@
    }
 
    /**
-<<<<<<< HEAD
-=======
     * Compare two urls for equality.
     *
     * @param string $url1 The first url to compare.
@@ -949,7 +947,6 @@
    }
 
    /**
->>>>>>> bd9e9d48
     * Conditionally gets the domain of the request.
     *
     * This method will return nothing or the domain with an http, https, or // scheme depending on {@link $withDomain}.
