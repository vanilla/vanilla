--- conflicted
+++ resolved
@@ -1,18 +1,6 @@
-<<<<<<< HEAD
-<?php if (!defined('APPLICATION')) {
-    exit();
-      }
-
-/**
- * Routing system
- *
- * Allows paths within the application to redirect, either internally or via
- * http, to other locations.
-=======
 <?php
 /**
  * Routing system.
->>>>>>> 0aed7e80
  *
  * @author Tim Gunter <tim@vanillaforums.com>
  * @copyright 2009-2015 Vanilla Forums Inc.
@@ -27,23 +15,30 @@
  */
 class Gdn_Router extends Gdn_Pluggable {
 
-<<<<<<< HEAD
+    /** @var array */
     public $Routes;
+
+    /** @var array */
     public $ReservedRoutes;
+
+    /** @var array */
     public $RouteTypes;
 
+    /**
+     *
+     */
     public function __construct() {
         parent::__construct();
         $this->RouteTypes = array(
-         'Internal'     => 'Internal',
-         'Temporary'    => 'Temporary (302)',
-         'Permanent'    => 'Permanent (301)',
+            'Internal' => 'Internal',
+            'Temporary' => 'Temporary (302)',
+            'Permanent' => 'Permanent (301)',
          'NotAuthorized' => 'Not Authorized (401)',
-         'NotFound'     => 'Not Found (404)',
-         'Test'         => 'Test'
+            'NotFound' => 'Not Found (404)',
+            'Test' => 'Test'
         );
         $this->ReservedRoutes = array('DefaultController', 'DefaultForumRoot', 'Default404', 'DefaultPermission', 'UpdateMode');
-        $this->_LoadRoutes();
+        $this->_loadRoutes();
     }
    
    /**
@@ -53,13 +48,13 @@
     *
     * @return array|bool A route or false if there is no matching route.
     */
-    public function GetRoute($Route, $Indexed = true) {
+    public function getRoute($Route, $Indexed = true) {
         if ($Indexed && is_numeric($Route) && $Route !== false) {
             $Keys = array_keys($this->Routes);
-            $Route = ArrayValue($Route, $Keys);
-        }
-      
-        $Decoded = $this->_DecodeRouteKey($Route);
+            $Route = arrayValue($Route, $Keys);
+        }
+      
+        $Decoded = $this->_decodeRouteKey($Route);
         if ($Decoded !== false && array_key_exists($Decoded, $this->Routes)) {
             $Route = $Decoded;
         }
@@ -71,14 +66,20 @@
        //return $this->Routes[$Route];
 
         return array_merge($this->Routes[$Route], array(
-         'TypeLocale'         => T($this->RouteTypes[$this->Routes[$Route]['Type']]),
-         'FinalDestination'   => $this->Routes[$Route]['Destination']
+            'TypeLocale' => T($this->RouteTypes[$this->Routes[$Route]['Type']]),
+            'FinalDestination' => $this->Routes[$Route]['Destination']
         ));
 
     }
    
-    public function GetDestination($Request) {
-        $Route = $this->MatchRoute($Request);
+    /**
+     *
+     *
+     * @param $Request
+     * @return bool
+     */
+    public function getDestination($Request) {
+        $Route = $this->matchRoute($Request);
       
         if ($Route !== false) {
             return isset($Route['FinalDestination']) ? $Route['FinalDestination'] : $Route['Destination'];
@@ -95,121 +96,12 @@
     * @param string $Type
     * @param bool $Save Optional. Save this to the config or just in memory?
     */
-    public function SetRoute($Route, $Destination, $Type, $Save = true) {
-        $Key = $this->_EncodeRouteKey($Route);
-        SaveToConfig('Routes.'.$Key, array($Destination, $Type), $Save);
-        $this->_LoadRoutes();
-    }
-   
-    public function DeleteRoute($Route) {
-        $Route = $this->GetRoute($Route);
-      
-       // Is a valid route?
-        if ($Route !== false) {
-            if (!in_array($Route['Route'], $this->ReservedRoutes)) {
-                RemoveFromConfig('Routes.'.$Route['Key']);
-                $this->_LoadRoutes();
-            }
-        }
-    }
-   
-    public function MatchRoute($Request) {
-   
-       // Check for a literal match
-        if ($this->GetRoute($Request, false)) {
-            return $this->GetRoute($Request);
-        }
-         
-        foreach ($this->Routes as $Route => $RouteData) {
-           // Check for wild-cards
-=======
-    /** @var array */
-    public $Routes;
-
-    /** @var array */
-    public $ReservedRoutes;
-
-    /** @var array */
-    public $RouteTypes;
-
-    /**
-     *
-     */
-    public function __construct() {
-        parent::__construct();
-        $this->RouteTypes = array(
-            'Internal' => 'Internal',
-            'Temporary' => 'Temporary (302)',
-            'Permanent' => 'Permanent (301)',
-            'NotAuthorized' => 'Not Authorized (401)',
-            'NotFound' => 'Not Found (404)',
-            'Test' => 'Test'
-        );
-        $this->ReservedRoutes = array('DefaultController', 'DefaultForumRoot', 'Default404', 'DefaultPermission', 'UpdateMode');
-        $this->_loadRoutes();
-    }
-
-    /**
-     * Get an route that exactly matches a string.
-     * @param string|int $Route The route to search for.
-     * @param int $Indexed If the route is a number then it will be looked up as an index.
-     *
-     * @return array|bool A route or false if there is no matching route.
-     */
-    public function getRoute($Route, $Indexed = true) {
-        if ($Indexed && is_numeric($Route) && $Route !== false) {
-            $Keys = array_keys($this->Routes);
-            $Route = arrayValue($Route, $Keys);
-        }
-
-        $Decoded = $this->_decodeRouteKey($Route);
-        if ($Decoded !== false && array_key_exists($Decoded, $this->Routes)) {
-            $Route = $Decoded;
-        }
-
-        if ($Route === false || !array_key_exists($Route, $this->Routes)) {
-            return false;
-        }
-
-        //return $this->Routes[$Route];
-
-        return array_merge($this->Routes[$Route], array(
-            'TypeLocale' => T($this->RouteTypes[$this->Routes[$Route]['Type']]),
-            'FinalDestination' => $this->Routes[$Route]['Destination']
-        ));
-
-    }
-
-    /**
-     *
-     *
-     * @param $Request
-     * @return bool
-     */
-    public function getDestination($Request) {
-        $Route = $this->matchRoute($Request);
-
-        if ($Route !== false) {
-            return isset($Route['FinalDestination']) ? $Route['FinalDestination'] : $Route['Destination'];
-        }
-
-        return false;
-    }
-
-    /**
-     * Update or add a route to the config table
-     *
-     * @param string $Route
-     * @param string $Destination
-     * @param string $Type
-     * @param bool $Save Optional. Save this to the config or just in memory?
-     */
     public function setRoute($Route, $Destination, $Type, $Save = true) {
         $Key = $this->_encodeRouteKey($Route);
         SaveToConfig('Routes.'.$Key, array($Destination, $Type), $Save);
         $this->_loadRoutes();
     }
-
+   
     /**
      *
      *
@@ -217,8 +109,8 @@
      */
     public function deleteRoute($Route) {
         $Route = $this->getRoute($Route);
-
-        // Is a valid route?
+      
+       // Is a valid route?
         if ($Route !== false) {
             if (!in_array($Route['Route'], $this->ReservedRoutes)) {
                 RemoveFromConfig('Routes.'.$Route['Key']);
@@ -226,7 +118,7 @@
             }
         }
     }
-
+   
     /**
      *
      *
@@ -234,25 +126,23 @@
      * @return array|bool
      */
     public function matchRoute($Request) {
-        // Check for a literal match
+       // Check for a literal match
         if ($this->getRoute($Request, false)) {
             return $this->getRoute($Request);
         }
-
+         
         foreach ($this->Routes as $Route => $RouteData) {
-            // Check for wild-cards
->>>>>>> 0aed7e80
+           // Check for wild-cards
             $Route = str_replace(
                 array(':alphanum', ':num'),
                 array('([0-9a-zA-Z-_]+)', '([0-9]+)'),
                 $Route
             );
-<<<<<<< HEAD
          
            // Check for a match
             if (preg_match('#^'.$Route.'#', $Request)) {
                // Route matched!
-                $Final = $this->GetRoute($Route);
+                $Final = $this->getRoute($Route);
                 $Final['FinalDestination'] = $Final['Destination'];
             
                // Do we have a back-reference?
@@ -267,31 +157,6 @@
         return false; // No route matched
     }
 
-    public function ReverseRoute($Url) {
-        $Root = rtrim(Gdn::Request()->Domain().'/'.Gdn::Request()->WebRoot(), '/');
-
-        if (StringBeginsWith($Url, $Root)) {
-            $Url = StringBeginsWith($Url, $Root, true, true);
-=======
-
-            // Check for a match
-            if (preg_match('#^'.$Route.'#', $Request)) {
-                // Route matched!
-                $Final = $this->getRoute($Route);
-                $Final['FinalDestination'] = $Final['Destination'];
-
-                // Do we have a back-reference?
-                if (strpos($Final['Destination'], '$') !== false && strpos($Final['Route'], '(') !== false) {
-                    $Final['FinalDestination'] = preg_replace('#^'.$Final['Route'].'#', $Final['Destination'], $Request);
-                }
-
-                return $Final;
-            }
-        }
-
-        return false; // No route matched
-    }
-
     /**
      *
      *
@@ -303,7 +168,6 @@
 
         if (stringBeginsWith($Url, $Root)) {
             $Url = stringBeginsWith($Url, $Root, true, true);
->>>>>>> 0aed7e80
             $WithDomain = true;
         } else {
             $WithDomain = false;
@@ -319,11 +183,7 @@
             $Destination = '/'.ltrim($RouteData['Destination'], '/');
             if ($Destination == $Url) {
                 $Route = '/'.ltrim($RouteData['Route'], '/');
-<<<<<<< HEAD
             
-=======
-
->>>>>>> 0aed7e80
                 if ($Route == '/DefaultController') {
                     $Route = '/';
                 }
@@ -341,82 +201,20 @@
             return $Url;
         }
     }
-<<<<<<< HEAD
-   
-    public function GetRouteTypes() {
-=======
-
+   
     /**
      *
      *
      * @return array
      */
     public function getRouteTypes() {
->>>>>>> 0aed7e80
         $RT = array();
         foreach ($this->RouteTypes as $RouteType => $RouteTypeText) {
             $RT[$RouteType] = T($RouteTypeText);
         }
         return $RT;
     }
-<<<<<<< HEAD
-   
-    private function _LoadRoutes() {
-        $Routes = Gdn::Config('Routes', array());
-        $this->EventArguments['Routes'] = &$Routes;
-        $this->FireEvent("BeforeLoadRoutes");
-        foreach ($Routes as $Key => $Destination) {
-            $Route = $this->_DecodeRouteKey($Key);
-            $RouteData = $this->_ParseRoute($Destination);
-         
-            $this->Routes[$Route] = array_merge(array(
-            'Route'        => $Route,
-            'Key'          => $Key,
-            'Reserved'     => in_array($Route, $this->ReservedRoutes)
-            ), $RouteData);
-        }
-        $this->FireEvent("AfterLoadRoutes");
-    }
-   
-    private function _ParseRoute($Destination) {
-   
-       // If Destination is a serialized array
-        if (is_string($Destination) && ($Decoded = @unserialize($Destination)) !== false) {
-            $Destination = $Decoded;
-        }
-   
-       // If Destination is a short array
-        if (is_array($Destination) && sizeof($Destination) == 1) {
-            $Destination = $Destination[0];
-        }
-   
-       // If Destination is a simple string...
-        if (!is_array($Destination)) {
-            $Destination = $this->_FormatRoute($Destination, 'Internal');
-        }
-      
-       // If Destination is an array with no named keys...
-        if (!array_key_exists('Destination', $Destination)) {
-            $Destination = $this->_FormatRoute($Destination[0], $Destination[1]);
-        }
-            
-        return $Destination;
-    }
-   
-    private function _FormatRoute($Destination, $RouteType) {
-        return array(
-         'Destination'        => $Destination,
-         'Type'               => $RouteType
-        );
-    }
-   
-    protected function _EncodeRouteKey($Key) {
-        return str_replace('/', '_', in_array($Key, $this->ReservedRoutes) ? $Key : base64_encode($Key));
-    }
-   
-    protected function _DecodeRouteKey($Key) {
-=======
-
+   
     /**
      *
      *
@@ -429,7 +227,7 @@
         foreach ($Routes as $Key => $Destination) {
             $Route = $this->_decodeRouteKey($Key);
             $RouteData = $this->_parseRoute($Destination);
-
+         
             $this->Routes[$Route] = array_merge(array(
                 'Route' => $Route,
                 'Key' => $Key,
@@ -438,7 +236,7 @@
         }
         $this->fireEvent("AfterLoadRoutes");
     }
-
+   
     /**
      *
      *
@@ -446,29 +244,29 @@
      * @return array|mixed
      */
     private function _parseRoute($Destination) {
-        // If Destination is a serialized array
+       // If Destination is a serialized array
         if (is_string($Destination) && ($Decoded = @unserialize($Destination)) !== false) {
             $Destination = $Decoded;
         }
-
-        // If Destination is a short array
+   
+       // If Destination is a short array
         if (is_array($Destination) && sizeof($Destination) == 1) {
             $Destination = $Destination[0];
         }
-
-        // If Destination is a simple string...
+   
+       // If Destination is a simple string...
         if (!is_array($Destination)) {
             $Destination = $this->_formatRoute($Destination, 'Internal');
         }
-
-        // If Destination is an array with no named keys...
+      
+       // If Destination is an array with no named keys...
         if (!array_key_exists('Destination', $Destination)) {
             $Destination = $this->_formatRoute($Destination[0], $Destination[1]);
         }
-
+            
         return $Destination;
     }
-
+   
     /**
      *
      *
@@ -482,7 +280,7 @@
             'Type' => $RouteType
         );
     }
-
+   
     /**
      *
      *
@@ -492,7 +290,7 @@
     protected function _encodeRouteKey($Key) {
         return str_replace('/', '_', in_array($Key, $this->ReservedRoutes) ? $Key : base64_encode($Key));
     }
-
+   
     /**
      *
      *
@@ -500,7 +298,6 @@
      * @return string
      */
     protected function _decodeRouteKey($Key) {
->>>>>>> 0aed7e80
         return in_array($Key, $this->ReservedRoutes) ? $Key : base64_decode(str_replace('_', '/', $Key));
     }
 }