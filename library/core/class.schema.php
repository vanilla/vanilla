--- conflicted
+++ resolved
@@ -1,18 +1,3 @@
-<<<<<<< HEAD
-<?php if (!defined('APPLICATION')) {
-    exit();
-      }
-
-/**
- * Schema representation
- *
- * Manages defining and examining the schema of a database table.
- *
- * @author Todd Burry <todd@vanillaforums.com>
- * @copyright 2003 Vanilla Forums, Inc
- * @license http://www.opensource.org/licenses/gpl-2.0.php GPL
- * @package Garden
-=======
 <?php
 /**
  * Schema representation.
@@ -21,7 +6,6 @@
  * @copyright 2009-2015 Vanilla Forums Inc.
  * @license http://www.opensource.org/licenses/gpl-2.0.php GNU GPL v2
  * @package Core
->>>>>>> 0aed7e80
  * @since 2.0
  */
 
@@ -30,18 +14,14 @@
  */
 class Gdn_Schema {
 
-<<<<<<< HEAD
    /**
-    * An associative array of TableName => Fields associative arrays that
+     * @var array An associative array of TableName => Fields associative arrays that
     * describe the table's field properties. Each field is represented by an
-    * object with the following properties:
-    *  Name, PrimaryKey, Type, AllowNull, Default, Length, Enum
+     * object with the following properties: Name, PrimaryKey, Type, AllowNull, Default, Length, Enum
     */
     protected $_Schema;
    
-   /**
-    * The name of the table currently being examined.
-    */
+    /** @var string The name of the table currently being examined. */
     public $CurrentTable;
    
    /**
@@ -52,7 +32,7 @@
     */
     public function __construct($Table = '', $Database = null) {
         if ($Table != '') {
-            $this->Fetch($Table, $Database);
+            $this->fetch($Table, $Database);
         }
     }
    
@@ -64,90 +44,37 @@
     * @param Gdn_Database
     * @return array
     */
-=======
-    /**
-     * @var array An associative array of TableName => Fields associative arrays that
-     * describe the table's field properties. Each field is represented by an
-     * object with the following properties: Name, PrimaryKey, Type, AllowNull, Default, Length, Enum
-     */
-    protected $_Schema;
-
-    /** @var string The name of the table currently being examined. */
-    public $CurrentTable;
-
-    /**
-     * Class constructor. Defines the related database table name.
-     *
-     * @param string Explicitly define the name of the table that this model represents. You can also explicitly set this value with $this->TableName.
-     * @param Gdn_Database
-     */
-    public function __construct($Table = '', $Database = null) {
-        if ($Table != '') {
-            $this->fetch($Table, $Database);
-        }
-    }
-
-    /**
-     * Fetches the schema for the requested table. If it does not exist yet, it
-     * will connect to the database and define it.
-     *
-     * @param string The name of the table schema to fetch from the database (or cache?).
-     * @param Gdn_Database
-     * @return array
-     */
->>>>>>> 0aed7e80
     public function Fetch($Table = false, $Database = null) {
         if ($Table !== false) {
             $this->CurrentTable = $Table;
         }
-<<<<<<< HEAD
       
         if (!is_array($this->_Schema)) {
             $this->_Schema = array();
         }
          
-=======
-
-        if (!is_array($this->_Schema)) {
-            $this->_Schema = array();
-        }
-
->>>>>>> 0aed7e80
         if (!array_key_exists($this->CurrentTable, $this->_Schema)) {
             if ($Database !== null) {
                 $SQL = $Database->SQL();
             } else {
                 $SQL = Gdn::SQL();
             }
-<<<<<<< HEAD
-            $this->_Schema[$this->CurrentTable] = $SQL->FetchTableSchema($this->CurrentTable);
-=======
             $this->_Schema[$this->CurrentTable] = $SQL->fetchTableSchema($this->CurrentTable);
->>>>>>> 0aed7e80
         }
         return $this->_Schema[$this->CurrentTable];
     }
 
-<<<<<<< HEAD
    /** Gets the array of fields/properties for the schema.
     *
     * @return array
     */
-    public function Fields($Tablename = false) {
-=======
-    /** Gets the array of fields/properties for the schema.
-     *
-     * @return array
-     */
     public function fields($Tablename = false) {
->>>>>>> 0aed7e80
         if (!$Tablename) {
             $Tablename = $this->CurrentTable;
         }
 
         return $this->_Schema[$Tablename];
     }
-<<<<<<< HEAD
    
    /**
     * Returns a the entire field object.
@@ -155,7 +82,7 @@
     * @param string The name of the field to look for in $this->CurrentTable (or $Table if it is defined).
     * @param string If this value is specified, $this->CurrentTable will be switched to $Table.
     */
-    public function GetField($Field, $Table = '') {
+    public function getField($Field, $Table = '') {
         if ($Table != '') {
             $this->CurrentTable = $Table;
         }
@@ -165,7 +92,7 @@
         }
          
         $Result = false;
-        if ($this->FieldExists($this->CurrentTable, $Field) === true) {
+        if ($this->fieldExists($this->CurrentTable, $Field) === true) {
             $Result = $this->_Schema[$this->CurrentTable][$Field];
         }
          
@@ -180,62 +107,19 @@
     * @param string The default value to return if $Property is not found in $Field of $Table.
     * @param string If this value is specified, $this->CurrentTable will be switched to $Table.
     */
-    public function GetProperty($Field, $Property, $Default = false, $Table = '') {
-=======
-
-    /**
-     * Returns a the entire field object.
-     *
-     * @param string The name of the field to look for in $this->CurrentTable (or $Table if it is defined).
-     * @param string If this value is specified, $this->CurrentTable will be switched to $Table.
-     */
-    public function getField($Field, $Table = '') {
-        if ($Table != '') {
-            $this->CurrentTable = $Table;
-        }
-
-        if (!is_array($this->_Schema)) {
-            $this->_Schema = array();
-        }
-
-        $Result = false;
-        if ($this->fieldExists($this->CurrentTable, $Field) === true) {
-            $Result = $this->_Schema[$this->CurrentTable][$Field];
-        }
-
-        return $Result;
-    }
-
-    /**
-     * Returns the value of $Property or $Default if not found.
-     *
-     * @param string The name of the field to look for in $this->CurrentTable (or $Table if it is defined).
-     * @param string The name of the property to retrieve from $Field. Options are: Name, PrimaryKey, Type, AllowNull, Default, Length, and Enum.
-     * @param string The default value to return if $Property is not found in $Field of $Table.
-     * @param string If this value is specified, $this->CurrentTable will be switched to $Table.
-     */
     public function getProperty($Field, $Property, $Default = false, $Table = '') {
->>>>>>> 0aed7e80
         $Return = $Default;
         if ($Table != '') {
             $this->CurrentTable = $Table;
         }
-<<<<<<< HEAD
          
         $Properties = array('Name', 'PrimaryKey', 'Type', 'AllowNull', 'Default', 'Length', 'Enum');
         if (in_array($Property, $Properties)) {
-            $Field = $this->GetField($Field, $this->CurrentTable);
-=======
-
-        $Properties = array('Name', 'PrimaryKey', 'Type', 'AllowNull', 'Default', 'Length', 'Enum');
-        if (in_array($Property, $Properties)) {
             $Field = $this->getField($Field, $this->CurrentTable);
->>>>>>> 0aed7e80
             if ($Field !== false) {
                 $Return = $Field->$Property;
             }
         }
-<<<<<<< HEAD
          
         return $Return;
     }
@@ -247,36 +131,17 @@
     * @param string The name of the table to look for $Field in.
     * @param string The name of the field to look for in $Table.
     */
-    public function FieldExists($Table, $Field) {
+    public function fieldExists($Table, $Field) {
         if (array_key_exists($Table, $this->_Schema)
          && is_array($this->_Schema[$Table])
          && array_key_exists($Field, $this->_Schema[$Table])
-         && is_object($this->_Schema[$Table][$Field])) {
-=======
-
-        return $Return;
-    }
-
-    /**
-     * Returns a boolean value indicating if the specified $Field exists in
-     * $Table. Assumes that $this->Fetch() has been called for $Table.
-     *
-     * @param string The name of the table to look for $Field in.
-     * @param string The name of the field to look for in $Table.
-     */
-    public function fieldExists($Table, $Field) {
-        if (array_key_exists($Table, $this->_Schema)
-            && is_array($this->_Schema[$Table])
-            && array_key_exists($Field, $this->_Schema[$Table])
             && is_object($this->_Schema[$Table][$Field])
         ) {
->>>>>>> 0aed7e80
             return true;
         } else {
             return false;
         }
     }
-<<<<<<< HEAD
    
    /**
     * Returns the name (or array of names) of the field(s) that represents the
@@ -284,38 +149,19 @@
     *
     * @param string The name of the table for which to find the primary key(s).
     */
-    public function PrimaryKey($Table, $Database = null) {
-        $Schema = $this->Fetch($Table, $Database);
-=======
-
-    /**
-     * Returns the name (or array of names) of the field(s) that represents the
-     * primary key on $Table.
-     *
-     * @param string The name of the table for which to find the primary key(s).
-     */
     public function primaryKey($Table, $Database = null) {
         $Schema = $this->fetch($Table, $Database);
->>>>>>> 0aed7e80
         $PrimaryKeys = array();
         foreach ($Schema as $FieldName => $Properties) {
             if ($Properties->PrimaryKey === true) {
                 $PrimaryKeys[] = $FieldName;
             }
         }
-<<<<<<< HEAD
       
         if (count($PrimaryKeys) == 0) {
             return '';
         } elseif (count($PrimaryKeys) == 1)
          return $PrimaryKeys[0];
-=======
-
-        if (count($PrimaryKeys) == 0) {
-            return '';
-        } elseif (count($PrimaryKeys) == 1)
-            return $PrimaryKeys[0];
->>>>>>> 0aed7e80
         else {
             return $PrimaryKeys;
         }
