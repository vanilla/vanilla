--- conflicted
+++ resolved
@@ -697,12 +697,7 @@
             $isCorrectHash = (hash_equals($stringToTest, $foreignKey) && !empty($this->_TransientKey));
 
             // Checking the postback here is a kludge, but is absolutely necessary until we can test the ValidatePostBack more.
-<<<<<<< HEAD
             $return = ($forceValid && Gdn::request()->isPostBack()) || $isCorrectHash;
-=======
-            $return = ($forceValid && Gdn::request()->isPostBack()) ||
-                (!empty($this->_TransientKey) && is_string($foreignKey) && hash_equals((string)$this->_TransientKey, $foreignKey));
->>>>>>> ab9bda8b
         }
 
         if (!$return && $forceValid !== true) {
