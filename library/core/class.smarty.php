--- conflicted
+++ resolved
@@ -1,11 +1,4 @@
-<<<<<<< HEAD
-<?php if (!defined('APPLICATION')) {
-    exit();
-      }
-
-=======
 <?php
->>>>>>> 0aed7e80
 /**
  * Smart abstraction layer.
  *
@@ -20,75 +13,44 @@
  * Vanilla implementation of Smarty templating engine.
  */
 class Gdn_Smarty {
-<<<<<<< HEAD
-   /// Constructor ///
 
-   /// Properties ///
+    /** @var Smarty The smarty object used for the template. */
+    protected $_Smarty = null;
 
    /**
-    * @var Smarty The smarty object used for the template.
+     *
+     *
+     * @param $Path
+     * @param $Controller
     */
     protected $_Smarty = null;
 
    /// Methods ///
 
 
-    public function Init($Path, $Controller) {
-        $Smarty = $this->Smarty();
-
-       // Get a friendly name for the controller.
-=======
-
-    /** @var Smarty The smarty object used for the template. */
-    protected $_Smarty = null;
-
-    /**
-     *
-     *
-     * @param $Path
-     * @param $Controller
-     */
     public function init($Path, $Controller) {
         $Smarty = $this->smarty();
 
-        // Get a friendly name for the controller.
->>>>>>> 0aed7e80
+       // Get a friendly name for the controller.
         $ControllerName = get_class($Controller);
         if (StringEndsWith($ControllerName, 'Controller', true)) {
             $ControllerName = substr($ControllerName, 0, -10);
         }
 
-<<<<<<< HEAD
        // Get an ID for the body.
-        $BodyIdentifier = strtolower($Controller->ApplicationFolder.'_'.$ControllerName.'_'.Gdn_Format::AlphaNumeric(strtolower($Controller->RequestMethod)));
+        $BodyIdentifier = strtolower($Controller->ApplicationFolder.'_'.$ControllerName.'_'.Gdn_Format::alphaNumeric(strtolower($Controller->RequestMethod)));
         $Smarty->assign('BodyID', $BodyIdentifier);
        //$Smarty->assign('Config', Gdn::Config());
 
        // Assign some information about the user.
-        $Session = Gdn::Session();
-        if ($Session->IsValid()) {
+        $Session = Gdn::session();
+        if ($Session->isValid()) {
             $User = array(
             'Name' => $Session->User->Name,
             'Photo' => '',
-            'CountNotifications' => (int)GetValue('CountNotifications', $Session->User, 0),
-            'CountUnreadConversations' => (int)GetValue('CountUnreadConversations', $Session->User, 0),
-            'SignedIn' => true);
-=======
-        // Get an ID for the body.
-        $BodyIdentifier = strtolower($Controller->ApplicationFolder.'_'.$ControllerName.'_'.Gdn_Format::alphaNumeric(strtolower($Controller->RequestMethod)));
-        $Smarty->assign('BodyID', $BodyIdentifier);
-        //$Smarty->assign('Config', Gdn::Config());
-
-        // Assign some information about the user.
-        $Session = Gdn::session();
-        if ($Session->isValid()) {
-            $User = array(
-                'Name' => $Session->User->Name,
-                'Photo' => '',
                 'CountNotifications' => (int)val('CountNotifications', $Session->User, 0),
                 'CountUnreadConversations' => (int)val('CountUnreadConversations', $Session->User, 0),
-                'SignedIn' => true);
->>>>>>> 0aed7e80
+            'SignedIn' => true);
 
             $Photo = $Session->User->Photo;
             if ($Photo) {
@@ -99,11 +61,7 @@
                 if (function_exists('UserPhotoDefaultUrl')) {
                     $Photo = UserPhotoDefaultUrl($Session->User, 'ProfilePhoto');
                 } elseif ($ConfigPhoto = C('Garden.DefaultAvatar'))
-<<<<<<< HEAD
-                $Photo = Gdn_Upload::Url($ConfigPhoto);
-=======
                     $Photo = Gdn_Upload::url($ConfigPhoto);
->>>>>>> 0aed7e80
                 else {
                     $Photo = Asset('/applications/dashboard/design/images/defaulticon.png', true);
                 }
@@ -117,29 +75,17 @@
         }
         $Smarty->assign('User', $User);
 
-<<<<<<< HEAD
        // Make sure that any datasets use arrays instead of objects.
         foreach ($Controller->Data as $Key => $Value) {
             if ($Value instanceof Gdn_DataSet) {
-                $Controller->Data[$Key] = $Value->ResultArray();
-=======
-        // Make sure that any datasets use arrays instead of objects.
-        foreach ($Controller->Data as $Key => $Value) {
-            if ($Value instanceof Gdn_DataSet) {
                 $Controller->Data[$Key] = $Value->resultArray();
->>>>>>> 0aed7e80
             } elseif ($Value instanceof stdClass) {
                 $Controller->Data[$Key] = (array)$Value;
             }
         }
 
-<<<<<<< HEAD
-        $BodyClass = GetValue('CssClass', $Controller->Data, '', true);
-        $Sections = Gdn_Theme::Section(null, 'get');
-=======
         $BodyClass = val('CssClass', $Controller->Data, '', true);
         $Sections = Gdn_Theme::section(null, 'get');
->>>>>>> 0aed7e80
         if (is_array($Sections)) {
             foreach ($Sections as $Section) {
                 $BodyClass .= ' Section-'.$Section;
@@ -148,23 +94,11 @@
 
         $Controller->Data['BodyClass'] = $BodyClass;
 
-<<<<<<< HEAD
        // Set the current locale for themes to take advantage of.
-        $Locale = Gdn::Locale()->Locale;
-       // Kludge en-CA into just en until we can make our default local en.
-        if ($Locale === 'en-CA') {
-            $Locale = 'en';
-        }
+        $Locale = Gdn::locale()->Locale;
         $CurrentLocale = array(
          'Key' => $Locale,
          'Lang' => str_replace('_', '-', $Locale) // mirrors html5 lang attribute
-=======
-        // Set the current locale for themes to take advantage of.
-        $Locale = Gdn::locale()->Locale;
-        $CurrentLocale = array(
-            'Key' => $Locale,
-            'Lang' => str_replace('_', '-', $Locale) // mirrors html5 lang attribute
->>>>>>> 0aed7e80
         );
         if (class_exists('Locale')) {
             $CurrentLocale['Language'] = Locale::getPrimaryLanguage($Locale);
@@ -176,15 +110,9 @@
         $Smarty->assign('CurrentLocale', $CurrentLocale);
 
         $Smarty->assign('Assets', (array)$Controller->Assets);
-<<<<<<< HEAD
-        $Smarty->assign('Path', Gdn::Request()->Path());
+        $Smarty->assign('Path', Gdn::request()->path());
 
        // Assign the controller data last so the controllers override any default data.
-=======
-        $Smarty->assign('Path', Gdn::request()->path());
-
-        // Assign the controller data last so the controllers override any default data.
->>>>>>> 0aed7e80
         $Smarty->assign($Controller->Data);
 
         $Smarty->Controller = $Controller; // for smarty plugins
@@ -203,27 +131,15 @@
         $Smarty->secure_dir = array($Path);
     }
 
-<<<<<<< HEAD
    /**
     * Render the given view.
     *
     * @param string $Path The path to the view's file.
     * @param Controller $Controller The controller that is rendering the view.
     */
-    public function Render($Path, $Controller) {
-        $Smarty = $this->Smarty();
-        $this->Init($Path, $Controller);
-=======
-    /**
-     * Render the given view.
-     *
-     * @param string $Path The path to the view's file.
-     * @param Controller $Controller The controller that is rendering the view.
-     */
     public function render($Path, $Controller) {
         $Smarty = $this->smarty();
         $this->init($Path, $Controller);
->>>>>>> 0aed7e80
         $CompileID = $Smarty->compile_id;
         if (defined('CLIENT_NAME')) {
             $CompileID = CLIENT_NAME;
@@ -233,26 +149,11 @@
         $Smarty->display($Path, null, $CompileID);
     }
 
-<<<<<<< HEAD
    /**
+     *
+     *
     * @return Smarty The smarty object used for rendering.
     */
-    public function Smarty() {
-        if (is_null($this->_Smarty)) {
-            $Smarty = Gdn::Factory('Smarty');
-
-            $Smarty->cache_dir = PATH_CACHE . DS . 'Smarty' . DS . 'cache';
-            $Smarty->compile_dir = PATH_CACHE . DS . 'Smarty' . DS . 'compile';
-            $Smarty->plugins_dir[] = PATH_LIBRARY . DS . 'vendors' . DS . 'SmartyPlugins';
-
-  //         Gdn::PluginManager()->Trace = TRUE;
-            Gdn::PluginManager()->CallEventHandlers($Smarty, 'Gdn_Smarty', 'Init');
-=======
-    /**
-     *
-     *
-     * @return Smarty The smarty object used for rendering.
-     */
     public function smarty() {
         if (is_null($this->_Smarty)) {
             $Smarty = Gdn::factory('Smarty');
@@ -261,35 +162,23 @@
             $Smarty->compile_dir = PATH_CACHE.DS.'Smarty'.DS.'compile';
             $Smarty->plugins_dir[] = PATH_LIBRARY.DS.'vendors'.DS.'SmartyPlugins';
 
-//         Gdn::PluginManager()->Trace = TRUE;
+  //         Gdn::PluginManager()->Trace = TRUE;
             Gdn::pluginManager()->callEventHandlers($Smarty, 'Gdn_Smarty', 'Init');
->>>>>>> 0aed7e80
 
             $this->_Smarty = $Smarty;
         }
         return $this->_Smarty;
     }
 
-<<<<<<< HEAD
    /**
     * See if the provided template causes any errors.
+     *
     * @param type $Path Path of template file to test.
     * @return boolean TRUE if template loads successfully.
     */
-    public function TestTemplate($Path) {
-        $Smarty = $this->Smarty();
-        $this->Init($Path, Gdn::Controller());
-=======
-    /**
-     * See if the provided template causes any errors.
-     *
-     * @param type $Path Path of template file to test.
-     * @return boolean TRUE if template loads successfully.
-     */
     public function testTemplate($Path) {
         $Smarty = $this->smarty();
         $this->init($Path, Gdn::controller());
->>>>>>> 0aed7e80
         $CompileID = $Smarty->compile_id;
         if (defined('CLIENT_NAME')) {
             $CompileID = CLIENT_NAME;
@@ -298,11 +187,7 @@
         $Return = true;
         try {
             $Result = $Smarty->fetch($Path, null, $CompileID);
-<<<<<<< HEAD
            // echo Wrap($Result, 'textarea', array('style' => 'width: 900px; height: 400px;'));
-=======
-            // echo Wrap($Result, 'textarea', array('style' => 'width: 900px; height: 400px;'));
->>>>>>> 0aed7e80
             $Return = ($Result == '' || strpos($Result, '<title>Fatal Error</title>') > 0 || strpos($Result, '<h1>Something has gone wrong.</h1>') > 0) ? false : true;
         } catch (Exception $ex) {
             $Return = false;
