<?php if (!defined('APPLICATION')) exit();

/**
 * Smart abstraction layer
 * 
 * Vanilla implementation of Smarty templating engine.
 *
 * @author Mark O'Sullivan <markm@vanillaforums.com>
 * @copyright 2003 Vanilla Forums, Inc
 * @license http://www.opensource.org/licenses/gpl-2.0.php GPL
 * @package Garden
 * @since 2.0
 */

class Gdn_Smarty {
   /// Constructor ///

   /// Properties ///

   /**
    * @var Smarty The smarty object used for the template.
    */
   protected $_Smarty = NULL;

   /// Methods ///

   
   public function Init($Path, $Controller) {
      $Smarty = $this->Smarty();

      // Get a friendly name for the controller.
      $ControllerName = get_class($Controller);
      if (StringEndsWith($ControllerName, 'Controller', TRUE)) {
         $ControllerName = substr($ControllerName, 0, -10);
      }

      // Get an ID for the body.
      $BodyIdentifier = strtolower($Controller->ApplicationFolder.'_'.$ControllerName.'_'.Gdn_Format::AlphaNumeric(strtolower($Controller->RequestMethod)));
      $Smarty->assign('BodyID', $BodyIdentifier);
      //$Smarty->assign('Config', Gdn::Config());

      // Assign some information about the user.
      $Session = Gdn::Session();
      if($Session->IsValid()) {
         $User = array(
            'Name' => $Session->User->Name,
<<<<<<< HEAD
            'Photo' => '',
            'CountNotifications' => (int)GetValue('CountNotifications', $Session->User->CountNotifications, 0),
=======
            'CountNotifications' => (int)GetValue('CountNotifications', $Session->User, 0),
>>>>>>> 67646a91
            'CountUnreadConversations' => (int)GetValue('CountUnreadConversations', $Session->User, 0),
            'SignedIn' => TRUE);
         
         $Photo = $Session->User->Photo;
         if ($Photo) {
            if (!preg_match('`^https?://`i', $Photo)) {
               $Photo = Gdn_Upload::Url(ChangeBasename($Photo, 'n%s'));
            }
         } else {
            if (function_exists('UserPhotoDefaultUrl'))
               $Photo = UserPhotoDefaultUrl($Session->User);
            else
               $Photo = Asset('/applications/dashboard/design/defaulticon.png', TRUE);
         }
         $User['Photo'] = $Photo;
      } else {
         $User = FALSE; /*array(
            'Name' => '',
            'CountNotifications' => 0,
            'SignedIn' => FALSE);*/
      }
      $Smarty->assign('User', $User);

      // Make sure that any datasets use arrays instead of objects.
      foreach($Controller->Data as $Key => $Value) {
         if($Value instanceof Gdn_DataSet) {
            $Controller->Data[$Key] = $Value->ResultArray();
         } elseif($Value instanceof stdClass) {
            $Controller->Data[$Key] = (array)$Value;
         }
      }
      
      $BodyClass = GetValue('CssClass', $Controller->Data, '', TRUE);
      $Sections = Gdn_Theme::Section(NULL, 'get');
      if (is_array($Sections)) {
         foreach ($Sections as $Section) {
            $BodyClass .= ' Section-'.$Section;
         }
      }
     
      $Controller->Data['BodyClass'] = $BodyClass;

      $Smarty->assign('Assets', (array)$Controller->Assets);
      $Smarty->assign('Path', Gdn::Request()->Path());

      // Assigign the controller data last so the controllers override any default data.
      $Smarty->assign($Controller->Data);

      $Smarty->Controller = $Controller; // for smarty plugins
      $Smarty->security = TRUE;
      $Smarty->security_settings['IF_FUNCS'] = array_merge($Smarty->security_settings['IF_FUNCS'],
         array('CheckPermission', 'MultiCheckPermission', 'GetValue', 'SetValue', 'Url', 'InSection'));
      $Smarty->secure_dir = array($Path);
   }   
   
   /**
    * Render the given view.
    *
    * @param string $Path The path to the view's file.
    * @param Controller $Controller The controller that is rendering the view.
    */
   public function Render($Path, $Controller) {
      $Smarty = $this->Smarty();
      $this->Init($Path, $Controller);
      $CompileID = $Smarty->compile_id;
      if (defined('CLIENT_NAME'))
         $CompileID = CLIENT_NAME;
      
      $Smarty->display($Path, NULL, $CompileID);
   }

   /**
    * @return Smarty The smarty object used for rendering.
    */
   public function Smarty() {
      if(is_null($this->_Smarty)) {
         $Smarty = Gdn::Factory('Smarty');

         $Smarty->cache_dir = PATH_CACHE . DS . 'Smarty' . DS . 'cache';
         $Smarty->compile_dir = PATH_CACHE . DS . 'Smarty' . DS . 'compile';
         $Smarty->plugins_dir[] = PATH_LIBRARY . DS . 'vendors' . DS . 'SmartyPlugins';
         
//         Gdn::PluginManager()->Trace = TRUE;
         Gdn::PluginManager()->CallEventHandlers($Smarty, 'Gdn_Smarty', 'Init');
         
         $this->_Smarty = $Smarty;
      }
      return $this->_Smarty;
   }
   
   /** 
    * See if the provided template causes any errors. 
    * @param type $Path Path of template file to test.
    * @return boolean TRUE if template loads successfully.
    */
   public function TestTemplate($Path) {
      $Smarty = $this->Smarty();
      $this->Init($Path, Gdn::Controller());
      $CompileID = $Smarty->compile_id;
      if (defined('CLIENT_NAME'))
         $CompileID = CLIENT_NAME;

      $Return = TRUE;
      try {
         $Result = $Smarty->fetch($Path, NULL, $CompileID);
         // echo Wrap($Result, 'textarea', array('style' => 'width: 900px; height: 400px;'));
         $Return = ($Result == '' || strpos($Result, '<title>Fatal Error</title>') > 0 || strpos($Result, '<h1>Something has gone wrong.</h1>') > 0) ? FALSE : TRUE;
      } catch(Exception $ex) {
         $Return = FALSE;
      }
      return $Return;
   }
}<|MERGE_RESOLUTION|>--- conflicted
+++ resolved
@@ -44,12 +44,8 @@
       if($Session->IsValid()) {
          $User = array(
             'Name' => $Session->User->Name,
-<<<<<<< HEAD
             'Photo' => '',
-            'CountNotifications' => (int)GetValue('CountNotifications', $Session->User->CountNotifications, 0),
-=======
             'CountNotifications' => (int)GetValue('CountNotifications', $Session->User, 0),
->>>>>>> 67646a91
             'CountUnreadConversations' => (int)GetValue('CountUnreadConversations', $Session->User, 0),
             'SignedIn' => TRUE);
          
