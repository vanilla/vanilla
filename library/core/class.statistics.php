<?php if (!defined('APPLICATION')) exit();

/**
 * Analytics system
 *
 * Handles install-side analytics gathering and sending.
 *
 * @author Mark O'Sullivan <markm@vanillaforums.com>
 * @author Todd Burry <todd@vanillaforums.com>
 * @author Tim Gunter <tim@vanillaforums.com>
 * @copyright 2003 Vanilla Forums, Inc
 * @license http://www.opensource.org/licenses/gpl-2.0.php GPL
 * @package Garden
 * @since 2.0.17
 */
class Gdn_Statistics extends Gdn_Plugin {

   protected $AnalyticsServer;
   public static $Increments = array('h' => 'hours', 'd' => 'days', 'w' => 'weeks', 'm' => 'months', 'y' => 'years');

   protected $TickExtra;

   public function __construct() {
      parent::__construct();

      $AnalyticsServer = C('Garden.Analytics.Remote', 'analytics.vanillaforums.com');
      $AnalyticsServer = str_replace(array('http://', 'https://'), '', $AnalyticsServer);
      $this->AnalyticsServer = $AnalyticsServer;

      $this->TickExtra = array();
   }

   public function Analytics($Method, $RequestParameters, $Callback = FALSE, $ParseResponse = TRUE) {
      $FullMethod = explode('/',$Method);
      if (sizeof($FullMethod) < 2)
         array_unshift($FullMethod, "analytics");

      list($ApiController, $ApiMethod) = $FullMethod;
      $ApiController = strtolower($ApiController);
      $ApiMethod = StringEndsWith(strtolower($ApiMethod), '.json', TRUE, TRUE).'.json';

      $FinalURL = 'http://'.CombinePaths(array(
         $this->AnalyticsServer,
         $ApiController,
         $ApiMethod
      ));

      // Allow hooking of analytics events
      $this->EventArguments['AnalyticsMethod'] = &$Method;
      $this->EventArguments['AnalyticsArgs'] = &$RequestParameters;
      $this->EventArguments['AnalyticsUrl'] = &$FinalURL;
      $this->FireEvent('SendAnalytics');

      // Sign request
      $this->Sign($RequestParameters, TRUE);
      $RequestMethod = GetValue('RequestMethod', $RequestParameters, 'GET');
      unset($RequestParameters['RequestMethod']);

      try {
         $ProxyRequest = new ProxyRequest(FALSE, array(
            'Method'    => $RequestMethod,
            'Timeout'   => 10,
            'Cookies'   => FALSE
         ));
         $Response = $ProxyRequest->Request(array(
            'Url'       => $FinalURL
         ), $RequestParameters);
      } catch (Exception $e) {
         $Response = FALSE;
      }

      if ($Response !== FALSE) {
         $JsonResponse = json_decode($Response, TRUE);

         if ($JsonResponse !== FALSE) {
            if ($ParseResponse) {
               $AnalyticsJsonResponse = (array)GetValue('Analytics', $JsonResponse, FALSE);
               // If we received a reply, parse it
               if ($AnalyticsJsonResponse !== FALSE) {
                  $this->ParseAnalyticsResponse($AnalyticsJsonResponse, $Response, $Callback);
                  return $AnalyticsJsonResponse;
               }
            } else {
               return $JsonResponse;
            }
         }

         return $Response;
      }

      return FALSE;
   }

   public function Api($Method, $Parameters) {
      $ApiResponse = $this->Analytics($Method, $Parameters, FALSE, FALSE);
      return $ApiResponse;
   }

   protected function AnalyticsFailed($JsonResponse) {
      self::Throttled(TRUE);

      $Reason = GetValue('Reason', $JsonResponse, NULL);
      if (!is_null($Reason))
         Gdn::Controller()->InformMessage("Analytics: {$Reason}");
   }

   public function Base_Render_Before($Sender) {
      // If this is a full page request, trigger stats environment check
      if ($Sender->DeliveryType() == DELIVERY_TYPE_ALL) {
         $this->Check();
      }
   }

   /**
    * Automatically configures a ProxyRequest array with basic parameters
    * such as IP, VanillaVersion, RequestTime, Hostname, PHPVersion, ServerType.
    *
    * @param array $Request Reference to the existing request array
    * @return void
    */
   public function BasicParameters(&$Request) {
      $Request = array_merge($Request, array(
         'ServerHostname' => Url('/', TRUE),
         'ServerType' => Gdn::Request()->GetValue('SERVER_SOFTWARE'),
         'PHPVersion' => phpversion(),
         'VanillaVersion' => APPLICATION_VERSION
      ));
   }

   /**
    * This method is called each page request and checks the environment. If
    * a stats send is warranted, tells the browser to ping us back.
    *
    * If the site is not registered at the analytics server (does not contain
    * a guid), have the browser request a register instead and defer stats until
    * next request.
    *
    * @return void
    */
   public function Check() {
      // If we're hitting an exception app, short circuit here
      if (!self::CheckIsAllowed()) {
         return;
      }
      Gdn::Controller()->AddDefinition('AnalyticsTask', 'tick');

      if (self::CheckIsEnabled()) {
         // At this point there is nothing preventing stats from working, so queue a tick.
         Gdn::Controller()->AddDefinition('TickExtra', $this->GetEncodedTickExtra());
      }
   }

   public function AddExtra($Name, $Value) {
      $this->TickExtra[$Name] = $Value;
   }

   public function GetEncodedTickExtra() {
      if (!sizeof($this->TickExtra))
         return NULL;

      return @json_encode($this->TickExtra);
   }

   public static function CheckIsAllowed() {
      // These applications are not included in statistics
      $ExceptionApplications = array('dashboard');

      // ... unless one of these paths is requested
      $ExceptionPaths = array('profile*', 'activity*');

      $Path = Gdn::Request()->Path();
      foreach ($ExceptionPaths as $ExceptionPath)
         if (fnmatch($ExceptionPath, $Path))
            return TRUE;

      $ApplicationFolder = Gdn::Controller()->ApplicationFolder;
      if (in_array($ApplicationFolder, $ExceptionApplications))
         return FALSE;

      // If we've recently received an error response, wait until the throttle expires
      if (self::Throttled()) {
         return FALSE;
      }

      return TRUE;
   }

   public static function CheckIsLocalhost() {
      $ServerAddress = Gdn::Request()->IpAddress();
      $ServerHostname = Gdn::Request()->GetValue('SERVER_NAME');

      // IPv6 Localhost
      if ($ServerAddress == '::1')
         return TRUE;

      // Private subnets
      foreach (array(
         '127.0.0.1/0',
         '10.0.0.0/8',
         '172.16.0.0/12',
         '192.168.0.0/16') as $LocalCIDR) {
         if (self::CIDRCheck($ServerAddress, $LocalCIDR))
            return TRUE;
      }

      // Comment local hostnames / hostname suffixes
      if ($ServerHostname == 'localhost' || substr($ServerHostname, -6) == '.local')
         return TRUE;

      // If we get here, we're likely public
      return FALSE;
   }

   public static function CheckIsEnabled() {
      // Forums that are busy installing should not yet be tracked
      if (!C('Garden.Installed', FALSE))
         return FALSE;

      // Enabled if not explicitly disabled via config
      if (!C('Garden.Analytics.Enabled', TRUE))
         return FALSE;

      // Don't track things for local sites (unless overridden in config)
      if (self::CheckIsLocalhost() && !C('Garden.Analytics.AllowLocal', FALSE))
         return 0;

      return TRUE;
   }

   // credit: claudiu(at)cnixs.com via php.net/manual/en/ref.network.php
   public static function CIDRCheck($IP, $CIDR) {
      list ($net, $mask) = explode("/", $CIDR);

      // Allow non-standard /0 syntax
      if ($mask == 0) {
         if (ip2long($IP) == ip2long($net))
            return true;
         else
            return false;
      }

      $ip_net = ip2long($net);
      $ip_mask = ~((1 << (32 - $mask)) - 1);

      $ip_ip = ip2long($IP);

      $ip_ip_net = $ip_ip & $ip_mask;

      return ($ip_ip_net == $ip_net);
   }

   protected function DoneRegister($Response, $Raw) {
      $VanillaID = GetValue('VanillaID', $Response, FALSE);
      $Secret = GetValue('Secret', $Response, FALSE);
      if (($Secret && $VanillaID) !== FALSE) {
         Gdn::InstallationID($VanillaID);
         Gdn::InstallationSecret($Secret);
         Gdn::Set('Garden.Analytics.Registering', NULL);
         Gdn::Set('Garden.Analytics.LastSentDate', NULL);
      }
   }

   protected function DoneStats($Response, $Raw) {
      $SuccessTimeSlot = GetValue('TimeSlot', $Response, FALSE);
      if ($SuccessTimeSlot !== FALSE)
         self::LastSentDate($SuccessTimeSlot);
   }

   public static function FirstDate() {
      $FirstDate = Gdn::SQL()
                      ->Select('DateInserted', 'min')
                      ->From('User')
                      ->Where('DateInserted >', '0000-00-00')
                      ->Get()->Value('DateInserted');
      return $FirstDate;
   }

   public static function LastSentDate($SetLastSentDate = NULL) {
      static $LastSentDate = NULL;

      // Set
      if (!is_null($SetLastSentDate)) {
         $LastSentDate = $SetLastSentDate;
         Gdn::Set('Garden.Analytics.LastSentDate', $LastSentDate);
      }

      // Lazy Load
      if ($LastSentDate === NULL)
         $LastSentDate = Gdn::Get('Garden.Analytics.LastSentDate', FALSE);

      return $LastSentDate;
   }

   protected function ParseAnalyticsResponse($JsonResponse, $RawResponse, $Callbacks) {

      // Verify signature of reply
      $Verified = $this->VerifySignature($JsonResponse);
      if ($Verified === FALSE)
         return;

      // Only allow commands when verification was explicitly successful
      if ($Verified === TRUE) {
         // Perform response commands
         foreach ($JsonResponse as $CommandName => $CommandValue) {
            switch ($CommandName) {
               case 'DoDeregister':
                  if ($Verified) {
                     // De-register yourself
                     Gdn::InstallationID(FALSE);
                     Gdn::InstallationSecret(FALSE);
                  }
                  break;

               case 'DoDisable':
                  if ($Verified) {
                     // Turn yourself off
                     SaveToConfig('Garden.Analytics.Enabled', FALSE);
                  }
                  break;

               case 'DoCall':
                  // Call the admin's attention to the statistics
                  Gdn::Set('Garden.Analytics.Notify', $CommandValue);
                  break;

               default:
                  // Nothing
                  break;
            }
         }
      }

      if (is_string($Callbacks)) {
         // Assume a string is the Success event handler
         $Callbacks = array(
             'Success' => $Callbacks
         );
      }

      if (!is_array($Callbacks))
         $Callbacks = array();

      // Assume strings are local methods
      foreach ($Callbacks as $Event => &$CallbackMethod)
         if (is_string($CallbackMethod))
            $CallbackMethod = array($this, $CallbackMethod);

      $ResponseCode = GetValue('Status', $JsonResponse, 500);
      $CallbackExecute = NULL;
      switch ($ResponseCode) {
         case FALSE:
         case 500:
            if (array_key_exists('Failure', $Callbacks))
               $CallbackExecute = $Callbacks['Failure'];
            break;

         case TRUE:
         case 200:
            self::Throttled(FALSE);
            if (array_key_exists('Success', $Callbacks))
               $CallbackExecute = $Callbacks['Success'];
            break;
      }

      if (!is_null($CallbackExecute))
         call_user_func($CallbackExecute, $JsonResponse, $RawResponse);
   }

   public function Register() {

      // Set the time we last attempted to perform registration
      Gdn::Set('Garden.Analytics.Registering', time());

      // Request registration from remote server
      $Request = array();
      $this->BasicParameters($Request);
      $this->Analytics('Register', $Request, array(
         'Success' => 'DoneRegister',
         'Failure' => 'AnalyticsFailed'
      ));
   }

   /**
    *
    * @param Gdn_Controller $Sender
    */
   public function SettingsController_AnalyticsTick_Create($Sender) {
      $Sender->DeliveryMethod(DELIVERY_METHOD_JSON);
      $Sender->DeliveryType(DELIVERY_TYPE_DATA);

      Gdn::Statistics()->Tick();
      $this->FireEvent("AnalyticsTick");
      $Sender->Render();
   }

   /**
    * Sign a request or response
    *
    * Uses the known site secret to sign the given request or response. The
    * request/response is passed in by reference so that it can be augmented
    * with the signature.
    *
    * @param array $Request The request array to be signed
    * @param boolean $Modify Optional whether or not to modify the request in place (default false)
    */
   public function Sign(&$Request, $Modify = FALSE) {

      // Fail if no ID is present
      $VanillaID = GetValue('VanillaID', $Request, FALSE);
      if (empty($VanillaID))
         return FALSE;

      if ($VanillaID != Gdn::InstallationID()) return FALSE;

      // We're going to work on a copy for now
      $SignatureArray = $Request;

      // Build the request time
      $RequestTime = Gdn_Statistics::Time();
      // Get the secret key
      $RequestSecret = Gdn::InstallationSecret();

      // Remove the hash from the request data before checking or building the signature
      unset($SignatureArray['SecurityHash']);

      // Add the real secret and request time
      $SignatureArray['Secret'] = $RequestSecret;
      $SignatureArray['RequestTime'] = $RequestTime;

      $SignData = array_intersect_key($SignatureArray, array_fill_keys(array(
         'VanillaID',
         'Secret',
         'RequestTime',
         'TimeSlot'
      ), NULL));

      // ksort the array to preserve a known order
      $SignData = array_change_key_case($SignData, CASE_LOWER);
      ksort($SignData);

      // Calculate the hash
      $RealHash = sha1(http_build_query($SignData));

      if ($Modify) {
         $Request['RequestTime'] = $RequestTime;
         $Request['SecurityHash'] = $RealHash;
         ksort($Request);
      }

      return $RealHash;
   }

   protected function Stats() {
      $StartTime = time();
      $Request = array();
      $this->BasicParameters($Request);

      $VanillaID = Gdn::InstallationID();
      $VanillaSecret = Gdn::InstallationSecret();
      // Don't try to send stats if we don't have a proper install
      if (is_null($VanillaID) || is_null($VanillaSecret))
         return;

      // Always look at stats for the day following the previous successful send.
      $LastSentDate = self::LastSentDate();
      if ($LastSentDate === FALSE) // Never sent
         $StatsDate = strtotime('yesterday');
      else
         $StatsDate = strtotime('+1 day', self::TimeFromTimeSlot($LastSentDate));

      $StatsTimeSlot = date('Ymd', $StatsDate);
      if ($StatsTimeSlot >= date('Ymd'))
         return;

      $DetectActiveInterval = 0;
      $MaxIterations = 10;
      $TimeSlotLimit = date('Ymd');
      do {
         $TimeSlot = date('Ymd', $StatsDate);

         // We're caught up to today. Stop looping.
         if ($TimeSlot >= $TimeSlotLimit)
            break;

         $DayStart = date('Y-m-d 00:00:00', $StatsDate);
         $DayEnd = date('Y-m-d 23:59:59', $StatsDate);

         // Get relevant stats
         $NumComments = Gdn::SQL()
                         ->Select('DateInserted', 'COUNT', 'Hits')
                         ->From('Comment')
                         ->Where('DateInserted>=', $DayStart)
                         ->Where('DateInserted<', $DayEnd)
                         ->Get()->FirstRow(DATASET_TYPE_ARRAY);
         $NumComments = GetValue('Hits', $NumComments, NULL);

         $NumDiscussions = Gdn::SQL()
                         ->Select('DateInserted', 'COUNT', 'Hits')
                         ->From('Discussion')
                         ->Where('DateInserted>=', $DayStart)
                         ->Where('DateInserted<', $DayEnd)
                         ->Get()->FirstRow(DATASET_TYPE_ARRAY);
         $NumDiscussions = GetValue('Hits', $NumDiscussions, NULL);

         // Count the number of commenters that ONLY commented.
         $NumCommenters = Gdn::SQL()
                        ->Select('distinct c.InsertUserID', 'COUNT', 'Hits')
                        ->From('Comment c')
                        ->Join('Discussion d', 'c.DiscussionID = d.DiscussionID')
                        ->Where('c.InsertUserID<>', 'd.InsertUserID', FALSE, FALSE)
                        ->Where('c.DateInserted>=', $DayStart)
                        ->Where('c.DateInserted<', $DayEnd)
                        ->Get()->Value('Hits', NULL);

         // Count the number of users that have started a discussion.
         $NumDiscussioners = Gdn::SQL()
                        ->Select('distinct InsertUserID', 'COUNT', 'Hits')
                        ->From('Discussion d')
                        ->Where('DateInserted>=', $DayStart)
                        ->Where('DateInserted<', $DayEnd)
                        ->Get()->Value('Hits', NULL);
         if ($NumDiscussioners === NULL && $NumCommenters === NULL)
            $NumContributors = NULL;
         else
            $NumContributors = $NumCommenters + $NumDiscussioners;

         $NumUsers = Gdn::SQL()
                         ->Select('DateInserted', 'COUNT', 'Hits')
                         ->From('User')
                         ->Where('DateInserted>=', $DayStart)
                         ->Where('DateInserted<', $DayEnd)
                         ->Get()->FirstRow(DATASET_TYPE_ARRAY);
         $NumUsers = GetValue('Hits', $NumUsers, NULL);

         $NumViewsData = Gdn::SQL()
                         ->Select('Views, EmbedViews')
                         ->From('AnalyticsLocal')
                         ->Where('TimeSlot', $TimeSlot)
                         ->Get()->FirstRow(DATASET_TYPE_ARRAY);

         $NumViews = GetValue('Views', $NumViewsData, NULL);
         $NumEmbedViews = GetValue('EmbedViews', $NumViewsData, NULL);

         $DetectActiveInterval = array_sum(array(
            $NumComments,
            $NumContributors,
            $NumDiscussions,
            $NumUsers,
            $NumViews,
            $NumEmbedViews
         ));

         $StatsDate = strtotime('+1 day', $StatsDate);
         $MaxIterations--;
         $RunningTime = time() - $StartTime;
      } while ($DetectActiveInterval == 0 && $MaxIterations && $RunningTime <= 30);

      if ($DetectActiveInterval == 0) {
         // We've looped $MaxIterations times or up until yesterday and couldn't find any stats. Remember our place and return.
         self::LastSentDate($TimeSlot);
         return;
      }

      // Assemble Stats
      $Request = array_merge($Request, array(
         'VanillaID' => $VanillaID,
         'TimeSlot' => $TimeSlot,
         'CountComments' => $NumComments,
         'CountAllContributors' => $NumContributors,
         'CountDiscussions' => $NumDiscussions,
         'CountUsers' => $NumUsers,
         'CountViews' => $NumViews,
         'CountEmbedViews' => $NumEmbedViews
      ));

      // Send stats to remote server
      $this->Analytics('Stats', $Request, array(
         'Success' => 'DoneStats',
         'Failure' => 'AnalyticsFailed'
      ));
   }

   public static function Throttled($SetThrottled = NULL) {
      static $Throttled = NULL;

      // Set
      if (!is_null($SetThrottled)) {
         if ($SetThrottled) {
            $ThrottleDelay = C('Garden.Analytics.ThrottleDelay', 3600);
            $ThrottleValue = time() + $ThrottleDelay;
         } else {
            $ThrottleValue = NULL;
         }
         $Throttled = (!is_null($ThrottleValue)) ? $ThrottleValue : 0;
         Gdn::Set('Garden.Analytics.Throttle', $ThrottleValue);
      }

      // Lazy Load
      if ($Throttled === NULL)
         $Throttled = Gdn::Get('Garden.Analytics.Throttle', 0);

      return ($Throttled > time());
   }

   /**
    * This is the asynchronous callback
    *
    * This method is triggerd on every page request via a callback AJAX request
    * so that it may execute asychronously and reduce lag for users. It tracks
    * views, handles registration for new installations, and sends stats every
    * day as needed.
    *
    * @return void;
    */
   public function Tick() {
      // Fire an event for plugins to track their own stats.
      // TODO: Make this analyze the path and throw a specific event (this event will change in future versions).
      $this->EventArguments['Path'] = Gdn::Request()->Post('Path');
      $this->FireEvent('Tick');

      // Store the view, using denormalization if enabled
      $ViewType = 'normal';
      if (preg_match('`discussion/embed`', Gdn::Request()->Post('ResolvedPath', '')))
         $ViewType = 'embed';

      $this->AddView($ViewType);

<<<<<<< HEAD
=======
      if (Gdn::Session()->IsValid()) {
         Gdn::UserModel()->UpdateVisit(Gdn::Session()->UserID);
      }

>>>>>>> f0c0bc18
      if (!self::CheckIsEnabled())
         return;

      if (Gdn::Session()->CheckPermission('Garden.Settings.Manage')) {
         if (Gdn::Get('Garden.Analytics.Notify', FALSE) !== FALSE) {
            $CallMessage = Sprite('Bandaid', 'InformSprite');
            $CallMessage .= sprintf(T("There's a problem with Vanilla Analytics that needs your attention.<br/> Handle it <a href=\"%s\">here &raquo;</a>"), Url('dashboard/statistics'));
            Gdn::Controller()->InformMessage($CallMessage, array('CssClass' => 'HasSprite'));
         }
      }

      $InstallationID = Gdn::InstallationID();

      // Check if we're registered with the central server already. If not, this request is
      // hijacked and used to perform that task instead of sending stats or recording a tick.
      if (is_null($InstallationID)) {
         // If the config file is not writable, gtfo
         $ConfFile = PATH_CONF . '/config.php';
         if (!is_writable($ConfFile)) {
            // Admins see a helpful notice
            if (Gdn::Session()->CheckPermission('Garden.Settings.Manage')) {
               $Warning = Sprite('Sliders', 'InformSprite');
               $Warning .= T('Your config.php file is not writable.<br/> Find out <a href="http://vanillaforums.org/docs/vanillastatistics">how to fix this &raquo;</a>');
               Gdn::Controller()->InformMessage($Warning, array('CssClass' => 'HasSprite'));
            }
            return;
         }

         $AttemptedRegistration = Gdn::Get('Garden.Analytics.Registering', FALSE);
         // If we last attempted to register less than 60 seconds ago, do nothing. Could still be working.
         if ($AttemptedRegistration !== FALSE && (time() - $AttemptedRegistration) < 60)
            return;

         return $this->Register();
      }

      // If we get here, the installation is registered and we can decide on whether or not to send stats now.
      $LastSentDate = self::LastSentDate();
      if (empty($LastSentDate) || $LastSentDate < date('Ymd', strtotime('-1 day')))
         return $this->Stats();
   }

   /**
    * Increments overall pageview view count
    *
    * @since 2.1a
    * @access public
    */
   public function AddView($ViewType = 'normal') {
      // Add a pageview entry.
      $TimeSlot = date('Ymd');
      $Px = Gdn::Database()->DatabasePrefix;

      $Views = 1;
      $EmbedViews = 0;

      try {
         if (C('Garden.Analytics.Views.Denormalize', FALSE) && Gdn::Cache()->ActiveEnabled()) {
            $CacheKey = "QueryCache.Analytics.CountViews";

            // Increment. If not success, create key.
            $Incremented = Gdn::Cache()->Increment($CacheKey);
            if ($Incremented === Gdn_Cache::CACHEOP_FAILURE)
               Gdn::Cache()->Store($CacheKey, 1);

            // Get current cache value
            $Views = Gdn::Cache()->Get($CacheKey);

            if ($ViewType == 'embed') {
               $EmbedCacheKey = "QueryCache.Analytics.CountEmbedViews";

               // Increment. If not success, create key.
               $EmbedIncremented = Gdn::Cache()->Increment($EmbedCacheKey);
               if ($EmbedIncremented === Gdn_Cache::CACHEOP_FAILURE)
                  Gdn::Cache()->Store($EmbedCacheKey, 1);

               // Get current cache value
               $EmbedViews = Gdn::Cache()->Get($EmbedCacheKey);
            }

            // Every X views, writeback to AnalyticsLocal
            $DenormalizeWriteback = C('Garden.Analytics.Views.DenormalizeWriteback', 10);
            if (($Views % $DenormalizeWriteback) == 0) {
               Gdn::Controller()->SetData('WritebackViews', $Views);
               Gdn::Controller()->SetData('WritebackEmbed', $EmbedViews);

               Gdn::Database()->Query("insert into {$Px}AnalyticsLocal (TimeSlot, Views, EmbedViews) values (:TimeSlot, {$Views}, {$EmbedViews})
               on duplicate key update
                  Views = COALESCE(Views, 0)+{$Views},
                  EmbedViews = COALESCE(EmbedViews, 0)+{$EmbedViews}",
               array(
                  ':TimeSlot' => $TimeSlot
               ));

               // ... and get rid of those views from the keys

               if ($Views)
                  Gdn::Cache()->Decrement($CacheKey, $Views);

               if ($EmbedViews)
                  Gdn::Cache()->Decrement($EmbedCacheKey, $EmbedViews);
            }
         } else {
            $ExtraViews = 1;
            $ExtraEmbedViews = ($ViewType == 'embed') ? 1 : 0;

            Gdn::Database()->Query("insert into {$Px}AnalyticsLocal (TimeSlot, Views, EmbedViews) values (:TimeSlot, {$ExtraViews}, {$ExtraEmbedViews})
               on duplicate key update
                  Views = COALESCE(Views, 0)+{$ExtraViews},
                  EmbedViews = COALESCE(EmbedViews, 0)+{$ExtraEmbedViews}",
            array(
               ':TimeSlot' => $TimeSlot
            ));
         }
      } catch (Exception $Ex) {
         if (Gdn::Session()->CheckPermission('Garden.Settings.Manage'))
            throw $Ex;
      }
   }

   public static function Time() {
      return time();
   }

   public static function TimeSlot($SlotType = 'd', $Timestamp = FALSE) {
      if (!$Timestamp)
         $Timestamp = self::Time();

      if ($SlotType == 'd')
         $Result = gmdate('Ymd', $Timestamp);
      elseif ($SlotType == 'w') {
         $Sub = gmdate('N', $Timestamp) - 1;
         $Timestamp = strtotime("-$Sub days", $Timestamp);
         $Result = gmdate('Ymd', $Timestamp);
      } elseif ($SlotType == 'm')
         $Result = gmdate('Ym', $Timestamp) . '00';
      elseif ($SlotType == 'y')
         $Result = gmdate('Y', $Timestamp) . '0000';
      elseif ($SlotType == 'a')
         $Result = '00000000';

      return $Result;
   }

   public static function TimeSlotAdd($SlotType, $Number, $Timestamp = FALSE) {
      $Timestamp = self::TimeSlotStamp($SlotType, $Timestamp);
      $Result = strtotime(sprintf('%+d %s', $Number, self::$Increments[$SlotType]), $Timestamp);
      return $Result;
   }

   public static function TimeSlotBounds($SlotType = 'd', $Timestamp = FALSE) {
      $From = self::TimeSlotStamp($SlotType, $Timestamp);
      $To = strtotime('+1 ' . self::$Increments[$SlotType], $From);
      return array($From, $To);
   }

   public static function TimeSlotStamp($SlotType = 'd', $Timestamp = FALSE) {
      $Result = self::TimeFromTimeSlot(self::TimeSlot($SlotType, $Timestamp));
      return $Result;
   }

   public static function TimeFromTimeSlot($TimeSlot) {
      if ($TimeSlot == '00000000')
         return 0;

      $Year = substr($TimeSlot, 0, 4);
      $Month = substr($TimeSlot, 4, 2);
      $Day = (int) substr($TimeSlot, 6, 2);
      if ($Day == 0)
         $Day = 1;
      $DateRaw = mktime(0, 0, 0, $Month, $Day, $Year);

      if ($DateRaw === FALSE)
         throw new Exception("Invalid timeslot '{$TimeSlot}', unable to convert to epoch");

      return $DateRaw;
   }

   public static function TimeFromExtendedTimeSlot($TimeSlot, $Resolution = 'auto') {
      if ($TimeSlot == '00000000')
         return 0;

      list($Year, $Month, $Day, $Hour, $Minute) = array(1, 1, 1, 0, 0);
      if ($Resolution == 'auto')
         $TimeslotLength = strlen($TimeSlot);
      else
         $TimeslotLength = $Resolution;

      if ($TimeslotLength >= 4)
         $Year = substr($TimeSlot, 0, 4);

      if ($TimeslotLength >= 6)
         $Month = substr($TimeSlot, 4, 2);

      if ($TimeslotLength >= 8)
         $Day = (int) substr($TimeSlot, 6, 2);
      if ($Day == 0) $Day = 1;

      if ($TimeslotLength >= 10)
         $Hour = (int) substr($TimeSlot, 8, 2);

      if ($TimeslotLength >= 12)
         $Minute = (int) substr($TimeSlot, 10, 2);

      $DateRaw = mktime($Hour, $Minute, 0, $Month, $Day, $Year);

      if ($DateRaw === FALSE)
         throw new Exception("Invalid timeslot '{$TimeSlot}', unable to convert to epoch");

      return $DateRaw;
   }

   public function ValidateCredentials() {
      $Request = array();
      $this->BasicParameters($Request);

      $VanillaID = Gdn::InstallationID();
      $VanillaSecret = Gdn::InstallationSecret();
      // Don't try to send stats if we don't have a proper install
      if (is_null($VanillaID) || is_null($VanillaSecret))
         return FALSE;

      $Request = array_merge($Request, array(
         'VanillaID' => $VanillaID
      ));

      $Response = $this->Analytics('Verify', $Request, FALSE);
      $Status = GetValue('Status', $Response, 404);

      if ($Status == 200)
         return TRUE;
      return FALSE;
   }

   /**
    * Signature check
    *
    * This method checks the supplied signature of a request against a hash of
    * the request arguments augmented with the local secret from the config file.
    *
    * ****
    * THIS METHOD USES ALL SUPPLIED ARGUMENTS IN ITS SIGNATURE HASH ALGORITHM
    * ****
    *
    * @param type $Request Array of request parameters
    * @return boolean Status of verification check, or null if no VanillaID
    */
   protected function VerifySignature($Request) {

      // If this response has no ID, return NULL (could not verify)
      $VanillaID = GetValue('VanillaID', $Request, NULL);
      if (is_null($VanillaID))
         return NULL;

      // Response is bogus - wrong InstallationID
      if (!is_null(Gdn::InstallationID()) && $VanillaID != Gdn::InstallationID())
         return FALSE;

      // If we don't have a secret, we cannot verify anyway
      $VanillaSecret = Gdn::InstallationSecret();
      if (is_null($VanillaSecret))
         return NULL;

      // Calculate clock desync
      $CurrentGmTime = Gdn_Statistics::Time();
      $RequestTime = GetValue('RequestTime', $Request, 0);
      $TimeDiff = abs($CurrentGmTime - $RequestTime);
      $AllowedTimeDiff = C('Garden.Analytics.RequestTimeout', 1440);

      // Allow 24* minutes of clock desync, otherwise signature is invalid
      if ($TimeDiff > $AllowedTimeDiff)
         return FALSE;

      $SecurityHash = GetValue('SecurityHash', $Request);

      // Remove the existing SecuritHash before calculating the signature
      unset($Request['SecurityHash']);
      // Add the real secret
      $Request['Secret'] = $VanillaSecret;

      $SignData = array_intersect_key($Request, array_fill_keys(array(
         'VanillaID',
         'Secret',
         'RequestTime',
         'TimeSlot'
      ), NULL));

      // ksort the array to preserve a known order
      $SignData = array_change_key_case($SignData, CASE_LOWER);
      ksort($SignData);

      // Calculate the hash
      $RealHash = sha1(http_build_query($SignData));

      if ($RealHash == $SecurityHash)
         return TRUE;

      return FALSE;
   }

}<|MERGE_RESOLUTION|>--- conflicted
+++ resolved
@@ -625,13 +625,10 @@
 
       $this->AddView($ViewType);
 
-<<<<<<< HEAD
-=======
       if (Gdn::Session()->IsValid()) {
          Gdn::UserModel()->UpdateVisit(Gdn::Session()->UserID);
       }
 
->>>>>>> f0c0bc18
       if (!self::CheckIsEnabled())
          return;
 
