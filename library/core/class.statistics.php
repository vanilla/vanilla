--- conflicted
+++ resolved
@@ -1,11 +1,4 @@
-<<<<<<< HEAD
-<?php if (!defined('APPLICATION')) {
-    exit();
-      }
-
-=======
 <?php
->>>>>>> 0aed7e80
 /**
  * Analytics system.
  *
@@ -23,13 +16,6 @@
  */
 class Gdn_Statistics extends Gdn_Plugin {
 
-<<<<<<< HEAD
-    protected $AnalyticsServer;
-    public static $Increments = array('h' => 'hours', 'd' => 'days', 'w' => 'weeks', 'm' => 'months', 'y' => 'years');
-
-    protected $TickExtra;
-
-=======
     /** @var mixed  */
     protected $AnalyticsServer;
 
@@ -42,7 +28,6 @@
     /**
      *
      */
->>>>>>> 0aed7e80
     public function __construct() {
         parent::__construct();
 
@@ -53,9 +38,6 @@
         $this->TickExtra = array();
     }
 
-<<<<<<< HEAD
-    public function Analytics($Method, $RequestParameters, $Callback = false, $ParseResponse = true) {
-=======
     /**
      *
      *
@@ -67,7 +49,6 @@
      * @throws Exception
      */
     public function analytics($Method, $RequestParameters, $Callback = false, $ParseResponse = true) {
->>>>>>> 0aed7e80
         $FullMethod = explode('/', $Method);
         if (sizeof($FullMethod) < 2) {
             array_unshift($FullMethod, "analytics");
@@ -75,10 +56,9 @@
 
         list($ApiController, $ApiMethod) = $FullMethod;
         $ApiController = strtolower($ApiController);
-<<<<<<< HEAD
-        $ApiMethod = StringEndsWith(strtolower($ApiMethod), '.json', true, true).'.json';
-
-        $FinalURL = 'http://'.CombinePaths(array(
+        $ApiMethod = stringEndsWith(strtolower($ApiMethod), '.json', true, true).'.json';
+
+        $FinalURL = 'http://'.combinePaths(array(
          $this->AnalyticsServer,
          $ApiController,
          $ApiMethod
@@ -87,49 +67,19 @@
         $RequestHeaders = array();
 
        // Allow hooking of analytics events
-=======
-        $ApiMethod = stringEndsWith(strtolower($ApiMethod), '.json', true, true).'.json';
-
-        $FinalURL = 'http://'.combinePaths(array(
-                $this->AnalyticsServer,
-                $ApiController,
-                $ApiMethod
-            ));
-
-        $RequestHeaders = array();
-
-        // Allow hooking of analytics events
->>>>>>> 0aed7e80
         $this->EventArguments['AnalyticsMethod'] = &$Method;
         $this->EventArguments['AnalyticsArgs'] = &$RequestParameters;
         $this->EventArguments['AnalyticsUrl'] = &$FinalURL;
         $this->EventArguments['AnalyticsHeaders'] = &$RequestHeaders;
-<<<<<<< HEAD
-        $this->FireEvent('SendAnalytics');
+        $this->fireEvent('SendAnalytics');
 
        // Sign request
-        $this->Sign($RequestParameters, true);
-        $RequestMethod = GetValue('RequestMethod', $RequestParameters, 'GET');
-=======
-        $this->fireEvent('SendAnalytics');
-
-        // Sign request
         $this->sign($RequestParameters, true);
         $RequestMethod = val('RequestMethod', $RequestParameters, 'GET');
->>>>>>> 0aed7e80
         unset($RequestParameters['RequestMethod']);
 
         try {
             $ProxyRequest = new ProxyRequest(false, array(
-<<<<<<< HEAD
-            'Method'    => $RequestMethod,
-            'Timeout'   => 10,
-            'Cookies'   => false
-            ));
-            $Response = $ProxyRequest->Request(array(
-            'Url'       => $FinalURL,
-            'Log'       => false
-=======
                 'Method' => $RequestMethod,
                 'Timeout' => 10,
                 'Cookies' => false
@@ -137,7 +87,6 @@
             $Response = $ProxyRequest->request(array(
                 'Url' => $FinalURL,
                 'Log' => false
->>>>>>> 0aed7e80
             ), $RequestParameters, null, $RequestHeaders);
         } catch (Exception $e) {
             $Response = false;
@@ -148,23 +97,15 @@
 
             if ($JsonResponse !== false) {
                 if ($ParseResponse) {
-<<<<<<< HEAD
-                    $AnalyticsJsonResponse = (array)GetValue('Analytics', $JsonResponse, false);
+                    $AnalyticsJsonResponse = (array)val('Analytics', $JsonResponse, false);
                    // If we received a reply, parse it
                     if ($AnalyticsJsonResponse !== false) {
-                        $this->ParseAnalyticsResponse($AnalyticsJsonResponse, $Response, $Callback);
-=======
-                    $AnalyticsJsonResponse = (array)val('Analytics', $JsonResponse, false);
-                    // If we received a reply, parse it
-                    if ($AnalyticsJsonResponse !== false) {
                         $this->parseAnalyticsResponse($AnalyticsJsonResponse, $Response, $Callback);
->>>>>>> 0aed7e80
                         return $AnalyticsJsonResponse;
                     }
                 } else {
                     return $JsonResponse;
                 }
-<<<<<<< HEAD
             }
 
             return $Response;
@@ -173,24 +114,41 @@
         return false;
     }
 
-    public function Api($Method, $Parameters) {
-        $ApiResponse = $this->Analytics($Method, $Parameters, false, false);
+    /**
+     *
+     *
+     * @param $Method
+     * @param $Parameters
+     * @return array|bool|mixed|type
+     */
+    public function api($Method, $Parameters) {
+        $ApiResponse = $this->analytics($Method, $Parameters, false, false);
         return $ApiResponse;
     }
 
-    protected function AnalyticsFailed($JsonResponse) {
-        self::Throttled(true);
-
-        $Reason = GetValue('Reason', $JsonResponse, null);
+    /**
+     *
+     *
+     * @param $JsonResponse
+     */
+    protected function analyticsFailed($JsonResponse) {
+        self::throttled(true);
+
+        $Reason = val('Reason', $JsonResponse, null);
         if (!is_null($Reason)) {
-            Gdn::Controller()->InformMessage("Analytics: {$Reason}");
-        }
-    }
-
-    public function Base_Render_Before($Sender) {
+            Gdn::controller()->informMessage("Analytics: {$Reason}");
+        }
+    }
+
+    /**
+     *
+     *
+     * @param $Sender
+     */
+    public function base_render_before($Sender) {
        // If this is a full page request, trigger stats environment check
-        if ($Sender->DeliveryType() == DELIVERY_TYPE_ALL) {
-            $this->Check();
+        if ($Sender->deliveryType() == DELIVERY_TYPE_ALL) {
+            $this->check();
         }
     }
 
@@ -201,10 +159,10 @@
     * @param array $Request Reference to the existing request array
     * @return void
     */
-    public function BasicParameters(&$Request) {
+    public function basicParameters(&$Request) {
         $Request = array_merge($Request, array(
          'ServerHostname' => Url('/', true),
-         'ServerType' => Gdn::Request()->GetValue('SERVER_SOFTWARE'),
+            'ServerType' => Gdn::request()->getValue('SERVER_SOFTWARE'),
          'PHPVersion' => str_replace(PHP_EXTRA_VERSION, '', PHP_VERSION),
          'VanillaVersion' => APPLICATION_VERSION
         ));
@@ -220,24 +178,35 @@
     *
     * @return void
     */
-    public function Check() {
+    public function check() {
        // If we're hitting an exception app, short circuit here
-        if (!self::CheckIsEnabled()) {
+        if (!self::checkIsEnabled()) {
             return;
         }
-        Gdn::Controller()->AddDefinition('AnalyticsTask', 'tick');
-
-        if (self::CheckIsAllowed()) {
+        Gdn::controller()->addDefinition('AnalyticsTask', 'tick');
+
+        if (self::checkIsAllowed()) {
            // At this point there is nothing preventing stats from working, so queue a tick.
-            Gdn::Controller()->AddDefinition('TickExtra', $this->GetEncodedTickExtra());
-        }
-    }
-
-    public function AddExtra($Name, $Value) {
+            Gdn::controller()->addDefinition('TickExtra', $this->getEncodedTickExtra());
+        }
+    }
+
+    /**
+     *
+     *
+     * @param $Name
+     * @param $Value
+     */
+    public function addExtra($Name, $Value) {
         $this->TickExtra[$Name] = $Value;
     }
 
-    public function GetEncodedTickExtra() {
+    /**
+     *
+     *
+     * @return null|string
+     */
+    public function getEncodedTickExtra() {
         if (!sizeof($this->TickExtra)) {
             return null;
         }
@@ -245,36 +214,46 @@
         return @json_encode($this->TickExtra);
     }
 
-    public static function CheckIsAllowed() {
+    /**
+     *
+     *
+     * @return bool
+     */
+    public static function checkIsAllowed() {
        // These applications are not included in statistics
         $ExceptionApplications = array('dashboard');
 
        // ... unless one of these paths is requested
         $ExceptionPaths = array('profile*', 'activity*');
 
-        $Path = Gdn::Request()->Path();
+        $Path = Gdn::request()->path();
         foreach ($ExceptionPaths as $ExceptionPath) {
             if (fnmatch($ExceptionPath, $Path)) {
                 return true;
             }
         }
 
-        $ApplicationFolder = Gdn::Controller()->ApplicationFolder;
+        $ApplicationFolder = Gdn::controller()->ApplicationFolder;
         if (in_array($ApplicationFolder, $ExceptionApplications)) {
             return false;
         }
 
        // If we've recently received an error response, wait until the throttle expires
-        if (self::Throttled()) {
+        if (self::throttled()) {
             return false;
         }
 
         return true;
     }
 
-    public static function CheckIsLocalhost() {
-        $ServerAddress = Gdn::Request()->IpAddress();
-        $ServerHostname = Gdn::Request()->GetValue('SERVER_NAME');
+    /**
+     *
+     *
+     * @return bool
+     */
+    public static function checkIsLocalhost() {
+        $ServerAddress = Gdn::request()->ipAddress();
+        $ServerHostname = Gdn::request()->getValue('SERVER_NAME');
 
        // IPv6 Localhost
         if ($ServerAddress == '::1') {
@@ -287,237 +266,44 @@
          '10.0.0.0/8',
          '172.16.0.0/12',
          '192.168.0.0/16') as $LocalCIDR) {
-            if (self::CIDRCheck($ServerAddress, $LocalCIDR)) {
-                return true;
-            }
-        }
-
-       // Comment local hostnames / hostname suffixes
-=======
-            }
-
-            return $Response;
-        }
-
-        return false;
-    }
-
-    /**
-     *
-     *
-     * @param $Method
-     * @param $Parameters
-     * @return array|bool|mixed|type
-     */
-    public function api($Method, $Parameters) {
-        $ApiResponse = $this->analytics($Method, $Parameters, false, false);
-        return $ApiResponse;
-    }
-
-    /**
-     *
-     *
-     * @param $JsonResponse
-     */
-    protected function analyticsFailed($JsonResponse) {
-        self::throttled(true);
-
-        $Reason = val('Reason', $JsonResponse, null);
-        if (!is_null($Reason)) {
-            Gdn::controller()->informMessage("Analytics: {$Reason}");
-        }
-    }
-
-    /**
-     *
-     *
-     * @param $Sender
-     */
-    public function base_render_before($Sender) {
-        // If this is a full page request, trigger stats environment check
-        if ($Sender->deliveryType() == DELIVERY_TYPE_ALL) {
-            $this->check();
-        }
-    }
-
-    /**
-     * Automatically configures a ProxyRequest array with basic parameters
-     * such as IP, VanillaVersion, RequestTime, Hostname, PHPVersion, ServerType.
-     *
-     * @param array $Request Reference to the existing request array
-     * @return void
-     */
-    public function basicParameters(&$Request) {
-        $Request = array_merge($Request, array(
-            'ServerHostname' => Url('/', true),
-            'ServerType' => Gdn::request()->getValue('SERVER_SOFTWARE'),
-            'PHPVersion' => str_replace(PHP_EXTRA_VERSION, '', PHP_VERSION),
-            'VanillaVersion' => APPLICATION_VERSION
-        ));
-    }
-
-    /**
-     * This method is called each page request and checks the environment. If
-     * a stats send is warranted, tells the browser to ping us back.
-     *
-     * If the site is not registered at the analytics server (does not contain
-     * a guid), have the browser request a register instead and defer stats until
-     * next request.
-     *
-     * @return void
-     */
-    public function check() {
-        // If we're hitting an exception app, short circuit here
-        if (!self::checkIsEnabled()) {
-            return;
-        }
-        Gdn::controller()->addDefinition('AnalyticsTask', 'tick');
-
-        if (self::checkIsAllowed()) {
-            // At this point there is nothing preventing stats from working, so queue a tick.
-            Gdn::controller()->addDefinition('TickExtra', $this->getEncodedTickExtra());
-        }
-    }
-
-    /**
-     *
-     *
-     * @param $Name
-     * @param $Value
-     */
-    public function addExtra($Name, $Value) {
-        $this->TickExtra[$Name] = $Value;
-    }
-
-    /**
-     *
-     *
-     * @return null|string
-     */
-    public function getEncodedTickExtra() {
-        if (!sizeof($this->TickExtra)) {
-            return null;
-        }
-
-        return @json_encode($this->TickExtra);
-    }
-
-    /**
-     *
-     *
-     * @return bool
-     */
-    public static function checkIsAllowed() {
-        // These applications are not included in statistics
-        $ExceptionApplications = array('dashboard');
-
-        // ... unless one of these paths is requested
-        $ExceptionPaths = array('profile*', 'activity*');
-
-        $Path = Gdn::request()->path();
-        foreach ($ExceptionPaths as $ExceptionPath) {
-            if (fnmatch($ExceptionPath, $Path)) {
-                return true;
-            }
-        }
-
-        $ApplicationFolder = Gdn::controller()->ApplicationFolder;
-        if (in_array($ApplicationFolder, $ExceptionApplications)) {
-            return false;
-        }
-
-        // If we've recently received an error response, wait until the throttle expires
-        if (self::throttled()) {
-            return false;
-        }
-
-        return true;
-    }
-
-    /**
-     *
-     *
-     * @return bool
-     */
-    public static function checkIsLocalhost() {
-        $ServerAddress = Gdn::request()->ipAddress();
-        $ServerHostname = Gdn::request()->getValue('SERVER_NAME');
-
-        // IPv6 Localhost
-        if ($ServerAddress == '::1') {
-            return true;
-        }
-
-        // Private subnets
-        foreach (array(
-                     '127.0.0.1/0',
-                     '10.0.0.0/8',
-                     '172.16.0.0/12',
-                     '192.168.0.0/16') as $LocalCIDR) {
             if (self::cidrCheck($ServerAddress, $LocalCIDR)) {
                 return true;
             }
         }
 
-        // Comment local hostnames / hostname suffixes
->>>>>>> 0aed7e80
+       // Comment local hostnames / hostname suffixes
         if ($ServerHostname == 'localhost' || substr($ServerHostname, -6) == '.local') {
             return true;
         }
 
-<<<<<<< HEAD
        // If we get here, we're likely public
         return false;
     }
 
-    public static function CheckIsEnabled() {
+    /**
+     *
+     *
+     * @return bool|int
+     */
+    public static function checkIsEnabled() {
        // Forums that are busy installing should not yet be tracked
-=======
-        // If we get here, we're likely public
-        return false;
-    }
-
-    /**
-     *
-     *
-     * @return bool|int
-     */
-    public static function checkIsEnabled() {
-        // Forums that are busy installing should not yet be tracked
->>>>>>> 0aed7e80
         if (!C('Garden.Installed', false)) {
             return false;
         }
 
-<<<<<<< HEAD
        // Enabled if not explicitly disabled via config
-=======
-        // Enabled if not explicitly disabled via config
->>>>>>> 0aed7e80
         if (!C('Garden.Analytics.Enabled', true)) {
             return false;
         }
 
-<<<<<<< HEAD
        // Don't track things for local sites (unless overridden in config)
-        if (self::CheckIsLocalhost() && !C('Garden.Analytics.AllowLocal', false)) {
-=======
-        // Don't track things for local sites (unless overridden in config)
         if (self::checkIsLocalhost() && !C('Garden.Analytics.AllowLocal', false)) {
->>>>>>> 0aed7e80
             return 0;
         }
 
         return true;
     }
 
-<<<<<<< HEAD
-   // credit: claudiu(at)cnixs.com via php.net/manual/en/ref.network.php
-    public static function CIDRCheck($IP, $CIDR) {
-        list ($net, $mask) = explode("/", $CIDR);
-
-       // Allow non-standard /0 syntax
-=======
     /**
      *
      *
@@ -530,8 +316,7 @@
     public static function cidrCheck($IP, $CIDR) {
         list ($net, $mask) = explode("/", $CIDR);
 
-        // Allow non-standard /0 syntax
->>>>>>> 0aed7e80
+       // Allow non-standard /0 syntax
         if ($mask == 0) {
             if (ip2long($IP) == ip2long($net)) {
                 return true;
@@ -550,11 +335,6 @@
         return ($ip_ip_net == $ip_net);
     }
 
-<<<<<<< HEAD
-    protected function DoneRegister($Response, $Raw) {
-        $VanillaID = GetValue('VanillaID', $Response, false);
-        $Secret = GetValue('Secret', $Response, false);
-=======
     /**
      *
      *
@@ -564,7 +344,6 @@
     protected function doneRegister($Response, $Raw) {
         $VanillaID = val('VanillaID', $Response, false);
         $Secret = val('Secret', $Response, false);
->>>>>>> 0aed7e80
         if (($Secret && $VanillaID) !== false) {
             Gdn::InstallationID($VanillaID);
             Gdn::InstallationSecret($Secret);
@@ -573,36 +352,6 @@
         }
     }
 
-<<<<<<< HEAD
-    protected function DoneStats($Response, $Raw) {
-        $SuccessTimeSlot = GetValue('TimeSlot', $Response, false);
-        if ($SuccessTimeSlot !== false) {
-            self::LastSentDate($SuccessTimeSlot);
-        }
-    }
-
-    public static function FirstDate() {
-        $FirstDate = Gdn::SQL()
-                      ->Select('DateInserted', 'min')
-                      ->From('User')
-                      ->Where('DateInserted >', '0000-00-00')
-                      ->Get()->Value('DateInserted');
-        return $FirstDate;
-    }
-
-    public static function LastSentDate($SetLastSentDate = null) {
-        static $LastSentDate = null;
-
-       // Set
-        if (!is_null($SetLastSentDate)) {
-            $LastSentDate = $SetLastSentDate;
-            Gdn::Set('Garden.Analytics.LastSentDate', $LastSentDate);
-        }
-
-       // Lazy Load
-        if ($LastSentDate === null) {
-            $LastSentDate = Gdn::Get('Garden.Analytics.LastSentDate', false);
-=======
     /**
      *
      *
@@ -639,27 +388,20 @@
     public static function lastSentDate($SetLastSentDate = null) {
         static $LastSentDate = null;
 
-        // Set
+       // Set
         if (!is_null($SetLastSentDate)) {
             $LastSentDate = $SetLastSentDate;
             Gdn::set('Garden.Analytics.LastSentDate', $LastSentDate);
         }
 
-        // Lazy Load
+       // Lazy Load
         if ($LastSentDate === null) {
             $LastSentDate = Gdn::get('Garden.Analytics.LastSentDate', false);
->>>>>>> 0aed7e80
         }
 
         return $LastSentDate;
     }
 
-<<<<<<< HEAD
-    protected function ParseAnalyticsResponse($JsonResponse, $RawResponse, $Callbacks) {
-
-       // Verify signature of reply
-        $Verified = $this->VerifySignature($JsonResponse);
-=======
     /**
      *
      *
@@ -668,80 +410,48 @@
      * @param $Callbacks
      */
     protected function parseAnalyticsResponse($JsonResponse, $RawResponse, $Callbacks) {
-        // Verify signature of reply
+       // Verify signature of reply
         $Verified = $this->verifySignature($JsonResponse);
->>>>>>> 0aed7e80
         if ($Verified === false) {
             return;
         }
 
-<<<<<<< HEAD
        // Only allow commands when verification was explicitly successful
         if ($Verified === true) {
            // Perform response commands
-=======
-        // Only allow commands when verification was explicitly successful
-        if ($Verified === true) {
-            // Perform response commands
->>>>>>> 0aed7e80
             foreach ($JsonResponse as $CommandName => $CommandValue) {
                 switch ($CommandName) {
                     case 'DoDeregister':
                         if ($Verified) {
-<<<<<<< HEAD
                            // De-register yourself
-                            Gdn::InstallationID(false);
-                            Gdn::InstallationSecret(false);
-=======
-                            // De-register yourself
                             Gdn::installationID(false);
                             Gdn::installationSecret(false);
->>>>>>> 0aed7e80
                         }
                         break;
 
                     case 'DoDisable':
                         if ($Verified) {
-<<<<<<< HEAD
                            // Turn yourself off
-=======
-                            // Turn yourself off
->>>>>>> 0aed7e80
                             SaveToConfig('Garden.Analytics.Enabled', false);
                         }
                         break;
 
                     case 'DoCall':
-<<<<<<< HEAD
                        // Call the admin's attention to the statistics
-                        Gdn::Set('Garden.Analytics.Notify', $CommandValue);
+                        Gdn::set('Garden.Analytics.Notify', $CommandValue);
                         break;
 
                     default:
                        // Nothing
-=======
-                        // Call the admin's attention to the statistics
-                        Gdn::set('Garden.Analytics.Notify', $CommandValue);
-                        break;
-
-                    default:
-                        // Nothing
->>>>>>> 0aed7e80
                         break;
                 }
             }
         }
 
         if (is_string($Callbacks)) {
-<<<<<<< HEAD
            // Assume a string is the Success event handler
             $Callbacks = array(
              'Success' => $Callbacks
-=======
-            // Assume a string is the Success event handler
-            $Callbacks = array(
-                'Success' => $Callbacks
->>>>>>> 0aed7e80
             );
         }
 
@@ -749,7 +459,6 @@
             $Callbacks = array();
         }
 
-<<<<<<< HEAD
        // Assume strings are local methods
         foreach ($Callbacks as $Event => &$CallbackMethod) {
             if (is_string($CallbackMethod)) {
@@ -757,7 +466,7 @@
             }
         }
 
-        $ResponseCode = GetValue('Status', $JsonResponse, 500);
+        $ResponseCode = val('Status', $JsonResponse, 500);
         $CallbackExecute = null;
         switch ($ResponseCode) {
             case false:
@@ -769,7 +478,7 @@
 
             case true:
             case 200:
-                self::Throttled(false);
+                self::throttled(false);
                 if (array_key_exists('Success', $Callbacks)) {
                     $CallbackExecute = $Callbacks['Success'];
                 }
@@ -781,15 +490,17 @@
         }
     }
 
-    public function Register() {
-
+    /**
+     *
+     */
+    public function register() {
        // Set the time we last attempted to perform registration
-        Gdn::Set('Garden.Analytics.Registering', time());
+        Gdn::set('Garden.Analytics.Registering', time());
 
        // Request registration from remote server
         $Request = array();
-        $this->BasicParameters($Request);
-        $this->Analytics('Register', $Request, array(
+        $this->basicParameters($Request);
+        $this->analytics('Register', $Request, array(
          'Success' => 'DoneRegister',
          'Failure' => 'AnalyticsFailed'
         ));
@@ -799,34 +510,32 @@
     *
     * @param Gdn_Controller $Sender
     */
-    public function SettingsController_AnalyticsTick_Create($Sender) {
-        $Sender->DeliveryMethod(DELIVERY_METHOD_JSON);
-        $Sender->DeliveryType(DELIVERY_TYPE_DATA);
-
-        Gdn::Statistics()->Tick();
-        $this->FireEvent("AnalyticsTick");
-        $Sender->Render();
+    public function settingsController_analyticsTick_create($Sender) {
+        $Sender->deliveryMethod(DELIVERY_METHOD_JSON);
+        $Sender->deliveryType(DELIVERY_TYPE_DATA);
+
+        Gdn::statistics()->tick();
+        $this->fireEvent("AnalyticsTick");
+        $Sender->render();
     }
 
    /**
-    * Sign a request or response
+     * Sign a request or response.
     *
     * Uses the known site secret to sign the given request or response. The
-    * request/response is passed in by reference so that it can be augmented
-    * with the signature.
+     * request/response is passed in by reference so that it can be augmented with the signature.
     *
     * @param array $Request The request array to be signed
     * @param boolean $Modify Optional whether or not to modify the request in place (default false)
     */
-    public function Sign(&$Request, $Modify = false) {
-
+    public function sign(&$Request, $Modify = false) {
        // Fail if no ID is present
         $VanillaID = GetValue('VanillaID', $Request, false);
         if (empty($VanillaID)) {
             return false;
         }
 
-        if ($VanillaID != Gdn::InstallationID()) {
+        if ($VanillaID != Gdn::installationID()) {
             return false;
         }
 
@@ -834,9 +543,9 @@
         $SignatureArray = $Request;
 
        // Build the request time
-        $RequestTime = Gdn_Statistics::Time();
+        $RequestTime = Gdn_Statistics::time();
        // Get the secret key
-        $RequestSecret = Gdn::InstallationSecret();
+        $RequestSecret = Gdn::installationSecret();
 
        // Remove the hash from the request data before checking or building the signature
         unset($SignatureArray['SecurityHash']);
@@ -868,24 +577,29 @@
         return $RealHash;
     }
 
-    protected function Stats() {
+    /**
+     *
+     *
+     * @throws Exception
+     */
+    protected function stats() {
         $StartTime = time();
         $Request = array();
-        $this->BasicParameters($Request);
-
-        $VanillaID = Gdn::InstallationID();
-        $VanillaSecret = Gdn::InstallationSecret();
+        $this->basicParameters($Request);
+
+        $VanillaID = Gdn::installationID();
+        $VanillaSecret = Gdn::installationSecret();
        // Don't try to send stats if we don't have a proper install
         if (is_null($VanillaID) || is_null($VanillaSecret)) {
             return;
         }
 
        // Always look at stats for the day following the previous successful send.
-        $LastSentDate = self::LastSentDate();
+        $LastSentDate = self::lastSentDate();
         if ($LastSentDate === false) { // Never sent
             $StatsDate = strtotime('yesterday');
         } else {
-            $StatsDate = strtotime('+1 day', self::TimeFromTimeSlot($LastSentDate));
+            $StatsDate = strtotime('+1 day', self::timeFromTimeSlot($LastSentDate));
         }
 
         $StatsTimeSlot = date('Ymd', $StatsDate);
@@ -908,61 +622,61 @@
             $DayEnd = date('Y-m-d 23:59:59', $StatsDate);
 
            // Get relevant stats
-            $NumComments = Gdn::SQL()
-                         ->Select('DateInserted', 'COUNT', 'Hits')
-                         ->From('Comment')
-                         ->Where('DateInserted>=', $DayStart)
-                         ->Where('DateInserted<', $DayEnd)
-                         ->Get()->FirstRow(DATASET_TYPE_ARRAY);
-            $NumComments = GetValue('Hits', $NumComments, null);
-
-            $NumDiscussions = Gdn::SQL()
-                         ->Select('DateInserted', 'COUNT', 'Hits')
-                         ->From('Discussion')
-                         ->Where('DateInserted>=', $DayStart)
-                         ->Where('DateInserted<', $DayEnd)
-                         ->Get()->FirstRow(DATASET_TYPE_ARRAY);
-            $NumDiscussions = GetValue('Hits', $NumDiscussions, null);
+            $NumComments = Gdn::sql()
+                ->select('DateInserted', 'COUNT', 'Hits')
+                ->from('Comment')
+                ->where('DateInserted>=', $DayStart)
+                ->where('DateInserted<', $DayEnd)
+                ->get()->firstRow(DATASET_TYPE_ARRAY);
+            $NumComments = val('Hits', $NumComments, null);
+
+            $NumDiscussions = Gdn::sql()
+                ->select('DateInserted', 'COUNT', 'Hits')
+                ->from('Discussion')
+                ->where('DateInserted>=', $DayStart)
+                ->where('DateInserted<', $DayEnd)
+                ->get()->firstRow(DATASET_TYPE_ARRAY);
+            $NumDiscussions = val('Hits', $NumDiscussions, null);
 
            // Count the number of commenters that ONLY commented.
-            $NumCommenters = Gdn::SQL()
-                        ->Select('distinct c.InsertUserID', 'COUNT', 'Hits')
-                        ->From('Comment c')
-                        ->Join('Discussion d', 'c.DiscussionID = d.DiscussionID')
-                        ->Where('c.InsertUserID<>', 'd.InsertUserID', false, false)
-                        ->Where('c.DateInserted>=', $DayStart)
-                        ->Where('c.DateInserted<', $DayEnd)
-                        ->Get()->Value('Hits', null);
+            $NumCommenters = Gdn::sql()
+                ->select('distinct c.InsertUserID', 'COUNT', 'Hits')
+                ->from('Comment c')
+                ->join('Discussion d', 'c.DiscussionID = d.DiscussionID')
+                ->where('c.InsertUserID<>', 'd.InsertUserID', false, false)
+                ->where('c.DateInserted>=', $DayStart)
+                ->where('c.DateInserted<', $DayEnd)
+                ->get()->value('Hits', null);
 
            // Count the number of users that have started a discussion.
-            $NumDiscussioners = Gdn::SQL()
-                        ->Select('distinct InsertUserID', 'COUNT', 'Hits')
-                        ->From('Discussion d')
-                        ->Where('DateInserted>=', $DayStart)
-                        ->Where('DateInserted<', $DayEnd)
-                        ->Get()->Value('Hits', null);
+            $NumDiscussioners = Gdn::sql()
+                ->select('distinct InsertUserID', 'COUNT', 'Hits')
+                ->from('Discussion d')
+                ->where('DateInserted>=', $DayStart)
+                ->where('DateInserted<', $DayEnd)
+                ->get()->value('Hits', null);
             if ($NumDiscussioners === null && $NumCommenters === null) {
                 $NumContributors = null;
             } else {
                 $NumContributors = $NumCommenters + $NumDiscussioners;
             }
 
-            $NumUsers = Gdn::SQL()
-                         ->Select('DateInserted', 'COUNT', 'Hits')
-                         ->From('User')
-                         ->Where('DateInserted>=', $DayStart)
-                         ->Where('DateInserted<', $DayEnd)
-                         ->Get()->FirstRow(DATASET_TYPE_ARRAY);
-            $NumUsers = GetValue('Hits', $NumUsers, null);
-
-            $NumViewsData = Gdn::SQL()
-                         ->Select('Views, EmbedViews')
-                         ->From('AnalyticsLocal')
-                         ->Where('TimeSlot', $TimeSlot)
-                         ->Get()->FirstRow(DATASET_TYPE_ARRAY);
-
-            $NumViews = GetValue('Views', $NumViewsData, null);
-            $NumEmbedViews = GetValue('EmbedViews', $NumViewsData, null);
+            $NumUsers = Gdn::sql()
+                ->select('DateInserted', 'COUNT', 'Hits')
+                ->from('User')
+                ->where('DateInserted>=', $DayStart)
+                ->where('DateInserted<', $DayEnd)
+                ->get()->firstRow(DATASET_TYPE_ARRAY);
+            $NumUsers = val('Hits', $NumUsers, null);
+
+            $NumViewsData = Gdn::sql()
+                ->select('Views, EmbedViews')
+                ->from('AnalyticsLocal')
+                ->where('TimeSlot', $TimeSlot)
+                ->get()->firstRow(DATASET_TYPE_ARRAY);
+
+            $NumViews = val('Views', $NumViewsData, null);
+            $NumEmbedViews = val('EmbedViews', $NumViewsData, null);
 
             $DetectActiveInterval = array_sum(array(
             $NumComments,
@@ -980,7 +694,7 @@
 
         if ($DetectActiveInterval == 0) {
            // We've looped $MaxIterations times or up until yesterday and couldn't find any stats. Remember our place and return.
-            self::LastSentDate($TimeSlot);
+            self::lastSentDate($TimeSlot);
             return;
         }
 
@@ -997,13 +711,19 @@
         ));
 
        // Send stats to remote server
-        $this->Analytics('Stats', $Request, array(
+        $this->analytics('Stats', $Request, array(
          'Success' => 'DoneStats',
          'Failure' => 'AnalyticsFailed'
         ));
     }
 
-    public static function Throttled($SetThrottled = null) {
+    /**
+     *
+     *
+     * @param null $SetThrottled
+     * @return bool
+     */
+    public static function throttled($SetThrottled = null) {
         static $Throttled = null;
 
        // Set
@@ -1015,404 +735,33 @@
                 $ThrottleValue = null;
             }
             $Throttled = (!is_null($ThrottleValue)) ? $ThrottleValue : 0;
-            Gdn::Set('Garden.Analytics.Throttle', $ThrottleValue);
+            Gdn::set('Garden.Analytics.Throttle', $ThrottleValue);
         }
 
        // Lazy Load
         if ($Throttled === null) {
-            $Throttled = Gdn::Get('Garden.Analytics.Throttle', 0);
+            $Throttled = Gdn::get('Garden.Analytics.Throttle', 0);
         }
 
         return ($Throttled > time());
     }
 
    /**
-    * This is the asynchronous callback
+     * This is the asynchronous callback.
     *
     * This method is triggerd on every page request via a callback AJAX request
     * so that it may execute asychronously and reduce lag for users. It tracks
-    * views, handles registration for new installations, and sends stats every
-    * day as needed.
+     * views, handles registration for new installations, and sends stats every day as needed.
     *
-    * @return void;
+     * @return void
     */
-    public function Tick() {
+    public function tick() {
        // Fire an event for plugins to track their own stats.
        // TODO: Make this analyze the path and throw a specific event (this event will change in future versions).
         $this->EventArguments['Path'] = Gdn::Request()->Post('Path');
-        $this->FireEvent('Tick');
+        $this->fireEvent('Tick');
 
        // Store the view, using denormalization if enabled
-        $ViewType = 'normal';
-        if (preg_match('`discussion/embed`', Gdn::Request()->Post('ResolvedPath', ''))) {
-            $ViewType = 'embed';
-        }
-
-        $this->AddView($ViewType);
-
-        if (Gdn::Session()->IsValid()) {
-            Gdn::UserModel()->UpdateVisit(Gdn::Session()->UserID);
-        }
-
-        if (!self::CheckIsEnabled()) {
-            return;
-        }
-
-        if (Gdn::Session()->CheckPermission('Garden.Settings.Manage')) {
-            if (Gdn::Get('Garden.Analytics.Notify', false) !== false) {
-                $CallMessage = Sprite('Bandaid', 'InformSprite');
-                $CallMessage .= sprintf(T("There's a problem with Vanilla Analytics that needs your attention.<br/> Handle it <a href=\"%s\">here &raquo;</a>"), Url('dashboard/statistics'));
-                Gdn::Controller()->InformMessage($CallMessage, array('CssClass' => 'HasSprite'));
-            }
-        }
-
-        $InstallationID = Gdn::InstallationID();
-
-       // Check if we're registered with the central server already. If not, this request is
-       // hijacked and used to perform that task instead of sending stats or recording a tick.
-        if (is_null($InstallationID)) {
-           // If the config file is not writable, gtfo
-            $ConfFile = PATH_CONF . '/config.php';
-            if (!is_writable($ConfFile)) {
-               // Admins see a helpful notice
-                if (Gdn::Session()->CheckPermission('Garden.Settings.Manage')) {
-                    $Warning = Sprite('Sliders', 'InformSprite');
-                    $Warning .= T('Your config.php file is not writable.<br/> Find out <a href="http://vanillaforums.org/docs/vanillastatistics">how to fix this &raquo;</a>');
-                    Gdn::Controller()->InformMessage($Warning, array('CssClass' => 'HasSprite'));
-                }
-                return;
-            }
-
-            $AttemptedRegistration = Gdn::Get('Garden.Analytics.Registering', false);
-           // If we last attempted to register less than 60 seconds ago, do nothing. Could still be working.
-            if ($AttemptedRegistration !== false && (time() - $AttemptedRegistration) < 60) {
-                return;
-            }
-
-            return $this->Register();
-        }
-
-       // If we get here, the installation is registered and we can decide on whether or not to send stats now.
-        $LastSentDate = self::LastSentDate();
-        if (empty($LastSentDate) || $LastSentDate < date('Ymd', strtotime('-1 day'))) {
-            return $this->Stats();
-        }
-    }
-
-   /**
-    * Increments overall pageview view count
-    *
-    * @since 2.1a
-    * @access public
-    */
-    public function AddView($ViewType = 'normal') {
-       // Add a pageview entry.
-        $TimeSlot = date('Ymd');
-        $Px = Gdn::Database()->DatabasePrefix;
-=======
-        // Assume strings are local methods
-        foreach ($Callbacks as $Event => &$CallbackMethod) {
-            if (is_string($CallbackMethod)) {
-                $CallbackMethod = array($this, $CallbackMethod);
-            }
-        }
-
-        $ResponseCode = val('Status', $JsonResponse, 500);
-        $CallbackExecute = null;
-        switch ($ResponseCode) {
-            case false:
-            case 500:
-                if (array_key_exists('Failure', $Callbacks)) {
-                    $CallbackExecute = $Callbacks['Failure'];
-                }
-                break;
-
-            case true:
-            case 200:
-                self::throttled(false);
-                if (array_key_exists('Success', $Callbacks)) {
-                    $CallbackExecute = $Callbacks['Success'];
-                }
-                break;
-        }
-
-        if (!is_null($CallbackExecute)) {
-            call_user_func($CallbackExecute, $JsonResponse, $RawResponse);
-        }
-    }
-
-    /**
-     *
-     */
-    public function register() {
-        // Set the time we last attempted to perform registration
-        Gdn::set('Garden.Analytics.Registering', time());
-
-        // Request registration from remote server
-        $Request = array();
-        $this->basicParameters($Request);
-        $this->analytics('Register', $Request, array(
-            'Success' => 'DoneRegister',
-            'Failure' => 'AnalyticsFailed'
-        ));
-    }
-
-    /**
-     *
-     * @param Gdn_Controller $Sender
-     */
-    public function settingsController_analyticsTick_create($Sender) {
-        $Sender->deliveryMethod(DELIVERY_METHOD_JSON);
-        $Sender->deliveryType(DELIVERY_TYPE_DATA);
-
-        Gdn::statistics()->tick();
-        $this->fireEvent("AnalyticsTick");
-        $Sender->render();
-    }
-
-    /**
-     * Sign a request or response.
-     *
-     * Uses the known site secret to sign the given request or response. The
-     * request/response is passed in by reference so that it can be augmented with the signature.
-     *
-     * @param array $Request The request array to be signed
-     * @param boolean $Modify Optional whether or not to modify the request in place (default false)
-     */
-    public function sign(&$Request, $Modify = false) {
-        // Fail if no ID is present
-        $VanillaID = GetValue('VanillaID', $Request, false);
-        if (empty($VanillaID)) {
-            return false;
-        }
-
-        if ($VanillaID != Gdn::installationID()) {
-            return false;
-        }
-
-        // We're going to work on a copy for now
-        $SignatureArray = $Request;
-
-        // Build the request time
-        $RequestTime = Gdn_Statistics::time();
-        // Get the secret key
-        $RequestSecret = Gdn::installationSecret();
-
-        // Remove the hash from the request data before checking or building the signature
-        unset($SignatureArray['SecurityHash']);
-
-        // Add the real secret and request time
-        $SignatureArray['Secret'] = $RequestSecret;
-        $SignatureArray['RequestTime'] = $RequestTime;
-
-        $SignData = array_intersect_key($SignatureArray, array_fill_keys(array(
-            'VanillaID',
-            'Secret',
-            'RequestTime',
-            'TimeSlot'
-        ), null));
-
-        // ksort the array to preserve a known order
-        $SignData = array_change_key_case($SignData, CASE_LOWER);
-        ksort($SignData);
-
-        // Calculate the hash
-        $RealHash = sha1(http_build_query($SignData));
-
-        if ($Modify) {
-            $Request['RequestTime'] = $RequestTime;
-            $Request['SecurityHash'] = $RealHash;
-            ksort($Request);
-        }
-
-        return $RealHash;
-    }
-
-    /**
-     *
-     *
-     * @throws Exception
-     */
-    protected function stats() {
-        $StartTime = time();
-        $Request = array();
-        $this->basicParameters($Request);
-
-        $VanillaID = Gdn::installationID();
-        $VanillaSecret = Gdn::installationSecret();
-        // Don't try to send stats if we don't have a proper install
-        if (is_null($VanillaID) || is_null($VanillaSecret)) {
-            return;
-        }
-
-        // Always look at stats for the day following the previous successful send.
-        $LastSentDate = self::lastSentDate();
-        if ($LastSentDate === false) { // Never sent
-            $StatsDate = strtotime('yesterday');
-        } else {
-            $StatsDate = strtotime('+1 day', self::timeFromTimeSlot($LastSentDate));
-        }
-
-        $StatsTimeSlot = date('Ymd', $StatsDate);
-        if ($StatsTimeSlot >= date('Ymd')) {
-            return;
-        }
-
-        $DetectActiveInterval = 0;
-        $MaxIterations = 10;
-        $TimeSlotLimit = date('Ymd');
-        do {
-            $TimeSlot = date('Ymd', $StatsDate);
-
-            // We're caught up to today. Stop looping.
-            if ($TimeSlot >= $TimeSlotLimit) {
-                break;
-            }
-
-            $DayStart = date('Y-m-d 00:00:00', $StatsDate);
-            $DayEnd = date('Y-m-d 23:59:59', $StatsDate);
-
-            // Get relevant stats
-            $NumComments = Gdn::sql()
-                ->select('DateInserted', 'COUNT', 'Hits')
-                ->from('Comment')
-                ->where('DateInserted>=', $DayStart)
-                ->where('DateInserted<', $DayEnd)
-                ->get()->firstRow(DATASET_TYPE_ARRAY);
-            $NumComments = val('Hits', $NumComments, null);
-
-            $NumDiscussions = Gdn::sql()
-                ->select('DateInserted', 'COUNT', 'Hits')
-                ->from('Discussion')
-                ->where('DateInserted>=', $DayStart)
-                ->where('DateInserted<', $DayEnd)
-                ->get()->firstRow(DATASET_TYPE_ARRAY);
-            $NumDiscussions = val('Hits', $NumDiscussions, null);
-
-            // Count the number of commenters that ONLY commented.
-            $NumCommenters = Gdn::sql()
-                ->select('distinct c.InsertUserID', 'COUNT', 'Hits')
-                ->from('Comment c')
-                ->join('Discussion d', 'c.DiscussionID = d.DiscussionID')
-                ->where('c.InsertUserID<>', 'd.InsertUserID', false, false)
-                ->where('c.DateInserted>=', $DayStart)
-                ->where('c.DateInserted<', $DayEnd)
-                ->get()->value('Hits', null);
-
-            // Count the number of users that have started a discussion.
-            $NumDiscussioners = Gdn::sql()
-                ->select('distinct InsertUserID', 'COUNT', 'Hits')
-                ->from('Discussion d')
-                ->where('DateInserted>=', $DayStart)
-                ->where('DateInserted<', $DayEnd)
-                ->get()->value('Hits', null);
-            if ($NumDiscussioners === null && $NumCommenters === null) {
-                $NumContributors = null;
-            } else {
-                $NumContributors = $NumCommenters + $NumDiscussioners;
-            }
-
-            $NumUsers = Gdn::sql()
-                ->select('DateInserted', 'COUNT', 'Hits')
-                ->from('User')
-                ->where('DateInserted>=', $DayStart)
-                ->where('DateInserted<', $DayEnd)
-                ->get()->firstRow(DATASET_TYPE_ARRAY);
-            $NumUsers = val('Hits', $NumUsers, null);
-
-            $NumViewsData = Gdn::sql()
-                ->select('Views, EmbedViews')
-                ->from('AnalyticsLocal')
-                ->where('TimeSlot', $TimeSlot)
-                ->get()->firstRow(DATASET_TYPE_ARRAY);
-
-            $NumViews = val('Views', $NumViewsData, null);
-            $NumEmbedViews = val('EmbedViews', $NumViewsData, null);
-
-            $DetectActiveInterval = array_sum(array(
-                $NumComments,
-                $NumContributors,
-                $NumDiscussions,
-                $NumUsers,
-                $NumViews,
-                $NumEmbedViews
-            ));
-
-            $StatsDate = strtotime('+1 day', $StatsDate);
-            $MaxIterations--;
-            $RunningTime = time() - $StartTime;
-        } while ($DetectActiveInterval == 0 && $MaxIterations && $RunningTime <= 30);
-
-        if ($DetectActiveInterval == 0) {
-            // We've looped $MaxIterations times or up until yesterday and couldn't find any stats. Remember our place and return.
-            self::lastSentDate($TimeSlot);
-            return;
-        }
-
-        // Assemble Stats
-        $Request = array_merge($Request, array(
-            'VanillaID' => $VanillaID,
-            'TimeSlot' => $TimeSlot,
-            'CountComments' => $NumComments,
-            'CountAllContributors' => $NumContributors,
-            'CountDiscussions' => $NumDiscussions,
-            'CountUsers' => $NumUsers,
-            'CountViews' => $NumViews,
-            'CountEmbedViews' => $NumEmbedViews
-        ));
-
-        // Send stats to remote server
-        $this->analytics('Stats', $Request, array(
-            'Success' => 'DoneStats',
-            'Failure' => 'AnalyticsFailed'
-        ));
-    }
-
-    /**
-     *
-     *
-     * @param null $SetThrottled
-     * @return bool
-     */
-    public static function throttled($SetThrottled = null) {
-        static $Throttled = null;
-
-        // Set
-        if (!is_null($SetThrottled)) {
-            if ($SetThrottled) {
-                $ThrottleDelay = C('Garden.Analytics.ThrottleDelay', 3600);
-                $ThrottleValue = time() + $ThrottleDelay;
-            } else {
-                $ThrottleValue = null;
-            }
-            $Throttled = (!is_null($ThrottleValue)) ? $ThrottleValue : 0;
-            Gdn::set('Garden.Analytics.Throttle', $ThrottleValue);
-        }
-
-        // Lazy Load
-        if ($Throttled === null) {
-            $Throttled = Gdn::get('Garden.Analytics.Throttle', 0);
-        }
-
-        return ($Throttled > time());
-    }
-
-    /**
-     * This is the asynchronous callback.
-     *
-     * This method is triggerd on every page request via a callback AJAX request
-     * so that it may execute asychronously and reduce lag for users. It tracks
-     * views, handles registration for new installations, and sends stats every day as needed.
-     *
-     * @return void
-     */
-    public function tick() {
-        // Fire an event for plugins to track their own stats.
-        // TODO: Make this analyze the path and throw a specific event (this event will change in future versions).
-        $this->EventArguments['Path'] = Gdn::Request()->Post('Path');
-        $this->fireEvent('Tick');
-
-        // Store the view, using denormalization if enabled
         $ViewType = 'normal';
         if (preg_match('`discussion/embed`', Gdn::request()->post('ResolvedPath', ''))) {
             $ViewType = 'embed';
@@ -1438,13 +787,13 @@
 
         $InstallationID = Gdn::installationID();
 
-        // Check if we're registered with the central server already. If not, this request is
-        // hijacked and used to perform that task instead of sending stats or recording a tick.
+       // Check if we're registered with the central server already. If not, this request is
+       // hijacked and used to perform that task instead of sending stats or recording a tick.
         if (is_null($InstallationID)) {
-            // If the config file is not writable, gtfo
+           // If the config file is not writable, gtfo
             $ConfFile = PATH_CONF.'/config.php';
             if (!is_writable($ConfFile)) {
-                // Admins see a helpful notice
+               // Admins see a helpful notice
                 if (Gdn::session()->checkPermission('Garden.Settings.Manage')) {
                     $Warning = sprite('Sliders', 'InformSprite');
                     $Warning .= T('Your config.php file is not writable.<br/> Find out <a href="http://vanillaforums.org/docs/vanillastatistics">how to fix this &raquo;</a>');
@@ -1454,7 +803,7 @@
             }
 
             $AttemptedRegistration = Gdn::get('Garden.Analytics.Registering', false);
-            // If we last attempted to register less than 60 seconds ago, do nothing. Could still be working.
+           // If we last attempted to register less than 60 seconds ago, do nothing. Could still be working.
             if ($AttemptedRegistration !== false && (time() - $AttemptedRegistration) < 60) {
                 return;
             }
@@ -1462,106 +811,68 @@
             return $this->register();
         }
 
-        // If we get here, the installation is registered and we can decide on whether or not to send stats now.
+       // If we get here, the installation is registered and we can decide on whether or not to send stats now.
         $LastSentDate = self::lastSentDate();
         if (empty($LastSentDate) || $LastSentDate < date('Ymd', strtotime('-1 day'))) {
             return $this->stats();
         }
     }
 
-    /**
+   /**
      * Increments overall pageview view count.
-     *
-     * @since 2.1a
-     * @access public
-     */
+    *
+    * @since 2.1a
+    * @access public
+    */
     public function addView($ViewType = 'normal') {
-        // Add a pageview entry.
+       // Add a pageview entry.
         $TimeSlot = date('Ymd');
         $Px = Gdn::database()->DatabasePrefix;
->>>>>>> 0aed7e80
 
         $Views = 1;
         $EmbedViews = 0;
 
         try {
             if (C('Garden.Analytics.Views.Denormalize', false) &&
-<<<<<<< HEAD
-            Gdn::Cache()->ActiveEnabled() &&
-            Gdn::Cache()->Type() != Gdn_Cache::CACHE_TYPE_NULL) {
-            $CacheKey = "QueryCache.Analytics.CountViews";
-
-               // Increment. If not success, create key.
-                $Incremented = Gdn::Cache()->Increment($CacheKey);
-                if ($Incremented === Gdn_Cache::CACHEOP_FAILURE) {
-                    Gdn::Cache()->Store($CacheKey, 1);
-                }
-
-              // Get current cache value
-                $Views = Gdn::Cache()->Get($CacheKey);
-
-                if ($ViewType == 'embed') {
-                   $EmbedCacheKey = "QueryCache.Analytics.CountEmbedViews";
-
-                   // Increment. If not success, create key.
-                    $EmbedIncremented = Gdn::Cache()->Increment($EmbedCacheKey);
-                    if ($EmbedIncremented === Gdn_Cache::CACHEOP_FAILURE) {
-                        Gdn::Cache()->Store($EmbedCacheKey, 1);
-                    }
-
-                   // Get current cache value
-                    $EmbedViews = Gdn::Cache()->Get($EmbedCacheKey);
-                }
-
-               // Every X views, writeback to AnalyticsLocal
-                $DenormalizeWriteback = C('Garden.Analytics.Views.DenormalizeWriteback', 10);
-                if (($Views % $DenormalizeWriteback) == 0) {
-                    Gdn::Controller()->SetData('WritebackViews', $Views);
-                    Gdn::Controller()->SetData('WritebackEmbed', $EmbedViews);
-
-                    Gdn::Database()->Query(
-=======
                 Gdn::cache()->activeEnabled() &&
                 Gdn::cache()->type() != Gdn_Cache::CACHE_TYPE_NULL
             ) {
-                $CacheKey = "QueryCache.Analytics.CountViews";
-
-                // Increment. If not success, create key.
+            $CacheKey = "QueryCache.Analytics.CountViews";
+
+               // Increment. If not success, create key.
                 $Incremented = Gdn::cache()->increment($CacheKey);
                 if ($Incremented === Gdn_Cache::CACHEOP_FAILURE) {
                     Gdn::cache()->store($CacheKey, 1);
                 }
 
-                // Get current cache value
+              // Get current cache value
                 $Views = Gdn::cache()->get($CacheKey);
 
                 if ($ViewType == 'embed') {
-                    $EmbedCacheKey = "QueryCache.Analytics.CountEmbedViews";
-
-                    // Increment. If not success, create key.
+                   $EmbedCacheKey = "QueryCache.Analytics.CountEmbedViews";
+
+                   // Increment. If not success, create key.
                     $EmbedIncremented = Gdn::cache()->increment($EmbedCacheKey);
                     if ($EmbedIncremented === Gdn_Cache::CACHEOP_FAILURE) {
                         Gdn::cache()->store($EmbedCacheKey, 1);
                     }
 
-                    // Get current cache value
+                   // Get current cache value
                     $EmbedViews = Gdn::cache()->get($EmbedCacheKey);
                 }
 
-                // Every X views, writeback to AnalyticsLocal
+               // Every X views, writeback to AnalyticsLocal
                 $DenormalizeWriteback = C('Garden.Analytics.Views.DenormalizeWriteback', 10);
                 if (($Views % $DenormalizeWriteback) == 0) {
                     Gdn::controller()->setData('WritebackViews', $Views);
                     Gdn::controller()->setData('WritebackEmbed', $EmbedViews);
 
                     Gdn::database()->query(
->>>>>>> 0aed7e80
                         "insert into {$Px}AnalyticsLocal (TimeSlot, Views, EmbedViews) values (:TimeSlot, {$Views}, {$EmbedViews})
                on duplicate key update
                   Views = COALESCE(Views, 0)+{$Views},
                   EmbedViews = COALESCE(EmbedViews, 0)+{$EmbedViews}",
                         array(
-<<<<<<< HEAD
                         ':TimeSlot' => $TimeSlot
                         )
                     );
@@ -1569,69 +880,34 @@
                    // ... and get rid of those views from the keys
 
                     if ($Views) {
-                        Gdn::Cache()->Decrement($CacheKey, $Views);
-                    }
-
-                    if ($EmbedViews) {
-                        Gdn::Cache()->Decrement($EmbedCacheKey, $EmbedViews);
-=======
-                            ':TimeSlot' => $TimeSlot
-                        )
-                    );
-
-                    // ... and get rid of those views from the keys
-
-                    if ($Views) {
                         Gdn::cache()->decrement($CacheKey, $Views);
                     }
 
                     if ($EmbedViews) {
                         Gdn::cache()->decrement($EmbedCacheKey, $EmbedViews);
->>>>>>> 0aed7e80
                     }
                 }
             } else {
                 $ExtraViews = 1;
                 $ExtraEmbedViews = ($ViewType == 'embed') ? 1 : 0;
 
-<<<<<<< HEAD
-                Gdn::Database()->Query(
-=======
                 Gdn::database()->query(
->>>>>>> 0aed7e80
                     "insert into {$Px}AnalyticsLocal (TimeSlot, Views, EmbedViews) values (:TimeSlot, {$ExtraViews}, {$ExtraEmbedViews})
                on duplicate key update
                   Views = COALESCE(Views, 0)+{$ExtraViews},
                   EmbedViews = COALESCE(EmbedViews, 0)+{$ExtraEmbedViews}",
                     array(
-<<<<<<< HEAD
                     ':TimeSlot' => $TimeSlot
-=======
-                        ':TimeSlot' => $TimeSlot
->>>>>>> 0aed7e80
                     )
                 );
             }
         } catch (Exception $Ex) {
-<<<<<<< HEAD
-            if (Gdn::Session()->CheckPermission('Garden.Settings.Manage')) {
-=======
             if (Gdn::session()->checkPermission('Garden.Settings.Manage')) {
->>>>>>> 0aed7e80
                 throw $Ex;
             }
         }
     }
 
-<<<<<<< HEAD
-    public static function Time() {
-        return time();
-    }
-
-    public static function TimeSlot($SlotType = 'd', $Timestamp = false) {
-        if (!$Timestamp) {
-            $Timestamp = self::Time();
-=======
     /**
      *
      *
@@ -1651,41 +927,24 @@
     public static function timeSlot($SlotType = 'd', $Timestamp = false) {
         if (!$Timestamp) {
             $Timestamp = self::time();
->>>>>>> 0aed7e80
         }
 
         if ($SlotType == 'd') {
             $Result = gmdate('Ymd', $Timestamp);
         } elseif ($SlotType == 'w') {
-<<<<<<< HEAD
                    $Sub = gmdate('N', $Timestamp) - 1;
                    $Timestamp = strtotime("-$Sub days", $Timestamp);
                    $Result = gmdate('Ymd', $Timestamp);
-        } elseif ($SlotType == 'm')
-         $Result = gmdate('Ym', $Timestamp) . '00';
-        elseif ($SlotType == 'y')
-         $Result = gmdate('Y', $Timestamp) . '0000';
-        elseif ($SlotType == 'a')
-         $Result = '00000000';
-=======
-            $Sub = gmdate('N', $Timestamp) - 1;
-            $Timestamp = strtotime("-$Sub days", $Timestamp);
-            $Result = gmdate('Ymd', $Timestamp);
         } elseif ($SlotType == 'm')
             $Result = gmdate('Ym', $Timestamp).'00';
         elseif ($SlotType == 'y')
             $Result = gmdate('Y', $Timestamp).'0000';
         elseif ($SlotType == 'a')
-            $Result = '00000000';
->>>>>>> 0aed7e80
+         $Result = '00000000';
 
         return $Result;
     }
 
-<<<<<<< HEAD
-    public static function TimeSlotAdd($SlotType, $Number, $Timestamp = false) {
-        $Timestamp = self::TimeSlotStamp($SlotType, $Timestamp);
-=======
     /**
      *
      *
@@ -1696,25 +955,10 @@
      */
     public static function timeSlotAdd($SlotType, $Number, $Timestamp = false) {
         $Timestamp = self::timeSlotStamp($SlotType, $Timestamp);
->>>>>>> 0aed7e80
         $Result = strtotime(sprintf('%+d %s', $Number, self::$Increments[$SlotType]), $Timestamp);
         return $Result;
     }
 
-<<<<<<< HEAD
-    public static function TimeSlotBounds($SlotType = 'd', $Timestamp = false) {
-        $From = self::TimeSlotStamp($SlotType, $Timestamp);
-        $To = strtotime('+1 ' . self::$Increments[$SlotType], $From);
-        return array($From, $To);
-    }
-
-    public static function TimeSlotStamp($SlotType = 'd', $Timestamp = false) {
-        $Result = self::TimeFromTimeSlot(self::TimeSlot($SlotType, $Timestamp));
-        return $Result;
-    }
-
-    public static function TimeFromTimeSlot($TimeSlot) {
-=======
     /**
      *
      *
@@ -1749,18 +993,13 @@
      * @throws Exception
      */
     public static function timeFromTimeSlot($TimeSlot) {
->>>>>>> 0aed7e80
         if ($TimeSlot == '00000000') {
             return 0;
         }
 
         $Year = substr($TimeSlot, 0, 4);
         $Month = substr($TimeSlot, 4, 2);
-<<<<<<< HEAD
-        $Day = (int) substr($TimeSlot, 6, 2);
-=======
         $Day = (int)substr($TimeSlot, 6, 2);
->>>>>>> 0aed7e80
         if ($Day == 0) {
             $Day = 1;
         }
@@ -1773,9 +1012,6 @@
         return $DateRaw;
     }
 
-<<<<<<< HEAD
-    public static function TimeFromExtendedTimeSlot($TimeSlot, $Resolution = 'auto') {
-=======
     /**
      *
      *
@@ -1785,7 +1021,6 @@
      * @throws Exception
      */
     public static function timeFromExtendedTimeSlot($TimeSlot, $Resolution = 'auto') {
->>>>>>> 0aed7e80
         if ($TimeSlot == '00000000') {
             return 0;
         }
@@ -1806,30 +1041,18 @@
         }
 
         if ($TimeslotLength >= 8) {
-<<<<<<< HEAD
-            $Day = (int) substr($TimeSlot, 6, 2);
-=======
             $Day = (int)substr($TimeSlot, 6, 2);
->>>>>>> 0aed7e80
         }
         if ($Day == 0) {
             $Day = 1;
         }
 
         if ($TimeslotLength >= 10) {
-<<<<<<< HEAD
-            $Hour = (int) substr($TimeSlot, 8, 2);
-        }
-
-        if ($TimeslotLength >= 12) {
-            $Minute = (int) substr($TimeSlot, 10, 2);
-=======
             $Hour = (int)substr($TimeSlot, 8, 2);
         }
 
         if ($TimeslotLength >= 12) {
             $Minute = (int)substr($TimeSlot, 10, 2);
->>>>>>> 0aed7e80
         }
 
         $DateRaw = mktime($Hour, $Minute, 0, $Month, $Day, $Year);
@@ -1841,15 +1064,6 @@
         return $DateRaw;
     }
 
-<<<<<<< HEAD
-    public function ValidateCredentials() {
-        $Request = array();
-        $this->BasicParameters($Request);
-
-        $VanillaID = Gdn::InstallationID();
-        $VanillaSecret = Gdn::InstallationSecret();
-       // Don't try to send stats if we don't have a proper install
-=======
     /**
      *
      *
@@ -1861,26 +1075,17 @@
 
         $VanillaID = Gdn::installationID();
         $VanillaSecret = Gdn::installationSecret();
-        // Don't try to send stats if we don't have a proper install
->>>>>>> 0aed7e80
+       // Don't try to send stats if we don't have a proper install
         if (is_null($VanillaID) || is_null($VanillaSecret)) {
             return false;
         }
 
         $Request = array_merge($Request, array(
-<<<<<<< HEAD
          'VanillaID' => $VanillaID
         ));
 
-        $Response = $this->Analytics('Verify', $Request, false);
-        $Status = GetValue('Status', $Response, 404);
-=======
-            'VanillaID' => $VanillaID
-        ));
-
         $Response = $this->analytics('Verify', $Request, false);
         $Status = val('Status', $Response, 404);
->>>>>>> 0aed7e80
 
         if ($Status == 200) {
             return true;
@@ -1888,9 +1093,8 @@
         return false;
     }
 
-<<<<<<< HEAD
    /**
-    * Signature check
+     * Signature check.
     *
     * This method checks the supplied signature of a request against a hash of
     * the request arguments augmented with the local secret from the config file.
@@ -1902,76 +1106,37 @@
     * @param type $Request Array of request parameters
     * @return boolean Status of verification check, or null if no VanillaID
     */
-    protected function VerifySignature($Request) {
+    protected function verifySignature($Request) {
 
        // If this response has no ID, return NULL (could not verify)
-=======
-    /**
-     * Signature check.
-     *
-     * This method checks the supplied signature of a request against a hash of
-     * the request arguments augmented with the local secret from the config file.
-     *
-     * ****
-     * THIS METHOD USES ALL SUPPLIED ARGUMENTS IN ITS SIGNATURE HASH ALGORITHM
-     * ****
-     *
-     * @param type $Request Array of request parameters
-     * @return boolean Status of verification check, or null if no VanillaID
-     */
-    protected function verifySignature($Request) {
-
-        // If this response has no ID, return NULL (could not verify)
->>>>>>> 0aed7e80
         $VanillaID = GetValue('VanillaID', $Request, null);
         if (is_null($VanillaID)) {
             return null;
         }
 
-<<<<<<< HEAD
        // Response is bogus - wrong InstallationID
-        if (!is_null(Gdn::InstallationID()) && $VanillaID != Gdn::InstallationID()) {
-            return false;
-        }
-
-       // If we don't have a secret, we cannot verify anyway
-        $VanillaSecret = Gdn::InstallationSecret();
-=======
-        // Response is bogus - wrong InstallationID
         if (!is_null(Gdn::installationID()) && $VanillaID != Gdn::installationID()) {
             return false;
         }
 
-        // If we don't have a secret, we cannot verify anyway
+       // If we don't have a secret, we cannot verify anyway
         $VanillaSecret = Gdn::installationSecret();
->>>>>>> 0aed7e80
         if (is_null($VanillaSecret)) {
             return null;
         }
 
-<<<<<<< HEAD
        // Calculate clock desync
-        $CurrentGmTime = Gdn_Statistics::Time();
-        $RequestTime = GetValue('RequestTime', $Request, 0);
-        $TimeDiff = abs($CurrentGmTime - $RequestTime);
-        $AllowedTimeDiff = C('Garden.Analytics.RequestTimeout', 1440);
-
-       // Allow 24* minutes of clock desync, otherwise signature is invalid
-=======
-        // Calculate clock desync
         $CurrentGmTime = Gdn_Statistics::time();
         $RequestTime = val('RequestTime', $Request, 0);
         $TimeDiff = abs($CurrentGmTime - $RequestTime);
         $AllowedTimeDiff = C('Garden.Analytics.RequestTimeout', 1440);
 
-        // Allow 24* minutes of clock desync, otherwise signature is invalid
->>>>>>> 0aed7e80
+       // Allow 24* minutes of clock desync, otherwise signature is invalid
         if ($TimeDiff > $AllowedTimeDiff) {
             return false;
         }
 
-<<<<<<< HEAD
-        $SecurityHash = GetValue('SecurityHash', $Request);
+        $SecurityHash = val('SecurityHash', $Request);
 
        // Remove the existing SecuritHash before calculating the signature
         unset($Request['SecurityHash']);
@@ -1990,27 +1155,6 @@
         ksort($SignData);
 
        // Calculate the hash
-=======
-        $SecurityHash = val('SecurityHash', $Request);
-
-        // Remove the existing SecuritHash before calculating the signature
-        unset($Request['SecurityHash']);
-        // Add the real secret
-        $Request['Secret'] = $VanillaSecret;
-
-        $SignData = array_intersect_key($Request, array_fill_keys(array(
-            'VanillaID',
-            'Secret',
-            'RequestTime',
-            'TimeSlot'
-        ), null));
-
-        // ksort the array to preserve a known order
-        $SignData = array_change_key_case($SignData, CASE_LOWER);
-        ksort($SignData);
-
-        // Calculate the hash
->>>>>>> 0aed7e80
         $RealHash = sha1(http_build_query($SignData));
 
         if ($RealHash == $SecurityHash) {
