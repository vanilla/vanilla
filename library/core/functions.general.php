--- conflicted
+++ resolved
@@ -1800,19 +1800,12 @@
             $MissingArgs[] = "{$Index}: {$ParamName}";
          }
       }
-<<<<<<< HEAD
-=======
-      
+
       // Add optional parameters so that methods that use get_func_args() will still work.
       for ($Index = count($Args); array_key_exists($Index, $Args1); $Index++) {
          $Args[$Index] = $Args1[$Index];
       }
       
-      if (count($MissingArgs) > 0) {
-         throw new Exception("Missing arguments: ".implode(', ', $MissingArgs));
-      }
->>>>>>> accbb2b3
-
       return $Args;
    }
 }
