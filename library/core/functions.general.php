<?php if (!defined('APPLICATION')) exit();

/**
 * General functions
 *
 * @author Mark O'Sullivan <markm@vanillaforums.com>
 * @author Todd Burry <todd@vanillaforums.com>
 * @author Tim Gunter <tim@vanillaforums.com>
 * @copyright 2003 Vanilla Forums, Inc
 * @license http://www.opensource.org/licenses/gpl-2.0.php GPL
 * @package Garden
 * @since 2.0
 */

include PATH_LIBRARY.'/vendors/wordpress/functions.wordpress.php';

if (!function_exists('AbsoluteSource')) {
   /**
    * Takes a source path (ie. an image src from an html page), and an
    * associated URL (ie. the page that the image appears on), and returns the
    * absolute source (including url & protocol) path.
    * @param string $SrcPath The source path to make absolute (if not absolute already).
    * @param string $Url The full url to the page containing the src reference.
    * @return string Absolute source path.
    */
   function AbsoluteSource($SrcPath, $Url) {
      // If there is a scheme in the srcpath already, just return it.
      if (!is_null(parse_url($SrcPath, PHP_URL_SCHEME)))
         return $SrcPath;

      // Does SrcPath assume root?
      if (in_array(substr($SrcPath, 0, 1), array('/', '\\')))
         return parse_url($Url, PHP_URL_SCHEME)
         .'://'
         .parse_url($Url, PHP_URL_HOST)
         .$SrcPath;

      // Work with the path in the url & the provided src path to backtrace if necessary
      $UrlPathParts = explode('/', str_replace('\\', '/', parse_url($Url, PHP_URL_PATH)));
      $SrcParts = explode('/', str_replace('\\', '/', $SrcPath));
      $Result = array();
      foreach ($SrcParts as $Part) {
         if (!$Part || $Part == '.')
            continue;

         if ($Part == '..')
            array_pop($UrlPathParts);
         else
            $Result[] = $Part;
      }
      // Put it all together & return
      return parse_url($Url, PHP_URL_SCHEME)
         .'://'
         .parse_url($Url, PHP_URL_HOST)
         .'/'.implode('/', array_filter(array_merge($UrlPathParts, $Result)));
   }
}

if (!function_exists('AddActivity')) {
   /**
    * A convenience function that allows adding to the activity table with a single line.
    */
   function AddActivity($ActivityUserID, $ActivityType, $Story = '', $RegardingUserID = '', $Route = '', $SendEmail = '') {
      $ActivityModel = new ActivityModel();
      return $ActivityModel->Add($ActivityUserID, $ActivityType, $Story, $RegardingUserID, '', $Route, $SendEmail);
   }
}


/**
 * This file is part of the array_column library
 *
 * For the full copyright and license information, please view the LICENSE
 * file that was distributed with this source code.
 *
 * @copyright Copyright (c) 2013 Ben Ramsey <http://benramsey.com>
 * @license http://opensource.org/licenses/MIT MIT
 */

if (!function_exists('array_column')):

/**
 * Returns the values from a single column of the input array, identified by
 * the $columnKey.
 *
 * Optionally, you may provide an $indexKey to index the values in the returned
 * array by the values from the $indexKey column in the input array.
 *
 * @param array $input A multi-dimensional array (record set) from which to pull
 *                     a column of values.
 * @param mixed $columnKey The column of values to return. This value may be the
 *                         integer key of the column you wish to retrieve, or it
 *                         may be the string key name for an associative array.
 * @param mixed $indexKey (Optional.) The column to use as the index/keys for
 *                        the returned array. This value may be the integer key
 *                        of the column, or it may be the string key name.
 * @return array
 */
function array_column($input = null, $columnKey = null, $indexKey = null) {
    // Using func_get_args() in order to check for proper number of
    // parameters and trigger errors exactly as the built-in array_column()
    // does in PHP 5.5.
    $argc = func_num_args();
    $params = func_get_args();

    if ($argc < 2) {
        trigger_error("array_column() expects at least 2 parameters, {$argc} given", E_USER_WARNING);
        return null;
    }

    if (!is_array($params[0])) {
        trigger_error('array_column() expects parameter 1 to be array, ' . gettype($params[0]) . ' given', E_USER_WARNING);
        return null;
    }

    if (!is_int($params[1])
        && !is_float($params[1])
        && !is_string($params[1])
        && $params[1] !== null
        && !(is_object($params[1]) && method_exists($params[1], '__toString'))
    ) {
        trigger_error('array_column(): The column key should be either a string or an integer', E_USER_WARNING);
        return false;
    }

    if (isset($params[2])
        && !is_int($params[2])
        && !is_float($params[2])
        && !is_string($params[2])
        && !(is_object($params[2]) && method_exists($params[2], '__toString'))
    ) {
        trigger_error('array_column(): The index key should be either a string or an integer', E_USER_WARNING);
        return false;
    }

    $paramsInput = $params[0];
    $paramsColumnKey = ($params[1] !== null) ? (string) $params[1] : null;

    $paramsIndexKey = null;
    if (isset($params[2])) {
        if (is_float($params[2]) || is_int($params[2])) {
            $paramsIndexKey = (int) $params[2];
        } else {
            $paramsIndexKey = (string) $params[2];
        }
    }

    $resultArray = array();

    foreach ($paramsInput as $row) {

        $key = $value = null;
        $keySet = $valueSet = false;

        if ($paramsIndexKey !== null && array_key_exists($paramsIndexKey, $row)) {
            $keySet = true;
            $key = (string) $row[$paramsIndexKey];
        }

        if ($paramsColumnKey === null) {
            $valueSet = true;
            $value = $row;
        } elseif (is_array($row) && array_key_exists($paramsColumnKey, $row)) {
            $valueSet = true;
            $value = $row[$paramsColumnKey];
        }

        if ($valueSet) {
            if ($keySet) {
                $resultArray[$key] = $value;
            } else {
                $resultArray[] = $value;
            }
        }

    }

    return $resultArray;
}

endif;

if (!function_exists('ArrayCombine')) {
   /**
    * PHP's array_combine has a limitation that doesn't allow array_combine to
    * work if either of the arrays are empty.
    */
   function ArrayCombine($Array1, $Array2) {
      if (!is_array($Array1))
         $Array1 = array();

      if (!is_array($Array2))
         $Array2 = array();

      if (count($Array1) > 0 && count($Array2) > 0)
         return array_combine($Array1, $Array2);
      elseif (count($Array1) == 0)
         return $Array2;
      else
         return $Array1;
   }
}
/*
 We now support PHP 5.2.0 - Which should make this declaration unnecessary.
if (!function_exists('array_fill_keys')) {
   function array_fill_keys($Keys, $Val) {
      return array_combine($Keys,array_fill(0,count($Keys),$Val));
   }
}
*/
if (!function_exists('ArrayHasValue')) {
   /**
    * Searches $Array (and all arrays it contains) for $Value.
    */
   function ArrayHasValue($Array, $Value) {
      if (in_array($Value, $Array)) {
         return TRUE;
      } else {
         foreach ($Array as $k => $v) {
            if (is_array($v) && ArrayHasValue($v, $Value) === TRUE) return TRUE;
         }
         return FALSE;
      }
   }
}

if (!function_exists('ArrayKeyExistsI')) {
   /**
    * Case-insensitive ArrayKeyExists search.
    */
   function ArrayKeyExistsI($Key, $Search) {
      if (is_array($Search)) {
         foreach ($Search as $k => $v) {
            if (strtolower($Key) == strtolower($k))
               return TRUE;
         }
      }
      return FALSE;
   }
}

if (!function_exists('ArrayInArray')) {
   /**
    * Searches Haystack array for items in Needle array. If FullMatch is TRUE,
    * all items in Needle must also be in Haystack. If FullMatch is FALSE, only
    * one-or-more items in Needle must be in Haystack.
    *
    * @param array $Needle The array containing items to match to Haystack.
    * @param array $Haystack The array to search in for Needle items.
    * @param bool $FullMatch Should all items in Needle be found in Haystack to return TRUE?
    */
   function ArrayInArray($Needle, $Haystack, $FullMatch = TRUE) {
      $Count = count($Needle);
      $Return = $FullMatch ? TRUE : FALSE;
      for ($i = 0; $i < $Count; ++$i) {
         if ($FullMatch === TRUE) {
            if (in_array($Needle[$i], $Haystack) === FALSE)
               $Return = FALSE;
         } else {
            if (in_array($Needle[$i], $Haystack) === TRUE) {
               $Return = TRUE;
               break;
            }
         }
      }
      return $Return;
   }
}

if (!function_exists('ArraySearchI')) {
   /**
    * Case-insensitive version of array_search.
    *
    * @param array $Value The value to find in array.
    * @param array $Search The array to search in for $Value.
    * @return mixed Key of $Value in the $Search array.
    */
   function ArraySearchI($Value, $Search) {
      return array_search(strtolower($Value), array_map('strtolower', $Search));
   }
}

if (!function_exists('ArrayTranslate')) {
   /**
    * Take all of the items specified in an array and make a new array with them specified by mappings.
    *
    *
    * @param array $Array The input array to translate.
    * @param array $Mappings The mappings to translate the array.
    * @param bool $AddRemaining Whether or not to add the remaining items to the array.
    * @return array
    */
   function ArrayTranslate($Array, $Mappings, $AddRemaining = FALSE) {
      $Array = (array)$Array;
      $Result = array();
      foreach ($Mappings as $Index => $Value) {
         if (is_numeric($Index)) {
            $Key = $Value;
            $NewKey = $Value;
         } else {
            $Key = $Index;
            $NewKey = $Value;
         }
         if ($NewKey === NULL) {
            unset($Array[$Key]);
            continue;
         }

         if (isset($Array[$Key])) {
            $Result[$NewKey] = $Array[$Key];
            unset($Array[$Key]);
         } else {
            $Result[$NewKey] = NULL;
         }
      }

      if ($AddRemaining) {
         foreach ($Array as $Key => $Value) {
            if (!isset($Result[$Key]))
               $Result[$Key] = $Value;
         }
      }

      return $Result;
   }
}

if (!function_exists('ArrayValue')) {
   /**
    * Returns the value associated with the $Needle key in the $Haystack
    * associative array or FALSE if not found. This is a CASE-SENSITIVE search.
    *
    * @param string The key to look for in the $Haystack associative array.
    * @param array The associative array in which to search for the $Needle key.
    * @param string The default value to return if the requested value is not found. Default is FALSE.
    */
   function ArrayValue($Needle, $Haystack, $Default = FALSE) {
      $Result = GetValue($Needle, $Haystack, $Default);
		return $Result;
   }
}

if (!function_exists('ArrayValueI')) {
   /**
    * Returns the value associated with the $Needle key in the $Haystack
    * associative array or FALSE if not found. This is a CASE-INSENSITIVE
    * search.
    *
    * @param string The key to look for in the $Haystack associative array.
    * @param array The associative array in which to search for the $Needle key.
    * @param string The default value to return if the requested value is not found. Default is FALSE.
    */
   function ArrayValueI($Needle, $Haystack, $Default = FALSE) {
      $Return = $Default;
      if (is_array($Haystack)) {
         foreach ($Haystack as $Key => $Value) {
            if (strtolower($Needle) == strtolower($Key)) {
               $Return = $Value;
               break;
            }
         }
      }
      return $Return;
   }
}

if (!function_exists('ArrayValuesToKeys')) {
   /** Takes an array's values and applies them to a new array as both the keys
    * and values.
    */
   function ArrayValuesToKeys($Array) {
      return array_combine(array_values($Array), $Array);
   }
}

if (!function_exists('Asset')) {
   /**
    * Takes the path to an asset (image, js file, css file, etc) and prepends the webroot.
    */
   function Asset($Destination = '', $WithDomain = FALSE, $AddVersion = FALSE) {
      $Destination = str_replace('\\', '/', $Destination);
      if (IsUrl($Destination)) {
         $Result = $Destination;
      } else {
         $Parts = array(Gdn_Url::WebRoot($WithDomain), $Destination);
         if (!$WithDomain)
            array_unshift($Parts, '/');

         $Result = CombinePaths($Parts, '/');
      }

      if ($AddVersion) {
         if (strpos($Result, '?') === FALSE)
            $Result .= '?';
         else
            $Result .= '&';

         // Figure out which version to put after the asset.
         $Version = APPLICATION_VERSION;
         if (preg_match('`^/([^/]+)/([^/]+)/`', $Destination, $Matches)) {
            $Type = $Matches[1];
            $Key = $Matches[2];
            static $ThemeVersion = NULL;

            switch ($Type) {
               case 'plugins':
                  $PluginInfo = Gdn::PluginManager()->GetPluginInfo($Key);
                  $Version = GetValue('Version', $PluginInfo, $Version);
                  break;
               case 'themes':
                  if ($ThemeVersion === NULL) {
                     $ThemeInfo = Gdn::ThemeManager()->GetThemeInfo(Theme());
                     if ($ThemeInfo !== FALSE) {
                        $ThemeVersion = GetValue('Version', $ThemeInfo, $Version);
                     } else {
                        $ThemeVersion = $Version;
                     }
                  }
                  $Version = $ThemeVersion;
                  break;
            }
         }

         $Result.= 'v='.urlencode($Version);
      }
      return $Result;
   }
}

if (!function_exists('Attribute')) {
   /**
    * Takes an attribute (or array of attributes) and formats them in
    * attribute="value" format.
    */
   function Attribute($Name, $ValueOrExclude = '') {
      $Return = '';
      if (!is_array($Name)) {
         $Name = array($Name => $ValueOrExclude);
         $Exclude = '';
      } else {
         $Exclude = $ValueOrExclude;
      }
      foreach ($Name as $Attribute => $Val) {
         if ($Exclude && StringBeginsWith($Attribute, $Exclude))
            continue;

         if ($Val != '' && $Attribute != 'Standard') {
            $Return .= ' '.$Attribute.'="'.htmlspecialchars($Val, ENT_COMPAT, 'UTF-8').'"';
         }
      }
      return $Return;
   }
}

if (!function_exists('C')) {
   /**
    * Retrieves a configuration setting.
    * @param string $Name The name of the configuration setting. Settings in different sections are seperated by a dot ('.')
    * @param mixed $Default The result to return if the configuration setting is not found.
    * @return mixed The configuration setting.
    * @see Gdn::Config()
    */
   function C($Name = FALSE, $Default = FALSE) {
      return Gdn::Config($Name, $Default);
   }
}

if (!function_exists('CTo')) {
   function CTo(&$Data, $Name, $Value) {
      $Name = explode('.', $Name);
      $LastKey = array_pop($Name);
      $Current =& $Data;

      foreach ($Name as $Key) {
         if (!isset($Current[$Key]))
            $Current[$Key] = array();

         $Current =& $Current[$Key];
      }
      $Current[$LastKey] = $Value;
   }
}

if (!function_exists('CalculateNumberOfPages')) {
   /**
    * Based on the total number of items and the number of items per page,
    * this function will calculate how many pages there are.
    * Returns the number of pages available
    */
   function CalculateNumberOfPages($ItemCount, $ItemsPerPage) {
      $TmpCount = ($ItemCount/$ItemsPerPage);
      $RoundedCount = intval($TmpCount);
      $PageCount = 0;
      if ($TmpCount > 1) {
         if ($TmpCount > $RoundedCount) {
            $PageCount = $RoundedCount + 1;
         } else {
            $PageCount = $RoundedCount;
         }
      } else {
         $PageCount = 1;
      }
      return $PageCount;
   }
}

if (!function_exists('ChangeBasename')) {
   /** Change the basename part of a filename for a given path.
    *
    * @param string $Path The path to alter.
    * @param string $NewBasename The new basename. A %s will be replaced by the old basename.
    * @return string
    */
   function ChangeBasename($Path, $NewBasename) {
      $NewBasename = str_replace('%s', '$2', $NewBasename);
      $Result = preg_replace('/^(.*\/)?(.*?)(\.[^.]+)$/', '$1'.$NewBasename.'$3', $Path);

      return $Result;
   }
}

// Smarty
if (!function_exists('CheckPermission')) {
   function CheckPermission($PermissionName, $Type = '') {
      $Result = Gdn::Session()->CheckPermission($PermissionName, FALSE, $Type ? 'Category' : '', $Type);
      return $Result;
   }
}

// Negative permission check
if (!function_exists('CheckRestriction')) {
   function CheckRestriction($PermissionName) {
      $Result = Gdn::Session()->CheckPermission($PermissionName);
      $Unrestricted = Gdn::Session()->CheckPermission('Garden.Admin.Only');
      return $Result && !$Unrestricted;
   }
}

// Smarty sux
if (!function_exists('MultiCheckPermission')) {
   function MultiCheckPermission($PermissionName) {
      $Result = Gdn::Session()->CheckPermission($PermissionName, FALSE);
      return $Result;
   }
}

if (!function_exists('CheckRequirements')) {
   function CheckRequirements($ItemName, $RequiredItems, $EnabledItems, $RequiredItemTypeCode) {
      // 1. Make sure that $RequiredItems are present
      if (is_array($RequiredItems)) {
         $MissingRequirements = array();

         foreach ($RequiredItems as $RequiredItemName => $RequiredVersion) {
            if (!array_key_exists($RequiredItemName, $EnabledItems)) {
               $MissingRequirements[] = "$RequiredItemName $RequiredVersion";
            } else if ($RequiredVersion && $RequiredVersion != '*') { // * means any version
               $EnabledItems;

                // If the item exists and is enabled, check the version
               $EnabledVersion = ArrayValue('Version', ArrayValue($RequiredItemName, $EnabledItems, array()), '');
               // Compare the versions.
               if (version_compare($EnabledVersion, $RequiredVersion, '<')) {
                  $MissingRequirements[] = "$RequiredItemName $RequiredVersion";
               }
            }
         }
         if (count($MissingRequirements) > 0) {
            $Msg = sprintf("%s is missing the following requirement(s): %s.",
               $ItemName,
               implode(', ', $MissingRequirements));
            throw new Gdn_UserException($Msg);
         }
      }
   }
}

if (!function_exists('check_utf8')){
   function check_utf8($str) {
       $len = strlen($str);
       for($i = 0; $i < $len; $i++){
           $c = ord($str[$i]);
           if ($c > 128) {
               if (($c > 247)) return false;
               elseif ($c > 239) $bytes = 4;
               elseif ($c > 223) $bytes = 3;
               elseif ($c > 191) $bytes = 2;
               else return false;
               if (($i + $bytes) > $len) return false;
               while ($bytes > 1) {
                   $i++;
                   $b = ord($str[$i]);
                   if ($b < 128 || $b > 191) return false;
                   $bytes--;
               }
           }
       }
       return true;
   }
}

if (!function_exists('CombinePaths')) {
   /**
    * Takes an array of path parts and concatenates them using the specified
    * delimiter. Delimiters will not be duplicated. Example: all of the
    * following arrays will generate the path "/path/to/vanilla/applications/dashboard"
    * array('/path/to/vanilla', 'applications/dashboard')
    * array('/path/to/vanilla/', '/applications/dashboard')
    * array('/path', 'to', 'vanilla', 'applications', 'dashboard')
    * array('/path/', '/to/', '/vanilla/', '/applications/', '/dashboard')
    *
    * @param array $Paths The array of paths to concatenate.
    * @param string $Delimiter The delimiter to use when concatenating. Defaults to system-defined directory separator.
    * @returns The concatentated path.
    */
   function CombinePaths($Paths, $Delimiter = DS) {
      if (is_array($Paths)) {
         $MungedPath = implode($Delimiter, $Paths);
         $MungedPath = str_replace(array($Delimiter.$Delimiter.$Delimiter, $Delimiter.$Delimiter), array($Delimiter, $Delimiter), $MungedPath);
         return str_replace(array('http:/', 'https:/'), array('http://', 'https://'), $MungedPath);
      } else {
         return $Paths;
      }
   }
}

if (!function_exists('CompareHashDigest')) {
    /**
     * Returns True if the two strings are equal, False otherwise.
     * The time taken is independent of the number of characters that match.
     *
     * This snippet prevents HMAC Timing attacks ( http://codahale.com/a-lesson-in-timing-attacks/ )
     * Thanks to Eric Karulf (ekarulf @ github) for this fix.
     */
   function CompareHashDigest($Digest1, $Digest2) {
        if (strlen($Digest1) !== strlen($Digest2)) {
            return false;
        }

        $Result = 0;
        for ($i = strlen($Digest1) - 1; $i >= 0; $i--) {
            $Result |= ord($Digest1[$i]) ^ ord($Digest2[$i]);
        }

        return 0 === $Result;
    }
}

if (!function_exists('ConcatSep')) {
   /** Concatenate a string to another string with a seperator.
    *
    * @param string $Sep The seperator string to use between the concatenated strings.
    * @param string $Str1 The first string in the concatenation chain.
    * @param mixed $Str2 The second string in the concatenation chain.
    *  - This parameter can be an array in which case all of its elements will be concatenated.
    *  - If this parameter is a string then the function will look for more arguments to concatenate.
    * @return string
    */
   function ConcatSep($Sep, $Str1, $Str2) {
      if(is_array($Str2)) {
         $Strings = array_merge((array)$Str1, $Str2);
      } else {
         $Strings = func_get_args();
         array_shift($Strings);
      }

      $Result = '';
      foreach($Strings as $String) {
         if(!$String)
            continue;

         if($Result)
            $Result .= $Sep;
         $Result .= $String;
      }
      return $Result;
   }
}

if (!function_exists('ConsolidateArrayValuesByKey')) {
   /**
    * Takes an array of associative arrays (ie. a dataset array), a $Key, and
    * merges all of the values for that key into a single array, returning it.
    */
   function ConsolidateArrayValuesByKey($Array, $Key, $ValueKey = '', $DefaultValue = NULL) {
      $Return = array();
      foreach ($Array as $Index => $AssociativeArray) {

			if (is_object($AssociativeArray)) {
				if($ValueKey === '') {
					$Return[] = $AssociativeArray->$Key;
				} elseif(property_exists($AssociativeArray, $ValueKey)) {
					$Return[$AssociativeArray[$Key]] = $AssociativeArray->$ValueKey;
				} else {
					$Return[$AssociativeArray->$Key] = $DefaultValue;
				}
			} elseif (is_array($AssociativeArray) && array_key_exists($Key, $AssociativeArray)) {
            if($ValueKey === '') {
               $Return[] = $AssociativeArray[$Key];
            } elseif (array_key_exists($ValueKey, $AssociativeArray)) {
               $Return[$AssociativeArray[$Key]] = $AssociativeArray[$ValueKey];
            } else {
               $Return[$AssociativeArray[$Key]] = $DefaultValue;
            }
         }
      }
      return $Return;
   }
}

if (!function_exists('decho')) {
   /**
    * Echo's debug variables if user is root admin.
    */
   function decho($Mixed, $Prefix = 'DEBUG', $Permission = FALSE) {
      $Prefix = StringEndsWith($Prefix, ': ', TRUE, TRUE).': ';

      if (!$Permission || Gdn::Session()->CheckPermission('Garden.Debug.Allow')) {
         echo '<pre style="text-align: left; padding: 0 4px;">'.$Prefix;
         if (is_string($Mixed))
            echo $Mixed;
         else
            echo htmlspecialchars(print_r($Mixed, TRUE));

         echo '</pre>';
      }
   }
}

if (!function_exists('filter_input')) {
   if (!defined('INPUT_GET')) define('INPUT_GET', 'INPUT_GET');
   if (!defined('INPUT_POST')) define('INPUT_POST', 'INPUT_POST');
   if (!defined('FILTER_SANITIZE_STRING')) define('FILTER_SANITIZE_STRING', 'FILTER_SANITIZE_STRING');
   if (!defined('FILTER_REQUIRE_ARRAY')) define('FILTER_REQUIRE_ARRAY', 'FILTER_REQUIRE_ARRAY');
   function filter_input($InputType, $FieldName, $Filter = '', $Options = '') {
      $Collection = $InputType == INPUT_GET ? $_GET : $_POST;
      $Value = ArrayValue($FieldName, $Collection, '');
      if (get_magic_quotes_gpc()) {
         if (is_array($Value)) {
            $Count = count($Value);
            for ($i = 0; $i < $Count; ++$i) {
               $Value[$i] = stripslashes($Value[$i]);
            }
         } else {
            $Value = stripslashes($Value);
         }
      }
      return $Value;
   }
}

if (!function_exists('DateCompare')) {
   /**
    * Compare two dates.
    * This function compares two dates in a way that is similar to strcmp().
    *
    * @param int|string $Date1
    * @param int|string $Date2
    * @return int
    * @since 2.1
    */
   function DateCompare($Date1, $Date2) {
      if (!is_numeric($Date1))
         $Date1 = strtotime($Date1);
      if (!is_numeric($Date2))
         $Date2 = strtotime($Date2);

      if ($Date1 == $Date2)
         return 0;
      if ($Date1 > $Date2)
         return 1;
      return -1;
   }
}

if (!function_exists('Debug')) {
   function Debug($Value = NULL) {
      static $Debug = FALSE;
      if ($Value === NULL)
         return $Debug;

      $Debug = $Value;
      if ($Debug) {
         error_reporting(E_ALL & ~E_STRICT);
         ini_set('display_errors', 1);
      } else
         error_reporting(E_ERROR | E_PARSE | E_CORE_ERROR | E_COMPILE_ERROR | E_USER_ERROR | E_RECOVERABLE_ERROR);
   }
}

if (!function_exists('DebugMethod')) {
   function DebugMethod($MethodName, $MethodArgs = array()) {
      echo $MethodName."(";
      $SA = array();
      foreach ($MethodArgs as $FuncArg) {
         if (is_null($FuncArg))
            $SA[] = 'NULL';
         elseif (!is_array($FuncArg) && !is_object($FuncArg))
            $SA[] = "'{$FuncArg}'";
         elseif (is_array($FuncArg))
            $SA[] = "'Array(".sizeof($FuncArg).")'";
         else
            $SA[] = gettype($FuncArg)."/".get_class($FuncArg);
      }
      echo implode(', ', $SA);
      echo ")\n";
   }
}

if (!function_exists('Deprecated')) {
   /**
    * Mark a function deprecated.
    *
    * @param string $Name The name of the deprecated function.
    * @param string $NewName The name of the new function that should be used instead.
    */
   function Deprecated($Name, $NewName = FALSE) {
      $Msg = $Name.' is deprecated.';
      if ($NewName)
         $Msg .= " Use $NewName instead.";

      trigger_error($Msg, E_USER_DEPRECATED);
   }
}

if (!function_exists('ExternalUrl')) {
   function ExternalUrl($Path) {
      $Format = C('Garden.ExternalUrlFormat');

      if ($Format && !StringBeginsWith($Path, 'http'))
         $Result = sprintf($Format, ltrim($Path, '/'));
      else
         $Result = Url($Path, TRUE);

      return $Result;
   }
}


if (!function_exists('FetchPageInfo')) {
   /**
    * Examines the page at $Url for title, description & images. Be sure to check the resultant array for any Exceptions that occurred while retrieving the page.
    * @param string $Url The url to examine.
    * @param integer $Timeout How long to allow for this request. Default Garden.SocketTimeout or 1, 0 to never timeout. Default is 0.
    * @return array an array containing Url, Title, Description, Images (array) and Exception (if there were problems retrieving the page).
    */
   function FetchPageInfo($Url, $Timeout = 3) {
      $PageInfo = array(
         'Url' => $Url,
         'Title' => '',
         'Description' => '',
         'Images' => array(),
         'Exception' => FALSE
      );
      try {
         if (!defined('HDOM_TYPE_ELEMENT'))
            require_once(PATH_LIBRARY.'/vendors/simplehtmldom/simple_html_dom.php');

         $Request = new ProxyRequest();
         $PageHtml = $Request->Request(array(
            'URL'       => $Url,
            'Timeout'   => $Timeout
         ));
         $Dom = str_get_html($PageHtml);
         if (!$Dom)
            throw new Exception('Failed to load page for parsing.');

         /* Sample Facebook Open Graph code:

<meta property="og:title" content="60 degrees in&nbsp;February" />
<meta property="og:url" content="http://karinemily.wordpress.com/2012/02/02/60-degrees-in-february/" />
<meta property="og:description" content="and Philadelphia explodes with babies, puppies, and hipsters." />
<meta property="og:site_name" content="K a r i &#039; s" />
<meta property="og:image" content="http://karinemily.files.wordpress.com/2012/02/dsc_0132.jpg?w=300&amp;h=300" />
<meta property="og:image" content="http://karinemily.files.wordpress.com/2012/02/dsc_0214.jpg?w=300&amp;h=300" />
<meta property="og:image" content="http://karinemily.files.wordpress.com/2012/02/dsc_0213.jpg?w=300&amp;h=300" />
<meta property="og:image" content="http://karinemily.files.wordpress.com/2012/02/dsc_0221-version-2.jpg?w=300&amp;h=300" />

          */

         // FIRST PASS: Look for open graph title, desc, images
         $PageInfo['Title'] = DomGetContent($Dom, 'meta[property=og:title]');

         Trace('Getting og:description');
         $PageInfo['Description'] = DomGetContent($Dom, 'meta[property=og:description]');
         foreach ($Dom->find('meta[property=og:image]') as $Image) {
            if (isset($Image->content))
               $PageInfo['Images'][] = $Image->content;
         }

         // SECOND PASS: Look in the page for title, desc, images
         if ($PageInfo['Title'] == '')
            $PageInfo['Title'] = $Dom->find('title', 0)->plaintext;

         if ($PageInfo['Description'] == '') {
            Trace('Getting meta description');
            $PageInfo['Description'] = DomGetContent($Dom, 'meta[name=description]');
         }

         // THIRD PASS: Look in the page contents
         if ($PageInfo['Description'] == '') {
            foreach($Dom->find('p') as $element) {
               Trace('Looking at p for description.');

               if (strlen($element->plaintext) > 150) {
                  $PageInfo['Description'] = $element->plaintext;
                  break;
               }
            }
            if (strlen($PageInfo['Description']) > 400)
               $PageInfo['Description'] = SliceParagraph($PageInfo['Description'], 400);
         }

         // Final: Still nothing? remove limitations
         if ($PageInfo['Description'] == '') {
            foreach($Dom->find('p') as $element) {
               Trace('Looking at p for description (no restrictions)');
               if (trim($element->plaintext) != '') {
                  $PageInfo['Description'] = $element->plaintext;
                  break;
               }
            }
         }

         // Page Images
         if (count($PageInfo['Images']) == 0) {
            $Images = DomGetImages($Dom, $Url);
            $PageInfo['Images'] = array_values($Images);
         }

         $PageInfo['Title'] = HtmlEntityDecode($PageInfo['Title']);
         $PageInfo['Description'] = HtmlEntityDecode($PageInfo['Description']);

      } catch (Exception $ex) {
         $PageInfo['Exception'] = $ex->getMessage();
      }
      return $PageInfo;
   }
}

if (!function_exists('DomGetContent')) {
   function DomGetContent($Dom, $Selector, $Default = '') {
      $Element = $Dom->getElementsByTagName($Selector);
      return isset($Element->content) ? $Element->content : $Default;
   }
}

if (!function_exists('DomGetImages')) {
   function DomGetImages($Dom, $Url, $MaxImages = 4) {
      $Images = array();
      foreach ($Dom->find('img') as $element) {
         $Images[] = array('Src' => AbsoluteSource($element->src, $Url), 'Width' => $element->width, 'Height' => $element->height);
      }

//      Gdn::Controller()->Data['AllImages'] = $Images;

      // Sort by size, biggest one first
      $ImageSort = array();
      // Only look at first 4 images (speed!)
      $i = 0;
      foreach ($Images as $ImageInfo) {
         $Image = $ImageInfo['Src'];

         if (strpos($Image, 'doubleclick.') != FALSE)
            continue;

         try {
            if ($ImageInfo['Height'] && $ImageInfo['Width']) {
               $Height = $ImageInfo['Height'];
               $Width = $ImageInfo['Width'];
            } else {
               list($Width, $Height) = getimagesize($Image);
            }

            $Diag = (int)floor(sqrt(($Width*$Width) + ($Height*$Height)));

//            Gdn::Controller()->Data['Foo'][] = array($Image, $Width, $Height, $Diag);

            if (!$Width || !$Height)
               continue;

            // Require min 100x100 dimension image.
            if ($Width < 100 && $Height < 100)
               continue;

            // Don't take a banner-shaped image.
            if ($Height * 4 < $Width)
               continue;

            // Prefer images that are less than 800px wide (banners?)
//            if ($Diag > 141 && $Width < 800) { }

            if (!array_key_exists($Diag, $ImageSort)) {
               $ImageSort[$Diag] = array($Image);
            } else {
               $ImageSort[$Diag][] = $Image;
            }


            $i++;

            if ($i > $MaxImages)
               break;
         } catch(Exception $ex) {
            // do nothing
         }
      }

      krsort($ImageSort);
      $GoodImages = array();
      foreach ($ImageSort as $Diag => $Arr) {
         $GoodImages = array_merge($GoodImages, $Arr);
      }
      return $GoodImages;
   }
}

/**
 * Replace missing 'fnmatch' on Windows + PHP <5.3
 */
if (!function_exists('fnmatch')) {
   define('FNM_PATHNAME', 1);
   define('FNM_NOESCAPE', 2);
   define('FNM_PERIOD', 4);
   define('FNM_CASEFOLD', 16);

   function fnmatch($pattern, $string, $flags = 0) {
      return pcre_fnmatch($pattern, $string, $flags);
   }

   function pcre_fnmatch($pattern, $string, $flags = 0) {
      $modifiers = null;
      $transforms = array(
         '\*'    => '.*',
         '\?'    => '.',
         '\[\!'    => '[^',
         '\['    => '[',
         '\]'    => ']',
         '\.'    => '\.',
         '\\'    => '\\\\'
      );

      // Forward slash in string must be in pattern:
      if ($flags & FNM_PATHNAME) {
         $transforms['\*'] = '[^/]*';
      }

      // Back slash should not be escaped:
      if ($flags & FNM_NOESCAPE) {
         unset($transforms['\\']);
      }

      // Perform case insensitive match:
      if ($flags & FNM_CASEFOLD) {
         $modifiers .= 'i';
      }

      // Period at start must be the same as pattern:
      if ($flags & FNM_PERIOD) {
         if (strpos($string, '.') === 0 && strpos($pattern, '.') !== 0) return false;
      }

      $pattern = '#^'
         . strtr(preg_quote($pattern, '#'), $transforms)
         . '$#'
         . $modifiers;

      return (boolean)preg_match($pattern, $string);
   }
}

if (!function_exists('ForceIPv4')) {
   /**
    * Force a string into ipv4 notation.
    *
    * @param string $IP
    * @return string
    * @since 2.1
    */
   function ForceIPv4($IP) {
      if ($IP === '::1')
         return '127.0.0.1';
      elseif (strpos($IP, ':')) {
         return '0.0.0.1';
      } elseif (strpos($IP, '.') === FALSE) {
         return '0.0.0.1';
      } else {
         return substr($IP, 0, 15);
      }
   }
}

/**
 * If a ForeignID is longer than 32 characters, use its hash instead.
 *
 * @param $ForeignID string Current foreign ID value.
 * @return string 32 characters or less.
 */
if (!function_exists('ForeignIDHash')) {
   function ForeignIDHash($ForeignID) {
      return strlen($ForeignID) > 32 ? md5($ForeignID) : $ForeignID;
   }
}

if (!function_exists('FormatString')) {
   /**
    * Formats a string by inserting data from its arguments, similar to sprintf, but with a richer syntax.
    *
    * @param string $String The string to format with fields from its args enclosed in curly braces. The format of fields is in the form {Field,Format,Arg1,Arg2}. The following formats are the following:
    *  - date: Formats the value as a date. Valid arguments are short, medium, long.
    *  - number: Formats the value as a number. Valid arguments are currency, integer, percent.
    *  - time: Formats the valud as a time. This format has no additional arguments.
    *  - url: Calls Url() function around the value to show a valid url with the site. You can pass a domain to include the domain.
    *  - urlencode, rawurlencode: Calls urlencode/rawurlencode respectively.
    *  - html: Calls htmlspecialchars.
    * @param array $Args The array of arguments. If you want to nest arrays then the keys to the nested values can be seperated by dots.
    * @return string The formatted string.
    * <code>
    * echo FormatString("Hello {Name}, It's {Now,time}.", array('Name' => 'Frank', 'Now' => '1999-12-31 23:59'));
    * // This would output the following string:
    * // Hello Frank, It's 12:59PM.
    * </code>
    */
   function FormatString($String, $Args = array()) {
      _FormatStringCallback($Args, TRUE);
      $Result = preg_replace_callback('/{([^\s][^}]+[^\s]?)}/', '_FormatStringCallback', $String);

      return $Result;
   }
}

<<<<<<< HEAD
if (!function_exists('_FormatStringCallback')) {
   function _FormatStringCallback($Match, $SetArgs = FALSE) {
      static $Args = array(), $ContextUserID = NULL;
      if ($SetArgs) {
         $Args = $Match;
=======
function _FormatStringCallback($Match, $SetArgs = FALSE) {
   static $Args = array(), $ContextUserID = NULL;
   if ($SetArgs) {
      $Args = $Match;

      if (isset($Args['_ContextUserID']))
         $ContextUserID = $Args['_ContextUserID'];
      else
         $ContextUserID = Gdn::Session() && Gdn::Session()->IsValid() ? Gdn::Session()->UserID : NULL;

      return;
   }
>>>>>>> f2de42e3

         if (isset($Args['_ContextUserID']))
            $ContextUserID = $Args['_ContextUserID'];
         else
            $ContextUserID = Gdn::Session() && Gdn::Session()->IsValid() ? Gdn::Session()->UserID : NULL;

         return;
      }

      $Match = $Match[1];
      if ($Match == '{')
         return $Match;

      // Parse out the field and format.
      $Parts = explode(',', $Match);
      $Field = trim($Parts[0]);
      $Format = trim(GetValue(1, $Parts, ''));
      $SubFormat = strtolower(trim(GetValue(2, $Parts, '')));
      $FormatArgs = GetValue(3, $Parts, '');

      if (in_array($Format, array('currency', 'integer', 'percent'))) {
         $FormatArgs = $SubFormat;
         $SubFormat = $Format;
         $Format = 'number';
      } elseif(is_numeric($SubFormat)) {
         $FormatArgs = $SubFormat;
         $SubFormat = '';
      }

      $Value = GetValueR($Field, $Args, '');
      if ($Value == '' && !in_array($Format, array('url', 'exurl', 'number', 'plural'))) {
         $Result = '';
      } else {
         switch(strtolower($Format)) {
            case 'date':
               switch($SubFormat) {
                  case 'short':
                     $Result = Gdn_Format::Date($Value, '%d/%m/%Y');
                     break;
                  case 'medium':
                     $Result = Gdn_Format::Date($Value, '%e %b %Y');
                     break;
                  case 'long':
                     $Result = Gdn_Format::Date($Value, '%e %B %Y');
                     break;
                  default:
                     $Result = Gdn_Format::Date($Value);
                     break;
               }
<<<<<<< HEAD
               break;
            case 'html':
            case 'htmlspecialchars':
               $Result = htmlspecialchars($Value);
               break;
            case 'number':
               if(!is_numeric($Value)) {
                  $Result = $Value;
               } else {
                  switch($SubFormat) {
                     case 'currency':
                        $Result = '$'.number_format($Value, is_numeric($FormatArgs) ? $FormatArgs : 2);
                     case 'integer':
                        $Result = (string)round($Value);
                        if(is_numeric($FormatArgs) && strlen($Result) < $FormatArgs) {
                              $Result = str_repeat('0', $FormatArgs - strlen($Result)).$Result;
                        }
=======
            }
            break;
         case 'plural':
            if (is_array($Value))
               $Value = count($Value);
            elseif (StringEndsWith($Field, 'UserID', TRUE))
               $Value = 1;

            if(!is_numeric($Value)) {
               $Result = $Value;
            } else {
               if (!$SubFormat)
                  $SubFormat = rtrim("%s $Field", 's');
               if (!$FormatArgs)
                  $FormatArgs = $SubFormat.'s';

               $Result = Plural($Value, $SubFormat, $FormatArgs);
            }
            break;
         case 'rawurlencode':
            $Result = rawurlencode($Value);
            break;
         case 'text':
            $Result = Gdn_Format::Text($Value, FALSE);
            break;
         case 'time':
            $Result = Gdn_Format::Date($Value, '%l:%M%p');
            break;
         case 'url':
            if (strpos($Field, '/') !== FALSE)
               $Value = $Field;
            $Result = Url($Value, $SubFormat == 'domain');
            break;
         case 'exurl':
            if (strpos($Field, '/') !== FALSE)
               $Value = $Field;
            $Result = ExternalUrl($Value);
            break;
         case 'urlencode':
            $Result = urlencode($Value);
            break;
         case 'gender':
            // Format in the form of FieldName,gender,male,female,unknown[,plural]

            if (is_array($Value) && count($Value) == 1)
               $Value = array_shift($Value);

            $Gender = 'u';

            if (!is_array($Value)) {
               $User = Gdn::UserModel()->GetID($Value);
               if ($User)
                  $Gender = $User->Gender;
            } else {
               $Gender = 'p';
            }

            switch($Gender) {
               case 'm':
                  $Result = $SubFormat;
                  break;
               case 'f':
                  $Result = $FormatArgs;
                  break;
               case 'p':
                  $Result = GetValue(5, $Parts, GetValue(4, $Parts));
               case 'u':
               default:
                  $Result = GetValue(4, $Parts);
            }

            break;
         case 'user':
         case 'you':
         case 'his':
         case 'her':
         case 'your':
            $Result = print_r($Value, TRUE);
            $ArgsBak = $Args;
            if (is_array($Value) && count($Value) == 1)
               $Value = array_shift($Value);

            if (is_array($Value)) {
               if (isset($Value['UserID'])) {
                  $User = $Value;
                  $User['Name'] = FormatUsername($User, $Format, $ContextUserID);

                  $Result = UserAnchor($User);
               } else {
                  $Max = C('Garden.FormatUsername.Max', 5);
                  // See if there is another count.
                  $ExtraCount = GetValueR($Field.'_Count', $Args, 0);

                  $Count = count($Value);
                  $Result = '';
                  for ($i = 0; $i < $Count; $i++) {
                     if ($i >= $Max && $Count > $Max + 1) {
                        $Others = $Count - $i + $ExtraCount;
                        $Result .= ' '.T('sep and', 'and').' '
                           .Plural($Others, '%s other', '%s others');
>>>>>>> f2de42e3
                        break;
                     case 'percent':
                        $Result = round($Value * 100, is_numeric($FormatArgs) ? $FormatArgs : 0);
                        break;
                     default:
                        $Result = number_format($Value, is_numeric($FormatArgs) ? $FormatArgs : 0);
                        break;
                  }
               }
               break;
            case 'plural':
               if (is_array($Value))
                  $Value = count($Value);
               elseif (StringEndsWith($Field, 'UserID', TRUE))
                  $Value = 1;

               if(!is_numeric($Value)) {
                  $Result = $Value;
               } else {
                  if (!$SubFormat)
                     $SubFormat = rtrim("%s $Field", 's');
                  if (!$FormatArgs)
                     $FormatArgs = $SubFormat.'s';

                  $Result = Plural($Value, $SubFormat, $FormatArgs);
               }
               break;
            case 'rawurlencode':
               $Result = rawurlencode($Value);
               break;
            case 'text':
               $Result = Gdn_Format::Text($Value, FALSE);
               break;
            case 'time':
               $Result = Gdn_Format::Date($Value, '%l:%M%p');
               break;
            case 'url':
               if (strpos($Field, '/') !== FALSE)
                  $Value = $Field;
               $Result = Url($Value, $SubFormat == 'domain');
               break;
            case 'exurl':
               if (strpos($Field, '/') !== FALSE)
                  $Value = $Field;
               $Result = ExternalUrl($Value);
               break;
            case 'urlencode':
               $Result = urlencode($Value);
               break;
            case 'gender':
               // Format in the form of FieldName,gender,male,female,unknown[,plural]

               if (is_array($Value) && count($Value) == 1)
                  $Value = array_shift($Value);

               $Gender = 'u';

               if (!is_array($Value)) {
                  $User = Gdn::UserModel()->GetID($Value);
                  if ($User)
                     $Gender = $User->Gender;
               } else {
                  $Gender = 'p';
               }

               switch($Gender) {
                  case 'm':
                     $Result = $SubFormat;
                     break;
                  case 'f':
                     $Result = $FormatArgs;
                     break;
                  case 'p':
                     $Result = GetValue(5, $Parts, GetValue(4, $Parts));
                  case 'u':
                  default:
                     $Result = GetValue(4, $Parts);
               }

               break;
            case 'user':
            case 'you':
            case 'his':
            case 'her':
            case 'your':
               $Result = print_r($Value, TRUE);
               $ArgsBak = $Args;
               if (is_array($Value) && count($Value) == 1)
                  $Value = array_shift($Value);

               if (is_array($Value)) {
                  if (isset($Value['UserID'])) {
                     $User = $Value;
                     $User['Name'] = FormatUsername($User, $Format, $ContextUserID);

                     $Result = UserAnchor($User);
                  } else {
                     $Max = C('Garden.FormatUsername.Max', 5);
                     // See if there is another count.
                     $ExtraCount = GetValueR($Field.'_Count', $Args, 0);

                     $Count = count($Value);
                     $Result = '';
                     for ($i = 0; $i < $Count; $i++) {
                        if ($i >= $Max && $Count > $Max + 1) {
                           $Others = $Count - $i + $ExtraCount;
                           $Result .= ' '.T('sep and', 'and').' '
                              .Plural($Others, '%s other', '%s others');
                           break;
                        }

                        $ID = $Value[$i];
                        if (is_array($ID)) {
                           continue;
                        }

                        if ($i == $Count - 1)
                           $Result .= ' '.T('sep and', 'and').' ';
                        elseif ($i > 0)
                           $Result .= ', ';

                        $Special = array(-1 => T('everyone'), -2 => T('moderators'), -3 => T('administrators'));
                        if (isset($Special[$ID])) {
                           $Result .= $Special[$ID];
                        } else {
                           $User = Gdn::UserModel()->GetID($ID);
                           if ($User) {
                              $User->Name = FormatUsername($User, $Format, $ContextUserID);
                              $Result .= UserAnchor($User);
                           }
                        }
                     }
                  }
<<<<<<< HEAD
=======
               }
            } else {
               $User = Gdn::UserModel()->GetID($Value);
               if ($User) {
                  $User->Name = FormatUsername($User, $Format, $ContextUserID);

                  $Result = UserAnchor($User);
>>>>>>> f2de42e3
               } else {
                  $User = Gdn::UserModel()->GetID($Value);
                  if ($User) {
                     $User->Name = FormatUsername($User, $Format, $ContextUserID);

                     $Result = UserAnchor($User);
                  } else {
                     $Result = '';
                  }
               }
<<<<<<< HEAD

               $Args = $ArgsBak;
               break;
            default:
               $Result = $Value;
               break;
         }
=======
            }

            $Args = $ArgsBak;
            break;
         default:
            $Result = $Value;
            break;
>>>>>>> f2de42e3
      }
      return $Result;
   }
}

if (!function_exists('ForceBool')) {
   function ForceBool($Value, $DefaultValue = FALSE, $True = TRUE, $False = FALSE) {
      if (is_bool($Value)) {
         return $Value ? $True : $False;
      } else if (is_numeric($Value)) {
         return $Value == 0 ? $False : $True;
      } else if (is_string($Value)) {
         return strtolower($Value) == 'true' ? $True : $False;
      } else {
         return $DefaultValue;
      }
   }
}

if (!function_exists('ForceSSL')) {
   /**
    * Checks the current url for SSL and redirects to SSL version if not
    * currently on it. Call at the beginning of any method you want forced to
    * be in SSL. Garden.AllowSSL must be TRUE in order for this function to
    * work.
    */
   function ForceSSL() {
      if (C('Garden.AllowSSL')) {
         if (Gdn::Request()->Scheme() != 'https')
            Redirect(Gdn::Request()->Url('', TRUE, TRUE));
      }
   }
}

if (!function_exists('ForceNoSSL')) {
   /**
    * Checks the current url for SSL and redirects to SSL version if not
    * currently on it. Call at the beginning of any method you want forced to
    * be in SSL. Garden.AllowSSL must be TRUE in order for this function to
    * work.
    */
   function ForceNoSSL() {
      if (Gdn::Request()->Scheme() != 'http')
         Redirect(Gdn::Request()->Url('', TRUE, FALSE));
   }
}

// Formats values to be saved as PHP arrays.
if (!function_exists('FormatArrayAssignment')) {
   function FormatArrayAssignment(&$Array, $Prefix, $Value) {
      if (is_array($Value)) {
         // If $Value doesn't contain a key of "0" OR it does and it's value IS
         // an array, this should be treated as an associative array.
         $IsAssociativeArray = array_key_exists(0, $Value) === FALSE || is_array($Value[0]) === TRUE ? TRUE : FALSE;
         if ($IsAssociativeArray === TRUE) {
            foreach ($Value as $k => $v) {
               FormatArrayAssignment($Array, $Prefix."['$k']", $v);
            }
         } else {
            // If $Value is not an associative array, just write it like a simple array definition.
            $FormattedValue = array_map(array('Gdn_Format', 'ArrayValueForPhp'), $Value);
            $Array[] = $Prefix .= " = array('".implode("', '", $FormattedValue)."');";
         }
      } elseif (is_int($Value)) {
			$Array[] = $Prefix .= ' = '.$Value.';';
		} elseif (is_bool($Value)) {
         $Array[] = $Prefix .= ' = '.($Value ? 'TRUE' : 'FALSE').';';
      } elseif (in_array($Value, array('TRUE', 'FALSE'))) {
         $Array[] = $Prefix .= ' = '.($Value == 'TRUE' ? 'TRUE' : 'FALSE').';';
      } else {
         $Array[] = $Prefix .= ' = '.var_export($Value, TRUE).';';
      }
   }
}

// Formats values to be saved in dotted notation
if (!function_exists('FormatDottedAssignment')) {
   function FormatDottedAssignment(&$Array, $Prefix, $Value) {
      if (is_array($Value)) {
         // If $Value doesn't contain a key of "0" OR it does and it's value IS
         // an array, this should be treated as an associative array.
         $IsAssociativeArray = array_key_exists(0, $Value) === FALSE || is_array($Value[0]) === TRUE ? TRUE : FALSE;
         if ($IsAssociativeArray === TRUE) {
            foreach ($Value as $k => $v) {
               FormatDottedAssignment($Array, "{$Prefix}.{$k}", $v);
            }
         } else {
            // If $Value is not an associative array, just write it like a simple array definition.
            $FormattedValue = array_map(array('Gdn_Format', 'ArrayValueForPhp'), $Value);
            $Prefix .= "']";
            $Array[] = $Prefix .= " = array('".implode("', '", $FormattedValue)."');";
         }
      } else {
         $Prefix .= "']";
         if (is_int($Value)) {
            $Array[] = $Prefix .= ' = '.$Value.';';
         } elseif (is_bool($Value)) {
            $Array[] = $Prefix .= ' = '.($Value ? 'TRUE' : 'FALSE').';';
         } elseif (in_array($Value, array('TRUE', 'FALSE'))) {
            $Array[] = $Prefix .= ' = '.($Value == 'TRUE' ? 'TRUE' : 'FALSE').';';
         } else {
            $Array[] = $Prefix .= ' = '.var_export($Value, TRUE).';';
         }
      }
   }
}

if (!function_exists('getallheaders')) {
   /**
    * If PHP isn't running as an apache module, getallheaders doesn't exist in
    * some systems.
    * Ref: http://github.com/lussumo/Garden/issues/closed#issue/3/comment/19938
    */
   function getallheaders() {
      foreach($_SERVER as $name => $value)
          if(substr($name, 0, 5) == 'HTTP_')
              $headers[str_replace(' ', '-', ucwords(strtolower(str_replace('_', ' ', substr($name, 5)))))] = $value;
      return $headers;
   }
}

if (!function_exists('GetAppCookie')):
/**
 * Get a cookie with the application prefix.
 *
 * @param string $Name
 * @param mixed $Default
 * @return string
 */
function GetAppCookie($Name, $Default = NULL) {
   $Px = C('Garden.Cookie.Name');
   return GetValue("$Px-$Name", $_COOKIE, $Default);
}
endif;

if (!function_exists('GetConnectionString')) {
   function GetConnectionString($DatabaseName, $HostName = 'localhost', $ServerType = 'mysql') {
      $HostName = explode(':', $HostName);
      $Port = count($HostName) == 2 ? $HostName[1] : '';
      $HostName = $HostName[0];
      $String = $ServerType.':host='.$HostName;
      if ($Port != '')
         $String .= ';port='.$Port;
      return $String .= ';dbname='.$DatabaseName;
   }
}

if (!function_exists('GetIncomingValue')) {
   /**
    * Grabs $FieldName from either the GET or POST collections (whichever one it
    * is present in. Checks $_POST first).
    */
   function GetIncomingValue($FieldName, $Default = FALSE) {
      if (array_key_exists($FieldName, $_POST) === TRUE) {
         $Result = filter_input(INPUT_POST, $FieldName, FILTER_SANITIZE_STRING); //FILTER_REQUIRE_ARRAY);
      } else if (array_key_exists($FieldName, $_GET) === TRUE) {
         $Result = filter_input(INPUT_GET, $FieldName, FILTER_SANITIZE_STRING); //, FILTER_REQUIRE_ARRAY);
      } else {
         $Result = $Default;
      }
      return $Result;
   }
}

if (!function_exists('GetMentions')) {
   function GetMentions($String) {
      // Check for a custom mentions formatter and use it.
      $Formatter = Gdn::Factory('MentionsFormatter');
      if (is_object($Formatter)) {
         return $Formatter->GetMentions($String);
      }

      $Mentions = array();

      // This one grabs mentions that start at the beginning of $String
      preg_match_all(
         '/(?:^|[\s,\.>])@(\w{3,20})\b/i',
         $String,
         $Matches
      );
      if (count($Matches) > 1) {
         $Result = array_unique($Matches[1]);
         return $Result;
      }
      return array();
   }
}

if (!function_exists('GetObject')) {
   /**
    * Get a value off of an object.
    *
    * @deprecated GetObject() is deprecated. Use GetValue() instead.
    * @param string $Property The name of the property on the object.
    * @param object $Object The object that contains the value.
    * @param mixed $Default The default to return if the object doesn't contain the property.
    * @return mixed
    */
   function GetObject($Property, $Object, $Default) {
      trigger_error('GetObject() is deprecated. Use GetValue() instead.', E_USER_DEPRECATED);
      $Result = GetValue($Property, $Object, $Default);
      return $Result;
   }
}

if (!function_exists('GetPostValue')) {
   /**
    * Return the value for $FieldName from the $_POST collection.
    */
   function GetPostValue($FieldName, $Default = FALSE) {
      return array_key_exists($FieldName, $_POST) ? $_POST[$FieldName] : $Default;
   }
}

if (!function_exists('GetRecord')):

function GetRecord($RecordType, $ID, $ThrowError = FALSE) {
   $Row = FALSE;

   switch(strtolower($RecordType)) {
      case 'discussion':
         $Model = new DiscussionModel();
         $Row = $Model->GetID($ID);
         $Row->Url = DiscussionUrl($Row);
         $Row->ShareUrl = $Row->Url;
         if ($Row)
            return (array)$Row;
         break;
      case 'comment':
         $Model = new CommentModel();
         $Row = $Model->GetID($ID, DATASET_TYPE_ARRAY);
         if ($Row) {
            $Row['Url'] = Url("/discussion/comment/$ID#Comment_$ID", TRUE);

            $Model = new DiscussionModel();
            $Discussion = $Model->GetID($Row['DiscussionID']);
            if ($Discussion) {
               $Discussion->Url = DiscussionUrl($Discussion);
               $Row['ShareUrl'] = $Discussion->Url;
               $Row['Name'] = $Discussion->Name;
               $Row['Discussion'] = (array)$Discussion;
            }
            return $Row;
         }
         break;
      case 'activity':
         $Model = new ActivityModel();
         $Row = $Model->GetID($ID, DATASET_TYPE_ARRAY);
         if ($Row) {
            $Row['Name'] = FormatString($Row['HeadlineFormat'], $Row);
            $Row['Body'] = $Row['Story'];
            return $Row;
         }
      default:
         throw new Gdn_UserException(sprintf("I don't know what a %s is.", strtolower($RecordType)));
   }

   if ($ThrowError)
      throw NotFoundException($RecordType);
   else
      return FALSE;
}

endif;

if (!function_exists('GetValue')) {
	/**
	 * Return the value from an associative array or an object.
	 *
	 * @param string $Key The key or property name of the value.
	 * @param mixed $Collection The array or object to search.
	 * @param mixed $Default The value to return if the key does not exist.
    * @param bool $Remove Whether or not to remove the item from the collection.
	 * @return mixed The value from the array or object.
	 */
	function GetValue($Key, &$Collection, $Default = FALSE, $Remove = FALSE) {
		$Result = $Default;
		if(is_array($Collection) && array_key_exists($Key, $Collection)) {
			$Result = $Collection[$Key];
         if($Remove)
            unset($Collection[$Key]);
		} elseif(is_object($Collection) && property_exists($Collection, $Key)) {
			$Result = $Collection->$Key;
         if($Remove)
            unset($Collection->$Key);
      }

      return $Result;
	}
}

if (!function_exists('GetValueR')) {
   /**
	 * Return the value from an associative array or an object.
    * This function differs from GetValue() in that $Key can be a string consisting of dot notation that will be used to recursivly traverse the collection.
	 *
	 * @param string $Key The key or property name of the value.
	 * @param mixed $Collection The array or object to search.
	 * @param mixed $Default The value to return if the key does not exist.
	 * @return mixed The value from the array or object.
	 */
   function GetValueR($Key, $Collection, $Default = FALSE) {
      $Path = explode('.', $Key);

      $Value = $Collection;
      for($i = 0; $i < count($Path); ++$i) {
         $SubKey = $Path[$i];

         if(is_array($Value) && isset($Value[$SubKey])) {
            $Value = $Value[$SubKey];
         } elseif(is_object($Value) && isset($Value->$SubKey)) {
            $Value = $Value->$SubKey;
         } else {
            return $Default;
         }
      }
      return $Value;
   }
}

if (!function_exists('HtmlEntityDecode')):

/**
 * Decode ALL of the entities out of an html string.
 *
 * @param string $string The string to decode.
 * @param constant $quote_style
 * @param string $charset
 * @return string
 * @since 2.1
 */
function HtmlEntityDecode($string, $quote_style = ENT_QUOTES, $charset = "utf-8") {
   $string = html_entity_decode($string, $quote_style, $charset);
   $string = str_ireplace('&apos;', "'", $string);
   $string = preg_replace_callback('~&#x([0-9a-fA-F]+);~i', "chr_utf8_callback", $string);
   $string = preg_replace('~&#([0-9]+);~e', 'chr_utf8("\\1")', $string);
   return $string;
}

/**
 * Callback helper
 */

function chr_utf8_callback($matches) {
   return chr_utf8(hexdec($matches[1]));
}

/**
* Multi-byte chr(): Will turn a numeric argument into a UTF-8 string.
*
* @param mixed $num
* @return string
*/

function chr_utf8($num) {
   if ($num < 128) return chr($num);
   if ($num < 2048) return chr(($num >> 6) + 192) . chr(($num & 63) + 128);
   if ($num < 65536) return chr(($num >> 12) + 224) . chr((($num >> 6) & 63) + 128) . chr(($num & 63) + 128);
   if ($num < 2097152) return chr(($num >> 18) + 240) . chr((($num >> 12) & 63) + 128) . chr((($num >> 6) & 63) + 128) . chr(($num & 63) + 128);
   return '';
}

endif;

if (!function_exists('ImplodeAssoc')) {
   /**
    * A version of implode() that operates on array keys and values.
    *
    * @param string $KeyGlue The glue between keys and values.
    * @param string $ElementGlue The glue between array elements.
    * @param array $Array The array to implode.
    * @return string The imploded array.
    */
   function ImplodeAssoc($KeyGlue, $ElementGlue, $Array) {
      $Result = '';

      foreach ($Array as $Key => $Value) {
         if (strlen($Result) > 0)
            $Result .= $ElementGlue;

         $Result .= $Key.$KeyGlue.$Value;
      }
      return $Result;
   }
}

if (!function_exists('InArrayI')) {
   /**
    * Case-insensitive version of php's native in_array function.
    */
   function InArrayI($Needle, $Haystack) {
      $Needle = strtolower($Needle);
      foreach ($Haystack as $Item) {
         if (strtolower($Item) == $Needle)
            return TRUE;
      }
      return FALSE;
   }
}

if (!function_exists('InSubArray')) {
   /**
    * Loop through $Haystack looking for subarrays that contain $Needle.
    */
   function InSubArray($Needle, $Haystack) {
      foreach ($Haystack as $Key => $Val) {
         if (is_array($Val) && in_array($Needle, $Val))
            return TRUE;
      }
      return FALSE;
   }
}

if (!function_exists('IsMobile')) {
   function IsMobile($Value = NULL) {
      static $IsMobile = NULL;

      if ($Value !== NULL)
         $IsMobile = $Value;

      // Short circuit so we only do this work once per pageload
      if ($IsMobile !== NULL) return $IsMobile;

      // Start out assuming not mobile
      $Mobile = 0;

      $AllHttp = strtolower(GetValue('ALL_HTTP', $_SERVER));
      $HttpAccept = strtolower(GetValue('HTTP_ACCEPT', $_SERVER));
      $UserAgent = strtolower(GetValue('HTTP_USER_AGENT', $_SERVER));

      // Match wap Accepts: header
      if (!$Mobile) {
         if(
            (strpos($HttpAccept,'application/vnd.wap.xhtml+xml') > 0)
            || (
               (isset($_SERVER['HTTP_X_WAP_PROFILE'])
               || isset($_SERVER['HTTP_PROFILE'])))
            )
            $Mobile++;
      }

      // Match mobile androids
      if (!$Mobile) {
         if(strpos($UserAgent,'android') !== false && strpos($UserAgent,'mobile') !== false)
            $Mobile++;
      }

      // Match operamini in 'ALL_HTTP'
      if (!$Mobile) {
         if (strpos($AllHttp, 'operamini') > 0)
            $Mobile++;
      }

      // Match discrete chunks of known mobile agents
      if (!$Mobile) {
         $DirectAgents = array(
            'up.browser',
            'up.link',
            'mmp',
            'symbian',
            'smartphone',
            'midp',
            'wap',
            'phone',
            'opera m',
            'kindle',
            'webos',
            'playbook',
            'bb10',
            'playstation vita',
            'windows phone',
            'iphone',
            'ipod'
         );
         $DirectAgentsMatch = implode('|', $DirectAgents);
         if (preg_match("/({$DirectAgentsMatch})/i", $UserAgent))
            $Mobile++;
      }

      // Match starting chunks of known
      if (!$Mobile) {
         $MobileUserAgent = substr($UserAgent, 0, 4);
         $MobileUserAgents = array(
             'w3c ','acs-','alav','alca','amoi','audi','avan','benq','bird','blac',
             'blaz','brew','cell','cldc','cmd-','dang','doco','eric','hipt','inno',
             'ipaq','java','jigs','kddi','keji','leno','lg-c','lg-d','lg-g','lge-',
             'maui','maxo','midp','mits','mmef','mobi','mot-','moto','mwbp','nec-',
             'newt','noki','palm','pana','pant','phil','play','port','prox','qwap',
             'sage','sams','sany','sch-','sec-','send','seri','sgh-','shar','sie-',
             'siem','smal','smar','sony','sph-','symb','t-mo','teli','tim-','tosh',
             'tsm-','upg1','upsi','vk-v','voda','wap-','wapa','wapi','wapp','wapr',
             'webc','winw','winw','xda' ,'xda-');

         if (in_array($MobileUserAgent, $MobileUserAgents))
            $Mobile++;
      }

      $IsMobile = ($Mobile > 0);

      $ForceNoMobile = Gdn_CookieIdentity::GetCookiePayload('VanillaNoMobile');
      if (($Mobile > 0) && $ForceNoMobile !== FALSE && is_array($ForceNoMobile) && in_array('force', $ForceNoMobile))
         $IsMobile = NULL;

      return $IsMobile;
   }
}

if (!function_exists('IsSearchEngine')) {
   function IsSearchEngine() {
      $Engines = array(
         'googlebot',
         'slurp',
         'search.msn.com',
         'nutch',
         'simpy',
         'bot',
         'aspseek',
         'crawler',
         'msnbot',
         'libwww-perl',
         'fast',
         'baidu',
      );
      $HttpUserAgent = strtolower(GetValue('HTTP_USER_AGENT', $_SERVER, ''));
      if ($HttpUserAgent != '') {
         foreach ($Engines as $Engine) {
            if (strpos($HttpUserAgent, $Engine) !== FALSE)
               return TRUE;
         }
      }
      return FALSE;
   }
}

if (!function_exists('IsTimestamp')) {
   function IsTimestamp($Stamp) {
      return checkdate(
         @date("m", $Stamp),
         @date("d", $Stamp),
         @date("Y", $Stamp)
      );
   }
}

if (!function_exists('IsUrl')) {
   /**
    * Whether or not a string is a url in the form http://, https://, or //
    *
    * @param string $Str The string to check.
    * @return bool
    * @since 2.1
    */
   function IsUrl($Str) {
      if (!$Str)
         return FALSE;
      if (substr($Str, 0, 2) == '//')
         return TRUE;
      if (strpos($Str, '://', 1) !== FALSE)
         return TRUE;
      return FALSE;
   }
}

if (!function_exists('IsWritable')) {
   /**
    * PHP's native is_writable() function fails to correctly determine write
    * capabilities on some systems (Windows), and in our tests it returned TRUE
    * despite not being able to create subfolders within the folder being
    * checked. Our version truly verifies permissions by performing file-write
    * tests.
    */
   function IsWritable($Path) {
      if ($Path{strlen($Path) - 1} == DS) {
         // Recursively return a temporary file path
         return IsWritable($Path . uniqid(mt_rand()) . '.tmp');
      } elseif (is_dir($Path)) {
         return IsWritable($Path . '/' . uniqid(mt_rand()) . '.tmp');
      }
      // Check tmp file for read/write capabilities
      $KeepPath = file_exists($Path);
      $File = @fopen($Path, 'a');
      if ($File === FALSE)
         return FALSE;

      fclose($File);

      if (!$KeepPath)
         unlink($Path);

      return TRUE;
   }
}

if (!function_exists('MarkString')):
   /**
    * Wrap occurences of $Needle in $Haystack with <mark> tags. Explodes $Needle
    * on spaces. Returns $Haystack with replacements.
    *
    * @changes
    *    2.2   $Needle can now be an array of terms.
    */
   function MarkString($Needle, $Haystack) {
      if (!$Needle)
         return $Haystack;
      if (!is_array($Needle))
         $Needle = explode(' ', $Needle);

      foreach ($Needle as $n) {
         if (strlen($n) <= 2 && preg_match('`^\w+$`', $n))
            $word = '\b';
         else
            $word = '';

         $Haystack = preg_replace('#(?!<.*?)('.$word.preg_quote($n, '#').$word.')(?![^<>]*?>)#i', '<mark>\1</mark>', $Haystack);
      }
      return $Haystack;
   }
endif;

if (!function_exists('JoinRecords')):

/**
 * Join external records to an array.
 * @param array $Data The data to join. In order to join records each row must have the a RecordType and RecordID column.
 * @param string $Column The name of the column to put the record in. If this is blank then the record will be merged into the row.
 * @param bool $Unset Whether or not to unset rows that don't have a record.
 * @since 2.3
 */
function JoinRecords(&$Data, $Column = '', $Unset = FALSE) {
   $IDs = array();
   $AllowedCats = DiscussionModel::CategoryPermissions();

   if ($AllowedCats === FALSE) {
      // This user does not have permission to view anything.
      $Data = array();
      return;
   }

   // Gather all of the ids to fetch.
   foreach ($Data as &$Row) {
      if (!$Row['RecordType'])
         continue;

      $RecordType = ucfirst(StringEndsWith($Row['RecordType'], '-Total', TRUE, TRUE));
      $Row['RecordType'] = $RecordType;
      $ID = $Row['RecordID'];
      $IDs[$RecordType][$ID] = $ID;
   }

   // Fetch all of the data in turn.
   $JoinData = array();
   foreach ($IDs as $RecordType => $RecordIDs) {
      if ($RecordType == 'Comment') {
         Gdn::SQL()->Select('d.Name, d.CategoryID')->Join('Discussion d', 'd.DiscussionID = r.DiscussionID');
      }

      $Rows = Gdn::SQL()->Select('r.*')->WhereIn($RecordType.'ID', array_values($RecordIDs))->Get($RecordType. ' r')->ResultArray();
      $JoinData[$RecordType] = Gdn_DataSet::Index($Rows, array($RecordType.'ID'));
   }

   // Join the rows.
   $Unsets = array();
   foreach ($Data as $Index => &$Row) {
      $RecordType = $Row['RecordType'];
      $ID = $Row['RecordID'];

      if (!isset($JoinData[$RecordType][$ID])) {
         if ($Unset) {
            $Unsets[] = $Index;
         }
         continue; // orphaned?
      }

      $Record = $JoinData[$RecordType][$ID];

      if ($AllowedCats !== TRUE) {
         // Check to see if the user has permission to view this record.
         $CategoryID = GetValue('CategoryID', $Record, -1);
         if (!in_array($CategoryID, $AllowedCats)) {
            $Unsets[] = $Index;
            continue;
         }
      }

      switch ($RecordType) {
         case 'Discussion':
            $Url = DiscussionUrl($Record, '', '/').'#latest';
            break;
         case 'Comment':
            $Url = CommentUrl($Record, '/');
            $Record['Name'] = sprintf(T('Re: %s'), $Record['Name']);
            break;
         default:
            $Url = '';
      }
      $Record['Url'] = $Url;

      if ($Column)
         $Row[$Column] = $Record;
      else
         $Row = array_merge($Row, $Record);
   }

   foreach ($Unsets as $Index) {
      unset($Data[$Index]);
   }

   // Join the users.
   Gdn::UserModel()->JoinUsers($Data, array('InsertUserID'));

   if (!empty($Unsets))
      $Data = array_values($Data);
}

endif;

if (!function_exists('MergeArrays')) {
   /**
    * Merge two associative arrays into a single array.
    *
    * @param array The "dominant" array, who's values will be chosen over those of the subservient.
    * @param array The "subservient" array, who's values will be disregarded over those of the dominant.
    */
   function MergeArrays(&$Dominant, $Subservient) {
      foreach ($Subservient as $Key => $Value) {
         if (!array_key_exists($Key, $Dominant)) {
            // Add the key from the subservient array if it doesn't exist in the
            // dominant array.
            $Dominant[$Key] = $Value;
         } else {
            // If the key already exists in the dominant array, only continue if
            // both values are also arrays - because we don't want to overwrite
            // values in the dominant array with ones from the subservient array.
            if (is_array($Dominant[$Key]) && is_array($Value)) {
               $Dominant[$Key] = MergeArrays($Dominant[$Key], $Value);
            }
         }
      }
      return $Dominant;
   }
}

if (!function_exists('Now')) {
   function Now() {
      return microtime(TRUE);
   }
}

if (!function_exists('OffsetLimit')) {
   /** Convert various forms of querystring limit/offset, page, limit/range to database limit/offset
    *
    * @param string $OffsetOrPage The page query in one of the following formats:
    *  - p<x>: Get page x.
    *  - <x>-<y>: This is a range viewing records x through y.
    *  - <x>lim<n>: This is a limit/offset pair.
    *  - <x>: This is a limit where offset is given in the next parameter.
    * @param int $LimitOrPageSize The page size or limit.
    */
   function OffsetLimit($OffsetOrPage = '', $LimitOrPageSize = '') {
      $LimitOrPageSize = is_numeric($LimitOrPageSize) ? $LimitOrPageSize : 50;

      if (is_numeric($OffsetOrPage)) {
         $Offset = $OffsetOrPage;
         $Limit = $LimitOrPageSize;
      } elseif (preg_match('/p(\d+)/i', $OffsetOrPage, $Matches)) {
         $Page = $Matches[1];
         $Offset = $LimitOrPageSize * ($Page - 1);
         $Limit = $LimitOrPageSize;
      } elseif (preg_match('/(\d+)-(\d+)/', $OffsetOrPage, $Matches)) {
         $Offset = $Matches[1] - 1;
         $Limit = $Matches[2] - $Matches[1] + 1;
      } elseif (preg_match('/(\d+)lim(\d*)/i', $OffsetOrPage, $Matches)) {
         $Offset = $Matches[1];
         $Limit = $Matches[2];
         if (!is_numeric($Limit))
            $Limit = $LimitOrPageSize;
      } elseif (preg_match('/(\d+)lin(\d*)/i', $OffsetOrPage, $Matches)) {
         $Offset = $Matches[1] - 1;
         $Limit = $Matches[2];
         if (!is_numeric($Limit))
            $Limit = $LimitOrPageSize;
      } else {
         $Offset = 0;
         $Limit = $LimitOrPageSize;
      }

      if ($Offset < 0)
         $Offset = 0;
      if ($Limit < 0)
         $Limit = 50;

      return array($Offset, $Limit);
   }
}

if (!function_exists('PageNumber')) {
   /** Get the page number from a database offset and limit.
    *
    * @param int $Offset The database offset, starting at zero.
    * @param int $Limit The database limit, otherwise known as the page size.
    * @param bool|string $UrlParam Whether or not the result should be formatted as a url parameter, suitable for OffsetLimit.
    *  - bool: true means yes, false means no.
    *  - string: The prefix for the page number.
    * @param bool $First Whether or not to return the page number if it is the first page.
    */
   function PageNumber($Offset, $Limit, $UrlParam = FALSE, $First = TRUE) {
      $Result = floor($Offset / $Limit) + 1;

      if ($UrlParam !== FALSE && !$First && $Result == 1)
         $Result = '';
      elseif ($UrlParam === TRUE)
         $Result = 'p'.$Result;
      elseif (is_string($UrlParam))
         $Result = $UrlParam.$Result;

      return $Result;
   }
}

if (!function_exists('parse_ini_string')) {
   /**
    * parse_ini_string not supported until PHP 5.3.0, and we currently support
    * PHP 5.2.0.
    */
   function parse_ini_string ($Ini) {
      $Lines = explode("\n", $Ini);
      $Result = array();
      foreach($Lines as $Line) {
         $Parts = explode('=', $Line, 2);
         if(count($Parts) == 1) {
            $Result[trim($Parts[0])] = '';
         } elseif(count($Parts) >= 2) {
            $Result[trim($Parts[0])] = trim($Parts[1]);
         }
      }
      return $Result;
   }
}

if (!function_exists('RecordType')) {
   /**
    * Return the record type and id of a row.
    *
    * @param array|object $Row The record we are looking at.
    * @return array An array with the following items
    *  - 0: record type
    *  - 1: record ID
    * @since 2.1
    */
   function RecordType($Row) {
      if ($RecordType = GetValue('RecordType', $Row)) {
         return array($RecordType, GetValue('RecordID', $Row));
      } elseif ($CommentID = GetValue('CommentID', $Row)) {
         return array('Comment', $CommentID);
      } elseif ($DiscussionID = GetValue('DiscussionID', $Row)) {
         return array('Discussion', $DiscussionID);
      } elseif ($ActivityID = GetValue('ActivityID', $Row)) {
         return array('Activity', $ActivityID);
      } else {
         return array(null, null);
      }
   }
}

if (!function_exists('TouchConfig')):
/**
 * Make sure the config has a setting.
 * This function is useful to call in the setup/structure of plugins to make sure they have some default config set.
 *
 * @param string|array $Name The name of the config key or an array of config key value pairs.
 * @param mixed $Default The default value to set in the config.
 */
function TouchConfig($Name, $Default = null) {
   if (!is_array($Name)) {
      $Name = array($Name => $Default);
   }

   $Save = array();
   foreach ($Name as $Key => $Value) {
      if (!C($Key))
         $Save[$Key] = $Value;
   }

   if (!empty($Save))
      SaveToConfig($Save);
}
endif;

if (!function_exists('write_ini_string')) {
   function write_ini_string($Data) {
      $Flat = array();
      foreach($Data as $Topic => $Settings) {
         if (is_array($Settings)) {
            $Flat[] = "[{$Topic}]";
               foreach ($Settings as $SettingsKey => $SettingsVal) $Flat[] = "{$SettingsKey} = ".(is_numeric($SettingsVal) ? $SettingsVal : '"'.$SettingsVal.'"');
            $Flat[] = "";
         }
         else $Flat[] = "{$Topic} = ".(is_numeric($Settings) ? $Settings : '"'.$Settings.'"');
      }
      return implode("\n", $Flat);
   }
}

if (!function_exists('write_ini_file')) {
   function write_ini_file($File, $Data) {
      $String = write_ini_string($Data);
      Gdn_FileSystem::SaveFile($File, $String);
   }
}

if (!function_exists('SignInPopup')) {
   /**
    * Returns a boolean value indicating if sign in windows should be "popped"
    * into modal in-page popups.
    */
   function SignInPopup() {
      return C('Garden.SignIn.Popup');
   }
}

if (!function_exists('ParseUrl')) {
   //
   /**
    * A Vanilla wrapper for php's parse_url, which doesn't always return values for every url part.
    * @param string $Url The url to parse.
    * @param constant Use PHP_URL_SCHEME, PHP_URL_HOST, PHP_URL_PORT, PHP_URL_USER, PHP_URL_PASS, PHP_URL_PATH, PHP_URL_QUERY or PHP_URL_FRAGMENT to retrieve just a specific url component.
    */
   function ParseUrl($Url, $Component = -1) {
      // Retrieve all the parts
      $PHP_URL_SCHEME = @parse_url($Url, PHP_URL_SCHEME);
      $PHP_URL_HOST = @parse_url($Url, PHP_URL_HOST);
      $PHP_URL_PORT = @parse_url($Url, PHP_URL_PORT);
      $PHP_URL_USER = @parse_url($Url, PHP_URL_USER);
      $PHP_URL_PASS = @parse_url($Url, PHP_URL_PASS);
      $PHP_URL_PATH = @parse_url($Url, PHP_URL_PATH);
      $PHP_URL_QUERY = @parse_url($Url, PHP_URL_QUERY);
      $PHP_URL_FRAGMENT = @parse_url($Url, PHP_URL_FRAGMENT);

      // Build a cleaned up array to return
      $Parts = array(
         'scheme' => $PHP_URL_SCHEME == NULL ? 'http' : $PHP_URL_SCHEME,
         'host' => $PHP_URL_HOST == NULL ? '' : $PHP_URL_HOST,
         'port' => $PHP_URL_PORT == NULL ? $PHP_URL_SCHEME == 'https' ? '443' : '80' : $PHP_URL_PORT,
         'user' => $PHP_URL_USER == NULL ? '' : $PHP_URL_USER,
         'pass' => $PHP_URL_PASS == NULL ? '' : $PHP_URL_PASS,
         'path' => $PHP_URL_PATH == NULL ? '' : $PHP_URL_PATH,
         'query' => $PHP_URL_QUERY == NULL ? '' : $PHP_URL_QUERY,
         'fragment' => $PHP_URL_FRAGMENT == NULL ? '' : $PHP_URL_FRAGMENT
      );

      // Return
      switch ($Component) {
         case PHP_URL_SCHEME: return $Parts['scheme'];
         case PHP_URL_HOST: return $Parts['host'];
         case PHP_URL_PORT: return $Parts['port'];
         case PHP_URL_USER: return $Parts['user'];
         case PHP_URL_PASS: return $Parts['pass'];
         case PHP_URL_PATH: return $Parts['path'];
         case PHP_URL_QUERY: return $Parts['query'];
         case PHP_URL_FRAGMENT: return $Parts['fragment'];
         default: return $Parts;
      }
   }
}
if (!function_exists('BuildUrl')) {
   //
   /**
    * Complementary to ParseUrl, this function puts the pieces back together and returns a valid url.
    * @param array ParseUrl array to build.
    */
   function BuildUrl($Parts) {
      // Full format: http://user:pass@hostname:port/path?querystring#fragment
      $Return = $Parts['scheme'].'://';
      if ($Parts['user'] != '' || $Parts['pass'] != '')
         $Return .= $Parts['user'].':'.$Parts['pass'].'@';

      $Return .= $Parts['host'];
      // Custom port?
      if ($Parts['port'] == '443' && $Parts['scheme'] == 'https') {
      } elseif ($Parts['port'] == '80' && $Parts['scheme'] == 'http') {
      } elseif ($Parts['port'] != '') {
         $Return .= ':'.$Parts['port'];
      }

      if ($Parts['path'] != '') {
         if (substr($Parts['path'], 0, 1) != '/')
            $Return .= '/';
         $Return .= $Parts['path'];
      }
      if ($Parts['query'] != '')
         $Return .= '?'.$Parts['query'];

      if ($Parts['fragment'] != '')
         $Return .= '#'.$Parts['fragment'];

      return $Return;
   }
}

if (!function_exists('PrefixString')) {
   /**
    * Takes a string, and prefixes it with $Prefix unless it is already prefixed that way.
    *
    * @param string $Prefix The prefix to use.
    * @param string $String The string to be prefixed.
    */
   function PrefixString($Prefix, $String) {
      if (substr($String, 0, strlen($Prefix)) != $Prefix) {
         $String = $Prefix . $String;
      }
      return $String;
   }
}

if (!function_exists('PrepareArray')) {
   /**
    * Makes sure that the key in question exists and is of the specified type,
    * by default also an array.
    *
    * @param string $Key Key to prepare
    * @param array $Array Array to repare
    * @param string $PrepareType Optional,
    */
   function PrepareArray($Key, &$Array, $PrepareType = 'array') {
      if (!array_key_exists($Key, $Array))
         $Array[$Key] = NULL;

      switch ($PrepareType) {
         case 'array':
            if (!is_array($Array[$Key]))
               $Array[$Key] = array();
            break;

         case 'integer':
            if (!is_integer($Array[$Key]))
               $Array[$Key] = 0;
            break;

         case 'float':
            if (!is_float($Array[$Key]))
               $Array[$Key] = 0.0;
            break;

         case 'null':
            if (!is_null($Array[$Key]))
               $Array[$Key] = NULL;
            break;

         case 'string':
            if (!is_string($Array[$Key]))
               $Array[$Key] = '';
            break;
      }
   }
}

if (!function_exists('ProxyHead')) {

   function ProxyHead($Url, $Headers=NULL, $Timeout = FALSE, $FollowRedirects = FALSE) {
      if (is_null($Headers))
         $Headers = array();

      $OriginalHeaders = $Headers;
      $OriginalTimeout = $Timeout;
		if(!$Timeout)
			$Timeout = C('Garden.SocketTimeout', 1.0);

      $UrlParts = parse_url($Url);
      $Scheme = GetValue('scheme', $UrlParts, 'http');
      $Host = GetValue('host', $UrlParts, '');
      $Port = GetValue('port', $UrlParts, '80');
      $Path = GetValue('path', $UrlParts, '');
      $Query = GetValue('query', $UrlParts, '');

      // Get the cookie.
      $Cookie = '';
      $EncodeCookies = C('Garden.Cookie.Urlencode',TRUE);

      foreach($_COOKIE as $Key => $Value) {
         if(strncasecmp($Key, 'XDEBUG', 6) == 0)
            continue;

         if(strlen($Cookie) > 0)
            $Cookie .= '; ';

         $EValue = ($EncodeCookies) ? urlencode($Value) : $Value;
         $Cookie .= "{$Key}={$EValue}";
      }
      $Cookie = array('Cookie' => $Cookie);

      $Response = '';
      if (function_exists('curl_init')) {
         //$Url = $Scheme.'://'.$Host.$Path;
         $Handler = curl_init();
			curl_setopt($Handler, CURLOPT_TIMEOUT, $Timeout);
         curl_setopt($Handler, CURLOPT_URL, $Url);
         curl_setopt($Handler, CURLOPT_PORT, $Port);
         curl_setopt($Handler, CURLOPT_HEADER, 1);
         curl_setopt($Handler, CURLOPT_NOBODY, 1);
         curl_setopt($Handler, CURLOPT_USERAGENT, ArrayValue('HTTP_USER_AGENT', $_SERVER, 'Vanilla/2.0'));
         curl_setopt($Handler, CURLOPT_RETURNTRANSFER, 1);
         curl_setopt($Handler, CURLOPT_HTTPHEADER, $Headers);

         if (strlen($Cookie['Cookie']))
            curl_setopt($Handler, CURLOPT_COOKIE, $Cookie['Cookie']);

         //if ($Query != '') {
         //   curl_setopt($Handler, CURLOPT_POST, 1);
         //   curl_setopt($Handler, CURLOPT_POSTFIELDS, $Query);
         //}
         $Response = curl_exec($Handler);
         if ($Response == FALSE)
            $Response = curl_error($Handler);

         curl_close($Handler);
      } else if (function_exists('fsockopen')) {
         $Referer = Gdn::Request()->WebRoot();

         // Make the request
         $Pointer = @fsockopen($Host, $Port, $ErrorNumber, $Error, $Timeout);
         if (!$Pointer)
            throw new Exception(sprintf(T('Encountered an error while making a request to the remote server (%1$s): [%2$s] %3$s'), $Url, $ErrorNumber, $Error));

         $Request = "HEAD $Path?$Query HTTP/1.1\r\n";

         $HostHeader = $Host.($Post != 80) ? ":{$Port}" : '';
         $Header = array(
            'Host'            => $HostHeader,
            'User-Agent'      => ArrayValue('HTTP_USER_AGENT', $_SERVER, 'Vanilla/2.0'),
            'Accept'          => '*/*',
            'Accept-Charset'  => 'utf-8',
            'Referer'         => $Referer,
            'Connection'      => 'close'
         );

         if (strlen($Cookie['Cookie']))
            $Header = array_merge($Header, $Cookie);

         $Header = array_merge($Header, $Headers);

         $HeaderString = "";
         foreach ($Header as $HeaderName => $HeaderValue) {
            $HeaderString .= "{$HeaderName}: {$HeaderValue}\r\n";
         }
         $HeaderString .= "\r\n";

         // Send the headers and get the response
         fputs($Pointer, $Request);
         fputs($Pointer, $HeaderString);
         while ($Line = fread($Pointer, 4096)) {
            $Response .= $Line;
         }
         @fclose($Pointer);
         $Response = trim($Response);

      } else {
         throw new Exception(T('Encountered an error while making a request to the remote server: Your PHP configuration does not allow curl or fsock requests.'));
      }

      $ResponseLines = explode("\n",trim($Response));
      $Status = array_shift($ResponseLines);
      $Response = array();
      $Response['HTTP'] = trim($Status);

      /* get the numeric status code.
       * - trim off excess edge whitespace,
       * - split on spaces,
       * - get the 2nd element (as a single element array),
       * - pop the first (only) element off it...
       * - return that.
       */
      $Response['StatusCode'] = array_pop(array_slice(explode(' ',trim($Status)),1,1));
      foreach ($ResponseLines as $Line) {
         $Line = explode(':',trim($Line));
         $Key = trim(array_shift($Line));
         $Value = trim(implode(':',$Line));
         $Response[$Key] = $Value;
      }

      if ($FollowRedirects) {
         $Code = GetValue('StatusCode',$Response, 200);
         if (in_array($Code, array(301,302))) {
            if (array_key_exists('Location', $Response)) {
               $Location = GetValue('Location', $Response);
               return ProxyHead($Location, $OriginalHeaders, $OriginalTimeout, $FollowRedirects);
            }
         }
      }

      return $Response;
   }

}

if (!function_exists('ProxyRequest')) {
   /**
    * Uses curl or fsock to make a request to a remote server. Returns the
    * response.
    *
    * @param string $Url The full url to the page being requested (including http://)
    * @param integer $Timeout How long to allow for this request. Default Garden.SocketTimeout or 1, 0 to never timeout
    * @param boolean $FollowRedirects Whether or not to follow 301 and 302 redirects. Defaults false.
    * @return string Response (no headers)
    */
   function ProxyRequest($Url, $Timeout = FALSE, $FollowRedirects = FALSE) {
      $OriginalTimeout = $Timeout;
      if ($Timeout === FALSE)
         $Timeout = C('Garden.SocketTimeout', 1.0);

      $UrlParts = parse_url($Url);
      $Scheme = GetValue('scheme', $UrlParts, 'http');
      $Host = GetValue('host', $UrlParts, '');
      $Port = GetValue('port', $UrlParts, $Scheme == 'https' ? '443' : '80');
      $Path = GetValue('path', $UrlParts, '');
      $Query = GetValue('query', $UrlParts, '');
      // Get the cookie.
      $Cookie = '';
      $EncodeCookies = C('Garden.Cookie.Urlencode',TRUE);

      foreach($_COOKIE as $Key => $Value) {
         if(strncasecmp($Key, 'XDEBUG', 6) == 0)
            continue;

         if(strlen($Cookie) > 0)
            $Cookie .= '; ';

         $EValue = ($EncodeCookies) ? urlencode($Value) : $Value;
         $Cookie .= "{$Key}={$EValue}";
      }
      $Response = '';
      if (function_exists('curl_init')) {
         //$Url = $Scheme.'://'.$Host.$Path;
         $Handler = curl_init();
         curl_setopt($Handler, CURLOPT_URL, $Url);
         curl_setopt($Handler, CURLOPT_PORT, $Port);
         curl_setopt($Handler, CURLOPT_SSL_VERIFYPEER, FALSE);
         curl_setopt($Handler, CURLOPT_HEADER, 1);
         curl_setopt($Handler, CURLOPT_USERAGENT, ArrayValue('HTTP_USER_AGENT', $_SERVER, 'Vanilla/2.0'));
         curl_setopt($Handler, CURLOPT_RETURNTRANSFER, 1);

         if ($Cookie != '')
            curl_setopt($Handler, CURLOPT_COOKIE, $Cookie);

         if ($Timeout > 0)
            curl_setopt($Handler, CURLOPT_TIMEOUT, $Timeout);

         // TIM @ 2010-06-28: Commented this out because it was forcing all requests with parameters to be POST. Same for the $Url above
         //
         //if ($Query != '') {
         //   curl_setopt($Handler, CURLOPT_POST, 1);
         //   curl_setopt($Handler, CURLOPT_POSTFIELDS, $Query);
         //}
         $Response = curl_exec($Handler);
         $Success = TRUE;
         if ($Response == FALSE) {
            $Success = FALSE;
            $Response = '';
            throw new Exception(curl_error($Handler));
         }

         curl_close($Handler);
      } else if (function_exists('fsockopen')) {
         $Referer = Gdn_Url::WebRoot(TRUE);

         // Make the request
         $Pointer = @fsockopen($Host, $Port, $ErrorNumber, $Error, $Timeout);
         if (!$Pointer)
            throw new Exception(sprintf(T('Encountered an error while making a request to the remote server (%1$s): [%2$s] %3$s'), $Url, $ErrorNumber, $Error));

         stream_set_timeout($Pointer, $Timeout);
         if (strlen($Cookie) > 0)
            $Cookie = "Cookie: $Cookie\r\n";

         $HostHeader = $Host.(($Port != 80) ? ":{$Port}" : '');
         $Header = "GET $Path?$Query HTTP/1.1\r\n"
            ."Host: {$HostHeader}\r\n"
            // If you've got basic authentication enabled for the app, you're going to need to explicitly define the user/pass for this fsock call
            // "Authorization: Basic ". base64_encode ("username:password")."\r\n" .
            ."User-Agent: ".ArrayValue('HTTP_USER_AGENT', $_SERVER, 'Vanilla/2.0')."\r\n"
            ."Accept: */*\r\n"
            ."Accept-Charset: utf-8;\r\n"
            ."Referer: {$Referer}\r\n"
            ."Connection: close\r\n";

         if ($Cookie != '')
            $Header .= $Cookie;

         $Header .= "\r\n";

         // Send the headers and get the response
         fputs($Pointer, $Header);
         while ($Line = fread($Pointer, 4096)) {
            $Response .= $Line;
         }
         @fclose($Pointer);
         $Bytes = strlen($Response);
         $Response = trim($Response);
         $Success = TRUE;

         $StreamInfo = stream_get_meta_data($Pointer);
         if (GetValue('timed_out', $StreamInfo, FALSE) === TRUE) {
            $Success = FALSE;
            $Response = "Operation timed out after {$Timeout} seconds with {$Bytes} bytes received.";
         }
      } else {
         throw new Exception(T('Encountered an error while making a request to the remote server: Your PHP configuration does not allow curl or fsock requests.'));
      }

      if (!$Success)
         return $Response;

      $ResponseHeaderData = trim(substr($Response, 0, strpos($Response, "\r\n\r\n")));
      $Response = trim(substr($Response, strpos($Response, "\r\n\r\n") + 4));

      $ResponseHeaderLines = explode("\n",trim($ResponseHeaderData));
      $Status = array_shift($ResponseHeaderLines);
      $ResponseHeaders = array();
      $ResponseHeaders['HTTP'] = trim($Status);

      /* get the numeric status code.
       * - trim off excess edge whitespace,
       * - split on spaces,
       * - get the 2nd element (as a single element array),
       * - pop the first (only) element off it...
       * - return that.
       */
      $Status = trim($Status);
      $Status = explode(' ',$Status);
      $Status = array_slice($Status,1,1);
      $Status = array_pop($Status);
      $ResponseHeaders['StatusCode'] = $Status;
      foreach ($ResponseHeaderLines as $Line) {
         $Line = explode(':',trim($Line));
         $Key = trim(array_shift($Line));
         $Value = trim(implode(':',$Line));
         $ResponseHeaders[$Key] = $Value;
      }

      if ($FollowRedirects) {
         $Code = GetValue('StatusCode',$ResponseHeaders, 200);
         if (in_array($Code, array(301,302))) {
            if (array_key_exists('Location', $ResponseHeaders)) {
               $Location = AbsoluteSource(GetValue('Location', $ResponseHeaders), $Url);
               return ProxyRequest($Location, $OriginalTimeout, $FollowRedirects);
            }
         }
      }

      return $Response;
   }
}

if (!function_exists('RandomString')) {
   function RandomString($Length, $Characters = 'ABCDEFGHIJKLMNOPQRSTUVWXYZ0123456789') {
      $CharLen = strlen($Characters);
      $String = '' ;
      for ($i = 0; $i < $Length; ++$i) {
        $Offset = mt_rand() % $CharLen;
        $String .= substr($Characters, $Offset, 1);
      }
      return $String;
   }
}

if (!function_exists('BetterRandomString')) {
   function BetterRandomString($Length, $CharacterOptions = 'A0') {
      $CharacterClasses = array(
          'A' => 'ABCDEFGHIJKLMNOPQRSTUVWXYZ',
          'a' => 'abcdefghijklmnopqrstuvwxyz',
          '0' => '0123456789',
          '!' => '~!@#$^&*_+-'
      );

      $Characters = '';
      for ($i=0;$i<strlen($CharacterOptions);$i++)
         $Characters .= GetValue($CharacterOptions{$i}, $CharacterClasses);

      $CharLen = strlen($Characters) - 1;
      $String = '' ;
      for ($i = 0; $i < $Length; ++$i) {
        $Offset = rand() % $CharLen;
        $String .= substr($Characters, $Offset, 1);
      }
      return $String;
   }
}

if (!function_exists('Redirect')) {
   function Redirect($Destination = FALSE, $StatusCode = NULL) {
      if (!$Destination)
         $Destination = Url('');

//      if (Debug() && $Trace = Trace()) {
//         Trace("Redirecting to $Destination");
//         return;
//      }

      // Close any db connections before exit
      $Database = Gdn::Database();
      $Database->CloseConnection();
      // Clear out any previously sent content
      @ob_end_clean();

      // assign status code
      $SendCode = (is_null($StatusCode)) ? 302 : $StatusCode;
      // re-assign the location header
      safeHeader("Location: ".Url($Destination), TRUE, $SendCode);
      // Exit
      exit();
   }
}

if (!function_exists('ReflectArgs')) {
   /**
    * Reflect the arguments on a callback and returns them as an associative array.
    * @param callback $Callback A callback to the function.
    * @param array $Args1 An array of arguments.
    * @param array $Args2 An optional other array of arguments.
    * @return array The arguments in an associative array, in order ready to be passed to call_user_func_array().
    */
   function ReflectArgs($Callback, $Args1, $Args2 = NULL) {
      $Result = array();

      if (is_string($Callback) && !function_exists($Callback))
         throw new Exception("Function $Callback does not exist");

      if (is_array($Callback) && !method_exists($Callback[0], $Callback[1]))
         throw new Exception("Method {$Callback[1]} does not exist.");

      if ($Args2 !== NULL)
         $Args1 = array_merge($Args2, $Args1);
      $Args1 = array_change_key_case($Args1);

      if (is_string($Callback)) {
         $Meth = new ReflectionFunction($Callback);
         $MethName = $Meth;
      } else {
         $Meth = new ReflectionMethod($Callback[0], $Callback[1]);
         if (is_string($Callback[0])) {
            $MethName = $Callback[0].'::'.$Meth->getName();
         } else {
            $MethName = get_class($Callback[0]).'->'.$Meth->getName();
         }
      }

      $MethArgs = $Meth->getParameters();

      $Args = array();
      $MissingArgs = array();

      // Set all of the parameters.
      foreach ($MethArgs as $Index => $MethParam) {
         $ParamName = $MethParam->getName();
         $ParamNameL = strtolower($ParamName);

         if (isset($Args1[$ParamNameL]))
            $ParamValue = $Args1[$ParamNameL];
         elseif (isset($Args1[$Index]))
            $ParamValue = $Args1[$Index];
         elseif ($MethParam->isDefaultValueAvailable())
            $ParamValue = $MethParam->getDefaultValue();
         else {
            $ParamValue = NULL;
            $MissingArgs[] = '$'.$ParamName;
         }

         $Args[$ParamName] = $ParamValue;
      }

      // Add optional parameters so that methods that use get_func_args() will still work.
      for ($Index = count($Args); array_key_exists($Index, $Args1); $Index++) {
         $Args[$Index] = $Args1[$Index];
      }

      if (count($MissingArgs) > 0) {
         trigger_error("$MethName() expects the following parameters: ".implode(', ', $MissingArgs).'.', E_USER_NOTICE);
      }

      return $Args;
   }
}

if (!function_exists('RemoteIP')) {
   function RemoteIP() {
      return Gdn::Request()->IpAddress();
   }
}

if (!function_exists('RemoveFromConfig')) {
   function RemoveFromConfig($Name, $Options = array()) {
      Gdn::Config()->RemoveFromConfig($Name, $Options);
   }
}

// Functions relating to data/variable types and type casting
if (!function_exists('RemoveKeyFromArray')) {
   function RemoveKeyFromArray($Array, $Key) {
      if (!is_array($Key))
         $Key = array($Key);

      $Count = count($Key);
      for ($i = 0; $i < $Count; $i++) {
         $KeyIndex = array_keys(array_keys($Array), $Key[$i]);
         if (count($KeyIndex) > 0) array_splice($Array, $KeyIndex[0], 1);
      }
      return $Array;
   }
}

if (!function_exists('RemoveKeysFromNestedArray')) {
   function RemoveKeysFromNestedArray($Array, $Matches) {
      if (is_array($Array)) {
         foreach ($Array as $Key => $Value) {
            $IsMatch = FALSE;
            foreach ($Matches as $Match) {
               if (StringEndsWith($Key, $Match)) {
                  unset($Array[$Key]);
                  $IsMatch = TRUE;
               }
            }
            if (!$IsMatch && (is_array($Value) || is_object($Value)))
               $Array[$Key] = RemoveKeysFromNestedArray($Value, $Matches);
         }
      } else if (is_object($Array)) {
         $Arr = get_object_vars($Array);
         foreach ($Arr as $Key => $Value) {
            $IsMatch = FALSE;
            foreach ($Matches as $Match) {
               if (StringEndsWith($Key, $Match)) {
                  unset($Array->$Key);
                  $IsMatch = TRUE;
               }
            }
            if (!$IsMatch && (is_array($Value) || is_object($Value)))
               $Array->$Key = RemoveKeysFromNestedArray($Value, $Matches);
         }
      }
      return $Array;
   }
}

if (!function_exists('RemoveQuoteSlashes')) {
 	function RemoveQuoteSlashes($String) {
		return str_replace("\\\"", '"', $String);
	}
}

if (!function_exists('RemoveValueFromArray')) {
   function RemoveValueFromArray(&$Array, $Value) {
      foreach ($Array as $key => $val) {
         if ($val == $Value) {
            unset($Array[$key]);
            break;
         }
      }
   }
}

if (!function_exists('SafeGlob')) {
   function SafeGlob($Pattern, $Extensions = array()) {
      $Result = glob($Pattern);
      if (!is_array($Result))
         $Result = array();

      // Check against allowed extensions.
      if (count($Extensions) > 0) {
         foreach ($Result as $Index => $Path) {
            if (!$Path)
               continue;
            if (!in_array(strtolower(pathinfo($Path, PATHINFO_EXTENSION)), $Extensions))
               unset($Result[$Index]);
         }
      }

      return $Result;
   }
}

if (!function_exists('SafeImage')) {
   /**
    * Examines the provided url & checks to see if there is a valid image on the other side. Optionally you can specify minimum dimensions.
    * @param string $ImageUrl Full url (including http) of the image to examine.
    * @param int $MinHeight Minimum height (in pixels) of image. 0 means any height.
    * @param int $MinWidth Minimum width (in pixels) of image. 0 means any width.
    * @return mixed The url of the image if safe, FALSE otherwise.
    */
   function SafeImage($ImageUrl, $MinHeight = 0, $MinWidth = 0) {
      try {
         list($Width, $Height, $Type, $Attributes) = getimagesize($ImageUrl);
         if ($MinHeight > 0 && $MinHeight < $Height)
            return FALSE;

         if ($MinWidth > 0 && $MinWidth < $Width)
            return FALSE;
      } catch (Exception $ex) {
         return FALSE;
      }
      return $ImageUrl;
   }
}

if (!function_exists('SafeParseStr')) {
   function SafeParseStr($Str, &$Output, $Original = NULL) {
      $Exploded = explode('&',$Str);
      $Output = array();
      if (is_array($Original)) {
         $FirstValue = reset($Original);
         $FirstKey = key($Original);
         unset($Original[$FirstKey]);
      }
      foreach ($Exploded as $Parameter) {
         $Parts = explode('=', $Parameter);
         $Key = $Parts[0];
         $Value = count($Parts) > 1 ? $Parts[1] : '';

         if (!is_null($Original)) {
            $Output[$Key] = $FirstValue;
            $Output = array_merge($Output, $Original);
            break;
         }

         $Output[$Key] = $Value;
      }
   }
}


if (!function_exists('SafeRedirect')) {
   /**
    * Redirect, but only to a safe domain.
    *
    * @param string $Destination Where to redirect.
    * @param int $StatusCode
    */
   function SafeRedirect($Destination = FALSE, $StatusCode = NULL) {
      if (!$Destination)
         $Destination = Url('', TRUE);
      else
         $Destination = Url($Destination, TRUE);

      $Domain = parse_url($Destination, PHP_URL_HOST);
      if (in_array($Domain, TrustedDomains())) {
         Redirect($Destination, $StatusCode);
      } else {
         throw PermissionException();
      }
   }
}

if (!function_exists('SaveToConfig')) {
   /**
    * Save values to the application's configuration file.
    *
    * @param string|array $Name One of the following:
    *  - string: The key to save.
    *  - array: An array of key/value pairs to save.
    * @param mixed|null $Value The value to save.
    * @param array $Options An array of additional options for the save.
    *  - Save: If this is false then only the in-memory config is set.
    *  - RemoveEmpty: If this is true then empty/false values will be removed from the config.
    * @return bool: Whether or not the save was successful. NULL if no changes were necessary.
    */
   function SaveToConfig($Name, $Value = '', $Options = array()) {
      Gdn::Config()->SaveToConfig($Name, $Value, $Options);
   }
}



if (!function_exists('SetAppCookie')):

/**
 * Set a cookie withe the appropriate application cookie prefix and other cookie information.
 *
 * @param string $Name
 * @param string $Value
 * @param int $Expire
 * @param bool $Force Whether or not to set the cookie even if already exists.
 */
function SetAppCookie($Name, $Value, $Expire = 0, $Force = FALSE) {
   $Px = C('Garden.Cookie.Name');
   $Key = "$Px-$Name";

   // Check to see if the cookie is already set before setting it again.
   if (!$Force && isset($_COOKIE[$Key]) && $_COOKIE[$Key] == $Value) {
      return;
   }

   $Domain = C('Garden.Cookie.Domain', '');

   // If the domain being set is completely incompatible with the current domain then make the domain work.
   $CurrentHost = Gdn::Request()->Host();
   if (!StringEndsWith($CurrentHost, trim($Domain, '.')))
      $Domain = '';

   // Create the cookie.
   safeCookie($Key, $Value, $Expire, '/', $Domain, NULL, TRUE);
   $_COOKIE[$Key] = $Value;
}
endif;

if (!function_exists('SliceParagraph')) {
   /**
    * Slices a string at a paragraph.
    * This function will attempt to slice a string at paragraph that is no longer than the specified maximum length.
    * If it can't slice the string at a paragraph it will attempt to slice on a sentence.
    *
    * Note that you should not expect this function to return a string that is always shorter than max-length.
    * The purpose of this function is to provide a string that is reaonably easy to consume by a human.
    *
    * @param string $String The string to slice.
    * @param int $MaxLength The maximum length of the string.
    * @param string $Suffix The suffix if the string must be sliced mid-sentence.
    * @return string
    */
   function SliceParagraph($String, $MaxLength = 500, $Suffix = '…') {
      if ($MaxLength >= strlen($String))
         return $String;

//      $String = preg_replace('`\s+\n`', "\n", $String);

      // See if there is a paragraph.
      $Pos = strrpos(SliceString($String, $MaxLength, ''), "\n\n");

      if ($Pos === FALSE) {
         // There was no paragraph so try and split on sentences.
         $Sentences = preg_split('`([.!?:]\s+)`', $String, NULL, PREG_SPLIT_DELIM_CAPTURE);

         $Result = '';
         if (count($Sentences) > 1) {
            $Result = $Sentences[0].$Sentences[1];

            for ($i = 2; $i < count($Sentences); $i++) {
               $Sentence = $Sentences[$i];

               if ((strlen($Result) + strlen($Sentence)) <= $MaxLength || preg_match('`[.!?:]\s+`', $Sentence))
                  $Result .= $Sentence;
               else
                  break;
            }
         }

         if ($Result) {
            return rtrim($Result);
         }

         // There was no sentence. Slice off the last word and call it a day.
         $Pos = strrpos(SliceString($String, $MaxLength, ''), ' ');
         if ($Pos === FALSE) {
            return $String.$Suffix;
         } else {
            return SliceString($String, $Pos + 1, $Suffix);
         }
      } else {
         return substr($String, 0, $Pos + 1);
      }
   }
}

if (!function_exists('SliceString')) {
   function SliceString($String, $Length, $Suffix = '…') {
      if (function_exists('mb_strimwidth')) {
      	static $Charset;
      	if(is_null($Charset)) $Charset = Gdn::Config('Garden.Charset', 'utf-8');
      	return mb_strimwidth($String, 0, $Length, $Suffix, $Charset);
      } else {
         $Trim = substr($String, 0, $Length);
         return $Trim . ((strlen($Trim) != strlen($String)) ? $Suffix: '');
      }
   }
}

if (!function_exists('SmartAsset')) {
   /**
    * Takes the path to an asset (image, js file, css file, etc) and prepends the webroot.
    */
   function SmartAsset($Destination = '', $WithDomain = FALSE, $AddVersion = FALSE) {
      $Destination = str_replace('\\', '/', $Destination);
      if (substr($Destination, 0, 7) == 'http://' || substr($Destination, 0, 8) == 'https://') {
         $Result = $Destination;
      } else {
         $Parts = array(Gdn_Url::WebRoot($WithDomain), $Destination);
         if (!$WithDomain)
            array_unshift($Parts, '/');

         $Result = CombinePaths($Parts, '/');
      }

      if ($AddVersion) {
         if (strpos($Result, '?') === FALSE)
            $Result .= '?';
         else
            $Result .= '&';

         // Figure out which version to put after the asset.
         $Version = APPLICATION_VERSION;
         if (preg_match('`^/([^/]+)/([^/]+)/`', $Destination, $Matches)) {
            $Type = $Matches[1];
            $Key = $Matches[2];
            static $ThemeVersion = NULL;

            switch ($Type) {
               case 'plugins':
                  $PluginInfo = Gdn::PluginManager()->GetPluginInfo($Key);
                  $Version = GetValue('Version', $PluginInfo, $Version);
                  break;
               case 'themes':
                  if ($ThemeVersion === NULL) {
                     $ThemeInfo = Gdn::ThemeManager()->GetThemeInfo(Theme());
                     if ($ThemeInfo !== FALSE) {
                        $ThemeVersion = GetValue('Version', $ThemeInfo, $Version);
                     } else {
                        $ThemeVersion = $Version;
                     }
                  }
                  $Version = $ThemeVersion;
                  break;
            }
         }

         $Result.= 'v='.urlencode($Version);
      }
      return $Result;
   }
}

if (!function_exists('StringBeginsWith')) {
   /** Checks whether or not string A begins with string B.
    *
    * @param string $Haystack The main string to check.
    * @param string $Needle The substring to check against.
    * @param bool $CaseInsensitive Whether or not the comparison should be case insensitive.
    * @param bool Whether or not to trim $B off of $A if it is found.
    * @return bool|string Returns true/false unless $Trim is true.
    */
   function StringBeginsWith($Haystack, $Needle, $CaseInsensitive = FALSE, $Trim = FALSE) {
      if (strlen($Haystack) < strlen($Needle))
         return $Trim ? $Haystack : FALSE;
      elseif (strlen($Needle) == 0) {
         if ($Trim)
            return $Haystack;
         return TRUE;
      } else {
         $Result = substr_compare($Haystack, $Needle, 0, strlen($Needle), $CaseInsensitive) == 0;
         if ($Trim)
            $Result = $Result ? substr($Haystack, strlen($Needle)) : $Haystack;
         return $Result;
      }
   }
}

if (!function_exists('StringEndsWith')) {
   /** Checks whether or not string A ends with string B.
    *
    * @param string $Haystack The main string to check.
    * @param string $Needle The substring to check against.
    * @param bool $CaseInsensitive Whether or not the comparison should be case insensitive.
    * @param bool Whether or not to trim $B off of $A if it is found.
    * @return bool|string Returns true/false unless $Trim is true.
    */
   function StringEndsWith($Haystack, $Needle, $CaseInsensitive = FALSE, $Trim = FALSE) {
      if (strlen($Haystack) < strlen($Needle)) {
         return $Trim ? $Haystack : FALSE;
      } elseif (strlen($Needle) == 0) {
         if ($Trim)
            return $Haystack;
         return TRUE;
      } else {
         $Result = substr_compare($Haystack, $Needle, -strlen($Needle), strlen($Needle), $CaseInsensitive) == 0;
         if ($Trim)
            $Result = $Result ? substr($Haystack, 0, -strlen($Needle)) : $Haystack;
         return $Result;
      }
   }
}

if (!function_exists('StringIsNullOrEmpty')) {
   /** Checks whether or not a string is null or an empty string (after trimming).
    *
    * @param string $String The string to check.
    * @return bool
    */
   function StringIsNullOrEmpty($String) {
      return is_null($String) === TRUE || (is_string($String) && trim($String) == '');
   }
}


if (!function_exists('SetValue')) {
	/**
	 * Set the value on an object/array.
	 *
	 * @param string $Needle The key or property name of the value.
	 * @param mixed $Haystack The array or object to set.
	 * @param mixed $Value The value to set.
	 */
	function SetValue($Key, &$Collection, $Value) {
		if(is_array($Collection))
			$Collection[$Key] = $Value;
		elseif(is_object($Collection))
			$Collection->$Key = $Value;
	}
}


if (!function_exists('T')) {
   /**
	 * Translates a code into the selected locale's definition.
	 *
	 * @param string $Code The code related to the language-specific definition.
    *   Codes thst begin with an '@' symbol are treated as literals and not translated.
	 * @param string $Default The default value to be displayed if the translation code is not found.
	 * @return string The translated string or $Code if there is no value in $Default.
	 * @see Gdn::Translate()
	 */
   function T($Code, $Default = FALSE) {
      return Gdn::Translate($Code, $Default);
   }
}

if (!function_exists('Theme')) {
   function Theme() {
      return Gdn::ThemeManager()->CurrentTheme();
   }
}

if (!function_exists('TouchValue')) {
	/**
	 * Set the value on an object/array if it doesn't already exist.
	 *
	 * @param string $Key The key or property name of the value.
	 * @param mixed $Collection The array or object to set.
	 * @param mixed $Default The value to set.
	 */
	function TouchValue($Key, &$Collection, $Default) {
		if(is_array($Collection) && !array_key_exists($Key, $Collection))
			$Collection[$Key] = $Default;
		elseif(is_object($Collection) && !property_exists($Collection, $Key))
			$Collection->$Key = $Default;

      return GetValue($Key, $Collection);
	}
}

if (!function_exists('TouchFolder')) {
   /**
    * Ensure that a folder exists.
    *
    * @param string $Path
    * @param int $Perms
    * @since 2.1
    */
   function TouchFolder($Path, $Perms = 0777) {
      if (!file_exists($Path))
         mkdir($Path, $Perms, TRUE);
   }
}

if (!function_exists('Trace')) {
   function Trace($Value = NULL, $Type = TRACE_INFO) {
      static $Traces = array();

      if ($Value === NULL)
         return $Traces;

      if ($Value)
         $Traces[] = array($Value, $Type);
   }
}

if (!function_exists('TrueStripSlashes')) {
   if(get_magic_quotes_gpc()) {
      function TrueStripSlashes($String) {
         return stripslashes($String);
      }
   } else {
      function TrueStripSlashes($String) {
         return $String;
      }
   }
}

if (!function_exists('TrustedDomains')) {
   /**
    * Get an array of all of the trusted domains in the application.
    * @return array
    */
   function TrustedDomains() {
      $Result = (array)C('Garden.TrustedDomains', array());

      // This domain is safe.
      $Result[] = Gdn::Request()->Host();

      return array_unique($Result);
   }
}

// Takes a route and prepends the web root (expects "/controller/action/params" as $Destination)
if (!function_exists('Url')) {
   function Url($Path = '', $WithDomain = FALSE, $RemoveSyndication = FALSE) {
      $Result = Gdn::Request()->Url($Path, $WithDomain);
      return $Result;
   }
}


if (!function_exists('ViewLocation')) {
   /**
    * Get the path of a view.
    *
    * @param string $View The name of the view.
    * @param string $Controller The name of the controller invoking the view or blank.
    * @param string $Folder The application folder or plugins/plugin folder.
    * @return string|false The path to the view or false if it wasn't found.
    */
   function ViewLocation($View, $Controller, $Folder) {
      $Paths = array();

      if (strpos($View, '/') !== FALSE) {
         // This is a path to the view from the root.
         $Paths[] = $View;
      } else {
         $View = strtolower($View);
         $Controller = strtolower(StringEndsWith($Controller, 'Controller', TRUE, TRUE));
         if ($Controller) {
            $Controller = '/'.$Controller;
         }

<<<<<<< HEAD
         $Extensions = array('tpl', 'php', 'mustache');
=======
         $Extensions = array('tpl', 'php');
>>>>>>> f2de42e3

         // 1. First we check the theme.
         if ($Theme = Gdn::Controller()->Theme) {
            foreach ($Extensions as $Ext) {
               $Paths[] = PATH_THEMES."/{$Theme}/views{$Controller}/{$View}.{$Ext}";
            }
         }

         // 2. Then we check the application/plugin.
         if (StringBeginsWith($Folder, 'plugins/')) {
            // This is a plugin view.
            foreach ($Extensions as $Ext) {
               $Paths[] = PATH_ROOT."/{$Folder}/views{$Controller}/{$View}.{$Ext}";
            }
         } else {
            // This is an application view.
            $Folder = strtolower($Folder);
            foreach ($Extensions as $Ext) {
               $Paths[] = PATH_APPLICATIONS."/{$Folder}/views{$Controller}/{$View}.{$Ext}";
            }

            if ($Folder != 'dashboard' && StringEndsWith($View, '.master')) {
               // This is a master view that can always fall back to the dashboard.
               foreach ($Extensions as $Ext) {
               $Paths[] = PATH_APPLICATIONS."/dashboard/views{$Controller}/{$View}.{$Ext}";
            }
            }
         }
      }

      // Now let's search the paths for the view.
      foreach ($Paths as $Path) {
         if (file_exists($Path))
            return $Path;
      }

      Trace(array('view' => $View, 'controller' => $Controller, 'folder' => $Folder), 'View');
      Trace($Paths, 'ViewLocation()');

      return FALSE;
   }
}

if (!function_exists('PasswordStrength')) {

   /**
    * Check a password's strength
    *
    * Returns an analysis of the supplied password, comprised of an array with
    * the following keys:
    *
    *    Pass        // Does the password 'pass' our tests
    *    Symbols     //
    *    Length
    *    Entropy
    *    Score
    *
    *
    * @param string $Password
    * @param string $Username
    */
   function PasswordStrength($Password, $Username) {
      $Translations = explode(',', T('Password Translations', 'Too Short,Contains Username,Very Weak,Weak,Ok,Good,Strong'));

      // calculate $Entropy
      $Alphabet = 0;
      if ( preg_match('/[0-9]/', $Password) )
         $Alphabet += 10;
      if ( preg_match('/[a-z]/', $Password) )
         $Alphabet += 26;
      if ( preg_match('/[A-Z]/', $Password) )
         $Alphabet += 26;
      if ( preg_match('/[^a-zA-Z0-9]/', $Password) )
         $Alphabet += 31;

      $Length = strlen($Password);
      $Entropy = log(pow($Alphabet, $Length), 2);

      $RequiredLength = C('Garden.Password.MinLength', 6);
      $RequiredScore = C('Garden.Password.MinScore', 2);
      $Response = array(
         'Pass'      => FALSE,
         'Symbols'   => $Alphabet,
         'Length'    => $Length,
         'Entropy'   => $Entropy,
         'Required'  => $RequiredLength,
         'Score'     => 0
      );

      if ($Length < $RequiredLength) {
         $Response['Reason'] = $Translations[0];
         return $Response;
      }

      // password1 == username
      if (strpos(strtolower($Username), strtolower($Password)) !== FALSE) {
         $Response['Reason'] = $Translations[1];
         return $Response;
      }

      if ($Entropy < 30) {
         $Response['Score'] = 1;
         $Response['Reason'] = $Translations[2];
      } else if ($Entropy < 40) {
         $Response['Score'] = 2;
         $Response['Reason'] = $Translations[3];
      } else if ($Entropy < 55) {
         $Response['Score'] = 3;
         $Response['Reason'] = $Translations[4];
      } else if ($Entropy < 70) {
         $Response['Score'] = 4;
         $Response['Reason'] = $Translations[5];
      } else {
         $Response['Score'] = 5;
         $Response['Reason'] = $Translations[6];
      }

      $Response['Pass'] = $Response['Score'] >= $RequiredScore;

      return $Response;
   }
}<|MERGE_RESOLUTION|>--- conflicted
+++ resolved
@@ -1128,26 +1128,11 @@
    }
 }
 
-<<<<<<< HEAD
 if (!function_exists('_FormatStringCallback')) {
    function _FormatStringCallback($Match, $SetArgs = FALSE) {
       static $Args = array(), $ContextUserID = NULL;
       if ($SetArgs) {
          $Args = $Match;
-=======
-function _FormatStringCallback($Match, $SetArgs = FALSE) {
-   static $Args = array(), $ContextUserID = NULL;
-   if ($SetArgs) {
-      $Args = $Match;
-
-      if (isset($Args['_ContextUserID']))
-         $ContextUserID = $Args['_ContextUserID'];
-      else
-         $ContextUserID = Gdn::Session() && Gdn::Session()->IsValid() ? Gdn::Session()->UserID : NULL;
-
-      return;
-   }
->>>>>>> f2de42e3
 
          if (isset($Args['_ContextUserID']))
             $ContextUserID = $Args['_ContextUserID'];
@@ -1197,7 +1182,6 @@
                      $Result = Gdn_Format::Date($Value);
                      break;
                }
-<<<<<<< HEAD
                break;
             case 'html':
             case 'htmlspecialchars':
@@ -1215,108 +1199,6 @@
                         if(is_numeric($FormatArgs) && strlen($Result) < $FormatArgs) {
                               $Result = str_repeat('0', $FormatArgs - strlen($Result)).$Result;
                         }
-=======
-            }
-            break;
-         case 'plural':
-            if (is_array($Value))
-               $Value = count($Value);
-            elseif (StringEndsWith($Field, 'UserID', TRUE))
-               $Value = 1;
-
-            if(!is_numeric($Value)) {
-               $Result = $Value;
-            } else {
-               if (!$SubFormat)
-                  $SubFormat = rtrim("%s $Field", 's');
-               if (!$FormatArgs)
-                  $FormatArgs = $SubFormat.'s';
-
-               $Result = Plural($Value, $SubFormat, $FormatArgs);
-            }
-            break;
-         case 'rawurlencode':
-            $Result = rawurlencode($Value);
-            break;
-         case 'text':
-            $Result = Gdn_Format::Text($Value, FALSE);
-            break;
-         case 'time':
-            $Result = Gdn_Format::Date($Value, '%l:%M%p');
-            break;
-         case 'url':
-            if (strpos($Field, '/') !== FALSE)
-               $Value = $Field;
-            $Result = Url($Value, $SubFormat == 'domain');
-            break;
-         case 'exurl':
-            if (strpos($Field, '/') !== FALSE)
-               $Value = $Field;
-            $Result = ExternalUrl($Value);
-            break;
-         case 'urlencode':
-            $Result = urlencode($Value);
-            break;
-         case 'gender':
-            // Format in the form of FieldName,gender,male,female,unknown[,plural]
-
-            if (is_array($Value) && count($Value) == 1)
-               $Value = array_shift($Value);
-
-            $Gender = 'u';
-
-            if (!is_array($Value)) {
-               $User = Gdn::UserModel()->GetID($Value);
-               if ($User)
-                  $Gender = $User->Gender;
-            } else {
-               $Gender = 'p';
-            }
-
-            switch($Gender) {
-               case 'm':
-                  $Result = $SubFormat;
-                  break;
-               case 'f':
-                  $Result = $FormatArgs;
-                  break;
-               case 'p':
-                  $Result = GetValue(5, $Parts, GetValue(4, $Parts));
-               case 'u':
-               default:
-                  $Result = GetValue(4, $Parts);
-            }
-
-            break;
-         case 'user':
-         case 'you':
-         case 'his':
-         case 'her':
-         case 'your':
-            $Result = print_r($Value, TRUE);
-            $ArgsBak = $Args;
-            if (is_array($Value) && count($Value) == 1)
-               $Value = array_shift($Value);
-
-            if (is_array($Value)) {
-               if (isset($Value['UserID'])) {
-                  $User = $Value;
-                  $User['Name'] = FormatUsername($User, $Format, $ContextUserID);
-
-                  $Result = UserAnchor($User);
-               } else {
-                  $Max = C('Garden.FormatUsername.Max', 5);
-                  // See if there is another count.
-                  $ExtraCount = GetValueR($Field.'_Count', $Args, 0);
-
-                  $Count = count($Value);
-                  $Result = '';
-                  for ($i = 0; $i < $Count; $i++) {
-                     if ($i >= $Max && $Count > $Max + 1) {
-                        $Others = $Count - $i + $ExtraCount;
-                        $Result .= ' '.T('sep and', 'and').' '
-                           .Plural($Others, '%s other', '%s others');
->>>>>>> f2de42e3
                         break;
                      case 'percent':
                         $Result = round($Value * 100, is_numeric($FormatArgs) ? $FormatArgs : 0);
@@ -1412,21 +1294,21 @@
                      $User = $Value;
                      $User['Name'] = FormatUsername($User, $Format, $ContextUserID);
 
-                     $Result = UserAnchor($User);
-                  } else {
-                     $Max = C('Garden.FormatUsername.Max', 5);
-                     // See if there is another count.
-                     $ExtraCount = GetValueR($Field.'_Count', $Args, 0);
-
-                     $Count = count($Value);
-                     $Result = '';
-                     for ($i = 0; $i < $Count; $i++) {
-                        if ($i >= $Max && $Count > $Max + 1) {
-                           $Others = $Count - $i + $ExtraCount;
-                           $Result .= ' '.T('sep and', 'and').' '
-                              .Plural($Others, '%s other', '%s others');
-                           break;
-                        }
+                  $Result = UserAnchor($User);
+               } else {
+                  $Max = C('Garden.FormatUsername.Max', 5);
+                  // See if there is another count.
+                  $ExtraCount = GetValueR($Field.'_Count', $Args, 0);
+
+                  $Count = count($Value);
+                  $Result = '';
+                  for ($i = 0; $i < $Count; $i++) {
+                     if ($i >= $Max && $Count > $Max + 1) {
+                        $Others = $Count - $i + $ExtraCount;
+                        $Result .= ' '.T('sep and', 'and').' '
+                           .Plural($Others, '%s other', '%s others');
+                        break;
+                     }
 
                         $ID = $Value[$i];
                         if (is_array($ID)) {
@@ -1450,16 +1332,6 @@
                         }
                      }
                   }
-<<<<<<< HEAD
-=======
-               }
-            } else {
-               $User = Gdn::UserModel()->GetID($Value);
-               if ($User) {
-                  $User->Name = FormatUsername($User, $Format, $ContextUserID);
-
-                  $Result = UserAnchor($User);
->>>>>>> f2de42e3
                } else {
                   $User = Gdn::UserModel()->GetID($Value);
                   if ($User) {
@@ -1470,7 +1342,6 @@
                      $Result = '';
                   }
                }
-<<<<<<< HEAD
 
                $Args = $ArgsBak;
                break;
@@ -1478,15 +1349,6 @@
                $Result = $Value;
                break;
          }
-=======
-            }
-
-            $Args = $ArgsBak;
-            break;
-         default:
-            $Result = $Value;
-            break;
->>>>>>> f2de42e3
       }
       return $Result;
    }
@@ -3515,11 +3377,7 @@
             $Controller = '/'.$Controller;
          }
 
-<<<<<<< HEAD
          $Extensions = array('tpl', 'php', 'mustache');
-=======
-         $Extensions = array('tpl', 'php');
->>>>>>> f2de42e3
 
          // 1. First we check the theme.
          if ($Theme = Gdn::Controller()->Theme) {
