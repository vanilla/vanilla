--- conflicted
+++ resolved
@@ -1128,26 +1128,11 @@
    }
 }
 
-<<<<<<< HEAD
-function _FormatStringCallback($Match, $SetArgs = FALSE) {
-   static $Args = array(), $ContextUserID = NULL;
-   if ($SetArgs) {
-      $Args = $Match;
-
-      if (isset($Args['_ContextUserID']))
-         $ContextUserID = $Args['_ContextUserID'];
-      else
-         $ContextUserID = Gdn::Session() && Gdn::Session()->IsValid() ? Gdn::Session()->UserID : NULL;
-
-      return;
-   }
-=======
 if (!function_exists('_FormatStringCallback')) {
    function _FormatStringCallback($Match, $SetArgs = FALSE) {
       static $Args = array(), $ContextUserID = NULL;
       if ($SetArgs) {
          $Args = $Match;
->>>>>>> 84def347
 
          if (isset($Args['_ContextUserID']))
             $ContextUserID = $Args['_ContextUserID'];
@@ -1197,96 +1182,6 @@
                      $Result = Gdn_Format::Date($Value);
                      break;
                }
-<<<<<<< HEAD
-            }
-            break;
-         case 'plural':
-            if (is_array($Value))
-               $Value = count($Value);
-            elseif (StringEndsWith($Field, 'UserID', TRUE))
-               $Value = 1;
-
-            if(!is_numeric($Value)) {
-               $Result = $Value;
-            } else {
-               if (!$SubFormat)
-                  $SubFormat = rtrim("%s $Field", 's');
-               if (!$FormatArgs)
-                  $FormatArgs = $SubFormat.'s';
-
-               $Result = Plural($Value, $SubFormat, $FormatArgs);
-            }
-            break;
-         case 'rawurlencode':
-            $Result = rawurlencode($Value);
-            break;
-         case 'text':
-            $Result = Gdn_Format::Text($Value, FALSE);
-            break;
-         case 'time':
-            $Result = Gdn_Format::Date($Value, '%l:%M%p');
-            break;
-         case 'url':
-            if (strpos($Field, '/') !== FALSE)
-               $Value = $Field;
-            $Result = Url($Value, $SubFormat == 'domain');
-            break;
-         case 'exurl':
-            if (strpos($Field, '/') !== FALSE)
-               $Value = $Field;
-            $Result = ExternalUrl($Value);
-            break;
-         case 'urlencode':
-            $Result = urlencode($Value);
-            break;
-         case 'gender':
-            // Format in the form of FieldName,gender,male,female,unknown[,plural]
-
-            if (is_array($Value) && count($Value) == 1)
-               $Value = array_shift($Value);
-
-            $Gender = 'u';
-
-            if (!is_array($Value)) {
-               $User = Gdn::UserModel()->GetID($Value);
-               if ($User)
-                  $Gender = $User->Gender;
-            } else {
-               $Gender = 'p';
-            }
-
-            switch($Gender) {
-               case 'm':
-                  $Result = $SubFormat;
-                  break;
-               case 'f':
-                  $Result = $FormatArgs;
-                  break;
-               case 'p':
-                  $Result = GetValue(5, $Parts, GetValue(4, $Parts));
-               case 'u':
-               default:
-                  $Result = GetValue(4, $Parts);
-            }
-
-            break;
-         case 'user':
-         case 'you':
-         case 'his':
-         case 'her':
-         case 'your':
-            $Result = print_r($Value, TRUE);
-            $ArgsBak = $Args;
-            if (is_array($Value) && count($Value) == 1)
-               $Value = array_shift($Value);
-
-            if (is_array($Value)) {
-               if (isset($Value['UserID'])) {
-                  $User = $Value;
-                  $User['Name'] = FormatUsername($User, $Format, $ContextUserID);
-
-                  $Result = UserAnchor($User);
-=======
                break;
             case 'html':
             case 'htmlspecialchars':
@@ -1295,7 +1190,6 @@
             case 'number':
                if(!is_numeric($Value)) {
                   $Result = $Value;
->>>>>>> 84def347
                } else {
                   switch($SubFormat) {
                      case 'currency':
@@ -1438,16 +1332,6 @@
                         }
                      }
                   }
-<<<<<<< HEAD
-               }
-            } else {
-               $User = Gdn::UserModel()->GetID($Value);
-               if ($User) {
-                  $User->Name = FormatUsername($User, $Format, $ContextUserID);
-
-                  $Result = UserAnchor($User);
-=======
->>>>>>> 84def347
                } else {
                   $User = Gdn::UserModel()->GetID($Value);
                   if ($User) {
@@ -1458,15 +1342,6 @@
                      $Result = '';
                   }
                }
-<<<<<<< HEAD
-            }
-
-            $Args = $ArgsBak;
-            break;
-         default:
-            $Result = $Value;
-            break;
-=======
 
                $Args = $ArgsBak;
                break;
@@ -1474,7 +1349,6 @@
                $Result = $Value;
                break;
          }
->>>>>>> 84def347
       }
       return $Result;
    }
