<?php if (!defined('APPLICATION')) exit();
/*
Copyright 2008, 2009 Vanilla Forums Inc.
This file is part of Garden.
Garden is free software: you can redistribute it and/or modify it under the terms of the GNU General Public License as published by the Free Software Foundation, either version 3 of the License, or (at your option) any later version.
Garden is distributed in the hope that it will be useful, but WITHOUT ANY WARRANTY; without even the implied warranty of MERCHANTABILITY or FITNESS FOR A PARTICULAR PURPOSE. See the GNU General Public License for more details.
You should have received a copy of the GNU General Public License along with Garden.  If not, see <http://www.gnu.org/licenses/>.
Contact Vanilla Forums Inc. at support [at] vanillaforums [dot] com
*/

function Gdn_Autoload($ClassName) {
   if (class_exists('HTMLPurifier_Bootstrap', FALSE) && HTMLPurifier_Bootstrap::autoload($ClassName))
      return true;

   if (!class_exists('Gdn_FileSystem', FALSE))
      return false;
      
   if (!class_exists('Gdn_LibraryMap', FALSE))
      return false;

   if (!class_exists('Gdn', FALSE))
      return false;
   
   if (substr($ClassName, 0, 4) === 'Gdn_')
      $LibraryFileName = 'class.' . strtolower(substr($ClassName, 4)) . '.php';
   else
      $LibraryFileName = 'class.' . strtolower($ClassName) . '.php';
   
   if (!is_null($ApplicationManager = Gdn::Factory('ApplicationManager')))
      $ApplicationWhiteList = Gdn::Factory('ApplicationManager')->EnabledApplicationFolders();
   else
      $ApplicationWhiteList = NULL;
   
   $LibraryPath = FALSE;

   // If this is a model, look in the models folder(s)
   if (strtolower(substr($ClassName, -5)) == 'model')
      $LibraryPath = Gdn_FileSystem::FindByMapping('library', PATH_APPLICATIONS, $ApplicationWhiteList, 'models' . DS . $LibraryFileName);

   // Look for plugin files.
   if ($LibraryPath === FALSE) {
      $PluginFolders = Gdn::PluginManager()->EnabledPluginFolders();
      $LibraryPath = Gdn_FileSystem::FindByMapping('library', PATH_PLUGINS, $PluginFolders, $LibraryFileName);
   }

   // Look for the class in the applications' library folders.
   if ($LibraryPath === FALSE) {
      $LibraryPath = Gdn_FileSystem::FindByMapping('library', PATH_APPLICATIONS, $ApplicationWhiteList, "library/$LibraryFileName");
   }

   // Look for the class in the core.
   if ($LibraryPath === FALSE)
      $LibraryPath = Gdn_FileSystem::FindByMapping(
         'library',
         PATH_LIBRARY,
         array(
            'core',
            'database',
            'vendors'. DS . 'phpmailer'
         ),
         $LibraryFileName
      );

   // If it still hasn't been found, check for modules
   if ($LibraryPath === FALSE)
      $LibraryPath = Gdn_FileSystem::FindByMapping('library', PATH_APPLICATIONS, $ApplicationWhiteList, 'modules' . DS . $LibraryFileName);

<<<<<<< HEAD
   // Look for plugin files.
   if ($LibraryPath === FALSE && Gdn::PluginManager() instanceof Gdn_PluginManager) {
      $PluginFolders = Gdn::PluginManager()->EnabledPluginFolders();
      $LibraryPath = Gdn_FileSystem::FindByMapping('library', PATH_PLUGINS, $PluginFolders, $LibraryFileName);
   }
   
   // Look harder for plugin files.
   if ($LibraryPath === FALSE && Gdn::PluginManager() instanceof Gdn_PluginManager) {
      $LibraryPath = Gdn_FileSystem::FindByMapping('plugin', FALSE, FALSE, $ClassName);
   }

=======
>>>>>>> 4058d6dd
   if ($LibraryPath !== FALSE)
      include_once($LibraryPath);
}

if (!function_exists('__autoload')) {
   function __autoload($ClassName) {
      trigger_error('__autoload() is deprecated. Use sp_autoload_call() instead.', E_USER_DEPRECATED);
      spl_autoload_call($ClassName);
   }
}

spl_autoload_register('Gdn_Autoload', FALSE);


if (!function_exists('AddActivity')) {
   /**
    * A convenience function that allows adding to the activity table with a single line.
    */
   function AddActivity($ActivityUserID, $ActivityType, $Story = '', $RegardingUserID = '', $Route = '', $SendEmail = '') {
      $ActivityModel = new ActivityModel();
      return $ActivityModel->Add($ActivityUserID, $ActivityType, $Story, $RegardingUserID, '', $Route, $SendEmail);
   }
}

if (!function_exists('ArrayCombine')) {
   /**
    * PHP's array_combine has a limitation that doesn't allow array_combine to
    * work if either of the arrays are empty.
    */
   function ArrayCombine($Array1, $Array2) {
      if (!is_array($Array1))
         $Array1 = array();
         
      if (!is_array($Array2))
         $Array2 = array();
         
      if (count($Array1) > 0 && count($Array2) > 0)
         return array_combine($Array1, $Array2);
      elseif (count($Array1) == 0)
         return $Array2;
      else
         return $Array1;
   }
}
/*
 We now support PHP 5.2.0 - Which should make this declaration unnecessary.
if (!function_exists('array_fill_keys')) {
   function array_fill_keys($Keys, $Val) {
      return array_combine($Keys,array_fill(0,count($Keys),$Val));
   }
}
*/
if (!function_exists('ArrayHasValue')) {
   /**
    * Searches $Array (and all arrays it contains) for $Value.
    */ 
   function ArrayHasValue($Array, $Value) {
      if (in_array($Value, $Array)) {
         return TRUE;
      } else {
         foreach ($Array as $k => $v) {
            if (is_array($v))
               return ArrayHasValue($v, $Value);
         }
         return FALSE;
      }
   }
}

if (!function_exists('ArrayKeyExistsI')) {
   /**
    * Case-insensitive ArrayKeyExists search.
    */
   function ArrayKeyExistsI($Key, $Search) {
      if (is_array($Search)) {
         foreach ($Search as $k => $v) {
            if (strtolower($Key) == strtolower($k))
               return TRUE;
         }
      }
      return FALSE;
   }
}

if (!function_exists('ArrayInArray')) {
   /**
    * Searches Haystack array for items in Needle array. If FullMatch is TRUE,
    * all items in Needle must also be in Haystack. If FullMatch is FALSE, only
    * one-or-more items in Needle must be in Haystack.
    *
    * @param array $Needle The array containing items to match to Haystack.
    * @param array $Haystack The array to search in for Needle items.
    * @param bool $FullMatch Should all items in Needle be found in Haystack to return TRUE?
    */
   function ArrayInArray($Needle, $Haystack, $FullMatch = TRUE) {
      $Count = count($Needle);
      $Return = $FullMatch ? TRUE : FALSE;
      for ($i = 0; $i < $Count; ++$i) {
         if ($FullMatch === TRUE) {
            if (in_array($Needle[$i], $Haystack) === FALSE)
               $Return = FALSE;
         } else {
            if (in_array($Needle[$i], $Haystack) === TRUE) {
               $Return = TRUE;
               break;
            }
         }
      }
      return $Return;
   }
}

if (!function_exists('ArrayValue')) {
   /**
    * Returns the value associated with the $Needle key in the $Haystack
    * associative array or FALSE if not found. This is a CASE-SENSITIVE search.
    *
    * @param string The key to look for in the $Haystack associative array.
    * @param array The associative array in which to search for the $Needle key.
    * @param string The default value to return if the requested value is not found. Default is FALSE.
    */
   function ArrayValue($Needle, $Haystack, $Default = FALSE) {
      $Result = GetValue($Needle, $Haystack, $Default);
		return $Result;
   }
}

if (!function_exists('ArrayValueI')) {
   /**
    * Returns the value associated with the $Needle key in the $Haystack
    * associative array or FALSE if not found. This is a CASE-INSENSITIVE
    * search.
    *
    * @param string The key to look for in the $Haystack associative array.
    * @param array The associative array in which to search for the $Needle key.
    * @param string The default value to return if the requested value is not found. Default is FALSE.
    */
   function ArrayValueI($Needle, $Haystack, $Default = FALSE) {
      $Return = $Default;
      if (is_array($Haystack)) {
         foreach ($Haystack as $Key => $Value) {
            if (strtolower($Needle) == strtolower($Key)) {
               $Return = $Value;
               break;
            }
         }
      }
      return $Return;
   }
}

if (!function_exists('ArrayValuesToKeys')) {
   /** Takes an array's values and applies them to a new array as both the keys
    * and values.
    */
   function ArrayValuesToKeys($Array) {
      return array_combine(array_values($Array), $Array);
   }
}

if (!function_exists('Asset')) {
   /**
    * Takes the path to an asset (image, js file, css file, etc) and prepends the webroot.
    */
   function Asset($Destination = '', $WithDomain = FALSE, $AddVersion = FALSE) {
      $Destination = str_replace('\\', '/', $Destination);
      if (substr($Destination, 0, 7) == 'http://') {
         $Result = $Destination;
      } else {
         $Parts = array(Gdn_Url::WebRoot($WithDomain), $Destination);
         if (!$WithDomain)
            array_unshift($Parts, '/');
            
         $Result = CombinePaths($Parts, '/');
      }

      if ($AddVersion) {
         if (strpos($Result, '?') === FALSE)
            $Result .= '?';
         else
            $Result .= '&';
         $Result.= 'v='.urlencode(APPLICATION_VERSION);
      }
      return $Result;
   }
}

if (!function_exists('Attribute')) {
   /**
    * Takes an attribute (or array of attributes) and formats them in
    * attribute="value" format.
    */
   function Attribute($Name, $Value = '') {
      $Return = '';
      if (!is_array($Name)) {
         $Name = array($Name => $Value);
      }
      foreach ($Name as $Attribute => $Val) {
         if ($Val != '') {
            $Return .= ' '.$Attribute.'="'.$Val.'"';
         }
      }
      return $Return;
   }
}

if (!function_exists('C')) {
   /**
    * Retrieves a configuration setting.
    * @param string $Name The name of the configuration setting. Settings in different sections are seperated by a dot ('.')
    * @param mixed $Default The result to return if the configuration setting is not found.
    * @return mixed The configuration setting.
    * @see Gdn::Config()
    */
   function C($Name = FALSE, $Default = FALSE) {
      return Gdn::Config($Name, $Default);
   }
}

if (!function_exists('CalculateNumberOfPages')) {
   /**
    * Based on the total number of items and the number of items per page,
    * this function will calculate how many pages there are.
    * Returns the number of pages available
    */
   function CalculateNumberOfPages($ItemCount, $ItemsPerPage) {
      $TmpCount = ($ItemCount/$ItemsPerPage);
      $RoundedCount = intval($TmpCount);
      $PageCount = 0;
      if ($TmpCount > 1) {
         if ($TmpCount > $RoundedCount) {
            $PageCount = $RoundedCount + 1;
         } else {
            $PageCount = $RoundedCount;
         }
      } else {
         $PageCount = 1;
      }
      return $PageCount;
   }
}

if (!function_exists('ChangeBasename')) {
   /** Change the basename part of a filename for a given path.
    *
    * @param string $Path The path to alter.
    * @param string $NewBasename The new basename. A %s will be replaced by the old basename.
    * @return string
    */
   function ChangeBasename($Path, $NewBasename) {
      $NewBasename = str_replace('%s', '$2', $NewBasename);
      $Result = preg_replace('/^(.*\/)?(.*?)(\.[^.]+)$/', '$1'.$NewBasename.'$3', $Path);
      
      return $Result;
   }
}

if (!function_exists('CheckPermission')) {
   function CheckPermission($PermissionName) {
      $Result = Gdn::Session()->CheckPermission($PermissionName);
      return $Result;
   }
}

if (!function_exists('CheckRequirements')) {
   function CheckRequirements($ItemName, $RequiredItems, $EnabledItems, $RequiredItemTypeCode) {
      // 1. Make sure that $RequiredItems are present
      if (is_array($RequiredItems)) {
         $MissingRequirements = array();

         foreach ($RequiredItems as $RequiredItemName => $RequiredVersion) {
            if (!array_key_exists($RequiredItemName, $EnabledItems)) {
               $MissingRequirements[] = "$RequiredItemName $RequiredVersion";
            } else if ($RequiredVersion && $RequiredVersion != '*') { // * means any version
               $EnabledItems;

                // If the item exists and is enabled, check the version
               $EnabledVersion = ArrayValue('Version', ArrayValue($RequiredItemName, $EnabledItems, array()), '');
               // Compare the versions.
               if (version_compare($EnabledVersion, $RequiredVersion, '<')) {
                  $MissingRequirements[] = "$RequiredItemName $RequiredVersion";
               }
            }
         }
         if (count($MissingRequirements) > 0) {
            $Msg = sprintf("%s is missing the following requirement(s): %s.",
               $ItemName,
               implode(', ', $MissingRequirements));
            throw new Gdn_UserException($Msg);
         }
      }
   }
}

if (!function_exists('CombinePaths')) {
   // filesystem input/output functions that deal with loading libraries, application paths, etc.
   function CombinePaths($Paths, $Delimiter = DS) {
      if (is_array($Paths)) {
         $MungedPath = implode($Delimiter, $Paths);
         $MungedPath = str_replace(array($Delimiter.$Delimiter.$Delimiter, $Delimiter.$Delimiter), array($Delimiter, $Delimiter), $MungedPath);
         return str_replace(array('http:/', 'https:/'), array('http://', 'https://'), $MungedPath);
      } else {
         return $Paths;
      }
   }
}

if (!function_exists('ConcatSep')) {
   /** Concatenate a string to another string with a seperator.
    *
    * @param string $Sep The seperator string to use between the concatenated strings.
    * @param string $Str1 The first string in the concatenation chain.
    * @param mixed $Str2 The second string in the concatenation chain.
    *  - This parameter can be an array in which case all of its elements will be concatenated.
    *  - If this parameter is a string then the function will look for more arguments to concatenate.
    * @return string
    */
   function ConcatSep($Sep, $Str1, $Str2) {
      if(is_array($Str2)) {
         $Strings = array_merge((array)$Str1, $Str2);
      } else {
         $Strings = func_get_args();
         array_shift($Strings);
      }

      $Result = '';
      foreach($Strings as $String) {
         if(!$String)
            continue;

         if($Result)
            $Result .= $Sep;
         $Result .= $String;
      }
      return $Result;
   }
}

if (!function_exists('ConsolidateArrayValuesByKey')) {
   /**
    * Takes an array of associative arrays (ie. a dataset array), a $Key, and
    * merges all of the values for that key into a single array, returning it.
    */
   function ConsolidateArrayValuesByKey($Array, $Key, $ValueKey = '', $DefaultValue = NULL) {
      $Return = array();
      foreach ($Array as $Index => $AssociativeArray) {
			if(is_object($AssociativeArray)) {
				if($ValueKey === '') {
					$Return[] = $AssociativeArray->$Key;
				} elseif(property_exists($AssociativeArray, $ValueKey)) {
					$Return[$AssociativeArray[$Key]] = $AssociativeArray->$ValueKey;
				} else {
					$Return[$AssociativeArray->$Key] = $DefaultValue;
				}
			} elseif (array_key_exists($Key, $AssociativeArray)) {
            if($ValueKey === '') {
               $Return[] = $AssociativeArray[$Key];
            } elseif (array_key_exists($ValueKey, $AssociativeArray)) {
               $Return[$AssociativeArray[$Key]] = $AssociativeArray[$ValueKey];
            } else {
               $Return[$AssociativeArray[$Key]] = $DefaultValue;
            }
         }
      }
      return $Return;
   }
}

if (!function_exists('filter_input')) {
   if (!defined('INPUT_GET')) define('INPUT_GET', 'INPUT_GET');
   if (!defined('INPUT_POST')) define('INPUT_POST', 'INPUT_POST');
   if (!defined('FILTER_SANITIZE_STRING')) define('FILTER_SANITIZE_STRING', 'FILTER_SANITIZE_STRING');
   if (!defined('FILTER_REQUIRE_ARRAY')) define('FILTER_REQUIRE_ARRAY', 'FILTER_REQUIRE_ARRAY');
   function filter_input($InputType, $FieldName, $Filter = '', $Options = '') {
      $Collection = $InputType == INPUT_GET ? $_GET : $_POST;
      $Value = ArrayValue($FieldName, $Collection, '');
      if (get_magic_quotes_gpc()) {
         if (is_array($Value)) {
            $Count = count($Value);
            for ($i = 0; $i < $Count; ++$i) {
               $Value[$i] = stripslashes($Value[$i]);
            }
         } else {
            $Value = stripslashes($Value);
         }
      }
      return $Value;     
   }
}

if (!function_exists('ForceBool')) {
   function ForceBool($Value, $DefaultValue = FALSE, $True = TRUE, $False = FALSE) {
      if (is_bool($Value)) {
         return $Value ? $True : $False;
      } else if (is_numeric($Value)) {
         return $Value == 0 ? $False : $True;
      } else if (is_string($Value)) {
         return strtolower($Value) == 'true' ? $True : $False;
      } else {
         return $DefaultValue;
      }
   }
}

if (!function_exists('getallheaders')) {
   /**
    * If PHP isn't running as an apache module, getallheaders doesn't exist in
    * some systems.
    * Ref: http://github.com/lussumo/Garden/issues/closed#issue/3/comment/19938
    */
   function getallheaders() {
      foreach($_SERVER as $name => $value)
          if(substr($name, 0, 5) == 'HTTP_')
              $headers[str_replace(' ', '-', ucwords(strtolower(str_replace('_', ' ', substr($name, 5)))))] = $value;
      return $headers;
   }
}

if (!function_exists('ForceSSL')) {
   /**
    * Checks the current url for SSL and redirects to SSL version if not
    * currently on it. Call at the beginning of any method you want forced to
    * be in SSL. Garden.AllowSSL must be TRUE in order for this function to
    * work.
    */
   function ForceSSL() {
      if (C('Garden.AllowSSL')) {
         if (Gdn::Request()->Scheme() != 'https')
            Redirect(Gdn::Request()->Url('', TRUE, TRUE));
      }
   }
}

// Formats values to be saved as PHP arrays.
if (!function_exists('FormatArrayAssignment')) {
   function FormatArrayAssignment(&$Array, $Prefix, $Value) {
      if (is_array($Value)) {
         // If $Value doesn't contain a key of "0" OR it does and it's value IS
         // an array, this should be treated as an associative array.
         $IsAssociativeArray = array_key_exists(0, $Value) === FALSE || is_array($Value[0]) === TRUE ? TRUE : FALSE;
         if ($IsAssociativeArray === TRUE) {
            foreach ($Value as $k => $v) {
               FormatArrayAssignment($Array, $Prefix."['$k']", $v);
            }
         } else {
            // If $Value is not an associative array, just write it like a simple array definition.
            $FormattedValue = array_map(array('Gdn_Format', 'ArrayValueForPhp'), $Value);
            $Array[] = $Prefix .= " = array('".implode("', '", $FormattedValue)."');";
         }
      } elseif (is_int($Value)) {
			$Array[] = $Prefix .= ' = '.$Value.';';
		} elseif (is_bool($Value)) {
         $Array[] = $Prefix .= ' = '.($Value ? 'TRUE' : 'FALSE').';';
      } elseif (in_array($Value, array('TRUE', 'FALSE'))) {
         $Array[] = $Prefix .= ' = '.($Value == 'TRUE' ? 'TRUE' : 'FALSE').';';
      } else {
         if (strpos($Value, "'") !== FALSE) {
            $Array[] = $Prefix .= ' = "'.Gdn_Format::ArrayValueForPhp(str_replace('"', '\"', $Value)).'";';
         } else {
            $Array[] = $Prefix .= " = '".Gdn_Format::ArrayValueForPhp($Value)."';";
         }
      }
   }
}

if (!function_exists('GetConnectionString')) {
   function GetConnectionString($DatabaseName, $HostName = 'localhost', $ServerType = 'mysql') {
      $HostName = explode(':', $HostName);
      $Port = count($HostName) == 2 ? $HostName[1] : '';
      $HostName = $HostName[0];
      $String = $ServerType.':host='.$HostName;
      if ($Port != '')
         $String .= ';port='.$Port;
      return $String .= ';dbname='.$DatabaseName;
   }
}

if (!function_exists('GetIncomingValue')) {
   /**
    * Grabs $FieldName from either the GET or POST collections (whichever one it
    * is present in. Checks $_POST first).
    */
   function GetIncomingValue($FieldName, $Default = FALSE) {
      if (array_key_exists($FieldName, $_POST) === TRUE) {
         $Result = filter_input(INPUT_POST, $FieldName, FILTER_SANITIZE_STRING); //FILTER_REQUIRE_ARRAY);
      } else if (array_key_exists($FieldName, $_GET) === TRUE) {
         $Result = filter_input(INPUT_GET, $FieldName, FILTER_SANITIZE_STRING); //, FILTER_REQUIRE_ARRAY);
      } else {
         $Result = $Default;
      }
      return $Result;
   }
}

if (!function_exists('GetMentions')) {
   function GetMentions($String) {
      $Mentions = array();
      
      // This one grabs mentions that start at the beginning of $String
      preg_match_all(
         '/(?:^|[\s,\.])@(\w{3,20})\b/i',
         $String,
         $Matches
      );
      if (count($Matches) > 1) {
         $Result = array_unique($Matches[1]);
         return $Result;
      }
      return array();
   }
}

if (!function_exists('GetObject')) {
   /**
    * Get a value off of an object.
    *
    * @deprecated GetObject() is deprecated. Use GetValue() instead.
    * @param string $Property The name of the property on the object.
    * @param object $Object The object that contains the value.
    * @param mixed $Default The default to return if the object doesn't contain the property.
    * @return mixed
    */
   function GetObject($Property, $Object, $Default) {
      trigger_error('GetObject() is deprecated. Use GetValue() instead.', E_USER_DEPRECATED);
      $Result = GetValue($Property, $Object, $Default);
      return $Result;
   }
}

if (!function_exists('GetPostValue')) {
   /**
    * Return the value for $FieldName from the $_POST collection.
    */
   function GetPostValue($FieldName, $Default = FALSE) {
      return array_key_exists($FieldName, $_POST) ? $_POST[$FieldName] : $Default;
   }
}

if (!function_exists('GetValue')) {
	/**
	 * Return the value from an associative array or an object.
	 *
	 * @param string $Key The key or property name of the value.
	 * @param mixed $Collection The array or object to search.
	 * @param mixed $Default The value to return if the key does not exist.
    * @param bool $Remove Whether or not to remove the item from the collection.
	 * @return mixed The value from the array or object.
	 */
	function GetValue($Key, &$Collection, $Default = FALSE, $Remove = FALSE) {
		$Result = $Default;
		if(is_array($Collection) && array_key_exists($Key, $Collection)) {
			$Result = $Collection[$Key];
         if($Remove)
            unset($Collection[$Key]);
		} elseif(is_object($Collection) && property_exists($Collection, $Key)) {
			$Result = $Collection->$Key;
         if($Remove)
            unset($Collection->$Key);
      }
			
      return $Result;
	}
}

if (!function_exists('GetValueR')) {
   /**
	 * Return the value from an associative array or an object.
    * This function differs from GetValue() in that $Key can be a string consisting of dot notation that will be used to recursivly traverse the collection.
	 *
	 * @param string $Key The key or property name of the value.
	 * @param mixed $Collection The array or object to search.
	 * @param mixed $Default The value to return if the key does not exist.
	 * @return mixed The value from the array or object.
	 */
   function GetValueR($Key, &$Collection, $Default = FALSE) {
      $Path = explode('.', $Key);

      $Value = $Collection;
      for($i = 0; $i < count($Path); ++$i) {
         $SubKey = $Path[$i];

         if(is_array($Value) && isset($Value[$SubKey])) {
            $Value = $Value[$SubKey];
         } elseif(is_object($Value) && isset($Value->$SubKey)) {
            $Value = $Value->$SubKey;
         } else {
            return $Default;
         }
      }
      return $Value;
   }
}

if (!function_exists('InArrayI')) {
   /**
    * Case-insensitive version of php's native in_array function.
    */
   function InArrayI($Needle, $Haystack) {
      $Needle = strtolower($Needle);
      foreach ($Haystack as $Item) {
         if (strtolower($Item) == $Needle)
            return TRUE;
      }
      return FALSE;
   }
}

if (!function_exists('IsTimestamp')) {
   function IsTimestamp($Stamp) {
      return checkdate(
         @date("m", $Stamp),
         @date("d", $Stamp),
         @date("Y", $Stamp)
      );
   }
}

if (!function_exists('IsWritable')) {
   /**
    * PHP's native is_writable() function fails to correctly determine write
    * capabilities on some systems (Windows), and in our tests it returned TRUE
    * despite not being able to create subfolders within the folder being
    * checked. Our version truly verifies permissions by performing file-write
    * tests.
    */
   function IsWritable($Path) {
      if ($Path{strlen($Path) - 1} == DS) {
         // Recursively return a temporary file path
         return IsWritable($Path . uniqid(mt_rand()) . '.tmp');
      } elseif (is_dir($Path)) {
         return IsWritable($Path . '/' . uniqid(mt_rand()) . '.tmp');
      }
      // Check tmp file for read/write capabilities
      $KeepPath = file_exists($Path);
      $File = @fopen($Path, 'a');
      if ($File === FALSE)
         return FALSE;
      
      fclose($File);
      
      if (!$KeepPath)
         unlink($Path);
      
      return TRUE;
   }
}

if (!function_exists('MergeArrays')) {
   /**
    * Merge two associative arrays into a single array.
    *
    * @param array The "dominant" array, who's values will be chosen over those of the subservient.
    * @param array The "subservient" array, who's values will be disregarded over those of the dominant.
    */
   function MergeArrays(&$Dominant, $Subservient) {
      foreach ($Subservient as $Key => $Value) {
         if (!array_key_exists($Key, $Dominant)) {
            // Add the key from the subservient array if it doesn't exist in the
            // dominant array.
            $Dominant[$Key] = $Value;
         } else {
            // If the key already exists in the dominant array, only continue if
            // both values are also arrays - because we don't want to overwrite
            // values in the dominant array with ones from the subservient array.
            if (is_array($Dominant[$Key]) && is_array($Value)) {
               $Dominant[$Key] = MergeArrays($Dominant[$Key], $Value);
            }
         }
      }
      return $Dominant;
   }
}

if (!function_exists('Now')) {
   function Now() {
      list($usec, $sec) = explode(" ", microtime());
      return ((float)$usec + (float)$sec);
   }
}

if (!function_exists('OffsetLimit')) {
   /** Convert various forms of querystring limit/offset, page, limit/range to database limit/offset
    *
    * @param string $OffsetOrPage The page query in one of the following formats:
    *  - p<x>: Get page x.
    *  - <x>-<y>: This is a range viewing records x through y.
    *  - <x>lim<n>: This is a limit/offset pair.
    *  - <x>: This is a limit where offset is given in the next parameter.
    * @param int $LimitOrPageSize The page size or limit.
    */
   function OffsetLimit($OffsetOrPage = '', $LimitOrPageSize = '') {
      $LimitOrPageSize = is_numeric($LimitOrPageSize) ? $LimitOrPageSize : 50;

      if (is_numeric($OffsetOrPage)) {
         $Offset = $OffsetOrPage;
         $Limit = $LimitOrPageSize;
      } elseif (preg_match('/p(\d+)/i', $OffsetOrPage, $Matches)) {
         $Page = $Matches[1];
         $Offset = $LimitOrPageSize * ($Page - 1);
         $Limit = $LimitOrPageSize;
      } elseif (preg_match('/(\d+)-(\d+)/', $OffsetOrPage, $Matches)) {
         $Offset = $Matches[1] - 1;
         $Limit = $Matches[2] - $Matches[1] + 1;
      } elseif (preg_match('/(\d+)lim(\d*)/i', $OffsetOrPage, $Matches)) {
         $Offset = $Matches[1];
         $Limit = $Matches[2];
         if (!is_numeric($Limit))
            $Limit = $LimitOrPageSize;
      } else {
         $Offset = 0;
         $Limit = $LimitOrPageSize;
      }

      if ($Offset < 0)
         $Offset = 0;
      if ($Limit < 0)
         $Limit = 50;

      return array($Offset, $Limit);
   }
}

if (!function_exists('PageNumber')) {
   /** Get the page number from a database offset and limit.
    *
    * @param int $Offset The database offset, starting at zero.
    * @param int $Limit The database limit, otherwise known as the page size.
    * @param bool $UrlParam Whether or not the result should be formatted as a url parameter, suitable for OffsetLimit.
    */
   function PageNumber($Offset, $Limit, $UrlParam = FALSE) {
      $Result = floor($Offset / $Limit) + 1;
      if ($UrlParam)
         $Result = 'p'.$Result;
      return $Result;
   }
}

if (!function_exists('parse_ini_string')) {
   /**
    * parse_ini_string not supported until PHP 5.3.0, and we currently support
    * PHP 5.2.0.
    */
   function parse_ini_string ($Ini) {
      $Lines = split("\n", $Ini);
      $Result = array();
      foreach($Lines as $Line) {
         $Parts = split('=', $Line, 2);
         if(count($Parts) == 1) {
            $Result[trim($Parts[0])] = '';
         } elseif(count($Parts) >= 2) {
            $Result[trim($Parts[0])] = trim($Parts[1]);
         }
      }
      return $Result;
   }
}

if (!function_exists('PrefixString')) {
   /**
    * Takes a string, and prefixes it with $Prefix unless it is already prefixed that way.
    *
    * @param string $Prefix The prefix to use.
    * @param string $String The string to be prefixed.
    */
   function PrefixString($Prefix, $String) {
      if (substr($String, 0, strlen($Prefix)) != $Prefix) {
         $String = $Prefix . $String;
      }
      return $String;
   }
}

if (!function_exists('ProxyHead')) {
   
   function ProxyHead($Url, $Headers=array(), $Timeout = FALSE) {
		if(!$Timeout)
			$Timeout = C('Garden.SocketTimeout', 1.0);

      $UrlParts = parse_url($Url);
      $Scheme = GetValue('scheme', $UrlParts, 'http');
      $Host = GetValue('host', $UrlParts, '');
      $Port = GetValue('port', $UrlParts, '80');
      $Path = GetValue('path', $UrlParts, '');
      $Query = GetValue('query', $UrlParts, '');
      
      // Get the cookie.
      $Cookie = '';
      $EncodeCookies = C('Garden.Cookie.Urlencode',TRUE);
      
      foreach($_COOKIE as $Key => $Value) {
         if(strncasecmp($Key, 'XDEBUG', 6) == 0)
            continue;
         
         if(strlen($Cookie) > 0)
            $Cookie .= '; ';
            
         $EValue = ($EncodeCookies) ? urlencode($Value) : $Value;
         $Cookie .= "{$Key}={$EValue}";
      }
      $Cookie = array('Cookie' => $Cookie);
      
      $Response = '';
      if (function_exists('curl_init')) {
         //$Url = $Scheme.'://'.$Host.$Path;
         $Handler = curl_init();
			curl_setopt($Handler, CURLOPT_TIMEOUT, $Timeout);
         curl_setopt($Handler, CURLOPT_URL, $Url);
         curl_setopt($Handler, CURLOPT_PORT, $Port);
         curl_setopt($Handler, CURLOPT_HEADER, 1);
         curl_setopt($Handler, CURLOPT_NOBODY, 1);
         curl_setopt($Handler, CURLOPT_USERAGENT, ArrayValue('HTTP_USER_AGENT', $_SERVER, 'Vanilla/2.0'));
         curl_setopt($Handler, CURLOPT_RETURNTRANSFER, 1);
         curl_setopt($Handler, CURLOPT_HTTPHEADER, $Headers);
         
         if (strlen($Cookie['Cookie']))
            curl_setopt($Handler, CURLOPT_COOKIE, $Cookie['Cookie']);
            
         //if ($Query != '') {
         //   curl_setopt($Handler, CURLOPT_POST, 1);
         //   curl_setopt($Handler, CURLOPT_POSTFIELDS, $Query);
         //}
         $Response = curl_exec($Handler);
         if ($Response == FALSE)
            $Response = curl_error($Handler);
            
         curl_close($Handler);
      } else if (function_exists('fsockopen')) {
         $Referer = Gdn::Request()->WebRoot();
      
         // Make the request
         $Pointer = @fsockopen($Host, $Port, $ErrorNumber, $Error, $Timeout);
         if (!$Pointer)
            throw new Exception(sprintf(T('Encountered an error while making a request to the remote server (%1$s): [%2$s] %3$s'), $Url, $ErrorNumber, $Error));
         
         $Request = "HEAD $Path?$Query HTTP/1.1\r\n";
         
         $HostHeader = $Host.($Post != 80) ? ":{$Port}" : '';
         $Header = array(
            'Host'            => $HostHeader,
            'User-Agent'      => ArrayValue('HTTP_USER_AGENT', $_SERVER, 'Vanilla/2.0'),
            'Accept'          => '*/*',
            'Accept-Charset'  => 'utf-8',
            'Referer'         => $Referer,
            'Connection'      => 'close'
         );
         
         if (strlen($Cookie['Cookie']))
            $Header = array_merge($Header, $Cookie);
            
         $Header = array_merge($Header, $Headers);
         
         $HeaderString = "";
         foreach ($Header as $HeaderName => $HeaderValue) {
            $HeaderString .= "{$HeaderName}: {$HeaderValue}\r\n";
         }
         $HeaderString .= "\r\n";
                  
         // Send the headers and get the response
         fputs($Pointer, $Request);
         fputs($Pointer, $HeaderString);
         while ($Line = fread($Pointer, 4096)) {
            $Response .= $Line;
         }
         @fclose($Pointer);
         $Response = trim($Response);

      } else {
         throw new Exception(T('Encountered an error while making a request to the remote server: Your PHP configuration does not allow curl or fsock requests.'));
      }
      
      $ResponseLines = explode("\n",trim($Response));
      $Status = array_shift($ResponseLines);
      $Response = array();
      $Response['HTTP'] = trim($Status);
      
      /* get the numeric statuc code. 
       * - trim off excess edge whitespace, 
       * - split on spaces, 
       * - get the 2nd element (as a single element array), 
       * - pop the first (only) element off it... 
       * - return that.
       */
      $Response['StatusCode'] = array_pop(array_slice(explode(' ',trim($Status)),1,1));
      foreach ($ResponseLines as $Line) {
         $Line = explode(':',trim($Line));
         $Response[array_shift($Line)] = implode(':',$Line);
      }
      
      return $Response;
   }

}

if (!function_exists('ProxyRequest')) {
   /**
    * Uses curl or fsock to make a request to a remote server. Returns the
    * response.
    *
    * @param string $Url The full url to the page being requested (including http://)
    */
   function ProxyRequest($Url, $Timeout = FALSE) {
		if(!$Timeout)
			$Timeout = C('Garden.SocketTimeout', 1.0);

      $UrlParts = parse_url($Url);
      $Scheme = GetValue('scheme', $UrlParts, 'http');
      $Host = GetValue('host', $UrlParts, '');
      $Port = GetValue('port', $UrlParts, '80');
      $Path = GetValue('path', $UrlParts, '');
      $Query = GetValue('query', $UrlParts, '');
      // Get the cookie.
      $Cookie = '';
      $EncodeCookies = C('Garden.Cookie.Urlencode',TRUE);
      
      foreach($_COOKIE as $Key => $Value) {
         if(strncasecmp($Key, 'XDEBUG', 6) == 0)
            continue;
         
         if(strlen($Cookie) > 0)
            $Cookie .= '; ';
            
         $EValue = ($EncodeCookies) ? urlencode($Value) : $Value;
         $Cookie .= "{$Key}={$EValue}";
      }
      $Response = '';
      if (function_exists('curl_init')) {
         
         //$Url = $Scheme.'://'.$Host.$Path;
         $Handler = curl_init();
         curl_setopt($Handler, CURLOPT_URL, $Url);
         curl_setopt($Handler, CURLOPT_PORT, $Port);
         curl_setopt($Handler, CURLOPT_HEADER, 0);
         curl_setopt($Handler, CURLOPT_USERAGENT, ArrayValue('HTTP_USER_AGENT', $_SERVER, 'Vanilla/2.0'));
         curl_setopt($Handler, CURLOPT_RETURNTRANSFER, 1);
         if ($Cookie != '')
            curl_setopt($Handler, CURLOPT_COOKIE, $Cookie);
         
         // TIM @ 2010-06-28: Commented this out because it was forcing all requests with parameters to be POST. Same for the $Url above
         // 
         //if ($Query != '') {
         //   curl_setopt($Handler, CURLOPT_POST, 1);
         //   curl_setopt($Handler, CURLOPT_POSTFIELDS, $Query);
         //}
         
         $Response = curl_exec($Handler);
         if ($Response == FALSE)
            $Response = curl_error($Handler);
            
         curl_close($Handler);
      } else if (function_exists('fsockopen')) {
         $Referer = Gdn_Url::WebRoot(TRUE);
      
         // Make the request
         $Pointer = @fsockopen($Host, $Port, $ErrorNumber, $Error);
         if (!$Pointer)
            throw new Exception(sprintf(T('Encountered an error while making a request to the remote server (%1$s): [%2$s] %3$s'), $Url, $ErrorNumber, $Error));
   
         if(strlen($Cookie) > 0)
            $Cookie = "Cookie: $Cookie\r\n";
         
         $HostHeader = $Host.(($Port != 80) ? ":{$Port}" : '');
         $Header = "GET $Path?$Query HTTP/1.1\r\n"
            ."Host: {$HostHeader}\r\n"
            // If you've got basic authentication enabled for the app, you're going to need to explicitly define the user/pass for this fsock call
            // "Authorization: Basic ". base64_encode ("username:password")."\r\n" . 
            ."User-Agent: ".ArrayValue('HTTP_USER_AGENT', $_SERVER, 'Vanilla/2.0')."\r\n"
            ."Accept: */*\r\n"
            ."Accept-Charset: utf-8;\r\n"
            ."Referer: {$Referer}\r\n"
            ."Connection: close\r\n";
            
         if ($Cookie != '')
            $Header .= $Cookie;
         
         $Header .= "\r\n";
         
         // Send the headers and get the response
         fputs($Pointer, $Header);
         while ($Line = fread($Pointer, 4096)) {
            $Response .= $Line;
         }
         @fclose($Pointer);
         $Response = trim(substr($Response, strpos($Response, "\r\n\r\n") + 4));
         return $Response;
      } else {
         throw new Exception(T('Encountered an error while making a request to the remote server: Your PHP configuration does not allow curl or fsock requests.'));
      }
      return $Response;
   }
}

if (!function_exists('RandomString')) {
   function RandomString($Length, $Characters = 'ABCDEFGHIJKLMNOPQRSTUVWXYZ0123456789') {
      $CharLen = strlen($Characters) - 1;
      $String = '' ;
      for ($i = 0; $i < $Length; ++$i) {
        $Offset = rand() % $CharLen;
        $String .= substr($Characters, $Offset, 1);
      }
      return $String;
   }
}

if (!function_exists('Redirect')) {
   function Redirect($Destination = FALSE, $StatusCode = NULL) {
      if (!$Destination)
         $Destination = Url('');
         
      // Close any db connections before exit
      $Database = Gdn::Database();
      $Database->CloseConnection();
      // Clear out any previously sent content
      @ob_end_clean();
      
      // assign status code
      $SendCode = (is_null($StatusCode)) ? 302 : $StatusCode;
      // re-assign the location header
      header("location: ".Url($Destination), TRUE, $SendCode);
      // Exit
      exit();
   }
}

if (!function_exists('RemoteIP')) {
   function RemoteIP() {
      return GetValue('REMOTE_ADDR', $_SERVER, 'undefined');
   }
}

if (!function_exists('RemoveFromConfig')) {
   function RemoveFromConfig($Name) {
      $Config = Gdn::Factory(Gdn::AliasConfig);
      $Path = PATH_CONF . DS . 'config.php';
      $Config->Load($Path, 'Save');
      if (!is_array($Name))
         $Name = array($Name);
      
      foreach ($Name as $k) {
         $Config->Remove($k);
      }
      $Result = $Config->Save($Path);
      if ($Result)
         $Config->Load($Path, 'Use');
      return $Result;
   }
}

// Functions relating to data/variable types and type casting
if (!function_exists('RemoveKeyFromArray')) {
   function RemoveKeyFromArray($Array, $Key) {
      if (!is_array($Key))
         $Key = array($Key);

      $Count = count($Key);
      for ($i = 0; $i < $Count; $i++) {
         $KeyIndex = array_keys(array_keys($Array), $Key[$i]);
         if (count($KeyIndex) > 0) array_splice($Array, $KeyIndex[0], 1);
      }
      return $Array;
   }
}

if (!function_exists('RemoveQuoteSlashes')) {
 	function RemoveQuoteSlashes($String) {
		return str_replace("\\\"", '"', $String);
	}
}

if (!function_exists('SafeGlob')) {
   function SafeGlob($Pattern, $Extensions = array()) {
      $Result = glob($Pattern);
      if (!is_array($Result))
         $Result = array();

      // Check against allowed extensions.
      if (count($Extensions) > 0) {
         foreach ($Result as $Index => $Path) {
            if (!$Path)
               continue;
            if (!in_array(strtolower(pathinfo($Path, PATHINFO_EXTENSION)), $Extensions))
               unset($Result[$Index]);
         }
      }
         
      return $Result;
   }
}

if (!function_exists('SafeParseStr')) {
   function SafeParseStr($Str, &$Output, $Original = NULL) {
      $Exploded = explode('&',$Str);
      $Output = array();
      if (is_array($Original)) {
         $FirstValue = reset($Original);
         $FirstKey = key($Original);
         unset($Original[$FirstKey]);
      }
      foreach ($Exploded as $Parameter) {
         $Parts = explode('=', $Parameter);
         $Key = $Parts[0];
         $Value = count($Parts) > 1 ? $Parts[1] : '';
         
         if (!is_null($Original)) {
            $Output[$Key] = $FirstValue;
            $Output = array_merge($Output, $Original);
            break;
         }
         
         $Output[$Key] = $Value;
      }
   }
}

if (!function_exists('SaveToConfig')) {
   function SaveToConfig($Name, $Value = '', $Save = TRUE) {
      $Config = Gdn::Factory(Gdn::AliasConfig);
      $Path = PATH_CONF . DS . 'config.php';
      $Config->Load($Path, 'Save');
      if (!is_array($Name))
         $Name = array($Name => $Value);
      
      foreach ($Name as $k => $v) {
         $Config->Set($k, $v, TRUE, $Save);
      }
      if ($Save)
         return $Config->Save($Path);
      else
         return TRUE;
   }
}

if (!function_exists('SliceString')) {
   function SliceString($String, $Length, $Suffix = '…') {
      if (function_exists('mb_strimwidth')) {
      	static $Charset;
      	if(is_null($Charset)) $Charset = Gdn::Config('Garden.Charset', 'utf-8');
      	return mb_strimwidth($String, 0, $Length, $Suffix, $Charset);
      } else {
         $Trim = trim($String, 0, $Length);
         return $Trim . ((strlen($Trim) != strlen($String)) ? $Suffix: ''); 
      }
   }
}

if (!function_exists('StringBeginsWith')) {
   /** Checks whether or not string A begins with string B.
    *
    * @param string $A The main string to check.
    * @param string $B The substring to check against.
    * @param bool $CaseInsensitive Whether or not the comparison should be case insensitive.
    * @return bool
    */
   function StringBeginsWith($A, $B, $CaseInsensitive = FALSE) {
      if (strlen($A) < strlen($B))
         return FALSE;
      elseif (strlen($B) == 0)
         return TRUE;
      else
         return substr_compare($A, $B, 0, strlen($B), $CaseInsensitive) == 0;
   }
}

if (!function_exists('StringEndsWith')) {
   /** Checks whether or not string A ends with string B.
    *
    * @param string $A The main string to check.
    * @param string $B The substring to check against.
    * @param bool $CaseInsensitive Whether or not the comparison should be case insensitive.
    * @return bool
    */
   function StringEndsWith($A, $B, $CaseInsensitive = FALSE) {
      if (strlen($A) < strlen($B))
         return FALSE;
      elseif (strlen($B) == 0)
         return TRUE;
      else
         return substr_compare($A, $B, -strlen($B), strlen($B), $CaseInsensitive) == 0;
   }
}

if (!function_exists('StringIsNullOrEmpty')) {
   /** Checks whether or not a string is null or an empty string (after trimming).
    *
    * @param string $String The string to check.
    * @return bool
    */
   function StringIsNullOrEmpty($String) {
      return is_null($String) === TRUE || (is_string($String) && trim($String) == '');
   }
}


if (!function_exists('SetValue')) {
	/**
	 * Set the value on an object/array.
	 *
	 * @param string $Needle The key or property name of the value.
	 * @param mixed $Haystack The array or object to set.
	 * @param mixed $Value The value to set.
	 */
	function SetValue($Key, &$Collection, $Value) {
		if(is_array($Collection))
			$Collection[$Key] = $Value;
		elseif(is_object($Collection))
			$Collection->$Key = $Value;
	}
}


if (!function_exists('T')) {
   /**
	 * Translates a code into the selected locale's definition.
	 *
	 * @param string $Code The code related to the language-specific definition.
    *   Codes thst begin with an '@' symbol are treated as literals and not translated.
	 * @param string $Default The default value to be displayed if the translation code is not found.
	 * @return string The translated string or $Code if there is no value in $Default.
	 * @see Gdn::Translate()
	 */
   function T($Code, $Default = '') {
      return Gdn::Translate($Code, $Default);
   }
}

if (!function_exists('TouchValue')) {
	/**
	 * Set the value on an object/array if it doesn't already exist.
	 *
	 * @param string $Key The key or property name of the value.
	 * @param mixed $Collection The array or object to set.
	 * @param mixed $Default The value to set.
	 */
	function TouchValue($Key, &$Collection, $Default) {
		if(is_array($Collection) && !array_key_exists($Key, $Collection))
			$Collection[$Key] = $Default;
		elseif(is_object($Collection) && !property_exists($Collection, $Key))
			$Collection->$Key = $Default;
	}
}

if (!function_exists('Translate')) {
   /**
	 * Translates a code into the selected locale's definition.
	 *
	 * @param string $Code The code related to the language-specific definition.
    *   Codes thst begin with an '@' symbol are treated as literals and not translated.
	 * @param string $Default The default value to be displayed if the translation code is not found.
	 * @return string The translated string or $Code if there is no value in $Default.
	 * @deprecated
	 * @see Gdn::Translate()
	 */
   function Translate($Code, $Default = '') {
      trigger_error('Translate() is deprecated. Use T() instead.', E_USER_DEPRECATED);
      return Gdn::Translate($Code, $Default);
   }
}

if (!function_exists('TrueStripSlashes')) {
   if(get_magic_quotes_gpc()) {
      function TrueStripSlashes($String) {
         return stripslashes($String);
      }
   } else {
      function TrueStripSlashes($String) {
         return $String;
      }
   }
}

// Takes a route and prepends the web root (expects "/controller/action/params" as $Destination)
if (!function_exists('Url')) {   
   function Url($Path = '', $WithDomain = FALSE, $RemoveSyndication = FALSE) {
      $Result = Gdn::Request()->Url($Path, $WithDomain);
      return $Result;
   }
}

if (!function_exists('check_utf8')){
   function check_utf8($str) {
       $len = strlen($str);
       for($i = 0; $i < $len; $i++){
           $c = ord($str[$i]);
           if ($c > 128) {
               if (($c > 247)) return false;
               elseif ($c > 239) $bytes = 4;
               elseif ($c > 223) $bytes = 3;
               elseif ($c > 191) $bytes = 2;
               else return false;
               if (($i + $bytes) > $len) return false;
               while ($bytes > 1) {
                   $i++;
                   $b = ord($str[$i]);
                   if ($b < 128 || $b > 191) return false;
                   $bytes--;
               }
           }
       }
       return true;
   }
}<|MERGE_RESOLUTION|>--- conflicted
+++ resolved
@@ -65,8 +65,6 @@
    if ($LibraryPath === FALSE)
       $LibraryPath = Gdn_FileSystem::FindByMapping('library', PATH_APPLICATIONS, $ApplicationWhiteList, 'modules' . DS . $LibraryFileName);
 
-<<<<<<< HEAD
-   // Look for plugin files.
    if ($LibraryPath === FALSE && Gdn::PluginManager() instanceof Gdn_PluginManager) {
       $PluginFolders = Gdn::PluginManager()->EnabledPluginFolders();
       $LibraryPath = Gdn_FileSystem::FindByMapping('library', PATH_PLUGINS, $PluginFolders, $LibraryFileName);
@@ -75,10 +73,6 @@
    // Look harder for plugin files.
    if ($LibraryPath === FALSE && Gdn::PluginManager() instanceof Gdn_PluginManager) {
       $LibraryPath = Gdn_FileSystem::FindByMapping('plugin', FALSE, FALSE, $ClassName);
-   }
-
-=======
->>>>>>> 4058d6dd
    if ($LibraryPath !== FALSE)
       include_once($LibraryPath);
 }
