<?php
/**
 * General functions
 *
 * @copyright 2009-2018 Vanilla Forums Inc.
 * @license http://www.opensource.org/licenses/gpl-2.0.php GNU GPL v2
 * @package Core
 * @since 2.0
 */

if (!function_exists('absoluteSource')) {
    /**
     * Get the full url of a source path relative to a base url.
     *
     * Takes a source path (ie. an image src from an html page), and an
     * associated URL (ie. the page that the image appears on), and returns the
     * absolute source (including url & protocol) path.
     *
     * @param string $srcPath The source path to make absolute (if not absolute already).
     * @param string $url The full url to the page containing the src reference.
     * @return string Absolute source path.
     */
    function absoluteSource($srcPath, $url) {
        // If there is a scheme in the srcpath already, just return it.
        if (!is_null(parse_url($srcPath, PHP_URL_SCHEME))) {
            return $srcPath;
        }

        // Does SrcPath assume root?
        if (in_array(substr($srcPath, 0, 1), ['/', '\\'])) {
            return parse_url($url, PHP_URL_SCHEME)
            .'://'
            .parse_url($url, PHP_URL_HOST)
            .$srcPath;
        }

        // Work with the path in the url & the provided src path to backtrace if necessary
        $urlPathParts = explode('/', str_replace('\\', '/', parse_url($url, PHP_URL_PATH)));
        $srcParts = explode('/', str_replace('\\', '/', $srcPath));
        $result = [];
        foreach ($srcParts as $part) {
            if (!$part || $part == '.') {
                continue;
            }

            if ($part == '..') {
                array_pop($urlPathParts);
            } else {
                $result[] = $part;
            }
        }
        // Put it all together & return
        return parse_url($url, PHP_URL_SCHEME)
        .'://'
        .parse_url($url, PHP_URL_HOST)
        .'/'.implode('/', array_filter(array_merge($urlPathParts, $result)));
    }
}

if (!function_exists('arrayCombine')) {
    /**
     * PHP's array_combine has a limitation that doesn't allow array_combine to work if either of the arrays are empty.
     *
     * @param array $array1 Array of keys to be used. Illegal values for key will be converted to string.
     * @param array $array2 Array of values to be used.
     */
    function arrayCombine($array1, $array2) {
        if (!is_array($array1)) {
            $array1 = [];
        }

        if (!is_array($array2)) {
            $array2 = [];
        }

        if (count($array1) > 0 && count($array2) > 0) {
            return array_combine($array1, $array2);
        } elseif (count($array1) == 0) {
            return $array2;
        } else {
            return $array1;
        }
    }
}
/*
 We now support PHP 5.2.0 - Which should make this declaration unnecessary.
if (!function_exists('array_fill_keys')) {
   function array_fill_keys($Keys, $Val) {
      return array_combine($Keys,array_fill(0,count($Keys),$Val));
   }
}
*/
if (!function_exists('arrayHasValue')) {
    /**
     * Search an array (and all arrays it contains) for a value.
     *
     * @param array $array The array to search.
     * @param mixed $value The value to search for.
     */
    function arrayHasValue($array, $value) {
        if (in_array($value, $array)) {
            return true;
        } else {
            foreach ($array as $k => $v) {
                if (is_array($v) && arrayHasValue($v, $value) === true) {
                    return true;
                }
            }
            return false;
        }
    }
}

if (!function_exists('arrayKeyExistsI')) {
    /**
     * A case-insensitive array_key_exists search.
     *
     * @param string|int $key The key to search for.
     * @param array $search The array to search.
     * @return bool Returns true if the array contains the key or false otherwise.
     * @see array_key_exists, arrayHasValue
     */
    function arrayKeyExistsI($key, $search) {
        if (is_array($search)) {
            foreach ($search as $k => $v) {
                if (strtolower($key) == strtolower($k)) {
                    return true;
                }
            }
        }
        return false;
    }
}

if (!function_exists('arrayReplaceConfig')) {
    /**
     * Replaces elements from an override array into a default array recursively, overwriting numeric arrays entirely.
     *
     * This function differs from **array_replace_recursive** in that if an array is numeric it will be completely replaced.
     *
     * @param array $default The array of default values.
     * @param array $override The array of override values.
     * @return array Returns the replaced arrays.
     */
    function arrayReplaceConfig(array $default, array $override) {
        if (isset($override[0]) || empty($default)) {
            return $override;
        }

        $result = array_replace($default, $override);

        foreach ($result as $key => &$value) {
            if (is_array($value) && isset($default[$key]) && isset($override[$key]) && is_array($default[$key]) && !isset($value[0]) && !isset($default[$key][0])) {
                $value = arrayReplaceConfig($default[$key], $override[$key]);
            }
        }

        return $result;
    }
}

if (!function_exists('arraySearchI')) {
    /**
     * Case-insensitive version of array_search.
     *
     * @param array $value The value to find in array.
     * @param array $search The array to search in for $value.
     * @return mixed Key of $value in the $search array.
     */
    function arraySearchI($value, $search) {
        return array_search(strtolower($value), array_map('strtolower', $search));
    }
}

if (!function_exists('arrayTranslate')) {
    /**
     * Take all of the items specified in an array and make a new array with them specified by mappings.
     *
     * @param array $array The input array to translate.
     * @param array $mappings The mappings to translate the array.
     * @param bool $addRemaining Whether or not to add the remaining items to the array.
     * @return array
     */
    function arrayTranslate($array, $mappings, $addRemaining = false) {
        $array = (array)$array;
        $result = [];
        foreach ($mappings as $index => $value) {
            if (is_numeric($index)) {
                $key = $value;
                $newKey = $value;
            } else {
                $key = $index;
                $newKey = $value;
            }
            if ($newKey === null) {
                unset($array[$key]);
                continue;
            }

            if (isset($array[$key])) {
                $result[$newKey] = $array[$key];
                unset($array[$key]);
            } else {
                $result[$newKey] = null;
            }
        }

        if ($addRemaining) {
            foreach ($array as $key => $value) {
                if (!isset($result[$key])) {
                    $result[$key] = $value;
                }
            }
        }

        return $result;
    }
}

if (!function_exists('arrayValueI')) {
    /**
     * Get the value associated with the {@link $needle} in the {@link $haystack}. This is a CASE-INSENSITIVE search.
     *
     * @param string $needle The key to look for in the $haystack associative array.
     * @param array $haystack The associative array in which to search for the $needle key.
     * @param mixed $default The default value to return if the requested value is not found. Default is false.
     * @return mixed Returns the value at {@link $needle} in {@link $haystack} or {@link $default} if it isn't found.
     */
    function arrayValueI($needle, $haystack, $default = false) {
        $return = $default;
        $needle = strtolower($needle);
        if (is_array($haystack)) {
            foreach ($haystack as $key => $value) {
                if ($needle == strtolower($key)) {
                    $return = $value;
                    break;
                }
            }
        }
        return $return;
    }
}

if (!function_exists('asset')) {
    /**
     * Takes the path to an asset (image, js file, css file, etc) and prepends the web root.
     *
     * @param string $destination The path to the asset.
     * @param boolean $withDomain Whether or not to include the domain.
     * @param boolean $addVersion Whether or not to add a cache-busting querystring parameter to the URL.
     * @param string $version Forced version, skips auto-lookup.
     * @return string Returns the URL to the asset.
     */
    function asset($destination = '', $withDomain = false, $addVersion = false, $version = null) {
        $destination = str_replace('\\', '/', $destination);
        if (isUrl($destination)) {
            $result = $destination;
        } else {
            $result = Gdn::request()->urlDomain($withDomain).Gdn::request()->assetRoot().'/'.ltrim($destination, '/');
        }

        if ($addVersion) {
            $version = assetVersion($destination, $version);
            $result .= (strpos($result, '?') === false ? '?' : '&').'v='.urlencode($version);
        }
        return $result;
    }
}

if (!function_exists('assetVersion')) {
    /**
     * Get a version string for a given asset.
     *
     * @param string $destination The path of the asset.
     * @param string|null $version A known version for the asset or **null** to grab it from the addon's info array.
     * @return string Returns a version string.
     */
    function assetVersion($destination, $version = null) {
        static $gracePeriod = 90;

        // Figure out which version to put after the asset.
        if (is_null($version)) {
            $version = APPLICATION_VERSION;
            if (preg_match('`^/([^/]+)/([^/]+)/`', $destination, $matches)) {
                $type = $matches[1];
                $key = $matches[2];
                static $themeVersion = null;

                switch ($type) {
                    case 'plugins':
                    case 'applications':
                        $addon = Gdn::addonManager()->lookupAddon($key);
                        if ($addon) {
                            $version = $addon->getVersion();
                        }
                        break;
                    case 'themes':
                        if ($themeVersion === null) {
                            $theme = Gdn::addonManager()->lookupTheme(theme());
                            if ($theme) {
                                $themeVersion = $theme->getVersion();
                            }
                        }
                        $version = $themeVersion;
                        break;
                }
            }
        }

        // Add a timestamp component to the version if available.
        if ($timestamp = c('Garden.Deployed')) {
            $graced = $timestamp + $gracePeriod;
            if (time() >= $graced) {
                $timestamp = $graced;
            }
            $version .= '.'.dechex($timestamp);
        }
        return $version;
    }
}

if (!function_exists('attribute')) {
    /**
     * Takes an attribute (or array of attributes) and formats them in attribute="value" format.
     *
     * @param string|array $name The attribute array or the name of the attribute.
     * @param mixed $valueOrExclude The value of the attribute or a prefix of attribute names to exclude.
     * @return string Returns a string in attribute="value" format.
     */
    function attribute($name, $valueOrExclude = '') {
        $return = '';
        if (!is_array($name)) {
            $name = [$name => $valueOrExclude];
            $exclude = '';
        } else {
            $exclude = $valueOrExclude;
        }

        foreach ($name as $attribute => $val) {
            if ((empty($val) && !in_array($val, [0, '0'], true)) || ($exclude && stringBeginsWith($attribute, $exclude))) {
                continue;
            }

            if (is_array($val) && strpos($attribute, 'data-') === 0) {
                $val = json_encode($val);

            }

            if ($val != '' && $attribute != 'Standard') {
                $return .= ' '.$attribute.'="'.htmlspecialchars($val, ENT_COMPAT, 'UTF-8').'"';
            }
        }
        return $return;
    }
}

if (!function_exists('c')) {
    /**
     * Retrieves a configuration setting.
     *
     * @param string|bool $name The name of the configuration setting.
     * Settings in different sections are separated by dots.
     * @param mixed $default The result to return if the configuration setting is not found.
     * @return mixed The configuration setting.
     * @see Gdn::config()
     */
    function c($name = false, $default = false) {
        return Gdn::config($name, $default);
    }
}

if (!function_exists('config')) {
    /**
     * Retrieves a configuration setting.
     *
     * @param string|bool $name The name of the configuration setting.
     * Settings in different sections are separated by dots.
     * @param mixed $default The result to return if the configuration setting is not found.
     * @return mixed The configuration setting.
     * @see Gdn::config()
     */
    function config($name = false, $default = false) {
        return Gdn::config($name, $default);
    }
}

if (!function_exists('calculateNumberOfPages')) {
    /**
     * Calculate the total number of pages based on the total items and items per page.
     *
     * Based on the total number of items and the number of items per page,
     * this function will calculate how many pages there are.
     *
     * @param int $itemCount The total number of items.
     * @param int $itemsPerPage The number of items per page.
     * @return int Returns the number of pages available.
     */
    function calculateNumberOfPages($itemCount, $itemsPerPage) {
        $tmpCount = ($itemCount / $itemsPerPage);
        $roundedCount = intval($tmpCount);

        if ($tmpCount > 1) {
            if ($tmpCount > $roundedCount) {
                $pageCount = $roundedCount + 1;
            } else {
                $pageCount = $roundedCount;
            }
        } else {
            $pageCount = 1;
        }
        return $pageCount;
    }
}

if (!function_exists('changeBasename')) {
    /**
     * Change the basename part of a filename for a given path.
     *
     * @param string $path The path to alter.
     * @param string $newBasename The new basename. A %s will be replaced by the old basename.
     * @return string Return {@link $path} with the basename changed.
     */
    function changeBasename($path, $newBasename) {
        $newBasename = str_replace('%s', '$2', $newBasename);
        $result = preg_replace('/^(.*\/)?(.*?)(\.[^.]+)$/', '$1'.$newBasename.'$3', $path);

        return $result;
    }
}

// Smarty
if (!function_exists('checkPermission')) {
    /**
     * A functional version of {@link Gdn_Session::checkPermission()}.
     *
     * @param string|array[string] $permissionName The permission or permissions to check.
     * @param string $type The type of permission. Either "Category" or empty.
     * @return bool Returns true if the current user has the given permission(s).
     */
    function checkPermission($permissionName, $type = '') {
        $result = Gdn::session()->checkPermission($permissionName, false, $type ? 'Category' : '', $type);
        return $result;
    }
}

// Negative permission check
if (!function_exists('checkRestriction')) {
    /**
     * Check to see if a user **does not** have a permission.
     *
     * @param string|array[string] $permissionName The permission or permissions to check.
     * @return bool Returns true if the current user **does not** have the given permission(s).
     */
    function checkRestriction($permissionName) {
        $result = Gdn::session()->checkPermission($permissionName);
        $unrestricted = Gdn::session()->checkPermission('Garden.Admin.Only');
        return $result && !$unrestricted;
    }
}

// Smarty sux
if (!function_exists('multiCheckPermission')) {
    /**
     * Check to see if a use has any one of a set of permissions.
     *
     * @param string|array[string] $permissionName The permission or permissions to check.
     * @return bool Returns true if the current user has any one of the given permission(s).
     */
    function multiCheckPermission($permissionName) {
        $result = Gdn::session()->checkPermission($permissionName, false);
        return $result;
    }
}

if (!function_exists('check_utf8')) {
    /**
     * Check to see if a string is UTF-8.
     *
     * @param string $str The string to check.
     * @return bool Returns true if the string contains only valid UTF-8 characters or false otherwise.
     */
    function check_utf8($str) {
        $len = strlen($str);
        for ($i = 0; $i < $len; $i++) {
            $c = ord($str[$i]);
            if ($c > 128) {
                if (($c > 247)) {
                    return false;
                } elseif ($c > 239) {
                    $bytes = 4;
                } elseif ($c > 223) {
                    $bytes = 3;
                } elseif ($c > 191) {
                    $bytes = 2;
                } else {
                    return false;
                }
                if (($i + $bytes) > $len) {
                    return false;
                }
                while ($bytes > 1) {
                    $i++;
                    $b = ord($str[$i]);
                    if ($b < 128 || $b > 191) {
                        return false;
                    }
                    $bytes--;
                }
            }
        }
        return true;
    }
}

if (!function_exists('combinePaths')) {
    /**
     * Takes an array of path parts and concatenates them using the specified delimiter.
     *
     * Delimiters will not be duplicated. Example: all of the
     * following arrays will generate the path "/path/to/vanilla/applications/dashboard"
     * array('/path/to/vanilla', 'applications/dashboard')
     * array('/path/to/vanilla/', '/applications/dashboard')
     * array('/path', 'to', 'vanilla', 'applications', 'dashboard')
     * array('/path/', '/to/', '/vanilla/', '/applications/', '/dashboard')
     *
     * @param array $paths The array of paths to concatenate.
     * @param string $delimiter The delimiter to use when concatenating. Defaults to system-defined directory separator.
     * @returns string Returns the concatenated path.
     */
    function combinePaths($paths, $delimiter = DS) {
        if (is_array($paths)) {
            $mungedPath = implode($delimiter, $paths);
            $mungedPath = str_replace(
                [$delimiter.$delimiter.$delimiter, $delimiter.$delimiter],
                [$delimiter, $delimiter],
                $mungedPath
            );
            return str_replace(['http:/', 'https:/'], ['http://', 'https://'], $mungedPath);
        } else {
            return $paths;
        }
    }
}

if (!function_exists('concatSep')) {
    /**
     * Concatenate a string to another string with a separator.
     *
     * @param string $sep The separator string to use between the concatenated strings.
     * @param string $str1 The first string in the concatenation chain.
     * @param mixed $str2 The second string in the concatenation chain.
     *  - This parameter can be an array in which case all of its elements will be concatenated.
     *  - If this parameter is a string then the function will look for more arguments to concatenate.
     * @return string
     */
    function concatSep($sep, $str1, $str2) {
        if (is_array($str2)) {
            $strings = array_merge((array)$str1, $str2);
        } else {
            $strings = func_get_args();
            array_shift($strings);
        }

        $result = '';
        foreach ($strings as $string) {
            if (!$string) {
                continue;
            }

            if ($result) {
                $result .= $sep;
            }
            $result .= $string;
        }
        return $result;
    }
}

if (!function_exists('flattenArray')) {

    /**
     * Recursively flatten a nested array into a single-dimension array.
     *
     * @param string $sep The string used to separate keys.
     * @param array $array The array to flatten.
     * @return array Returns the flattened array.
     */
    function flattenArray($sep, $array) {
        $result = [];

        $fn = function ($array, $px = '') use ($sep, &$fn, &$result) {
            foreach ($array as $key => $value) {
                $px = $px ? "{$px}{$sep}{$key}" : $key;

                if (is_array($value)) {
                    $fn($value, $px);
                } else {
                    $result[$px] = $value;
                }
            }
        };

        $fn($array);

        return $result;
    }
}

if (!function_exists('safePrint')) {
    /**
     * Return/print human-readable and non casted information about a variable.
     *
     * @param mixed $mixed The variable to return/echo.
     * @param bool $returnData Whether or not return the data instead of echoing it.
     * @return string|void Returns {@link $mixed} or nothing if {@link $returnData} is false.
     */
    function safePrint($mixed, $returnData = false) {

        $functionName = __FUNCTION__;

        $replaceCastedValues = function (&$value) use (&$replaceCastedValues, $functionName) {
            $isObject = is_object($value);

            // Replace original object by a shallow copy of itself to keep it from being modified.
            if ($isObject) {
                $value = clone $value;
            }

            if ($isObject || is_array($value)) {
                foreach ($value as &$content) {
                    $replaceCastedValues($content);
                }
                unset($content);
                return;
            }

            if ($value === '') {
                $value = $functionName.'{empty string}';
            } elseif ($value === true) {
                $value = $functionName.'{true}';
            } elseif ($value === false) {
                $value = $functionName.'{false}';
            } elseif ($value === null) {
                $value = $functionName.'{null}';
            } elseif ($value === 0) {
                $value = $functionName.'{0}';
            }
        };

        $replaceCastedValues($mixed);

        return print_r($mixed, $returnData);
    }
}

if (!function_exists('dbdecode')) {
    /**
     * Decode a value retrieved from database storage.
     *
     * @param string $value An encoded string representation of a value to be decoded.
     * @return mixed Null if the $value was empty, a decoded value on success or false on failure.
     */
    function dbdecode($value) {
        // Mirror dbencode behaviour.
        if ($value === null || $value === '') {
            return null;
        } elseif (is_array($value)) {
            // This handles a common double decoding scenario.
            return $value;
        }

        $decodedValue = json_decode($value, true);

        // Backward compatibility.
        if ($decodedValue === null) {
            // Suppress errors https://github.com/vanilla/vanilla/pull/3734#issuecomment-210664113
            $decodedValue = @unserialize($value);
        }

        if (is_array($value) || is_object($value)) {
            // IP addresses are binary packed now. Let's convert them from text to binary
            $decodedValue = ipEncodeRecursive($decodedValue);
        }

        return $decodedValue;
    }
}

if (!function_exists('dbencode')) {
    /**
     * Encode a value in preparation for database storage.
     *
     * @param mixed $value A value to be encoded.
     * @return mixed An encoded string representation of the provided value, null if the value was empty or false on failure.
     */
    function dbencode($value) {
        // Treat an empty value as null so that we insert "nothing" in the database instead of an empty string.
        if ($value === null || $value === '') {
            return null;
        }

        if (is_array($value) || is_object($value)) {
            // IP addresses are binary packed now.
            // Let's convert them to text so that they can be safely inserted into the text column
            $value = ipDecodeRecursive($value);
        }

        $encodedValue = false;
        try {
            $encodedValue = jsonEncodeChecked($value, JSON_UNESCAPED_SLASHES);
        } catch (Exception $ex) {
            $msg = 'Failed to encode a value in dbencode()';
            $context = ['value' => $value];
            trace(array_merge(['Error' => $msg], $context), TRACE_ERROR);
            Logger::log(Logger::ERROR, 'Failed to encode a value in dbencode()', $context);
        }

        return $encodedValue;
    }
}

if (!function_exists('decho')) {
    /**
     * Echo debug messages and variables.
     *
     * @param mixed $mixed The variable to echo.
     * @param string $prefix The text to be used as a prefix for the output.
     * @param bool $public Whether or not output is visible for everyone.
     */
    function decho($mixed, $prefix = 'DEBUG', $public = false) {
        $prefix = stringEndsWith($prefix, ': ', true, true).': ';

        if ($public || Gdn::session()->checkPermission('Garden.Debug.Allow')) {
            $stack = debug_backtrace();

            $backtrace = 'Line '.$stack[0]['line'].' in '.$stack[0]['file']."\n";
            if (defined('PATH_ROOT')) {
                $backtrace = str_replace(PATH_ROOT, '', $backtrace);
            }

            echo '<pre style="text-align: left; padding: 0 4px;">'.$backtrace.$prefix;
            if (is_string($mixed)) {
                echo $mixed;
            } else {
                echo htmlspecialchars(safePrint($mixed, true));
            }

            echo '</pre>';
        }
    }
}

if (!function_exists('dateCompare')) {
    /**
     * Compare two dates.
     *
     * This function compares two dates in a way that is similar to {@link strcmp()}.
     *
     * @param int|string $date1 A timestamp or string representation of a date.
     * @param int|string $date2 A timestamp or string representation of a date.
     * @return int Returns < 0 if {@link $date1} is less than {@link $date2}; > 0 if {@link $date1} is greater than
     * {@link $date2}, and 0 if they are equal.
     * @since 2.1
     */
    function dateCompare($date1, $date2) {
        if (!is_numeric($date1)) {
            $date1 = strtotime($date1);
        }
        if (!is_numeric($date2)) {
            $date2 = strtotime($date2);
        }

        if ($date1 == $date2) {
            return 0;
        }
        if ($date1 > $date2) {
            return 1;
        }
        return -1;
    }
}

if (!function_exists('debug')) {
    /**
     * Get or set the current debug state of the application.
     *
     * @param bool|null $value The new debug value or null to just return the current value.
     * @return bool Returns the current debug level.
     */
    function debug($value = null) {
        static $debug = false;
        if ($value === null) {
            return $debug;
        }
        $debug = $value;
        return $debug;
    }
}

if (!function_exists('debugMethod')) {
    /**
     * Format a function or method call for debug output.
     *
     * @param string $methodName The name the method.
     * @param array $methodArgs An array of arguments passed to the method.
     * @return string Returns the method formatted for debug output.
     */
    function debugMethod($methodName, $methodArgs = []) {
        echo $methodName."(";
        $sA = [];
        foreach ($methodArgs as $funcArg) {
            if (is_null($funcArg)) {
                $sA[] = 'null';
            } elseif (!is_array($funcArg) && !is_object($funcArg)) {
                $sA[] = "'{$funcArg}'";
            } elseif (is_array($funcArg)) {
                $sA[] = "'Array(".sizeof($funcArg).")'";
            } else {
                $sA[] = gettype($funcArg)."/".get_class($funcArg);
            }
        }
        echo implode(', ', $sA);
        echo ")\n";
    }
}

if (!function_exists('deprecated')) {
    /**
     * Mark a function deprecated.
     *
     * @param string $oldName The name of the deprecated function.
     * @param string $newName The name of the new function that should be used instead.
     * @param string $date Deprecated. Ironic, no?
     */
    function deprecated($oldName, $newName = '', $date = '') {
        $message = "$oldName is deprecated.";
        if ($newName) {
            $message .= " Use $newName instead.";
        }

        trigger_error($message, E_USER_DEPRECATED);
    }
}

if (!function_exists('explodeTrim')) {
    /**
     * Split a string by a string and do some trimming to clean up faulty user input.
     *
     * @param string $delimiter The boundary string.
     * @param string $string The input string.
     * @param bool $implode Whether or not to re-implode the string before returning.
     * @return array|string Returns the exploded string as an array or a string if {@link $implode} is true.
     */
    function explodeTrim($delimiter, $string, $implode = false) {
        $arr = explode($delimiter, $string);
        $arr = array_map('trim', $arr);
        $arr = array_filter($arr);
        if ($implode) {
            return implode($delimiter, $arr);
        } else {
            return $arr;
        }
    }
}

if (!function_exists('externalUrl')) {
    /**
     * Build a URL to an external site linked to this one.
     *
     * This function is used when an external site is configured with Vanilla in an embedding scenario.
     *
     * @param string $path The path within Vanilla.
     * @return string Returns the external URL.
     */
    function externalUrl($path) {
        $urlFormat = c('Garden.ExternalUrlFormat');

        if ($urlFormat && !isUrl($path)) {
            $result = sprintf($urlFormat, ltrim($path, '/'));
        } elseif (stringBeginsWith($path, '//')) {
            $result = Gdn::request()->scheme().':'.$path;
        } else {
            $result = url($path, true);
        }

        return $result;
    }
}


if (!function_exists('fetchPageInfo')) {
    /**
     * Examine a page at {@link $Url} for title, description & images.
     *
     * Be sure to check the resultant array for any Exceptions that occurred while retrieving the page.
     *
     * @param string $url The url to examine.
     * @param integer $timeout How long to allow for this request.
     * Default Garden.SocketTimeout or 1, 0 to never timeout. Default is 0.
     * @param bool $sendCookies Whether or not to send browser cookies with the request.
     * @return array Returns an array containing Url, Title, Description, Images (array) and Exception
     * (if there were problems retrieving the page).
     */
    function fetchPageInfo($url, $timeout = 3, $sendCookies = false) {
        $pageInfo = [
            'Url' => $url,
            'Title' => '',
            'Description' => '',
            'Images' => [],
            'Exception' => false
        ];

        try {
            // Make sure the URL is valid.
            $urlParts = parse_url($url);
            if ($urlParts === false || !in_array(val('scheme', $urlParts), ['http', 'https'])) {
                throw new Exception('Invalid URL.', 400);
            }

            $request = new ProxyRequest();
            $pageHtml = $request->request([
                'URL' => $url,
                'Timeout' => $timeout,
                'Cookies' => $sendCookies,
                'Redirects' => true,
            ]);

            if (!$request->status()) {
                throw new Exception('Couldn\'t connect to host.', 400);
            }

            $dom = pQuery::parseStr($pageHtml);
            if (!$dom) {
                throw new Exception('Failed to load page for parsing.');
            }

            // FIRST PASS: Look for open graph title, desc, images
            $pageInfo['Title'] = domGetContent($dom, 'meta[property="og:title"]');

            trace('Getting og:description');
            $pageInfo['Description'] = domGetContent($dom, 'meta[property="og:description"]');
            foreach ($dom->query('meta[property="og:image"]') as $image) {
                if ($image->attr('content')) {
                    $pageInfo['Images'][] = $image->attr('content');
                }
            }

            // SECOND PASS: Look in the page for title, desc, images
            if ($pageInfo['Title'] == '') {
                $pageInfo['Title'] = $dom->query('title')->text();
            }

            if ($pageInfo['Description'] == '') {
                trace('Getting meta description');
                $pageInfo['Description'] = domGetContent($dom, 'meta[name="description"]');
            }

            // THIRD PASS: Look in the page contents
            if ($pageInfo['Description'] == '') {
                foreach ($dom->query('p') as $element) {
                    trace('Looking at p for description.');

                    if (strlen($element->plaintext) > 150) {
                        $pageInfo['Description'] = $element->text();
                        break;
                    }
                }
                if (strlen($pageInfo['Description']) > 400) {
                    $pageInfo['Description'] = sliceParagraph($pageInfo['Description'], 400);
                }
            }

            // Final: Still nothing? remove limitations
            if ($pageInfo['Description'] == '') {
                foreach ($dom->query('p') as $element) {
                    trace('Looking at p for description (no restrictions)');
                    if (trim($element->text()) != '') {
                        $pageInfo['Description'] = $element->text();
                        break;
                    }
                }
            }

            // Page Images
            if (count($pageInfo['Images']) == 0) {
                $images = domGetImages($dom, $url);
                $pageInfo['Images'] = array_values($images);
            }

            $pageInfo['Title'] = htmlEntityDecode($pageInfo['Title']);
            $pageInfo['Description'] = htmlEntityDecode($pageInfo['Description']);

        } catch (Exception $ex) {
            $pageInfo['Exception'] = $ex->getMessage();
        }
        return $pageInfo;
    }
}

if (!function_exists('domGetContent')) {
    /**
     * Search a DOM for a selector and return the contents.
     *
     * @param pQuery $dom The DOM to search.
     * @param string $selector The CSS style selector for the content to find.
     * @param string $default The default content to return if the node isn't found.
     * @return string Returns the content of the found node or {@link $default} otherwise.
     */
    function domGetContent($dom, $selector, $default = '') {
        $element = $dom->query($selector);
        $content = $element->attr('content');
        return $content ? $content : $default;
    }
}

if (!function_exists('domGetImages')) {
    /**
     * Get the images from a DOM.
     *
     * @param pQuery $dom The DOM to search.
     * @param string $url The URL of the document to add to relative URLs.
     * @param int $maxImages The maximum number of images to return.
     * @return array Returns an array in the form: `[['Src' => '', 'Width' => '', 'Height' => ''], ...]`.
     */
    function domGetImages($dom, $url, $maxImages = 4) {
        $images = [];
        foreach ($dom->query('img') as $element) {
            $images[] = [
                'Src' => absoluteSource($element->attr('src'), $url),
                'Width' => $element->attr('width'),
                'Height' => $element->attr('height'),
            ];
        }

//      Gdn::controller()->Data['AllImages'] = $Images;

        // Sort by size, biggest one first
        $imageSort = [];
        // Only look at first 4 images (speed!)
        $i = 0;
        foreach ($images as $imageInfo) {
            $image = $imageInfo['Src'];

            if (strpos($image, 'doubleclick.') != false) {
                continue;
            }

            try {
                if ($imageInfo['Height'] && $imageInfo['Width']) {
                    $height = $imageInfo['Height'];
                    $width = $imageInfo['Width'];
                } else {
                    list($width, $height) = getimagesize($image);
                }

                $diag = (int)floor(sqrt(($width * $width) + ($height * $height)));

//            Gdn::controller()->Data['Foo'][] = array($Image, $Width, $Height, $Diag);

                if (!$width || !$height) {
                    continue;
                }

                // Require min 100x100 dimension image.
                if ($width < 100 && $height < 100) {
                    continue;
                }

                // Don't take a banner-shaped image.
                if ($height * 4 < $width) {
                    continue;
                }

                // Prefer images that are less than 800px wide (banners?)
//            if ($Diag > 141 && $Width < 800) { }

                if (!array_key_exists($diag, $imageSort)) {
                    $imageSort[$diag] = [$image];
                } else {
                    $imageSort[$diag][] = $image;
                }


                $i++;

                if ($i > $maxImages) {
                    break;
                }
            } catch (Exception $ex) {
                // do nothing
            }
        }

        krsort($imageSort);
        $goodImages = [];
        foreach ($imageSort as $diag => $arr) {
            $goodImages = array_merge($goodImages, $arr);
        }
        return $goodImages;
    }
}

if (!function_exists('forceIPv4')) {
    /**
     * Force a string into ipv4 notation.
     *
     * @param string $iP The IP address to force.
     * @return string Returns the IPv4 address version of {@link IP}.
     * @since 2.1
     */
    function forceIPv4($iP) {
        if ($iP === '::1') {
            return '127.0.0.1';
        } elseif (strpos($iP, ':') === true) {
            return '0.0.0.1';
        } elseif (strpos($iP, '.') === false) {
            return '0.0.0.2';
        } else {
            return substr($iP, 0, 15);
        }
    }
}

if (!function_exists('ForeignIDHash')) {
    /**
     * If a ForeignID is longer than 32 characters, use its hash instead.
     *
     * @param string $foreignID The current foreign ID value.
     * @return string Returns a string that is 32 characters or less.
     */
    function foreignIDHash($foreignID) {
        return strlen($foreignID) > 32 ? md5($foreignID) : $foreignID;
    }
}

if (!function_exists('formatString')) {
    /**
     * Formats a string by inserting data from its arguments, similar to sprintf, but with a richer syntax.
     *
     * @param string $string The string to format with fields from its args enclosed in curly braces.
     * The format of fields is in the form {Field,Format,Arg1,Arg2}. The following formats are the following:
     *  - date: Formats the value as a date. Valid arguments are short, medium, long.
     *  - number: Formats the value as a number. Valid arguments are currency, integer, percent.
     *  - time: Formats the value as a time. This format has no additional arguments.
     *  - url: Calls url() function around the value to show a valid url with the site.
     * You can pass a domain to include the domain.
     *  - urlencode, rawurlencode: Calls urlencode/rawurlencode respectively.
     *  - html: Calls htmlspecialchars.
     * @param array $args The array of arguments.
     * If you want to nest arrays then the keys to the nested values can be separated by dots.
     * @return string The formatted string.
     * <code>
     * echo formatString("Hello {Name}, It's {Now,time}.", array('Name' => 'Frank', 'Now' => '1999-12-31 23:59'));
     * // This would output the following string:
     * // Hello Frank, It's 12:59PM.
     * </code>
     */
    function formatString($string, $args = []) {
        _formatStringCallback($args, true);
        $result = preg_replace_callback('/{([^\s][^}]+[^\s]?)}/', '_formatStringCallback', $string);

        return $result;
    }
}

if (!function_exists('_formatStringCallback')) {
    /**
     * The callback helper for {@link formatString()}.
     *
     * @param array $match Either the array of arguments or the regular expression match.
     * @param bool $setArgs Whether this is a call to initialize the arguments or a matching callback.
     * @return mixed Returns the matching string or nothing when setting the arguments.
     * @access private
     */
    function _formatStringCallback($match, $setArgs = false) {
        static $args = [], $contextUserID = null;
        if ($setArgs) {
            $args = $match;

            if (isset($args['_ContextUserID'])) {
                $contextUserID = $args['_ContextUserID'];
            } else {
                $contextUserID = Gdn::session() && Gdn::session()->isValid() ? Gdn::session()->UserID : null;
            }

            return '';
        }

        $match = $match[1];
        if ($match == '{') {
            return $match;
        }

        // Parse out the field and format.
        $parts = explode(',', $match);
        $field = trim($parts[0]);
        $format = trim(val(1, $parts, ''));
        $subFormat = strtolower(trim(val(2, $parts, '')));
        $formatArgs = val(3, $parts, '');

        if (in_array($format, ['currency', 'integer', 'percent'])) {
            $formatArgs = $subFormat;
            $subFormat = $format;
            $format = 'number';
        } elseif (is_numeric($subFormat)) {
            $formatArgs = $subFormat;
            $subFormat = '';
        }

        $value = valr($field, $args, null);
        if ($value === null && !in_array($format, ['url', 'exurl', 'number', 'plural'])) {
            $result = '';
        } else {
            switch (strtolower($format)) {
                case 'date':
                    switch ($subFormat) {
                        case 'short':
                            $result = Gdn_Format::date($value, '%d/%m/%Y');
                            break;
                        case 'medium':
                            $result = Gdn_Format::date($value, '%e %b %Y');
                            break;
                        case 'long':
                            $result = Gdn_Format::date($value, '%e %B %Y');
                            break;
                        default:
                            $result = Gdn_Format::date($value);
                            break;
                    }
                    break;
                case 'html':
                case 'htmlspecialchars':
                    $result = htmlspecialchars($value);
                    break;
                case 'number':
                    if (!is_numeric($value)) {
                        $result = $value;
                    } else {
                        switch ($subFormat) {
                            case 'currency':
                                $result = '$'.number_format($value, is_numeric($formatArgs) ? $formatArgs : 2);
                                break;
                            case 'integer':
                                $result = (string)round($value);
                                if (is_numeric($formatArgs) && strlen($result) < $formatArgs) {
                                    $result = str_repeat('0', $formatArgs - strlen($result)).$result;
                                }
                                break;
                            case 'percent':
                                $result = round($value * 100, is_numeric($formatArgs) ? $formatArgs : 0);
                                break;
                            default:
                                $result = number_format($value, is_numeric($formatArgs) ? $formatArgs : 0);
                                break;
                        }
                    }
                    break;
                case 'plural':
                    if (is_array($value)) {
                        $value = count($value);
                    } elseif (stringEndsWith($field, 'UserID', true)) {
                        $value = 1;
                    }

                    if (!is_numeric($value)) {
                        $result = $value;
                    } else {
                        if (!$subFormat) {
                            $subFormat = rtrim("%s $field", 's');
                        }
                        if (!$formatArgs) {
                            $formatArgs = $subFormat.'s';
                        }

                        $result = plural($value, $subFormat, $formatArgs);
                    }
                    break;
                case 'rawurlencode':
                    $result = rawurlencode($value);
                    break;
                case 'text':
                    $result = Gdn_Format::text($value, false);
                    break;
                case 'time':
                    $result = Gdn_Format::date($value, '%l:%M%p');
                    break;
                case 'url':
                    if (strpos($field, '/') !== false) {
                        $value = $field;
                    }
                    $result = url($value, $subFormat == 'domain');
                    break;
                case 'exurl':
                    if (strpos($field, '/') !== false) {
                        $value = $field;
                    }
                    $result = externalUrl($value);
                    break;
                case 'urlencode':
                    $result = urlencode($value);
                    break;
                case 'gender':
                    // Format in the form of FieldName,gender,male,female,unknown[,plural]
                    if (is_array($value) && count($value) == 1) {
                        $value = array_shift($value);
                    }

                    $gender = 'u';

                    if (!is_array($value)) {
                        $user = Gdn::userModel()->getID($value);
                        if ($user) {
                            $gender = $user->Gender;
                        }
                    } else {
                        $gender = 'p';
                    }

                    switch ($gender) {
                        case 'm':
                            $result = $subFormat;
                            break;
                        case 'f':
                            $result = $formatArgs;
                            break;
                        case 'p':
                            $result = val(5, $parts, val(4, $parts));
                            break;
                        case 'u':
                        default:
                            $result = val(4, $parts);
                    }

                    break;
                case 'user':
                case 'you':
                case 'his':
                case 'her':
                case 'your':
//                    $Result = print_r($Value, true);
                    $argsBak = $args;
                    if (is_array($value) && count($value) == 1) {
                        $value = array_shift($value);
                    }

                    if (is_array($value)) {
                        if (isset($value['UserID'])) {
                            $user = $value;
                            $user['Name'] = formatUsername($user, $format, $contextUserID);

                            $result = userAnchor($user);
                        } else {
                            $max = c('Garden.FormatUsername.Max', 5);
                            // See if there is another count.
                            $extraCount = valr($field.'_Count', $args, 0);

                            $count = count($value);
                            $result = '';
                            for ($i = 0; $i < $count; $i++) {
                                if ($i >= $max && $count > $max + 1) {
                                    $others = $count - $i + $extraCount;
                                    $result .= ' '.t('sep and', 'and').' '
                                        .plural($others, '%s other', '%s others');
                                    break;
                                }

                                $iD = $value[$i];
                                if (is_array($iD)) {
                                    continue;
                                }

                                if ($i == $count - 1) {
                                    $result .= ' '.t('sep and', 'and').' ';
                                } elseif ($i > 0) {
                                    $result .= ', ';
                                }

                                $special = [-1 => t('everyone'), -2 => t('moderators'), -3 => t('administrators')];
                                if (isset($special[$iD])) {
                                    $result .= $special[$iD];
                                } else {
                                    $user = Gdn::userModel()->getID($iD);
                                    if ($user) {
                                        $user->Name = formatUsername($user, $format, $contextUserID);
                                        $result .= userAnchor($user);
                                    }
                                }
                            }
                        }
                    } else {
                        $user = Gdn::userModel()->getID($value);
                        if ($user) {
                            // Store this name separately because of special 'You' case.
                            $name = formatUsername($user, $format, $contextUserID);
                            // Manually build instead of using userAnchor() because of special 'You' case.
                            $result = anchor(htmlspecialchars($name), userUrl($user));
                        } else {
                            $result = '';
                        }
                    }

                    $args = $argsBak;
                    break;
                default:
                    $result = $value;
                    break;
            }
        }
        return $result;
    }
}

if (!function_exists('forceBool')) {
    /**
     * Force a mixed value to a boolean.
     *
     * @param mixed $value The value to force.
     * @param bool $defaultValue The default value to return if conversion to a boolean is not possible.
     * @param mixed $true The value to return for true.
     * @param mixed $false The value to return for false.
     * @return mixed Returns {@link $true} if the value is true or {@link $false} otherwiese.
     */
    function forceBool($value, $defaultValue = false, $true = true, $false = false) {
        if (is_bool($value)) {
            return $value ? $true : $false;
        } elseif (is_numeric($value)) {
            return $value == 0 ? $false : $true;
        } elseif (is_string($value)) {
            return strtolower($value) == 'true' ? $true : $false;
        } else {
            return $defaultValue;
        }
    }
}

if (!function_exists('getAppCookie')) {
    /**
     * Get a cookie with the application prefix.
     *
     * @param string $name The name of the cookie to get.
     * @param mixed $default The default to return if the cookie is not found.
     * @return string Returns the cookie value or {@link $default}.
     */
    function getAppCookie($name, $default = null) {
        $px = c('Garden.Cookie.Name');
        return getValue("$px-$name", $_COOKIE, $default);
    }
}

if (!function_exists('getConnectionString')) {
    /**
     * Construct a PDO connection string.
     *
     * @param string $databaseName The name of the database to connect to.
     * @param string $hostName The database host.
     * @param string $serverType The type of database server.
     * @return string Returns the PDO connection string.
     */
    function getConnectionString($databaseName, $hostName = 'localhost', $serverType = 'mysql') {
        $hostName = explode(':', $hostName);
        $port = count($hostName) == 2 ? $hostName[1] : '';
        $hostName = $hostName[0];
        $string = $serverType.':host='.$hostName;
        if ($port != '') {
            $string .= ';port='.$port;
        }
        $string .= ';dbname='.$databaseName;

        return $string;
    }
}

if (!function_exists('getMentions')) {
    /**
     * Get all usernames mentioned in an HTML string.
     *
     * Optionally skips the contents of an anchor tag <a> or a code tag <code>.
     *
     * @param string $html The html-formatted string to parse.
     * @param bool $skipAnchors Whether to call the callback function on anchor tag content.
     * @param bool $skipCode  Whether to call the callback function on code tag content.
     * @return array An array of usernames that are mentioned.
     */
    function getMentions($html, $skipAnchors = true, $skipCode = true) {
        // Check for a custom mentions formatter and use it.
        $formatter = Gdn::factory('mentionsFormatter');
        if (is_object($formatter)) {
            return $formatter->getMentions($html);
        }

        $regex = "`([<>])`i";
        $parts = preg_split($regex, $html, null, PREG_SPLIT_DELIM_CAPTURE);

        $inTag = false;
        $inAnchor = false;
        $inCode = false;
        $tagName = false;
        $mentions = [];

        // Only format mentions that are not parts of html tags and are not already enclosed
        // within anchor tags or code tags.
        foreach ($parts as $i => $str) {
            if ($str) {
                if ($str == '<') {
                    $inTag = true;
                }
                if ($str == '>') {
                    $inTag = false;
                }
                if ($inTag) {
                    if ($str[0] == '/') {
                        $tagName = preg_split('`\s`', substr($str, 1), 2);
                        $tagName = $tagName[0];

                        if ($tagName == 'a') {
                            $inAnchor = false;
                        }
                        if ($tagName == 'code') {
                            $inCode = false;
                        }
                    } else {
                        $tagName = preg_split('`\s`', trim($str), 2);
                        $tagName = $tagName[0];

                        if ($tagName == 'a') {
                            $inAnchor = true;
                        }
                        if ($tagName == 'code') {
                            $inCode = true;
                        }
                    }
                } elseif (!($inAnchor && $skipAnchors) && !($inCode && $skipCode)) {
                    // Passes all tests, let's extract all the mentions from this segment.
                    $mentions = array_merge($mentions, getAllMentions($str));
                }
            }
        }
        return array_unique($mentions);
    }
}

if (!function_exists('getAllMentions')) {
    /**
     * Parses a string for all mentioned usernames and returns an array of these usernames.
     *
     * @param string $str The string to parse.
     * @return array The mentioned usernames.
     */
    function getAllMentions($str) {
        $parts = preg_split('`\B@`', $str);
        $mentions = [];
        if (count($parts) == 1) {
            return [];
        }
        foreach ($parts as $i => $part) {
            if (empty($part) || $i == 0) {
                continue;
            }
            // Grab the mention.
            $mention = false;
            if ($part[0] == '"') {
                // Quoted mention.
                $pos = strpos($part, '"', 1);

                if ($pos === false) {
                    $part = substr($part, 1);
                } else {
                    $mention = substr($part, 1, $pos - 1);
                }
            }
            if (!$mention && !empty($part)) {
                // Unquoted mention.
                $parts2 = preg_split('`([\s.,;?!:])`', $part, 2, PREG_SPLIT_DELIM_CAPTURE);
                $mention = $parts2[0];
            }
            $mentions[] = $mention;
        }

        return $mentions;
    }
}

if (!function_exists('getRecord')) {
    /**
     * Get a record from the database.
     *
     * @param string $recordType The type of record to get. This is usually the un-prefixed table name of the record.
     * @param int $id The ID of the record.
     * @param bool $throw Whether or not to throw an exception if the record isn't found.
     * @return array|false Returns an array representation of the record or false if the record isn't found.
     * @throws Exception Throws an exception with a 404 code if the record isn't found and {@link $throw} is true.
     * @throws Gdn_UserException Throws an exception when {@link $recordType} is unknown.
     */
    function getRecord($recordType, $id, $throw = false) {
        $row = false;

        switch (strtolower($recordType)) {
            case 'discussion':
                $model = new DiscussionModel();
                $row = $model->getID($id);
                $row->Url = discussionUrl($row);
                $row->ShareUrl = $row->Url;
                if ($row) {
                    return (array)$row;
                }
                break;
            case 'comment':
                $model = new CommentModel();
                $row = $model->getID($id, DATASET_TYPE_ARRAY);
                if ($row) {
                    $row['Url'] = url("/discussion/comment/$id#Comment_$id", true);

                    $model = new DiscussionModel();
                    $discussion = $model->getID($row['DiscussionID']);
                    if ($discussion) {
                        $discussion->Url = discussionUrl($discussion);
                        $row['ShareUrl'] = $row['Url'];
                        $row['Name'] = $discussion->Name;
                        $row['Discussion'] = (array)$discussion;
                    }
                    return $row;
                }
                break;
            case 'activity':
                $model = new ActivityModel();
                $row = $model->getID($id, DATASET_TYPE_ARRAY);
                if ($row) {
                    $row['Name'] = formatString($row['HeadlineFormat'], $row);
                    $row['Body'] = $row['Story'];
                    return $row;
                }
                break;
            default:
                throw new Gdn_UserException('Unknown record type requested.');
        }

        if ($throw) {
            throw notFoundException();
        } else {
            return false;
        }
    }

}

if (!function_exists('getValueR')) {
    /**
     * Return the value from an associative array or an object.
     *
     * This function differs from getValue() in that $Key can be a string consisting of dot notation that will be used
     * to recursively traverse the collection.
     *
     * @param string $key The key or property name of the value.
     * @param mixed $collection The array or object to search.
     * @param mixed $default The value to return if the key does not exist.
     * @return mixed The value from the array or object.
     */
    function getValueR($key, $collection, $default = false) {
        $path = explode('.', $key);

        $value = $collection;
        for ($i = 0; $i < count($path); ++$i) {
            $subKey = $path[$i];

            if (is_array($value) && isset($value[$subKey])) {
                $value = $value[$subKey];
            } elseif (is_object($value) && isset($value->$subKey)) {
                $value = $value->$subKey;
            } else {
                return $default;
            }
        }
        return $value;
    }
}

if (!function_exists('htmlEntityDecode')) {
    /**
     * Decode all of the entities out of an HTML string.
     *
     * @param string $string The string to decode.
     * @param int $quote_style One of the `ENT_*` constants.
     * @param string $charset The character set of the string.
     * @return string Returns {@link $string} with HTML entities decoded.
     * @since 2.1
     */
    function htmlEntityDecode($string, $quote_style = ENT_QUOTES, $charset = "utf-8") {
        $string = html_entity_decode($string, $quote_style, $charset);
        $string = str_ireplace('&apos;', "'", $string);
        $string = preg_replace_callback('/&#x([0-9a-fA-F]+);/i', "chr_utf8_callback", $string);
        $string = preg_replace_callback('/&#([0-9]+);/', function($matches) { return chr_utf8($matches[1]); }, $string);
        return $string;
    }

    /**
     * A callback helper for {@link htmlEntityDecode()}.
     *
     * @param array[string] $matches An array of matches from {@link preg_replace_callback()}.
     * @return string Returns the match passed through {@link chr_utf8()}.
     * @access private
     */
    function chr_utf8_callback($matches) {
        return chr_utf8(hexdec($matches[1]));
    }

    /**
     * Multi-byte chr(): Will turn a numeric argument into a UTF-8 string.
     *
     * @param mixed $num A UTF-8 character code.
     * @return string Returns a UTF-8 string representation of {@link $num}.
     */
    function chr_utf8($num) {
        if ($num < 128) {
            return chr($num);
        }
        if ($num < 2048) {
            return chr(($num >> 6) + 192).chr(($num & 63) + 128);
        }
        if ($num < 65536) {
            return chr(($num >> 12) + 224).chr((($num >> 6) & 63) + 128).chr(($num & 63) + 128);
        }
        if ($num < 2097152) {
            return
                chr(($num >> 18) + 240).
                chr((($num >> 12) & 63) + 128).
                chr((($num >> 6) & 63) + 128).
                chr(($num & 63) + 128);
        }
        return '';
    }
}

if (!function_exists('htmlEsc')) {
    /**
     * Alias htmlspecialchars() for code brevity.
     *
     * @param string $string
     * @param int $flags See: htmlspecialchars().
     * @return string|array Escaped string or array.
     */
    function htmlEsc($string, $flags = ENT_COMPAT) {
        return htmlspecialchars($string, $flags, 'UTF-8');
    }
}

if (!function_exists('implodeAssoc')) {
    /**
     * A version of implode() that operates on array keys and values.
     *
     * @param string $keyGlue The glue between keys and values.
     * @param string $elementGlue The glue between array elements.
     * @param array $array The array to implode.
     * @return string The imploded array.
     */
    function implodeAssoc($keyGlue, $elementGlue, $array) {
        $result = '';

        foreach ($array as $key => $value) {
            if (strlen($result) > 0) {
                $result .= $elementGlue;
            }

            $result .= $key.$keyGlue.$value;
        }
        return $result;
    }
}

if (!function_exists('inArrayI')) {
    /**
     * Case-insensitive version of php's native in_array function.
     *
     * @param mixed $needle The array value to search for.
     * @param array $haystack The array to search.
     * @return bool Returns true if the value is found in the array.
     */
    function inArrayI($needle, $haystack) {
        $needle = strtolower($needle);
        foreach ($haystack as $item) {
            if (strtolower($item) == $needle) {
                return true;
            }
        }
        return false;
    }
}

if (!function_exists('inMaintenanceMode')) {
    /**
     * Determine if the site is in maintenance mode.
     *
     * @return bool
     */
    function inMaintenanceMode() {
        $updateMode = c('Garden.UpdateMode');

        return (bool)$updateMode;
    }
}

if (!function_exists('inSubArray')) {
    /**
     * Loop through {@link $haystack} looking for subarrays that contain {@link $needle}.
     *
     * @param mixed $needle The value to search for.
     * @param array $haystack The array to search.
     * @return bool Returns true if the value is found in the array.
     */
    function inSubArray($needle, $haystack) {
        foreach ($haystack as $key => $val) {
            if (is_array($val) && in_array($needle, $val)) {
                return true;
            }
        }
        return false;
    }
}

if (!function_exists('ipDecode')) {
    /**
     * Decode a packed IP address to its human-readable form.
     *
     * @param string $packedIP A string representing a packed IP address.
     * @return string|null A human-readable representation of the provided IP address.
     */
    function ipDecode($packedIP) {
        if (filter_var($packedIP, FILTER_VALIDATE_IP, FILTER_FLAG_IPV4|FILTER_FLAG_IPV6)) {
            // If it's already a valid IP address, don't bother unpacking it.
            $result = $packedIP;
        } elseif ($iP = @inet_ntop($packedIP)) {
            $result = $iP;
        } else {
            $result = null;
        }

        return $result;
    }
}

if (!function_exists('ipEncode')) {
    /**
     * Encode a human-readable IP address as a packed string.
     *
     * @param string $iP A human-readable IP address.
     * @return null|string A packed string representing a packed IP address.
     */
    function ipEncode($iP) {
        $result = null;

        if ($packedIP = @inet_pton($iP)) {
            $result = $packedIP;
        }

        return $result;
    }
}

if (!function_exists('isMobile')) {
    /**
     * Determine whether or not the site is in mobile mode.
     *
     * @param mixed $value Sets a new value for mobile. Pass one of the following:
     * - true: Force mobile.
     * - false: Force desktop.
     * - null: Reset and use the system determined mobile setting.
     * - not specified: Use the current setting or use the system determined mobile setting.
     * @return bool
     */
    function isMobile($value = '') {
        if ($value === true || $value === false) {
            $type = $value ? 'mobile' : 'desktop';
            userAgentType($type);
        } elseif ($value === null) {
            userAgentType(false);
        }

        $type = userAgentType();
        // Check the config for an override. (ex. Consider tablets mobile)
        $type = c('Garden.Devices.'.ucfirst($type), $type);

        switch ($type) {
            case 'app':
            case 'mobile':
                $isMobile = true;
                break;
            default:
                $isMobile = false;
                break;
        }

        return $isMobile;
    }
}

if (!function_exists('isSearchEngine')) {
    /**
     * Determines whether or not the current request is being made by a search engine.
     *
     * @return bool Returns true if the current request is a search engine or false otherwise.
     */
    function isSearchEngine() {
        $engines = [
            'googlebot',
            'slurp',
            'search.msn.com',
            'nutch',
            'simpy',
            'bot',
            'aspseek',
            'crawler',
            'msnbot',
            'libwww-perl',
            'fast',
            'baidu',
        ];
        $httpUserAgent = strtolower(val('HTTP_USER_AGENT', $_SERVER, ''));
        if ($httpUserAgent != '') {
            foreach ($engines as $engine) {
                if (strpos($httpUserAgent, $engine) !== false) {
                    return true;
                }
            }
        }
        return false;
    }
}

if (!function_exists('isTimestamp')) {
    /**
     * Check to make sure a value is a valid timestamp.
     *
     * @param int $stamp The timestamp to check.
     * @return bool Returns true if {@link $stamp} is valid or false otherwise.
     */
    function isTimestamp($stamp) {
        return checkdate(
            @date("m", $stamp),
            @date("d", $stamp),
            @date("Y", $stamp)
        );
    }
}

if (!function_exists('isUrl')) {
    /**
     * Determine whether or not a string is a url in the form http://, https://, or //.
     *
     * @param string $str The string to check.
     * @return bool
     * @since 2.1
     */
    function isUrl($str) {
        if (!$str) {
            return false;
        }
        if (substr($str, 0, 2) == '//') {
            return true;
        }
        if (preg_match('`^https?://`i', $str)) {
            return true;
        }
        return false;
    }
}

if (!function_exists('isWritable')) {
    /**
     * Determine whether or not a path is writable.
     *
     * PHP's native is_writable() function fails to correctly determine write
     * capabilities on some systems (Windows), and in our tests it returned true
     * despite not being able to create subfolders within the folder being
     * checked. Our version truly verifies permissions by performing file-write
     * tests.
     *
     * @param string $path The past to test.
     * @return bool Returns true if {@link $path} is writable or false otherwise.
     */
    function isWritable($path) {
        if ($path{strlen($path) - 1} == DS) {
            // Recursively return a temporary file path
            return isWritable($path.uniqid(mt_rand()).'.tmp');
        } elseif (is_dir($path)) {
            return isWritable($path.'/'.uniqid(mt_rand()).'.tmp');
        }
        // Check tmp file for read/write capabilities
        $keepPath = file_exists($path);
        $file = @fopen($path, 'a');
        if ($file === false) {
            return false;
        }

        fclose($file);

        if (!$keepPath) {
            safeUnlink($path);
        }

        return true;
    }
}

if (!function_exists('markString')) {
    /**
     * Wrap occurrences of {@link $needle} in {@link $haystack} with `<mark>` tags.
     *
     * This method explodes {@link $needle} on spaces and returns {@link $haystack} with replacements.
     *
     * @param string|array $needle The strings to search for in {@link $haystack}.
     * @param string $haystack The string to search for replacements.
     * @return string Returns a marked version of {@link $haystack}.
     */
    function markString($needle, $haystack) {
        if (!$needle) {
            return $haystack;
        }
        if (!is_array($needle)) {
            $needle = explode(' ', $needle);
        }

        foreach ($needle as $n) {
            if (strlen($n) <= 2 && preg_match('`^\w+$`', $n)) {
                $word = '\b';
            } else {
                $word = '';
            }

            $haystack = preg_replace(
                '#(?!<.*?)('.$word.preg_quote($n, '#').$word.')(?![^<>]*?>)#i',
                '<mark>\1</mark>',
                $haystack
            );
        }
        return $haystack;
    }
}

if (!function_exists('joinRecords')) {
    /**
     * Join external records to an array.
     *
     * @param array &$data The data to join.
     * In order to join records each row must have the a RecordType and RecordID column.
     * @param string $column The name of the column to put the record in.
     * If this is blank then the record will be merged into the row.
     * @param bool $unset Whether or not to unset rows that don't have a record.
     * @since 2.3
     */
    function joinRecords(&$data, $column = '', $unset = false, $checkCategoryPermission = true) {
        $iDs = [];
        $allowedCats = DiscussionModel::categoryPermissions();

        if ($checkCategoryPermission && $allowedCats === false) {
            // This user does not have permission to view anything.
            $data = [];
            return;
        }

        // Gather all of the ids to fetch.
        foreach ($data as &$row) {
            if (!$row['RecordType']) {
                continue;
            }

            $recordType = ucfirst(stringEndsWith($row['RecordType'], '-Total', true, true));
            $row['RecordType'] = $recordType;
            $iD = $row['RecordID'];
            $iDs[$recordType][$iD] = $iD;
        }

        // Fetch all of the data in turn.
        $joinData = [];
        foreach ($iDs as $recordType => $recordIDs) {
            if ($recordType == 'Comment') {
                Gdn::sql()->select('d.Name, d.CategoryID')->join('Discussion d', 'd.DiscussionID = r.DiscussionID');
            }

            $rows = Gdn::sql()
                ->select('r.*')
                ->whereIn($recordType.'ID', array_values($recordIDs))
                ->get($recordType.' r')
                ->resultArray();

            $joinData[$recordType] = Gdn_DataSet::index($rows, [$recordType.'ID']);
        }

        // Join the rows.
        $unsets = [];
        foreach ($data as $index => &$row) {
            $recordType = $row['RecordType'];
            $iD = $row['RecordID'];

            if (!isset($joinData[$recordType][$iD])) {
                if ($unset) {
                    $unsets[] = $index;
                }
                continue; // orphaned?
            }

            $record = $joinData[$recordType][$iD];

            if ($checkCategoryPermission && $allowedCats !== true) {
                // Check to see if the user has permission to view this record.
                $categoryID = getValue('CategoryID', $record, -1);
                if (!in_array($categoryID, $allowedCats)) {
                    if ($unset) {
                        $unsets[] = $index;
                    } else {
                        $row['RecordType'] = null;
                        $row['RecordID'] = null;
                        unset($row['RecordBody'], $row['RecordFormat']);
                    }
                    continue;
                }
            }

            switch ($recordType) {
                case 'Discussion':
                    $url = discussionUrl($record, '', '/').'#latest';
                    break;
                case 'Comment':
                    $url = commentUrl($record, '/');
                    $record['Name'] = sprintf(t('Re: %s'), $record['Name']);
                    break;
                default:
                    $url = '';
            }
            $record['Url'] = $url;

            if ($column) {
                $row[$column] = $record;
            } else {
                $row = array_merge($row, $record);
            }
        }

        foreach ($unsets as $index) {
            unset($data[$index]);
        }

        // Join the users.
        Gdn::userModel()->joinUsers($data, ['InsertUserID']);

        if (!empty($unsets)) {
            $data = array_values($data);
        }
    }

}

if (!function_exists('jsonEncodeChecked')) {
    /**
     * Encode a value as JSON or throw an exception on error.
     *
     * @param mixed $value
     * @param int|null $options
     * @return string
     * @throws Exception
     */
    function jsonEncodeChecked($value, $options = null) {
         if ($options === null) {
            $options = JSON_PRETTY_PRINT | JSON_UNESCAPED_SLASHES;
        }
        $encoded = json_encode($value, $options);
        $errorMessage = null;
        switch (json_last_error()) {
            case JSON_ERROR_NONE:
                // Do absolutely nothing since all went well!
                break;
            case JSON_ERROR_UTF8:
                $errorMessage = 'Malformed UTF-8 characters, possibly incorrectly encoded';
                break;
            case JSON_ERROR_RECURSION:
                $errorMessage = 'One or more recursive references in the value to be encoded.';
                break;
            case JSON_ERROR_INF_OR_NAN:
                $errorMessage = 'One or more NAN or INF values in the value to be encoded';
                break;
            case JSON_ERROR_UNSUPPORTED_TYPE:
                $errorMessage = 'A value of a type that cannot be encoded was given.';
                break;
            default:
                $errorMessage = 'An unknown error has occurred.';
        }
        if ($errorMessage !== null) {
            throw new Exception("JSON encoding error: {$errorMessage}", 500);
        }
        return $encoded;
    }
}

if (!function_exists('jsonFilter')) {
    /**
     * Prepare data for json_encode.
     *
     * @param mixed $value
     */
    function jsonFilter(&$value) {
        $fn = function (&$value, $key = '', $parentKey = '') use (&$fn) {
            if (is_array($value)) {
                array_walk($value, function(&$childValue, $childKey) use ($fn, $key) {
                    $fn($childValue, $childKey, $key);
                });
            } elseif ($value instanceof \DateTimeInterface) {
                $value = $value->format(\DateTime::RFC3339);
            } elseif (is_string($value)) {
                // Only attempt to unpack as an IP address if this field or its parent matches the IP field naming scheme.
                $isIPField = (stringEndsWith($key, 'IPAddress', true) || stringEndsWith($parentKey, 'IPAddresses', true));
                if ($isIPField && ($ip = ipDecode($value)) !== null) {
                    $value = $ip;
                }
            }
        };

        if (is_array($value)) {
            array_walk($value, $fn);
        } else {
            $fn($value);
        }
    }
}

if (!function_exists('now')) {
    /**
     * Get the current time in seconds with a millisecond fraction.
     *
     * @return float Returns the current time.
     */
    function now() {
        return microtime(true);
    }
}

if (!function_exists('offsetLimit')) {
    /**
     * Convert various forms of querystring limit/offset, page, limit/range to database limit/offset.
     *
     * @param string $offsetOrPage The page query in one of the following formats:
     *  - p<x>: Get page x.
     *  - <x>-<y>: This is a range viewing records x through y.
     *  - <x>lim<n>: This is a limit/offset pair.
     *  - <x>: This is a limit where offset is given in the next parameter.
     * @param int $limitOrPageSize The page size or limit.
     * @param bool $throw Whether or not to throw an error if the {@link $offsetOrPage} is too high.
     * @return array Returns an array in the form: `[$offset, $limit]`.
     * @throws Exception Throws a 404 exception if the {@link $offsetOrPage} is too high and {@link $throw} is true.
     */
    function offsetLimit($offsetOrPage = '', $limitOrPageSize = '', $throw = false) {
        $limitOrPageSize = is_numeric($limitOrPageSize) ? (int)$limitOrPageSize : 50;

        if (is_numeric($offsetOrPage)) {
            $offset = (int)$offsetOrPage;
            $limit = $limitOrPageSize;
        } elseif (preg_match('/p(\d+)/i', $offsetOrPage, $matches)) {
            $page = $matches[1];
            $offset = $limitOrPageSize * ($page - 1);
            $limit = $limitOrPageSize;
        } elseif (preg_match('/(\d+)-(\d+)/', $offsetOrPage, $matches)) {
            $offset = $matches[1] - 1;
            $limit = $matches[2] - $matches[1] + 1;
        } elseif (preg_match('/(\d+)lim(\d*)/i', $offsetOrPage, $matches)) {
            $offset = (int)$matches[1];
            $limit = (int)$matches[2];
            if (!is_numeric($limit)) {
                $limit = $limitOrPageSize;
            }
        } elseif (preg_match('/(\d+)lin(\d*)/i', $offsetOrPage, $matches)) {
            $offset = $matches[1] - 1;
            $limit = (int)$matches[2];
            if (!is_numeric($limit)) {
                $limit = $limitOrPageSize;
            }
        } elseif ($offsetOrPage && $throw) {
            // Some unrecognized page string was passed.
            throw notFoundException();
        } else {
            $offset = 0;
            $limit = $limitOrPageSize;
        }

        if ($offset < 0) {
            $offset = 0;
        }
        if ($limit < 0) {
            $limit = 50;
        }

        return [$offset, $limit];
    }
}

if (!function_exists('pageNumber')) {
    /**
     * Get the page number from a database offset and limit.
     *
     * @param int $offset The database offset, starting at zero.
     * @param int $limit The database limit, otherwise known as the page size.
     * @param bool|string $urlParam Whether or not the result should be formatted as a url parameter, suitable for OffsetLimit.
     *  - bool: true means yes, false means no.
     *  - string: The prefix for the page number.
     * @param bool $first Whether or not to return the page number if it is the first page.
     */
    function pageNumber($offset, $limit, $urlParam = false, $first = true) {
        $result = floor($offset / $limit) + 1;

        if ($urlParam !== false && !$first && $result == 1) {
            $result = '';
        } elseif ($urlParam === true) {
            $result = 'p'.$result;
        } elseif (is_string($urlParam)) {
            $result = $urlParam.$result;
        }

        return $result;
    }
}

if (!function_exists('recordType')) {
    /**
     * Return the record type and id of a row.
     *
     * @param array|object $row The record we are looking at.
     * @return array An array with the following items
     *  - 0: record type
     *  - 1: record ID
     * @since 2.1
     */
    function recordType($row) {
        if ($recordType = val('RecordType', $row)) {
            return [$recordType, val('RecordID', $row)];
        } elseif ($commentID = val('CommentID', $row)) {
            return ['Comment', $commentID];
        } elseif ($discussionID = val('DiscussionID', $row)) {
            return ['Discussion', $discussionID];
        } elseif ($activityID = val('ActivityID', $row)) {
            return ['Activity', $activityID];
        } else {
            return [null, null];
        }
    }
}

if (!function_exists('touchConfig')) {
    /**
     * Make sure the config has a setting.
     *
     * This function is useful to call in the setup/structure of plugins to make sure they have some default config set.
     *
     * @param string|array $name The name of the config key or an array of config key value pairs.
     * @param mixed $default The default value to set in the config.
     */
    function touchConfig($name, $default = null) {
        if (!is_array($name)) {
            $name = [$name => $default];
        }

        $save = [];
        foreach ($name as $key => $value) {
            if (!c($key)) {
                $save[$key] = $value;
            }
        }

        if (!empty($save)) {
            saveToConfig($save);
        }
    }
}

if (!function_exists('write_ini_string')) {
    /**
     * Formats an array in INI format.
     *
     * @param array $data The data to format.
     * @return string Returns the {@link $data} array in INI format.
     */
    function write_ini_string($data) {
        $flat = [];
        foreach ($data as $topic => $settings) {
            if (is_array($settings)) {
                $flat[] = "[{$topic}]";
                foreach ($settings as $settingsKey => $settingsVal) {
                    $flat[] = "{$settingsKey} = ".(is_numeric($settingsVal) ? $settingsVal : '"'.$settingsVal.'"');
                }
                $flat[] = "";
            } else {
                $flat[] = "{$topic} = ".(is_numeric($settings) ? $settings : '"'.$settings.'"');
            }
        }
        return implode("\n", $flat);
    }
}

if (!function_exists('write_ini_file')) {
    /**
     * Write an array to an INI file.
     *
     * @param string $file The path of the file to write to.
     * @param array $data The data to write.
     * @throws Exception Throws an exception if there was an error writing the file.
     */
    function write_ini_file($file, $data) {
        $string = write_ini_string($data);
        Gdn_FileSystem::saveFile($file, $string);
    }
}

if (!function_exists('signInPopup')) {
    /**
     * Returns a boolean value indicating if sign in windows should be "popped" into modal in-page popups.
     *
     * @return bool Returns true if signin popups are used.
     */
    function signInPopup() {
        return c('Garden.SignIn.Popup');
    }
}

if (!function_exists('buildUrl')) {
    /**
     * Complementary to {@link parseUrl()}, this function puts the pieces back together and returns a valid url.
     *
     * @param array $parts The ParseUrl array to build.
     */
    function buildUrl($parts) {
        // Full format: http://user:pass@hostname:port/path?querystring#fragment
        $return = $parts['scheme'].'://';
        if ($parts['user'] != '' || $parts['pass'] != '') {
            $return .= $parts['user'].':'.$parts['pass'].'@';
        }

        $return .= $parts['host'];
        // Custom port?
        if ($parts['port'] == '443' && $parts['scheme'] == 'https') {
        } elseif ($parts['port'] == '80' && $parts['scheme'] == 'http') {
        } elseif ($parts['port'] != '') {
            $return .= ':'.$parts['port'];
        }

        if ($parts['path'] != '') {
            if (substr($parts['path'], 0, 1) != '/') {
                $return .= '/';
            }
            $return .= $parts['path'];
        }
        if ($parts['query'] != '') {
            $return .= '?'.$parts['query'];
        }

        if ($parts['fragment'] != '') {
            $return .= '#'.$parts['fragment'];
        }

        return $return;
    }
}

if (!function_exists('prefixString')) {
    /**
     * Takes a string, and prefixes it with $prefix unless it is already prefixed that way.
     *
     * @param string $prefix The prefix to use.
     * @param string $string The string to be prefixed.
     */
    function prefixString($prefix, $string) {
        if (substr($string, 0, strlen($prefix)) != $prefix) {
            $string = $prefix.$string;
        }
        return $string;
    }
}

if (!function_exists('proxyHead')) {
    /**
     * Make a cURL HEAD request to a URL.
     *
     * @param string $url The URL to request.
     * @param array|null $headers An optional array of additional headers to send with the request.
     * @param int|false $timeout The request timeout in seconds.
     * @param bool $followRedirects Whether or not to follow redirects.
     * @return array Returns an array of response headers.
     * @throws Exception Throws an exception when there is an unrecoverable error making the request.
     */
    function proxyHead($url, $headers = null, $timeout = false, $followRedirects = false) {
        deprecated('proxyHead()', 'class ProxyRequest');

        if (is_null($headers)) {
            $headers = [];
        }

        $originalHeaders = $headers;
        $originalTimeout = $timeout;
        if (!$timeout) {
            $timeout = c('Garden.SocketTimeout', 1.0);
        }

        $urlParts = parse_url($url);
        $scheme = val('scheme', $urlParts, 'http');
        $host = val('host', $urlParts, '');
        $port = val('port', $urlParts, '80');
        $path = val('path', $urlParts, '');
        $query = val('query', $urlParts, '');

        // Get the cookie.
        $cookie = '';
        $encodeCookies = c('Garden.Cookie.Urlencode', true);

        foreach ($_COOKIE as $key => $value) {
            if (strncasecmp($key, 'XDEBUG', 6) == 0) {
                continue;
            }

            if (strlen($cookie) > 0) {
                $cookie .= '; ';
            }

            $eValue = ($encodeCookies) ? urlencode($value) : $value;
            $cookie .= "{$key}={$eValue}";
        }
        $cookie = ['Cookie' => $cookie];

        $response = '';
        if (function_exists('curl_init')) {
            //$Url = $Scheme.'://'.$Host.$Path;
            $handler = curl_init();
            curl_setopt($handler, CURLOPT_TIMEOUT, $timeout);
            curl_setopt($handler, CURLOPT_URL, $url);
            curl_setopt($handler, CURLOPT_PORT, $port);
            curl_setopt($handler, CURLOPT_HEADER, 1);
            curl_setopt($handler, CURLOPT_NOBODY, 1);
            curl_setopt($handler, CURLOPT_USERAGENT, val('HTTP_USER_AGENT', $_SERVER, 'Vanilla/2.0'));
            curl_setopt($handler, CURLOPT_RETURNTRANSFER, 1);
            curl_setopt($handler, CURLOPT_HTTPHEADER, $headers);

            if (strlen($cookie['Cookie'])) {
                curl_setopt($handler, CURLOPT_COOKIE, $cookie['Cookie']);
            }

            $response = curl_exec($handler);
            if ($response == false) {
                $response = curl_error($handler);
            }

            curl_close($handler);
        } elseif (function_exists('fsockopen')) {
            $referer = Gdn::request()->webRoot();

            // Make the request
            $pointer = @fsockopen($host, $port, $errorNumber, $error, $timeout);
            if (!$pointer) {
                throw new Exception(
                    sprintf(
                        t('Encountered an error while making a request to the remote server (%1$s): [%2$s] %3$s'),
                        $url,
                        $errorNumber,
                        $error
                    )
                );
            }

            $request = "HEAD $path?$query HTTP/1.1\r\n";

            $hostHeader = $host.($port != 80) ? ":{$port}" : '';
            $header = [
                'Host' => $hostHeader,
                'User-Agent' => val('HTTP_USER_AGENT', $_SERVER, 'Vanilla/2.0'),
                'Accept' => '*/*',
                'Accept-Charset' => 'utf-8',
                'Referer' => $referer,
                'Connection' => 'close'
            ];

            if (strlen($cookie['Cookie'])) {
                $header = array_merge($header, $cookie);
            }

            $header = array_merge($header, $headers);

            $headerString = "";
            foreach ($header as $headerName => $headerValue) {
                $headerString .= "{$headerName}: {$headerValue}\r\n";
            }
            $headerString .= "\r\n";

            // Send the headers and get the response
            fputs($pointer, $request);
            fputs($pointer, $headerString);
            while ($line = fread($pointer, 4096)) {
                $response .= $line;
            }
            @fclose($pointer);
            $response = trim($response);

        } else {
            throw new Exception(t('Encountered an error while making a request to the remote server: Your PHP configuration does not allow curl or fsock requests.'));
        }

        $responseLines = explode("\n", trim($response));
        $status = array_shift($responseLines);
        $response = [];
        $response['HTTP'] = trim($status);

        /* get the numeric status code.
       * - trim off excess edge whitespace,
       * - split on spaces,
       * - get the 2nd element (as a single element array),
       * - pop the first (only) element off it...
       * - return that.
       */
        $response['StatusCode'] = array_pop(array_slice(explode(' ', trim($status)), 1, 1));
        foreach ($responseLines as $line) {
            $line = explode(':', trim($line));
            $key = trim(array_shift($line));
            $value = trim(implode(':', $line));
            $response[$key] = $value;
        }

        if ($followRedirects) {
            $code = getValue('StatusCode', $response, 200);
            if (in_array($code, [301, 302])) {
                if (array_key_exists('Location', $response)) {
                    $location = getValue('Location', $response);
                    return proxyHead($location, $originalHeaders, $originalTimeout, $followRedirects);
                }
            }
        }

        return $response;
    }

}

if (!function_exists('proxyRequest')) {
    /**
     * Use curl or fsock to make a request to a remote server.
     *
     * @param string $url The full url to the page being requested (including http://).
     * @param integer $timeout How long to allow for this request.
     * Default Garden.SocketTimeout or 1, 0 to never timeout.
     * @param boolean $followRedirects Whether or not to follow 301 and 302 redirects. Defaults false.
     * @return string Returns the response body.
     */
    function proxyRequest($url, $timeout = false, $followRedirects = false) {
        deprecated('proxyRequest()', 'class ProxyRequest');

        $originalTimeout = $timeout;
        if ($timeout === false) {
            $timeout = c('Garden.SocketTimeout', 1.0);
        }

        $urlParts = parse_url($url);
        $scheme = getValue('scheme', $urlParts, 'http');
        $host = getValue('host', $urlParts, '');
        $port = getValue('port', $urlParts, $scheme == 'https' ? '443' : '80');
        $path = getValue('path', $urlParts, '');
        $query = getValue('query', $urlParts, '');
        // Get the cookie.
        $cookie = '';
        $encodeCookies = c('Garden.Cookie.Urlencode', true);

        foreach ($_COOKIE as $key => $value) {
            if (strncasecmp($key, 'XDEBUG', 6) == 0) {
                continue;
            }

            if (strlen($cookie) > 0) {
                $cookie .= '; ';
            }

            $eValue = ($encodeCookies) ? urlencode($value) : $value;
            $cookie .= "{$key}={$eValue}";
        }
        $response = '';
        if (function_exists('curl_init')) {
            //$Url = $Scheme.'://'.$Host.$Path;
            $handler = curl_init();
            curl_setopt($handler, CURLOPT_URL, $url);
            curl_setopt($handler, CURLOPT_PORT, $port);
            curl_setopt($handler, CURLOPT_SSL_VERIFYPEER, false);
            curl_setopt($handler, CURLOPT_HEADER, 1);
            curl_setopt($handler, CURLOPT_USERAGENT, val('HTTP_USER_AGENT', $_SERVER, 'Vanilla/2.0'));
            curl_setopt($handler, CURLOPT_RETURNTRANSFER, 1);

            if ($cookie != '') {
                curl_setopt($handler, CURLOPT_COOKIE, $cookie);
            }

            if ($timeout > 0) {
                curl_setopt($handler, CURLOPT_TIMEOUT, $timeout);
            }

            // TIM @ 2010-06-28: Commented this out because it was forcing all requests with parameters to be POST.
            //Same for the $Url above
            //
            //if ($Query != '') {
            //   curl_setopt($Handler, CURLOPT_POST, 1);
            //   curl_setopt($Handler, CURLOPT_POSTFIELDS, $Query);
            //}
            $response = curl_exec($handler);
            $success = true;
            if ($response == false) {
                $success = false;
                $response = '';
                throw new Exception(curl_error($handler));
            }

            curl_close($handler);
        } elseif (function_exists('fsockopen')) {
            $referer = Gdn_Url::webRoot(true);

            // Make the request
            $pointer = @fsockopen($host, $port, $errorNumber, $error, $timeout);
            if (!$pointer) {
                throw new Exception(
                    sprintf(
                        t('Encountered an error while making a request to the remote server (%1$s): [%2$s] %3$s'),
                        $url,
                        $errorNumber,
                        $error
                    )
                );
            }

            stream_set_timeout($pointer, $timeout);
            if (strlen($cookie) > 0) {
                $cookie = "Cookie: $cookie\r\n";
            }

            $hostHeader = $host.(($port != 80) ? ":{$port}" : '');
            $header = "GET $path?$query HTTP/1.1\r\n"
                ."Host: {$hostHeader}\r\n"
                // If you've got basic authentication enabled for the app, you're going to need to explicitly define
                // the user/pass for this fsock call.
                // "Authorization: Basic ". base64_encode ("username:password")."\r\n" .
                ."User-Agent: ".val('HTTP_USER_AGENT', $_SERVER, 'Vanilla/2.0')."\r\n"
                ."Accept: */*\r\n"
                ."Accept-Charset: utf-8;\r\n"
                ."Referer: {$referer}\r\n"
                ."Connection: close\r\n";

            if ($cookie != '') {
                $header .= $cookie;
            }

            $header .= "\r\n";

            // Send the headers and get the response
            fputs($pointer, $header);
            while ($line = fread($pointer, 4096)) {
                $response .= $line;
            }
            @fclose($pointer);
            $bytes = strlen($response);
            $response = trim($response);
            $success = true;

            $streamInfo = stream_get_meta_data($pointer);
            if (getValue('timed_out', $streamInfo, false) === true) {
                $success = false;
                $response = "Operation timed out after {$timeout} seconds with {$bytes} bytes received.";
            }
        } else {
            throw new Exception(t('Encountered an error while making a request to the remote server: Your PHP configuration does not allow curl or fsock requests.'));
        }

        if (!$success) {
            return $response;
        }

        $responseHeaderData = trim(substr($response, 0, strpos($response, "\r\n\r\n")));
        $response = trim(substr($response, strpos($response, "\r\n\r\n") + 4));

        $responseHeaderLines = explode("\n", trim($responseHeaderData));
        $status = array_shift($responseHeaderLines);
        $responseHeaders = [];
        $responseHeaders['HTTP'] = trim($status);

        /* get the numeric status code.
       * - trim off excess edge whitespace,
       * - split on spaces,
       * - get the 2nd element (as a single element array),
       * - pop the first (only) element off it...
       * - return that.
       */
        $status = trim($status);
        $status = explode(' ', $status);
        $status = array_slice($status, 1, 1);
        $status = array_pop($status);
        $responseHeaders['StatusCode'] = $status;
        foreach ($responseHeaderLines as $line) {
            $line = explode(':', trim($line));
            $key = trim(array_shift($line));
            $value = trim(implode(':', $line));
            $responseHeaders[$key] = $value;
        }

        if ($followRedirects) {
            $code = getValue('StatusCode', $responseHeaders, 200);
            if (in_array($code, [301, 302])) {
                if (array_key_exists('Location', $responseHeaders)) {
                    $location = absoluteSource(getValue('Location', $responseHeaders), $url);
                    return proxyRequest($location, $originalTimeout, $followRedirects);
                }
            }
        }

        return $response;
    }
}

if (!function_exists('randomString')) {
    /**
     * Generate a random string of characters.
     *
     * @param int $length The length of the string to generate.
     * @param string $characters The allowed characters in the string. See {@link betterRandomString()} for character options.
     * @return string Returns a random string of characters.
     */
    function randomString($length, $characters = 'A0') {
        return betterRandomString($length, $characters);
    }
}

if (!function_exists('betterRandomString')) {
    /**
     * Generate a random string of characters with additional character options that can be cryptographically strong.
     *
     * This function attempts to use {@link openssl_random_pseudo_bytes()} to generate its randomness.
     * If that function does not exists then it just uses mt_rand().
     *
     * @param int $length The length of the string.
     * @param string $characterOptions Character sets that are allowed in the string.
     * This is a string made up of the following characters.
     *
     * - A: uppercase characters
     * - a: lowercase characters
     * - 0: digits
     * - !: basic punctuation (~!@#$^&*_+-)
     *
     * You can also pass a string of all allowed characters in the string if you pass a string of more than four characters.
     * @return string Returns the random string for the given arguments.
     */
    function betterRandomString($length, $characterOptions = 'A0') {
        $characterClasses = [
            'A' => 'ABCDEFGHIJKLMNOPQRSTUVWXYZ',
            'a' => 'abcdefghijklmnopqrstuvwxyz',
            '0' => '0123456789',
            '!' => '~!@#$^&*_+-'
        ];

        if (strlen($characterOptions) > count($characterClasses)) {
            $characters = $characterOptions;
        } else {
            $characterOptionsArray = str_split($characterOptions, 1);
            $characters = '';

            foreach ($characterOptionsArray as $char) {
                if (array_key_exists($char, $characterClasses)) {
                    $characters .= $characterClasses[$char];
                }
            }
        }

        $charLen = strlen($characters);
        $randomChars = [];
        $cryptoStrong = false;

        if (function_exists('openssl_random_pseudo_bytes')) {
            $randomChars = unpack('C*', openssl_random_pseudo_bytes($length, $cryptoStrong));
        } elseif (function_exists('mcrypt_create_iv')) {
            $randomChars = unpack('C*', mcrypt_create_iv($length));
            $cryptoStrong = true;
        } else {
            for ($i = 0; $i < $length; $i++) {
                $randomChars[] = mt_rand();
            }
        }

        $string = '';
        foreach ($randomChars as $c) {
            $offset = (int)$c % $charLen;
            $string .= substr($characters, $offset, 1);
        }

        if (!$cryptoStrong) {
            Logger::log(Logger::WARNING, 'Random number generation is not cryptographically strong.');
        }

        return $string;
    }
}

if (!function_exists('redirectTo')) {
    /**
     * Redirect to the supplied destination.
     *
     * @param string|null $destination Destination URL or path.
     *      Redirect to current URL if nothing or null is supplied.
     * @param int $statusCode HTTP status code. 302 by default.
     * @param bool $trustedOnly Non trusted destinations will be redirected to /home/leaving?Target=$destination
     */
    function redirectTo($destination = null, $statusCode = 302, $trustedOnly = true) {
        if ($destination === null) {
            $url = url('');
        } elseif ($trustedOnly) {
            $url = safeURL($destination);
        } else {
            $url = url($destination);
        }

        // Close any db connections before exit
        $database = Gdn::database();
        if ($database instanceof Gdn_Database) {
            $database->closeConnection();
        }
        // Clear out any previously sent content
        @ob_end_clean();

        if (!in_array($statusCode, [301, 302])) {
            $statusCode = 302;
        }

        // Encode backslashes because most modern browsers convert backslashes to slashes.
        // This would cause http://evil.domain\@trusted.domain/ to be converted to http://evil.domain/@trusted.domain/
        $url = str_replace('\\', '%5c', $url);
        safeHeader('Location: '.$url, true, $statusCode);
        exit();
    }
}

if (!function_exists('reflectArgs')) {
    /**
     * Reflect the arguments on a callback and returns them as an associative array.
     *
     * @param callback $callback A callback to the function.
     * @param array $args1 An array of arguments.
     * @param array $args2 An optional other array of arguments.
     * @return array The arguments in an associative array, in order ready to be passed to call_user_func_array().
     */
    function reflectArgs($callback, $args1, $args2 = null) {
        if (is_string($callback) && !function_exists($callback)) {
            throw new Exception("Function $callback does not exist");
        }

        if (is_array($callback) && !method_exists($callback[0], $callback[1])) {
            throw new Exception("Method {$callback[1]} does not exist.");
        }

        if ($args2 !== null) {
            $args1 = array_merge($args2, $args1);
        }
        $args1 = array_change_key_case($args1);

        if (is_string($callback)) {
            $meth = new ReflectionFunction($callback);
            $methName = $meth;
        } else {
            $meth = new ReflectionMethod($callback[0], $callback[1]);
            if (is_string($callback[0])) {
                $methName = $callback[0].'::'.$meth->getName();
            } else {
                $methName = get_class($callback[0]).'->'.$meth->getName();
            }
        }

        $methArgs = $meth->getParameters();

        $args = [];
        $missingArgs = [];

        // Set all of the parameters.
        foreach ($methArgs as $index => $methParam) {
            $paramName = $methParam->getName();
            $paramNameL = strtolower($paramName);

            if (isset($args1[$paramNameL])) {
                $paramValue = $args1[$paramNameL];
            } elseif (isset($args1[$index])) {
                $paramValue = $args1[$index];
            } elseif ($methParam->isDefaultValueAvailable()) {
                $paramValue = $methParam->getDefaultValue();
            } else {
                $paramValue = null;
                $missingArgs[] = '$'.$paramName;
            }

            $args[$paramName] = $paramValue;
        }

        // Add optional parameters so that methods that use get_func_args() will still work.
        for ($index = count($args); array_key_exists($index, $args1); $index++) {
            $args[$index] = $args1[$index];
        }

        if (count($missingArgs) > 0) {
            trigger_error("$methName() expects the following parameters: ".implode(', ', $missingArgs).'.', E_USER_NOTICE);
        }

        return $args;
    }
}

if (!function_exists('remoteIP')) {
    /**
     * Get the IP address of the current request.
     *
     * @return string Returns an IP address as a string.
     */
    function remoteIP() {
        return Gdn::request()->ipAddress();
    }
}

if (!function_exists('removeFromConfig')) {
    /**
     * Remove a value from the configuration.
     *
     * This function removes the value from the application configuration. It will not touch any default configurations.
     *
     * @param string $name The dot-separated name of the config.
     * @param array $options An array of additional options for removal.
     * @see Gdn_Config::removeFromConfig()
     */
    function removeFromConfig($name, $options = []) {
        Gdn::config()->removeFromConfig($name, $options);
    }
}

if (!function_exists('removeKeysFromNestedArray')) {
    /**
     * Recursively remove a set of keys from an array.
     *
     * @param array $array The input array.
     * @param array[string|int] $matches An array of keys to remove.
     * @return array Returns a copy of {@link $array} with the keys removed.
     */
    function removeKeysFromNestedArray($array, $matches) {
        if (is_array($array)) {
            foreach ($array as $key => $value) {
                $isMatch = false;
                foreach ($matches as $match) {
                    if (stringEndsWith($key, $match)) {
                        unset($array[$key]);
                        $isMatch = true;
                    }
                }
                if (!$isMatch && (is_array($value) || is_object($value))) {
                    $array[$key] = removeKeysFromNestedArray($value, $matches);
                }
            }
        } elseif (is_object($array)) {
            $arr = get_object_vars($array);
            foreach ($arr as $key => $value) {
                $isMatch = false;
                foreach ($matches as $match) {
                    if (stringEndsWith($key, $match)) {
                        unset($array->$key);
                        $isMatch = true;
                    }
                }
                if (!$isMatch && (is_array($value) || is_object($value))) {
                    $array->$key = removeKeysFromNestedArray($value, $matches);
                }
            }
        }
        return $array;
    }
}

if (!function_exists('safeGlob')) {
    /**
     * A version of {@link glob()} that always returns an array.
     *
     * @param string        $pattern    The glob pattern.
     * @param array[string] $extensions An array of file extensions to whitelist.
     *
     * @return array[string] Returns an array of paths that match the glob.
     */
    function safeGlob($pattern, $extensions = []) {
        $result = glob($pattern, GLOB_NOSORT);
        if (!is_array($result)) {
            $result = [];
        }

        // Check against allowed extensions.
        if (count($extensions) > 0) {
            foreach ($result as $index => $path) {
                if (!$path) {
                    continue;
                }
                if (!in_array(strtolower(pathinfo($path, PATHINFO_EXTENSION)), $extensions)) {
                    unset($result[$index]);
                }
            }
        }

        return $result;
    }
}

if (!function_exists('safeImage')) {
    /**
     * Examines the provided url & checks to see if there is a valid image on the other side. Optionally you can specify minimum dimensions.
     *
     * @param string $imageUrl Full url (including http) of the image to examine.
     * @param int $minHeight Minimum height (in pixels) of image. 0 means any height.
     * @param int $minWidth Minimum width (in pixels) of image. 0 means any width.
     * @return mixed The url of the image if safe, false otherwise.
     */
    function safeImage($imageUrl, $minHeight = 0, $minWidth = 0) {
        try {
            list($width, $height, $_, $_) = getimagesize($imageUrl);
            if ($minHeight > 0 && $minHeight < $height) {
                return false;
            }

            if ($minWidth > 0 && $minWidth < $width) {
                return false;
            }
        } catch (Exception $ex) {
            return false;
        }
        return $imageUrl;
    }
}

if (!function_exists('safeUnlink')) {
    /**
     * A version of {@link unlink()} that won't raise a warning.
     *
     * @param string $filename Path to the file.
     * @return bool TRUE on success or FALSE on failure.
     */
    function safeUnlink($filename) {
        try {
            $r = unlink($filename);
            return $r;
        } catch (\Exception $ex) {
            return false;
        }
    }
}

if (!function_exists('saveToConfig')) {
    /**
     * Save values to the application's configuration file.
     *
     * @param string|array $name One of the following:
     *  - string: The key to save.
     *  - array: An array of key/value pairs to save.
     * @param mixed|null $value The value to save.
     * @param array|bool $options An array of additional options for the save.
     *  - Save: If this is false then only the in-memory config is set.
     *  - RemoveEmpty: If this is true then empty/false values will be removed from the config.
     * @return bool: Whether or not the save was successful. null if no changes were necessary.
     */
    function saveToConfig($name, $value = '', $options = []) {
        Gdn::config()->saveToConfig($name, $value, $options);
    }
}


if (!function_exists('setAppCookie')) {
    /**
     * Set a cookie with the appropriate application cookie prefix and other cookie information.
     *
     * @param string $name The name of the cookie without a prefix.
     * @param string $value The value of the cookie.
     * @param int $expire When the cookie should expire.
     * @param bool $force Whether or not to set the cookie even if already exists.
     */
    function setAppCookie($name, $value, $expire = 0, $force = false) {
        $px = c('Garden.Cookie.Name');
        $key = "$px-$name";

        // Check to see if the cookie is already set before setting it again.
        if (!$force && isset($_COOKIE[$key]) && $_COOKIE[$key] == $value) {
            return;
        }

        $domain = c('Garden.Cookie.Domain', '');

        // If the domain being set is completely incompatible with the current domain then make the domain work.
        $currentHost = Gdn::request()->host();
        if (!stringEndsWith($currentHost, trim($domain, '.'))) {
            $domain = '';
        }

        // Create the cookie.
        $path = c('Garden.Cookie.Path', '/');
        safeCookie($key, $value, $expire, $path, $domain, null, true);
        $_COOKIE[$key] = $value;
    }
}

if (!function_exists('sliceParagraph')) {
    /**
     * Slices a string at a paragraph.
     *
     * This function will attempt to slice a string at paragraph that is no longer than the specified maximum length.
     * If it can't slice the string at a paragraph it will attempt to slice on a sentence.
     *
     * Note that you should not expect this function to return a string that is always shorter than max-length.
     * The purpose of this function is to provide a string that is reaonably easy to consume by a human.
     *
     * @param string $string The string to slice.
     * @param int|array $limits Either int $maxLength or array($maxLength, $minLength); whereas $maxLength The maximum length of the string; $minLength The intended minimum length of the string (slice on sentence if paragraph is too short).
     * @param string $suffix The suffix if the string must be sliced mid-sentence.
     * @return string
     */
    function sliceParagraph($string, $limits = 500, $suffix = '…') {
        if(is_int($limits)) {
            $limits = [$limits, 32];
        }
        list($maxLength, $minLength) = $limits;
        if ($maxLength >= strlen($string)) {
            return $string;
        }

//      $String = preg_replace('`\s+\n`', "\n", $String);

        // See if there is a paragraph.
        $pos = strrpos(sliceString($string, $maxLength, ''), "\n\n");

        if ($pos === false || $pos < $minLength) {
            // There was no paragraph so try and split on sentences.
            $sentences = preg_split('`([.!?:]\s+)`', $string, null, PREG_SPLIT_DELIM_CAPTURE);

            $result = '';
            if (count($sentences) > 1) {
                $result = $sentences[0].$sentences[1];

                for ($i = 2; $i < count($sentences); $i++) {
                    $sentence = $sentences[$i];

                    if ((strlen($result) + strlen($sentence)) <= $maxLength || preg_match('`[.!?:]\s+`', $sentence)) {
                        $result .= $sentence;
                    } else {
                        break;
                    }
                }
            }

            if ($result) {
                return rtrim($result);
            }

            // There was no sentence. Slice off the last word and call it a day.
            $pos = strrpos(sliceString($string, $maxLength, ''), ' ');
            if ($pos === false) {
                return $string.$suffix;
            } else {
                return sliceString($string, $pos + 1, $suffix);
            }
        } else {
            return substr($string, 0, $pos + 1);
        }
    }
}

if (!function_exists('sliceString')) {
    /**
     * Slice a string, trying to account for multi-byte character sets if support is provided.
     *
     * @param string $string The string to slice.
     * @param int $length The number of characters to slice at.
     * @param string $suffix The suffix to add to the string if it is longer than {@link $length}.
     * @return string Returns a copy of {@link $string} appropriately sliced.
     */
    function sliceString($string, $length, $suffix = '…') {
        if (!$length) {
            return $string;
        }

        if (function_exists('mb_strimwidth')) {
            return mb_strimwidth($string, 0, $length, $suffix, 'utf-8');
        } else {
            $trim = substr($string, 0, $length);
            return $trim.((strlen($trim) != strlen($string)) ? $suffix : '');
        }
    }
}

if (!function_exists('smartAsset')) {
    /**
     * Takes the path to an asset (image, js file, css file, etc) and prepends the web root.
     *
     * @param string $destination The subpath of the asset.
     * @param bool|string $withDomain Whether or not to include the domain in the final URL.
     * @param bool $addVersion Whether or not to add a cache-busting version querystring parameter to the URL.
     * @return string Returns the URL of the asset.
     */
    function smartAsset($destination = '', $withDomain = false, $addVersion = false) {
        $destination = str_replace('\\', '/', $destination);
        if (isUrl($destination)) {
            $result = $destination;
        } else {
            $result = Gdn::request()->urlDomain($withDomain).Gdn::request()->assetRoot().'/'.ltrim($destination, '/');
        }

        if ($addVersion) {
            $version = assetVersion($destination);
            $result .= (strpos($result, '?') === false ? '?' : '&').'v='.urlencode($version);
        }
        return $result;
    }
}

if (!function_exists('stringBeginsWith')) {
    /**
     * Checks whether or not string A begins with string B.
     *
     * @param string $haystack The main string to check.
     * @param string $needle The substring to check against.
     * @param bool $caseInsensitive Whether or not the comparison should be case insensitive.
     * @param bool $trim Whether or not to trim $B off of $A if it is found.
     * @return bool|string Returns true/false unless $trim is true.
     */
    function stringBeginsWith($haystack, $needle, $caseInsensitive = false, $trim = false) {
        if (strlen($haystack) < strlen($needle)) {
            return $trim ? $haystack : false;
        } elseif (strlen($needle) == 0) {
            if ($trim) {
                return $haystack;
            }
            return true;
        } else {
            $result = substr_compare($haystack, $needle, 0, strlen($needle), $caseInsensitive) == 0;
            if ($trim) {
                $result = $result ? substr($haystack, strlen($needle)) : $haystack;
            }
            return $result;
        }
    }
}

if (!function_exists('stringEndsWith')) {
    /**
     * Checks whether or not string A ends with string B.
     *
     * @param string $haystack The main string to check.
     * @param string $needle The substring to check against.
     * @param bool $caseInsensitive Whether or not the comparison should be case insensitive.
     * @param bool $trim Whether or not to trim $B off of $A if it is found.
     * @return bool|string Returns true/false unless $trim is true.
     */
    function stringEndsWith($haystack, $needle, $caseInsensitive = false, $trim = false) {
        if (strlen($haystack) < strlen($needle)) {
            return $trim ? $haystack : false;
        } elseif (strlen($needle) == 0) {
            if ($trim) {
                return $haystack;
            }
            return true;
        } else {
            $result = substr_compare($haystack, $needle, -strlen($needle), strlen($needle), $caseInsensitive) == 0;
            if ($trim) {
                $result = $result ? substr($haystack, 0, -strlen($needle)) : $haystack;
            }
            return $result;
        }
    }
}

if (!function_exists('stringIsNullOrEmpty')) {
    /**
     * Checks whether or not a string is null or an empty string (after trimming).
     *
     * @param string $string The string to check.
     * @return bool
     */
    function stringIsNullOrEmpty($string) {
        return is_null($string) === true || (is_string($string) && trim($string) == '');
    }
}


if (!function_exists('setValue')) {
    /**
     * Set the value on an object/array.
     *
     * @param string $needle The key or property name of the value.
     * @param mixed &$haystack The array or object to set.
     * @param mixed $value The value to set.
     */
    function setValue($needle, &$haystack, $value) {
        if (is_array($haystack)) {
            $haystack[$needle] = $value;
        } elseif (is_object($haystack)) {
            $haystack->$needle = $value;
        }
    }
}


if (!function_exists('t')) {
    /**
     * Translates a code into the selected locale's definition.
     *
     * @param string $code The code related to the language-specific definition.
     *   Codes that begin with an '@' symbol are treated as literals and not translated.
     * @param string $default The default value to be displayed if the translation code is not found.
     * @return string The translated string or $code if there is no value in $default.
     * @see Gdn::translate()
     */
    function t($code, $default = false) {
        return Gdn::translate($code, $default);
    }
}

if (!function_exists('translateContent')) {
    /**
     * Translates user-generated content into the selected locale's definition.
     *
     * Currently this function is just an alias for t().
     *
     * @param string $code The code related to the language-specific definition.
     * Codes that begin with an '@' symbol are treated as literals and not translated.
     * @param string $default The default value to be displayed if the translation code is not found.
     * @return string The translated string or $code if there is no value in $default.
     * @see Gdn::translate()
     */
    function translateContent($code, $default = false) {
        return t($code, $default);
    }
}

if (!function_exists('theme')) {
    /**
     * Get the name of the current theme.
     *
     * @return string Returns the name of the current theme.
     */
    function theme() {
        return Gdn::themeManager()->currentTheme();
    }
}

if (!function_exists('safeURL')) {
    /**
     * Transform a destination to make sure that the resulting URL is "Safe".
     *
     * "Safe" means that the domain of the URL is trusted.
     *
     * @param $destination Destination URL or path.
     * @return string The destination if safe, /home/leaving?Target=$destination if not.
     */
    function safeURL($destination) {
        $url = url($destination, true);

        $trustedDomains = trustedDomains();
        $isTrustedDomain = false;

        foreach ($trustedDomains as $trustedDomain) {
            if (urlMatch($trustedDomain, $url)) {
                $isTrustedDomain = true;
                break;
            }
        }

        return ($isTrustedDomain ? $url : url('/home/leaving?Target='.urlencode($destination)));
    }
}

if (!function_exists('touchValue')) {
    /**
     * Set the value on an object/array if it doesn't already exist.
     *
     * @param string $key The key or property name of the value.
     * @param mixed &$collection The array or object to set.
     * @param mixed $default The value to set.
     */
    function touchValue($key, &$collection, $default) {
        if (is_array($collection) && !array_key_exists($key, $collection)) {
            $collection[$key] = $default;
        } elseif (is_object($collection) && !property_exists($collection, $key)) {
            $collection->$key = $default;
        }

        return val($key, $collection);
    }
}

if (!function_exists('touchFolder')) {
    /**
     * Ensure that a folder exists.
     *
     * @param string $path The path to the folder to touch.
     * @param int $perms The permissions to put on the folder if creating it.
     * @since 2.1
     */
    function touchFolder($path, $perms = 0777) {
        if (!file_exists($path)) {
            mkdir($path, $perms, true);
        }
    }
}

if (!function_exists('trace')) {
    /**
     * Trace some information for debugging.
     *
     * @param mixed $value One of the following:
     *
     * - null: The entire trace will be returned.
     * - string: A trace message.
     * - other: A variable to output.
     * @param string $type One of the `TRACE_*` constants or a string label for the trace.
     * @return array Returns the array of traces.
     */
    function trace($value = null, $type = TRACE_INFO) {
        static $traces = [];

        if ($value === null) {
            return $traces;
        }

        $traces[] = [$value, $type];
    }
}

if (!function_exists('trustedDomains')) {
    /**
     * Get an array of all of the trusted domains in the application.
     *
     * @return array
     */
    function trustedDomains() {
        // This domain is safe.
        $trustedDomains = [Gdn::request()->host()];

        $configuredDomains = c('Garden.TrustedDomains', []);
        if (!is_array($configuredDomains)) {
            $configuredDomains = is_string($configuredDomains) ? explode("\n", $configuredDomains) : [];
        }
        $configuredDomains = array_filter($configuredDomains);

        $trustedDomains = array_merge($trustedDomains, $configuredDomains);

        if (!c('Garden.Installed')) {
            // Bail out here because we don't have a database yet.
            return $trustedDomains;
        }

        // Build a collection of authentication provider URLs.
        $authProviderModel = new Gdn_AuthenticationProviderModel();
        $providers = $authProviderModel->getProviders();
        $providerUrls = [
            'PasswordUrl',
            'ProfileUrl',
            'RegisterUrl',
            'SignInUrl',
            'SignOutUrl',
            'URL'
        ];

        // Iterate through the providers, only grabbing URLs if they're not empty and not already present.
        if (is_array($providers) && count($providers) > 0) {
            foreach ($providers as $key => $record) {
                foreach ($providerUrls as $urlKey) {
                    $providerUrl = $record[$urlKey];
                    if ($providerUrl && $providerDomain = parse_url($providerUrl, PHP_URL_HOST)) {
                        if (!in_array($providerDomain, $trustedDomains)) {
                            $trustedDomains[] = $providerDomain;
                        }
                    }
                }
            }
        }

        Gdn::pluginManager()->EventArguments['TrustedDomains'] = &$trustedDomains;
        Gdn::pluginManager()->fireAs('EntryController')->fireEvent('BeforeTargetReturn');

        return array_unique($trustedDomains);
    }
}

if (!function_exists('unicodeRegexSupport')) {
    /**
     * Test for Unicode PCRE support. On non-UTF8 systems this will result in a blank string.
     *
     * @return bool
     */
    function unicodeRegexSupport() {
        return (preg_replace('`[\pP]`u', '', 'P') != '');
    }
}

if (!function_exists('url')) {
    /**
     * Takes a route and prepends the web root (expects "/controller/action/params" as $Destination).
     *
     * @param string $path The path of the controller method.
     * @param mixed $withDomain Whether or not to include the domain with the url. This can take the following values.
     * - true: Include the domain name.
     * - false: Do not include the domain. This is a relative path.
     * - //: Include the domain name, but use the "//" schemeless notation.
     * - /: Just return the path.
     * @return string Returns the resulting URL.
     */
    function url($path = '', $withDomain = false) {
        $result = Gdn::request()->url($path, $withDomain);
        return $result;
    }
}

if (!function_exists('passwordStrength')) {
    /**
     * Check a password's strength.
     *
     * @param string $password The password to test.
     * @param string $username The username that relates to the password.
     * @return array Returns an analysis of the supplied password, comprised of an array with the following keys:
     *
     *    - Pass: Whether or not the password passes the minimum strength requirements.
     *    - Symbols: The number of characters in the alphabet used by the password.
     *    - Length: The length of the password.
     *    - Entropy: The amount of entropy in the password.
     *    - Score: The password's complexity score.
     */
    function passwordStrength($password, $username) {
        $translations = explode(',', t('Password Translations', 'Too Short,Contains Username,Very Weak,Weak,Ok,Good,Strong'));

        // calculate $Entropy
        $alphabet = 0;
        if (preg_match('/[0-9]/', $password)) {
            $alphabet += 10;
        }
        if (preg_match('/[a-z]/', $password)) {
            $alphabet += 26;
        }
        if (preg_match('/[A-Z]/', $password)) {
            $alphabet += 26;
        }
        if (preg_match('/[^a-zA-Z0-9]/', $password)) {
            $alphabet += 31;
        }

        $length = strlen($password);
        $entropy = log(pow($alphabet, $length), 2);

        $requiredLength = c('Garden.Password.MinLength', 6);
        $requiredScore = c('Garden.Password.MinScore', 2);
        $response = [
            'Pass' => false,
            'Symbols' => $alphabet,
            'Length' => $length,
            'Entropy' => $entropy,
            'Required' => $requiredLength,
            'Score' => 0
        ];

        if ($length < $requiredLength) {
            $response['Reason'] = $translations[0];
            return $response;
        }

        // password1 == username
        if (strpos(strtolower($username), strtolower($password)) !== false) {
            $response['Reason'] = $translations[1];
            return $response;
        }

        if ($entropy < 30) {
            $response['Score'] = 1;
            $response['Reason'] = $translations[2];
        } elseif ($entropy < 40) {
            $response['Score'] = 2;
            $response['Reason'] = $translations[3];
        } elseif ($entropy < 55) {
            $response['Score'] = 3;
            $response['Reason'] = $translations[4];
        } elseif ($entropy < 70) {
            $response['Score'] = 4;
            $response['Reason'] = $translations[5];
        } else {
            $response['Score'] = 5;
            $response['Reason'] = $translations[6];
        }

        $response['Pass'] = $response['Score'] >= $requiredScore;

        return $response;
    }
}

if (!function_exists('isSafeUrl')) {
    /**
     * Used to determine if a URL is on safe for use.
     *
     * A URL is considered safe it is a valid URL and is on the same domain as the site.
     *
     * @param string $url The Http url to be checked.
     * @return bool Returns true if the URL is safe or false otherwise.
     */
    function isSafeUrl($url) {

        $parsedUrl = parse_url($url);
        if (empty($parsedUrl['host']) || $parsedUrl['host'] == Gdn::request()->host()) {
            return true;
        }

        return false;
    }

}

if (!function_exists('isTrustedDomain')) {
    /**
     * Check to see if a URL or domain name is in a trusted domain.
     *
     * @param string $url The URL or domain name to check.
     * @return bool True if verified as a trusted domain.  False if unable to verify domain.
     */
    function isTrustedDomain($url) {
        static $trusted = null;

        if (empty($url)) {
            return false;
        }

        // Short circuit on our own domain.
        if (urlMatch(Gdn::request()->host(), $url)) {
            return true;
        }

        // If we haven't already compiled an array of trusted domains, grab them.
        if ($trusted === null) {
            $trusted = [];
            $trustedDomains = trustedDomains();
            foreach ($trustedDomains as $domain) {
                // Store the trusted domain by its host name.
                if (strpos($domain, '//') === false) {
                    $domain = '//'.$domain;
                }
                $host = preg_replace('`^(\*?\.)`', '', parse_url($domain, PHP_URL_HOST));
                $trusted[$host] = $domain;
            }
        }

        // Make sure the domain.
        if (strpos($url, '//') === false) {
            $url = '//'.$url;
        }

        // Check the URL against all domains by host part.
        for ($host = parse_url($url, PHP_URL_HOST); !empty($host); $host = ltrim(strstr($host, '.'), '.')) {
            if (isset($trusted[$host]) && urlMatch($trusted[$host], $url)) {
                return true;
            }
        }

        // No matches?  Must not be a trusted domain.
        return false;
    }
}

if (!function_exists('userAgentType')) {
    /**
     * Get or set the type of user agent.
     *
     * This method checks the user agent to try and determine the type of device making the current request.
     * It also checks for a special X-UA-Device header that a server module can set to more quickly determine the device.
     *
     * @param string|null $value The new value to set. This should be one of desktop, mobile, tablet, or app.
     * @return string Returns one of desktop, mobile, tablet, or app.
     */
    function userAgentType($value = null) {
        static $type = null;

        if ($value !== null) {
            $type = $value;
        }

        if ($type !== null) {
            return $type;
        }

        // Try and get the user agent type from the header if it was set from the server, varnish, etc.
        $type = strtolower(val('HTTP_X_UA_DEVICE', $_SERVER, ''));
        if ($type) {
            return $type;
        }

        // See if there is an override in the cookie.
        if ($type = val('X-UA-Device-Force', $_COOKIE)) {
            return $type;
        }

        // Now we will have to figure out the type based on the user agent and other things.
        $allHttp = strtolower(val('ALL_HTTP', $_SERVER));
        $httpAccept = strtolower(val('HTTP_ACCEPT', $_SERVER));
        $userAgent = strtolower(val('HTTP_USER_AGENT', $_SERVER));

        // Check for a mobile app.
        if (strpos($userAgent, 'vanillamobileapp') !== false) {
            return $type = 'app';
        }

        // Match wap Accepts: header
        if ((strpos($httpAccept, 'application/vnd.wap.xhtml+xml') > 0)
            || ((isset($_SERVER['HTTP_X_WAP_PROFILE']) || isset($_SERVER['HTTP_PROFILE'])))
        ) {
            return $type = 'mobile';
        }

        // Match mobile androids
        if (strpos($userAgent, 'android') !== false && strpos($userAgent, 'mobile') !== false) {
            return $type = 'mobile';
        }

        // Match operamini in 'ALL_HTTP'
        if (strpos($allHttp, 'operamini') > 0) {
            return $type = 'mobile';
        }

        // Match discrete chunks of known mobile agents
        $directAgents = [
            'up.browser',
            'up.link',
            'mmp',
            'symbian',
            'smartphone',
            'midp',
            'wap',
            'phone',
            'opera m',
            'kindle',
            'webos',
            'playbook',
            'bb10',
            'playstation vita',
            'windows phone',
            'iphone',
            'ipod',
            'nintendo 3ds'
        ];
        $directAgentsMatch = implode('|', $directAgents);
        if (preg_match("/({$directAgentsMatch})/i", $userAgent)) {
            return $type = 'mobile';
        }

        // Match starting chunks of known
        $mobileUserAgent = substr($userAgent, 0, 4);
        $mobileUserAgents = [
            'w3c ', 'acs-', 'alav', 'alca', 'amoi', 'audi', 'avan', 'benq', 'bird', 'blac',
            'blaz', 'brew', 'cell', 'cldc', 'cmd-', 'dang', 'doco', 'eric', 'hipt', 'inno',
            'ipaq', 'java', 'jigs', 'kddi', 'keji', 'leno', 'lg-c', 'lg-d', 'lg-g', 'lge-',
            'maui', 'maxo', 'midp', 'mits', 'mmef', 'mobi', 'mot-', 'moto', 'mwbp', 'nec-',
            'newt', 'noki', 'palm', 'pana', 'pant', 'phil', 'play', 'port', 'prox', 'qwap',
            'sage', 'sams', 'sany', 'sch-', 'sec-', 'send', 'seri', 'sgh-', 'shar', 'sie-',
            'siem', 'smal', 'smar', 'sony', 'sph-', 'symb', 't-mo', 'teli', 'tim-', 'tosh',
            'tsm-', 'upg1', 'upsi', 'vk-v', 'voda', 'wap-', 'wapa', 'wapi', 'wapp', 'wapr',
            'webc', 'winw', 'winw', 'xda', 'xda-'];

        if (in_array($mobileUserAgent, $mobileUserAgents)) {
            return $type = 'mobile';
        }

        // None of the mobile matches work so we must be a desktop browser.
        return $type = 'desktop';
    }
}

if (!function_exists('increaseMaxExecutionTime')) {
    /**
     * Used to increase php max_execution_time value.
     *
     * @param int $maxExecutionTime PHP max execution time in seconds.
     * @return bool Returns true if max_execution_time was increased (or stayed the same) or false otherwise.
     */
    function increaseMaxExecutionTime($maxExecutionTime) {

        $iniMaxExecutionTime = ini_get('max_execution_time');

        // max_execution_time == 0 means no limit.
        if ($iniMaxExecutionTime === '0') {
            return true;
        }

        if (((string)$maxExecutionTime) === '0') {
            return set_time_limit(0);
        }

        if (!ctype_digit($iniMaxExecutionTime) || $iniMaxExecutionTime < $maxExecutionTime) {
            return set_time_limit($maxExecutionTime);
        }

        return true;
    }
}

if (!function_exists('slugify')) {
    /**
     * Converts a string to a slug-type string.
     *
     * Based off Symfony's Jobeet tutorial, and found here:
     * http://stackoverflow.com/questions/2955251/php-function-to-make-slug-url-string
     *
     * @param string $text The text to convert.
     * @return string mixed|string The slugified text.
     */
    function slugify($text) {
        // replace non letter or digits by -
        $text = preg_replace('/[^\pL\d]+/u', '-', $text);

        // transliterate
        $text = iconv('utf-8', 'us-ascii//TRANSLIT', $text);

        // remove unwanted characters
        $text = preg_replace('/[^-\w]+/', '', $text);

        // trim
        $text = trim($text, '-');

        // remove duplicate -
        $text = preg_replace('/-+/', '-', $text);

        // lowercase
        $text = strtolower($text);

        if (empty($text)) {
            return 'n-a';
        }

        return $text;
    }
}

if (!function_exists('sprintft')) {
    /**
     * A version of {@link sprintf()} That translates the string format.
     *
     * @param string $formatCode The format translation code.
     * @param mixed $arg1 The arguments to pass to {@link sprintf()}.
     * @return string The translated string.
     */
    function sprintft($formatCode, $arg1 = null) {
        $args = func_get_args();
        $args[0] = t($formatCode, $formatCode);
        return call_user_func_array('sprintf', $args);
    }
}

if (!function_exists('urlMatch')) {

    /**
     * Match a URL against a pattern.
     *
     * @param string $pattern The URL pattern.
     * @param string $url The URL to test.
     * @return bool Returns **true** if {@link $url} matches against {@link $pattern} or **false** otherwise.
     */
    function urlMatch($pattern, $url) {
        if (empty($pattern)) {
            return false;
        }
        $urlParts = parse_url($url);
        $patternParts = parse_url($pattern);

        if ($urlParts === false || $patternParts === false) {
            return false;
        }
        $urlParts += ['scheme' => '', 'host' => '', 'path' => ''];

        // Fix a pattern with no path.
        if (empty($patternParts['host'])) {
            $pathParts = explode('/', val('path', $patternParts), 2);
            $patternParts['host'] = $pathParts[0];
            $patternParts['path'] = '/'.trim(val(1, $pathParts), '/');
        }

        if (!empty($patternParts['scheme']) && $patternParts['scheme'] !== $urlParts['scheme']) {
            return false;
        }

        if (!empty($patternParts['host'])) {
            $p = $patternParts['host'];
            $host = $urlParts['host'];

            if (!fnmatch($p, $host)) {
                if (substr($p, 0, 2) !== '*.' || !fnmatch(substr($p, 2), $host)) {
                    return false;
                }
            }
        }

        if (!empty($patternParts['path']) && $patternParts['path'] !== '/') {
            $p = $patternParts['path'];
            $path = '/'.trim(val('path', $urlParts), '/');

            if (!fnmatch($p, $path)) {
                if (substr($p, -2) !== '/*' || !fnmatch(substr($p, 0, -2), $path)) {
                    return false;
                }
            }
        }

        return true;
    }
}

if (!function_exists('walkAllRecursive')) {
    /**
     * Recursively walk through all array elements or object properties.
     *
     * @param array|object $input
     * @param callable $callback
     */
    function walkAllRecursive(&$input, $callback) {
        $currentDepth = 0;
        $maxDepth = 128;

        $walker = function(&$input, $callback, $parent = null) use (&$walker, &$currentDepth, $maxDepth) {
            $currentDepth++;

            if ($currentDepth > $maxDepth) {
                throw new Exception('Maximum recursion depth exceeded.', 500);
            }
            foreach ($input as $key => &$val) {
                if (is_array($val) || is_object($val)) {
                    call_user_func_array($walker, [&$val, $callback, $key]);
                } else {
                    call_user_func_array($callback, [&$val, $key, $parent]);
                }
            }

            $currentDepth--;
        };

        call_user_func_array($walker, [&$input, $callback]);
    }
}

if (!function_exists('ipEncodeRecursive')) {
    /**
     * Recursively walk through all array elements or object properties and encode IP fields.
     *
     * @param array|object $input
     * @return array|object
     */
    function ipEncodeRecursive($input) {
        walkAllRecursive($input, function(&$val, $key = null, $parent = null) {
            if (is_string($val)) {
                if (stringEndsWith($key, 'IPAddress', true) || stringEndsWith($parent, 'IPAddresses', true)) {
                    $val = ipEncode($val);
                }
            }
        });
        return $input;
    }
}

if (!function_exists('ipDecodeRecursive')) {
    /**
     * Recursively walk through all array elements or object properties and decode IP fields.
     *
     * @param array|object $input
     * @return array|object
     */
    function ipDecodeRecursive($input) {
        walkAllRecursive($input, function(&$val, $key = null, $parent = null) {
            if (is_string($val)) {
                if (stringEndsWith($key, 'IPAddress', true) || stringEndsWith($parent, 'IPAddresses', true)) {
                    $val = ipDecode($val);
                }
            }
        });
        return $input;
    }
}

if (!function_exists('paramPreference')) {
    /**
     * Conditionally save and load a query parameter value from a user's preferences.
     *     If the parameter is not sent in the request query, attempt to load from the user's preferences.
     *     If the parameter is set, save to the user's preferences.
     * @param string $param Query string parameter name
     * @param string $preference User preference name
     * @param string|null $config Config value, used as a conditional for performing this action
     * @param string null $configVal Look for a specific config value, instead of allowing truthy values.
<<<<<<< HEAD
     * @return mixed
     */
    function paramPreference($param, $preference, $config = null, $configVal = null) {
=======
     * @param bool $save Save the parameter value to the user preference, if available.
     * @return mixed
     */
    function paramPreference($param, $preference, $config = null, $configVal = null, $save = false) {
>>>>>>> b45ba82a
        $value = Gdn::request()->get($param, null);

        if ($config === null || (($configVal === null && c($config)) || c($config) === $configVal)) {
            if ($value === null) {
                $value = Gdn::session()->getPreference($preference, null);
                if ($value) {
                    Gdn::request()->setQueryItem($param, $value);
                }
<<<<<<< HEAD
            } else {
=======
            } elseif ($save) {
>>>>>>> b45ba82a
                Gdn::session()->setPreference($preference, $value);
            }
        }

        return $value;
    }
}

if (!function_exists('TagUrl')) {
    /**
     *
     *
     * @param $row
     * @param string $page
     * @param mixed $withDomain
     * @see url() for $withDomain docs.
     * @return string
     */
    function tagUrl($row, $page = '', $withDomain = false) {
        static $useCategories;
        if (!isset($useCategories)) {
            $useCategories = c('Vanilla.Tagging.UseCategories');
        }

        // Add the p before a numeric page.
        if (is_numeric($page)) {
            if ($page > 1) {
                $page = 'p'.$page;
            } else {
                $page = '';
            }
        }
        if ($page) {
            $page = '/'.$page;
        }

        $tag = rawurlencode(val('Name', $row));

        if ($useCategories) {
            $category = CategoryModel::categories($row['CategoryID']);
            if ($category && $category['CategoryID'] > 0) {
                $category = rawurlencode(val('UrlCode', $category, 'x'));
            } else {
                $category = 'x';
            }
            $result = "/discussions/tagged/$category/$tag{$page}";
        } else {
            $result = "/discussions/tagged/$tag{$page}";
        }

        return url($result, $withDomain);
    }
}

if (!function_exists('TagFullName')) {
    /**
     *
     *
     * @param $row
     * @return mixed
     */
    function tagFullName($row) {
        $result = val('FullName', $row);
        if (!$result) {
            $result = val('Name', $row);
        }
        return $result;
    }
}<|MERGE_RESOLUTION|>--- conflicted
+++ resolved
@@ -4079,16 +4079,10 @@
      * @param string $preference User preference name
      * @param string|null $config Config value, used as a conditional for performing this action
      * @param string null $configVal Look for a specific config value, instead of allowing truthy values.
-<<<<<<< HEAD
-     * @return mixed
-     */
-    function paramPreference($param, $preference, $config = null, $configVal = null) {
-=======
      * @param bool $save Save the parameter value to the user preference, if available.
      * @return mixed
      */
     function paramPreference($param, $preference, $config = null, $configVal = null, $save = false) {
->>>>>>> b45ba82a
         $value = Gdn::request()->get($param, null);
 
         if ($config === null || (($configVal === null && c($config)) || c($config) === $configVal)) {
@@ -4097,11 +4091,7 @@
                 if ($value) {
                     Gdn::request()->setQueryItem($param, $value);
                 }
-<<<<<<< HEAD
-            } else {
-=======
             } elseif ($save) {
->>>>>>> b45ba82a
                 Gdn::session()->setPreference($preference, $value);
             }
         }
