--- conflicted
+++ resolved
@@ -420,12 +420,6 @@
             return;
         }
 
-<<<<<<< HEAD
-        $baseUrl = url('categories');
-        $filters = [['name' => 'Following', 'param' => 'followed']];
-
-        $defaultParams = [];
-=======
         $baseUrl = 'categories';
         $filters = [
             [
@@ -436,7 +430,6 @@
         ];
 
         $defaultParams = ['save' => 1];
->>>>>>> b45ba82a
         if (Gdn::request()->get('followed')) {
             $defaultParams['followed'] = 0;
         }
@@ -728,12 +721,6 @@
             return;
         }
 
-<<<<<<< HEAD
-        $baseUrl = url('discussions');
-        $filters = [['name' => 'Following', 'param' => 'followed']];
-
-        $defaultParams = [];
-=======
         $baseUrl = 'discussions';
         $filters = [
             [
@@ -744,7 +731,6 @@
         ];
 
         $defaultParams = ['save' => 1];
->>>>>>> b45ba82a
         if (Gdn::request()->get('followed')) {
             $defaultParams['followed'] = 0;
         }
@@ -849,15 +835,11 @@
 
                 // Prepare for consumption by linkDropDown.
                 $value = val('value', $filter, 1);
-<<<<<<< HEAD
-                $url = url($baseUrl.'?'.http_build_query([$filter['param'] => $value]));
-=======
                 $query = [$filter['param'] => $value];
                 if (array_key_exists('extra', $filter) && is_array($filter['extra'])) {
                     $query += $filter['extra'];
                 }
                 $url = url($baseUrl.'?'.http_build_query($query));
->>>>>>> b45ba82a
                 $link = [
                     'name' => $filter['name'],
                     'url' => $url
