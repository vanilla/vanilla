<?php
/**
 * UI functions
 *
 * @copyright 2009-2016 Vanilla Forums Inc.
 * @license http://www.opensource.org/licenses/gpl-2.0.php GNU GPL v2
 * @package Core
 * @since 2.0
 */

if (!function_exists('alternate')) {
    /**
     * Write alternating strings on each call.
     *
     * Useful for adding different classes to alternating lines in a list
     * or table to enhance their readability.
     *
     * @param string $odd The text for the first and every further "odd" call.
     * @param string $even The text for the second and every further "even" call.
     * @param string $attributeName The html attribute name that should embrace $even/$odd output.
     * @return string
     */
    function alternate($odd = '', $even = 'Alt', $attributeName = 'class') {
        static $b = false;
        if ($b = !$b) {
            $value = $odd;
        } else {
            $value = $even;
        }

        if ($value != '' && $attributeName != '') {
            return ' '.$attributeName.'="'.$value.'"';
        } else {
            return $value;
        }
    }
}

if (!function_exists('dashboardSymbol')) {
    /**
<<<<<<< HEAD
     * Render SVG icons. Icon must exist in applications/dashboard/views/symbols.php.
     *
     * @param string $name
     * @param string $alt
     * @param string $class
     * @return string
     */
    function dashboardSymbol($name, $alt = '', $class = '') {
        if (!empty($alt)) {
            $alt = 'alt="'.htmlspecialchars($alt).'" ';
        }
        $r = <<<EOT
    <svg {$alt}class="icon $class icon-svg-$name" viewBox="0 0 17 17"><use xlink:href="#$name" /></svg>
EOT;
        return $r;
=======
     * Render svg icons in the dashboard. Icon must exist in applications/dashboard/views/symbols.php
     *
     * @param string $name The name of the icon to render. Must be set in applications/dashboard/views/symbols.php.
     * @param string $class If set, overrides any 'class' attribute in the $attr param.
     * @param array $attr The dashboard symbol attributes. The default 'alt' attribute will be set to $name.
     * @return string An HTML-formatted string to render svg icons.
     */
    function dashboardSymbol($name, $class = '', array $attr = []) {
        if (empty($attr['alt'])) {
            $attr['alt'] = $name;
        }

        if (!empty($class)) {
            $attr['class'] = $class.' ';
        } else {
            $attr['class'] = $attr['class'] ? $attr['class'].' ' : '';
        }

        $baseCssClass = 'icon icon-svg-'.$name;
        $attr['class'] .= $baseCssClass;

        return '<svg '.attribute($attr).' viewBox="0 0 17 17"><use xlink:href="#'.$name.'" /></svg>';
>>>>>>> 6c41d2cb
    }
}

if (!function_exists('bigPlural')) {
    /**
     * English "plural" formatting for numbers that can get really big.
     *
     * @param $Number
     * @param $Singular
     * @param bool $Plural
     * @return string
     */
    function bigPlural($Number, $Singular, $Plural = false) {
        if (!$Plural) {
            $Plural = $Singular.'s';
        }
        $Title = sprintf(t($Number == 1 ? $Singular : $Plural), number_format($Number));

        return '<span title="'.$Title.'" class="Number">'.Gdn_Format::bigNumber($Number).'</span>';
    }
}

if (!function_exists('helpAsset')) {
    /**
     * Formats a help element and adds it to the help asset.
     *
     * @param $title
     * @param $description
     */
    function helpAsset($title, $description) {
        Gdn_Theme::assetBegin('Help');
        echo '<aside role="note" class="help">';
        echo wrap($title, 'h2', ['class' => 'help-title']);
        echo wrap($description, 'div', ['class' => 'help-description']);
        echo '</aside>';
        Gdn_Theme::assetEnd();
    }
}

if (!function_exists('heading')) {
    /**
     * Formats a h1 header block for the dashboard. Only to be used once on a page as the h1 header.
     * Handles url-ifying. Adds an optional button or return link.
     *
     * @param string $title The page title.
     * @param string $buttonText The text appearing on the button.
     * @param string $buttonUrl The url for the button.
     * @param string|array $buttonAttributes Can be string CSS class or an array of attributes. CSS class defaults to `btn btn-primary`.
     * @param string $returnUrl The url for the return chrevron button.
     * @return string The structured heading string.
     */
    function heading($title, $buttonText = '', $buttonUrl = '', $buttonAttributes = [], $returnUrl = '') {

        if (is_string($buttonAttributes)) {
            $buttonAttributes = ['class' => $buttonAttributes];
        }

        if ($buttonText !== '') {
            if (val('class', $buttonAttributes, false) === false) {
                $buttonAttributes['class'] = 'btn btn-primary';
            }
            $buttonAttributes = attribute($buttonAttributes);
        }

        $button = '';

        if ($buttonText !== '' && $buttonUrl === '') {
            $button = '<button type="button" '.$buttonAttributes.'>'.$buttonText.'</button>';
        } else if ($buttonText !== '' && $buttonUrl !== '') {
            $button = '<a '.$buttonAttributes.' href="'.url($buttonUrl).'">'.$buttonText.'</a>';
        }

        $title = '<h1>'.$title.'</h1>';

        if ($returnUrl !== '') {
            $title = '<div class="title-block">
                <a class="btn btn-icon btn-return" aria-label="Return" href="'.url($returnUrl).'">'.
                    dashboardSymbol('chevron-left').'
                </a>
                <h1>'.$title.'</h1>
            </div>';
        }

        return '<header class="header-block">'.$title.$button.'</header>';
    }
}


if (!function_exists('subheading')) {
    /**
     * Renders a h2 subheading for the dashboard.
     *
     * @param string $title The subheading title.
     * @param string $description The optional description for the subheading.
     * @return string The structured subheading string.
     */
    function subheading($title, $description = '') {
        if ($description === '') {
            return '<h2 class="subheading">'.$title.'</h2>';
        } else {
            return '<header class="subheading-block">
                <h2 class="subheading-title">'.$title.'</h2>
                <div class="subheading-description">'.$description.'</div>
            </header>';
        }
    }
}

if (!function_exists('badge')) {
    /**
     * Outputs standardized HTML for a badge.
     *
     * A badge generally designates a count, and displays with a contrasting background.
     *
     * @param string|int $badge Info to put into a badge, usually a number.
     * @return string Badge HTML string.
     */
    function badge($badge) {
        return ' <span class="badge">'.$badge.'</span> ';
    }
}

if (!function_exists('popin')) {
    /**
     * Outputs standardized HTML for a popin badge.
     *
     * A popin contains data that is injected after the page loads.
     * A badge generally designates a count, and displays with a contrasting background.
     *
     * @param string $rel Endpoint for a popin.
     * @return string Popin HTML string.
     */
    function popin($rel) {
        return ' <span class="badge Popin js-popin" rel="'.$rel.'"></span> ';
    }
}

if (!function_exists('icon')) {
    /**
     * Outputs standardized HTML for an icon.
     *
     * Uses the same css class naming conventions as font-vanillicon.
     *
     * @param string $icon Name of the icon you want to use, excluding the 'icon-' prefix.
     * @return string Icon HTML string.
     */
    function icon($icon) {
        if (substr(trim($icon), 0, 1) === '<') {
            return $icon;
        } else {
        $icon = strtolower($icon);
        return ' <span class="icon icon-'.$icon.'"></span> ';
}
    }
}

if (!function_exists('bullet')) {
    /**
     * Return a bullet character in html.
     *
     * @param string $Pad A string used to pad either side of the bullet.
     * @return string
     *
     * @changes
     *    2.2 Added the $Pad parameter.
     */
    function bullet($Pad = '') {
        //·
        return $Pad.'<span class="Bullet">&middot;</span>'.$Pad;
    }
}

if (!function_exists('buttonDropDown')) {
    /**
     * Write a button drop down control.
     *
     * @param array $Links An array of arrays with the following keys:
     *  - Text: The text of the link.
     *  - Url: The url of the link.
     * @param string|array $CssClass The css class of the link. This can be a two-item array where the second element will be added to the buttons.
     * @param string $Label The text of the button.
     * @since 2.1
     */
    function buttonDropDown($Links, $CssClass = 'Button', $Label = false) {
        if (!is_array($Links) || count($Links) < 1) {
            return;
        }

        $ButtonClass = '';
        if (is_array($CssClass)) {
            list($CssClass, $ButtonClass) = $CssClass;
        }

        if (count($Links) < 2) {
            $Link = array_pop($Links);

            if (strpos(val('CssClass', $Link, ''), 'Popup') !== false) {
                $CssClass .= ' Popup';
            }

            echo anchor($Link['Text'], $Link['Url'], val('ButtonCssClass', $Link, $CssClass));
        } else {
            // NavButton or Button?
            $ButtonClass = concatSep(' ', $ButtonClass, strpos($CssClass, 'NavButton') !== false ? 'NavButton' : 'Button');
            if (strpos($CssClass, 'Primary') !== false) {
                $ButtonClass .= ' Primary';
            }

            // Strip "Button" or "NavButton" off the group class.
            echo '<div class="ButtonGroup'.str_replace(array('NavButton', 'Button'), array('', ''), $CssClass).'">';

            echo '<ul class="Dropdown MenuItems">';
            foreach ($Links as $Link) {
                echo wrap(anchor($Link['Text'], $Link['Url'], val('CssClass', $Link, '')), 'li');
            }
            echo '</ul>';

            echo anchor($Label.' '.sprite('SpDropdownHandle'), '#', $ButtonClass.' Handle');
            echo '</div>';
        }
    }
}

if (!function_exists('buttonGroup')) {
    /**
     * Write a button group control.
     *
     * @param array $Links An array of arrays with the following keys:
     *  - Text: The text of the link.
     *  - Url: The url of the link.
     * @param string|array $CssClass The css class of the link. This can be a two-item array where the second element will be added to the buttons.
     * @param string|false $Default The url of the default link.
     * @since 2.1
     */
    function buttonGroup($Links, $CssClass = 'Button', $Default = false) {
        if (!is_array($Links) || count($Links) < 1) {
            return;
        }

        $Text = $Links[0]['Text'];
        $Url = $Links[0]['Url'];

        $ButtonClass = '';
        if (is_array($CssClass)) {
            list($CssClass, $ButtonClass) = $CssClass;
        }

        if ($Default && count($Links) > 1) {
            if (is_array($Default)) {
                $DefaultText = $Default['Text'];
                $Default = $Default['Url'];
            }

            // Find the default button.
            $Default = ltrim($Default, '/');
            foreach ($Links as $Link) {
                if (stringBeginsWith(ltrim($Link['Url'], '/'), $Default)) {
                    $Text = $Link['Text'];
                    $Url = $Link['Url'];
                    break;
                }
            }

            if (isset($DefaultText)) {
                $Text = $DefaultText;
            }
        }

        if (count($Links) < 2) {
            echo anchor($Text, $Url, $CssClass);
        } else {
            // NavButton or Button?
            $ButtonClass = concatSep(' ', $ButtonClass, strpos($CssClass, 'NavButton') !== false ? 'NavButton' : 'Button');
            if (strpos($CssClass, 'Primary') !== false) {
                $ButtonClass .= ' Primary';
            }
            // Strip "Button" or "NavButton" off the group class.
            echo '<div class="ButtonGroup Multi '.str_replace(array('NavButton', 'Button'), array('', ''), $CssClass).'">';
            echo anchor($Text, $Url, $ButtonClass);

            echo '<ul class="Dropdown MenuItems">';
            foreach ($Links as $Link) {
                echo wrap(anchor($Link['Text'], $Link['Url'], val('CssClass', $Link, '')), 'li');
            }
            echo '</ul>';
            echo anchor(sprite('SpDropdownHandle', 'Sprite', t('Expand for more options.')), '#', $ButtonClass.' Handle');

            echo '</div>';
        }
    }
}

if (!function_exists('category')) {
    /**
     * Get the current category on the page.
     *
     * @param int $Depth The level you want to look at.
     * @param array $Category
     * @return array
     */
    function category($Depth = null, $Category = null) {
        if (!$Category) {
            $Category = Gdn::controller()->data('Category');
        } elseif (!is_array($Category)) {
            $Category = CategoryModel::categories($Category);
        }

        if (!$Category) {
            $Category = Gdn::controller()->data('CategoryID');
            if ($Category) {
                $Category = CategoryModel::categories($Category);
            }
        }
        if (!$Category) {
            return null;
        }

        $Category = (array)$Category;

        if ($Depth !== null) {
            // Get the category at the correct level.
            while ($Category['Depth'] > $Depth) {
                $Category = CategoryModel::categories($Category['ParentCategoryID']);
                if (!$Category) {
                    return null;
                }
            }
        }

        return $Category;
    }
}

if (!function_exists('categoryUrl')) {
    /**
     * Return a url for a category. This function is in here and not functions.general so that plugins can override.
     *
     * @param string|array $Category
     * @param string|int $Page The page number.
     * @param bool $WithDomain Whether to add the domain to the URL
     * @return string The url to a category.
     */
    function categoryUrl($Category, $Page = '', $WithDomain = true) {
        if (is_string($Category)) {
            $Category = CategoryModel::categories($Category);
        }
        $Category = (array)$Category;

        $Result = '/categories/'.rawurlencode($Category['UrlCode']);
        if ($Page && $Page > 1) {
            $Result .= '/p'.$Page;
        }
        return url($Result, $WithDomain);
    }
}

if (!function_exists('condense')) {
    /**
     *
     *
     * @param string $Html
     * @return mixed
     */
    function condense($Html) {
        $Html = preg_replace('`(?:<br\s*/?>\s*)+`', "<br />", $Html);
        $Html = preg_replace('`/>\s*<br />\s*<img`', "/> <img", $Html);
        return $Html;
    }
}

if (!function_exists('countString')) {
    /**
     *
     *
     * @param $Number
     * @param string $Url
     * @param array $Options
     * @return string
     */
    function countString($Number, $Url = '', $Options = array()) {
        if (!$Number && $Number !== null) {
            return '';
        }

        if (is_array($Options)) {
            $Options = array_change_key_case($Options);
            $CssClass = val('cssclass', $Options, '');
        } else {
            $CssClass = $Options;
        }

        if ($Number) {
            $CssClass = trim($CssClass.' Count', ' ');
            return "<span class=\"$CssClass\">$Number</span>";
        } elseif ($Number === null && $Url) {
            $CssClass = trim($CssClass.' Popin TinyProgress', ' ');
            $Url = htmlspecialchars($Url);
            return "<span class=\"$CssClass\" rel=\"$Url\"></span>";
        } else {
            return '';
        }
    }
}

if (!function_exists('cssClass')) {
    /**
     * Add CSS class names to a row depending on other elements/values in that row.
     *
     * Used by category, discussion, and comment lists.
     *
     * @param array|object $Row
     * @return string The CSS classes to be inserted into the row.
     */
    function cssClass($Row, $InList = true) {
        static $Alt = false;
        $Row = (array)$Row;
        $CssClass = 'Item';
        $Session = Gdn::session();

        // Alt rows
        if ($Alt) {
            $CssClass .= ' Alt';
        }
        $Alt = !$Alt;

        // Category list classes
        if (array_key_exists('UrlCode', $Row)) {
            $CssClass .= ' Category-'.Gdn_Format::alphaNumeric($Row['UrlCode']);
        }
        if (val('CssClass', $Row)) {
            $CssClass .= ' Item-'.$Row['CssClass'];
        }

        if (array_key_exists('Depth', $Row)) {
            $CssClass .= " Depth{$Row['Depth']} Depth-{$Row['Depth']}";
        }

        if (array_key_exists('Archive', $Row)) {
            $CssClass .= ' Archived';
        }

        // Discussion list classes.
        if ($InList) {
            $CssClass .= val('Bookmarked', $Row) == '1' ? ' Bookmarked' : '';

            $Announce = val('Announce', $Row);
            if ($Announce == 2) {
                $CssClass .= ' Announcement Announcement-Category';
            } elseif ($Announce) {
                $CssClass .= ' Announcement Announcement-Everywhere';
            }

            $CssClass .= val('Closed', $Row) == '1' ? ' Closed' : '';
            $CssClass .= val('InsertUserID', $Row) == $Session->UserID ? ' Mine' : '';
            $CssClass .= val('Participated', $Row) == '1' ? ' Participated' : '';
            if (array_key_exists('CountUnreadComments', $Row) && $Session->isValid()) {
                $CountUnreadComments = $Row['CountUnreadComments'];
                if ($CountUnreadComments === true) {
                    $CssClass .= ' New';
                } elseif ($CountUnreadComments == 0) {
                    $CssClass .= ' Read';
                } else {
                    $CssClass .= ' Unread';
                }
            } elseif (($IsRead = val('Read', $Row, null)) !== null) {
                // Category list
                $CssClass .= $IsRead ? ' Read' : ' Unread';
            }
        }

        // Comment list classes
        if (array_key_exists('CommentID', $Row)) {
            $CssClass .= ' ItemComment';
        } elseif (array_key_exists('DiscussionID', $Row)) {
            $CssClass .= ' ItemDiscussion';
        }

        if (function_exists('IsMeAction')) {
            $CssClass .= isMeAction($Row) ? ' MeAction' : '';
        }

        if ($_CssClss = val('_CssClass', $Row)) {
            $CssClass .= ' '.$_CssClss;
        }

        // Insert User classes.
        if ($UserID = val('InsertUserID', $Row)) {
            $User = Gdn::userModel()->getID($UserID);
            if ($_CssClss = val('_CssClass', $User)) {
                $CssClass .= ' '.$_CssClss;
            }
        }

        return trim($CssClass);
    }
}

if (!function_exists('dateUpdated')) {
    /**
     *
     *
     * @param $Row
     * @param null $Wrap
     * @return string
     */
    function dateUpdated($Row, $Wrap = null) {
        $Result = '';
        $DateUpdated = val('DateUpdated', $Row);
        $UpdateUserID = val('UpdateUserID', $Row);

        if ($DateUpdated) {
            $UpdateUser = Gdn::userModel()->getID($UpdateUserID);
            if ($UpdateUser) {
                $Title = sprintf(T('Edited %s by %s.'), Gdn_Format::dateFull($DateUpdated), val('Name', $UpdateUser));
            } else {
                $Title = sprintf(T('Edited %s.'), Gdn_Format::dateFull($DateUpdated));
            }

            $Result = ' <span title="'.htmlspecialchars($Title).'" class="DateUpdated">'.
                sprintf(T('edited %s'), Gdn_Format::date($DateUpdated)).
                '</span> ';

            if ($Wrap) {
                $Result = $Wrap[0].$Result.$Wrap[1];
            }
        }

        return $Result;
    }
}

if (!function_exists('anchor')) {
    /**
     * Builds and returns an anchor tag.
     *
     * @param $Text
     * @param string $Destination
     * @param string $CssClass
     * @param array $Attributes
     * @param bool $ForceAnchor
     * @return string
     */
    function anchor($Text, $Destination = '', $CssClass = '', $Attributes = [], $ForceAnchor = false) {
        if (!is_array($CssClass) && $CssClass != '') {
            $CssClass = array('class' => $CssClass);
        }

        if ($Destination == '' && $ForceAnchor === false) {
            return $Text;
        }

        if (!is_array($Attributes)) {
            $Attributes = [];
        }

        $SSL = null;
        if (isset($Attributes['SSL'])) {
            $SSL = $Attributes['SSL'];
            unset($Attributes['SSL']);
        }

        $WithDomain = false;
        if (isset($Attributes['WithDomain'])) {
            $WithDomain = $Attributes['WithDomain'];
            unset($Attributes['WithDomain']);
        }

        $Prefix = substr($Destination, 0, 7);
        if (!in_array($Prefix, array('https:/', 'http://', 'mailto:')) && ($Destination != '' || $ForceAnchor === false)) {
            $Destination = Gdn::request()->url($Destination, $WithDomain, $SSL);
        }

        return '<a href="'.htmlspecialchars($Destination, ENT_COMPAT, 'UTF-8').'"'.attribute($CssClass).attribute($Attributes).'>'.$Text.'</a>';
    }
}

if (!function_exists('commentUrl')) {
    /**
     * Return a URL for a comment. This function is in here and not functions.general so that plugins can override.
     *
     * @param object $Comment
     * @param bool $WithDomain
     * @return string
     */
    function commentUrl($Comment, $WithDomain = true) {
        $Comment = (object)$Comment;
        $Result = "/discussion/comment/{$Comment->CommentID}#Comment_{$Comment->CommentID}";
        return url($Result, $WithDomain);
    }
}

if (!function_exists('discussionUrl')) {
    /**
     * Return a URL for a discussion. This function is in here and not functions.general so that plugins can override.
     *
     * @param object $Discussion
     * @param int|string $Page
     * @param bool $WithDomain
     * @return string
     */
    function discussionUrl($Discussion, $Page = '', $WithDomain = true) {
        $Discussion = (object)$Discussion;
        $Name = Gdn_Format::url($Discussion->Name);

        // Disallow an empty name slug in discussion URLs.
        if (empty($Name)) {
            $Name = 'x';
        }

        $Result = '/discussion/'.$Discussion->DiscussionID.'/'.$Name;

        if ($Page) {
            if ($Page > 1 || Gdn::session()->UserID) {
                $Result .= '/p'.$Page;
            }
        }

        return url($Result, $WithDomain);
    }
}

if (!function_exists('exportCSV')) {
    /**
     * Create a CSV given a list of column names & rows.
     *
     * @param array $columnNames
     * @param array $data
     */
    function exportCSV($columnNames, $data = []) {
        $output = fopen("php://output",'w');
        header("Content-Type:application/csv");
        header("Content-Disposition:attachment;filename=profiles_export.csv");
        fputcsv($output, $columnNames);
        foreach($data as $row) {
            fputcsv($output, $row);
        }
        fclose($output);
    }
}

if (!function_exists('fixnl2br')) {
    /**
     * Removes the break above and below tags that have a natural margin.
     *
     * @param string $Text The text to fix.
     * @return string
     * @since 2.1
     */
    function fixnl2br($Text) {
        $allblocks = '(?:table|dl|ul|ol|pre|blockquote|address|p|h[1-6]|section|article|aside|hgroup|header|footer|nav|figure|figcaption|details|menu|summary|li|tbody|tr|td|th|thead|tbody|tfoot|col|colgroup|caption|dt|dd)';
        $Text = preg_replace('!(?:<br\s*/>){1,2}\s*(<'.$allblocks.'[^>]*>)!', "\n$1", $Text);
        $Text = preg_replace('!(</'.$allblocks.'[^>]*>)\s*(?:<br\s*/>){1,2}!', "$1\n", $Text);
        return $Text;
    }
}

if (!function_exists('formatIP')) {
    /**
     * Format an IP address for display.
     *
     * @param string $IP An IP address to be formatted.
     * @param bool $html Format as HTML.
     * @return string Returns the formatted IP address.
     */
    function formatIP($IP, $html = true) {
        $result = '';

        // Is this a packed IP address?
        if (!filter_var($IP, FILTER_VALIDATE_IP, FILTER_FLAG_IPV4|FILTER_FLAG_IPV6) && $unpackedIP = @inet_ntop($IP)) {
            $IP = $unpackedIP;
        }

        if (filter_var($IP, FILTER_VALIDATE_IP, FILTER_FLAG_IPV4)) {
            $result = $html ? htmlspecialchars($IP) : $IP;
        } elseif (filter_var($IP, FILTER_VALIDATE_IP, FILTER_FLAG_IPV6)) {
            $result = $html ? wrap(t('IPv6'), 'span', ['title' => $IP]) : $IP;
        }

        return $result;
    }
}

if (!function_exists('formatPossessive')) {
    /**
     * Format a word using English "possessive" formatting.
     *
     * This can be overridden in language definition files like:
     *
     * ```
     * /applications/garden/locale/en-US.php.
     * ```
     */
    function formatPossessive($Word) {
        if (function_exists('formatPossessiveCustom')) {
            return formatPossesiveCustom($Word);
        }

        return substr($Word, -1) == 's' ? $Word."'" : $Word."'s";
    }
}

if (!function_exists('formatUsername')) {
    /**
     *
     *
     * @param $User
     * @param $Format
     * @param bool $ViewingUserID
     * @return mixed|string
     */
    function formatUsername($User, $Format, $ViewingUserID = false) {
        if ($ViewingUserID === false) {
            $ViewingUserID = Gdn::session()->UserID;
        }
        $UserID = val('UserID', $User);
        $Name = val('Name', $User);
        $Gender = strtolower(val('Gender', $User));

        $UCFirst = substr($Format, 0, 1) == strtoupper(substr($Format, 0, 1));

        switch (strtolower($Format)) {
            case 'you':
                if ($ViewingUserID == $UserID) {
                    return t("Format $Format", $Format);
                }
                return $Name;
            case 'his':
            case 'her':
            case 'your':
                if ($ViewingUserID == $UserID) {
                    return t("Format Your", 'Your');
                } else {
                    switch ($Gender) {
                        case 'm':
                            $Format = 'his';
                            break;
                        case 'f':
                            $Format = 'her';
                            break;
                        default:
                            $Format = 'their';
                            break;
                    }
                    if ($UCFirst) {
                        $Format = ucfirst($Format);
                    }
                    return t("Format $Format", $Format);
                }
                break;
            default:
                return $Name;
        }
    }
}

if (!function_exists('hasEditProfile')) {
    /**
     * Determine whether or not a given user has the edit profile link.
     *
     * @param int $userID The user ID to check.
     * @return bool Return true if the user should have the edit profile link or false otherwise.
     */
    function hasEditProfile($userID) {
        if (checkPermission(array('Garden.Users.Edit', 'Moderation.Profiles.Edit'))) {
            return true;
        }
        if ($userID != Gdn::session()->UserID) {
            return false;
        }

        $result = checkPermission('Garden.Profiles.Edit') && c('Garden.UserAccount.AllowEdit');

        $result &= (
            c('Garden.Profile.Titles') ||
            c('Garden.Profile.Locations', false) ||
            c('Garden.Registration.Method') != 'Connect'
        );

        return $result;
    }
}

if (!function_exists('hoverHelp')) {
    /**
     * Add span with hover text to a string.
     *
     * @param string $String
     * @param string $Help
     * @return string
     */
    function hoverHelp($String, $Help) {
        return wrap($String.wrap($Help, 'span', array('class' => 'Help')), 'span', array('class' => 'HoverHelp'));
    }
}

if (!function_exists('img')) {
    /**
     * Returns an img tag.
     *
     * @param string $Image
     * @param string $Attributes
     * @param bool|false $WithDomain
     * @return string
     */
    function img($Image, $Attributes = '', $WithDomain = false) {
        if ($Attributes != '') {
            $Attributes = attribute($Attributes);
        }

        if (!isUrl($Image)) {
            $Image = smartAsset($Image, $WithDomain);
        }

        return '<img src="'.htmlspecialchars($Image, ENT_QUOTES).'"'.$Attributes.' />';
    }
}

if (!function_exists('inCategory')) {
    /**
     * Return whether or not the page is in a given category.
     *
     * @param string $Category The url code of the category.
     * @return boolean
     * @since 2.1
     */
    function inCategory($Category) {
        $Breadcrumbs = (array)Gdn::controller()->data('Breadcrumbs', array());

        foreach ($Breadcrumbs as $Breadcrumb) {
            if (isset($Breadcrumb['CategoryID']) && strcasecmp($Breadcrumb['UrlCode'], $Category) == 0) {
                return true;
            }
        }

        return false;
    }
}

if (!function_exists('inSection')) {
    /**
     * Returns whether or not the page is in one of the given section(s).
     *
     * @param string|array $Section
     * @return bool
     * @since 2.1
     */
    function inSection($Section) {
        return Gdn_Theme::inSection($Section);
    }
}

if (!function_exists('ipAnchor')) {
    /**
     * Returns an IP address with a link to the user search.
     *
     * @param string $IP
     * @param string $CssClass
     * @return string
     */
    function ipAnchor($IP, $CssClass = '') {
        if ($IP) {
            return anchor(formatIP($IP), '/user/browse?keywords='.urlencode(ipDecode($IP)), $CssClass);
        } else {
            return $IP;
        }
    }
}

if (!function_exists('panelHeading')) {
    /**
     * Define default head tag for the side panel.
     *
     * @param string $content The content of the tag.
     * @param string $attributes The attributes of the tag.
     * @return string The full tag.
     */
    function panelHeading($content, $attributes = '') {
        return wrap($content, 'h4', $attributes);
    }
}

if (!function_exists('plural')) {
    /**
     * Return the plural version of a word depending on a number.
     *
     * This can be overridden in language definition files like:
     *
     * ```
     * /applications/garden/locale/en-US/definitions.php.
     * ```
     *
     * @param $Number
     * @param $Singular
     * @param $Plural
     * @param bool $FormattedNumber
     * @return string
     */
    function plural($Number, $Singular, $Plural, $FormattedNumber = false) {
        // Make sure to fix comma-formatted numbers
        $WorkingNumber = str_replace(',', '', $Number);
        if ($FormattedNumber === false) {
            $FormattedNumber = $Number;
        }

        $Format = t(abs($WorkingNumber) == 1 ? $Singular : $Plural);

        return sprintf($Format, $FormattedNumber);
    }
}

if (!function_exists('pluralTranslate')) {
    /**
     * Translate a plural string.
     *
     * @param int $Number
     * @param string $Singular
     * @param string $Plural
     * @param string|bool $SingularDefault
     * @param string|bool $PluralDefault
     * @return string
     * @since 2.1
     */
    function pluralTranslate($Number, $Singular, $Plural, $SingularDefault = false, $PluralDefault = false) {
        if ($Number == 1) {
            return t($Singular, $SingularDefault);
        } else {
            return t($Plural, $PluralDefault);
        }
    }
}

if (!function_exists('searchExcerpt')) {
    /**
     * Excerpt a search result.
     *
     * @param string $PlainText
     * @param array|string $SearchTerms
     * @param int $Length
     * @param bool $Mark
     * @return string
     */
    function searchExcerpt($PlainText, $SearchTerms, $Length = 200, $Mark = true) {
        if (empty($SearchTerms)) {
            return substrWord($PlainText, 0, $Length);
        }

        if (is_string($SearchTerms)) {
            $SearchTerms = preg_split('`[\s|-]+`i', $SearchTerms);
        }

        // Split the string into lines.
        $Lines = explode("\n", $PlainText);
        // Find the first line that includes a search term.
        foreach ($Lines as $i => &$Line) {
            $Line = trim($Line);
            if (!$Line) {
                continue;
            }

            foreach ($SearchTerms as $Term) {
                if (!$Term) {
                    continue;
                }

                if (($Pos = mb_stripos($Line, $Term)) !== false) {
                    $Line = substrWord($Line, $Term, $Length);

                    if ($Mark) {
                        return markString($SearchTerms, $Line);
                    } else {
                        return $Line;
                    }
                }
            }
        }

        // No line was found so return the first non-blank line.
        foreach ($Lines as $Line) {
            if ($Line) {
                return sliceString($Line, $Length);
            }
        }
        return '';
    }

    /**
     *
     *
     * @param int $str
     * @param int $start
     * @param int $length
     * @return string
     */
    function substrWord($str, $start, $length) {
        // If we are offsetting on a word then find it.
        if (is_string($start)) {
            $pos = mb_stripos($str, $start);
            if ($pos !== false && (($pos + strlen($start)) <= $length)) {
                $start = 0;
            } else {
                $start = $pos - $length / 4;
            }
        }

        // Find the word break from the offset.
        if ($start > 0) {
            $pos = mb_strpos($str, ' ', $start);
            if ($pos !== false) {
                $start = $pos;
            }
        } elseif ($start < 0) {
            $pos = mb_strrpos($str, ' ', $start);
            if ($pos !== false) {
                $start = $pos;
            } else {
                $start = 0;
            }
        }

        $len = strlen($str);

        if ($start + $length > $len) {
            if ($length - $start <= 0) {
                $start = 0;
            } else {
                // Zoom the offset back a bit.
                $pos = mb_strpos($str, ' ', max(0, $len - $length));
                if ($pos === false) {
                    $pos = $len - $length;
                }
            }
        }

        $result = mb_substr($str, $start, $length);
        return $result;
    }
}

if (!function_exists('userAnchor')) {
    /**
     * Take a user object, and writes out an anchor of the user's name to the user's profile.
     *
     * @param array|object $User
     * @param null $CssClass
     * @param null $Options
     * @return string
     */
    function userAnchor($User, $CssClass = null, $Options = null) {
        static $NameUnique = null;
        if ($NameUnique === null) {
            $NameUnique = c('Garden.Registration.NameUnique');
        }

        if (is_array($CssClass)) {
            $Options = $CssClass;
            $CssClass = null;
        } elseif (is_string($Options)) {
            $Options = array('Px' => $Options);
        }

        $Px = val('Px', $Options, '');
        $Name = val($Px.'Name', $User, t('Unknown'));
        $Text = val('Text', $Options, htmlspecialchars($Name)); // Allow anchor text to be overridden.

        $Attributes = array(
            'class' => $CssClass,
            'rel' => val('Rel', $Options)
        );
        if (isset($Options['title'])) {
            $Attributes['title'] = $Options['title'];
        }

        $UserUrl = userUrl($User, $Px);

        return '<a href="'.htmlspecialchars(url($UserUrl)).'"'.attribute($Attributes).'>'.$Text.'</a>';
    }
}

if (!function_exists('userBuilder')) {
    /**
     * Take an object & prefix value and convert it to a user object that can be used by UserAnchor() && UserPhoto().
     *
     * The object must have the following fields: UserID, Name, Photo.
     *
     * @param stdClass|array $row The row with the user extract.
     * @param string|array $userPrefix Either a single string user prefix or an array of prefix searches.
     * @return stdClass Returns an object containing the user.
     */
    function userBuilder($row, $userPrefix = '') {
        $row = (object)$row;
        $user = new stdClass();

        if (is_array($userPrefix)) {
            // Look for the first user that has the desired prefix.
            foreach ($userPrefix as $px) {
                if (property_exists($row, $px.'Name')) {
                    $userPrefix = $px;
                    break;
                }
            }

            if (is_array($userPrefix)) {
                $userPrefix = '';
            }
        }

        $userID = $userPrefix.'UserID';
        $name = $userPrefix.'Name';
        $photo = $userPrefix.'Photo';
        $gender = $userPrefix.'Gender';


        $user->UserID = $row->$userID;
        $user->Name = $row->$name;
        $user->Photo = property_exists($row, $photo) ? $row->$photo : '';
        $user->Email = val($userPrefix.'Email', $row, null);
        $user->Gender = property_exists($row, $gender) ? $row->$gender : null;

        return $user;
    }
}

if (!function_exists('userPhoto')) {
    /**
     * Takes a user object, and writes out an anchor of the user's icon to the user's profile.
     *
     * @param object|array $User A user object or array.
     * @param array $Options
     * @return string HTML.
     */
    function userPhoto($User, $Options = array()) {
        if (is_string($Options)) {
            $Options = array('LinkClass' => $Options);
        }

        if ($Px = val('Px', $Options)) {
            $User = userBuilder($User, $Px);
        } else {
            $User = (object)$User;
        }

        $LinkClass = concatSep(' ', val('LinkClass', $Options, ''), 'PhotoWrap');
        $ImgClass = val('ImageClass', $Options, 'ProfilePhoto');

        $Size = val('Size', $Options);
        if ($Size) {
            $LinkClass .= " PhotoWrap{$Size}";
            $ImgClass .= " {$ImgClass}{$Size}";
        } else {
            $ImgClass .= " {$ImgClass}Medium"; // backwards compat
        }

        $FullUser = Gdn::userModel()->getID(val('UserID', $User), DATASET_TYPE_ARRAY);
        $UserCssClass = val('_CssClass', $FullUser);
        if ($UserCssClass) {
            $LinkClass .= ' '.$UserCssClass;
        }

        $LinkClass = $LinkClass == '' ? '' : ' class="'.$LinkClass.'"';

        $Photo = val('Photo', $FullUser, val('PhotoUrl', $User));
        $Name = val('Name', $FullUser);
        $Title = htmlspecialchars(val('Title', $Options, $Name));

        if ($FullUser && $FullUser['Banned']) {
            $Photo = c('Garden.BannedPhoto', 'https://c3409409.ssl.cf0.rackcdn.com/images/banned_large.png');
            $Title .= ' ('.t('Banned').')';
        }

        if ($Photo) {
            if (!isUrl($Photo)) {
                $PhotoUrl = Gdn_Upload::url(changeBasename($Photo, 'n%s'));
            } else {
                $PhotoUrl = $Photo;
            }
        } else {
            $PhotoUrl = UserModel::getDefaultAvatarUrl($FullUser, 'thumbnail');
        }

        $href = (val('NoLink', $Options)) ? '' : ' href="'.url(userUrl($FullUser)).'"';

        return '<a title="'.$Title.'"'.$href.$LinkClass.'>'
                .img($PhotoUrl, ['alt' => $Name, 'class' => $ImgClass])
            .'</a>';
    }
}

if (!function_exists('userPhotoUrl')) {
    /**
     * Take a user object an return the URL to their photo.
     *
     * @param object|array $User
     * @return string
     */
    function userPhotoUrl($User) {
        $FullUser = Gdn::userModel()->getID(val('UserID', $User), DATASET_TYPE_ARRAY);
        $Photo = val('Photo', $User);
        if ($FullUser && $FullUser['Banned']) {
            $Photo = 'https://c3409409.ssl.cf0.rackcdn.com/images/banned_100.png';
        }

        if ($Photo) {
            if (!isUrl($Photo)) {
                $PhotoUrl = Gdn_Upload::url(changeBasename($Photo, 'n%s'));
            } else {
                $PhotoUrl = $Photo;
            }
            return $PhotoUrl;
        }
        return UserModel::getDefaultAvatarUrl($User);
    }
}

if (!function_exists('userUrl')) {
    /**
     * Return the URL for a user.
     *
     * @param array|object $User The user to get the url for.
     * @param string $Px The prefix to apply before fieldnames.
     * @param string $Method Optional. ProfileController method to target.
     * @param array? $Get An optional query string array to add to the URL.
     * @return string The url suitable to be passed into the Url() function.
     * @since 2.1
     */
    function userUrl($User, $Px = '', $Method = '', $Get = null) {
        static $NameUnique = null;
        if ($NameUnique === null) {
            $NameUnique = c('Garden.Registration.NameUnique');
        }

        $UserName = val($Px.'Name', $User);
        // Make sure that the name will not be split if the p parameter is set.
        // Prevent p=/profile/a&b to be translated to $_GET['p'=>'/profile/a?', 'b'=>'']
        $UserName = str_replace(['/', '&'], ['%2f', '%26'], $UserName);

        $Result = '/profile/'.
            ($Method ? trim($Method, '/').'/' : '').
            ($NameUnique ? '' : val($Px.'UserID', $User, 0).'/').
            rawurlencode($UserName);

        if (!empty($Get)) {
            $Result .= '?'.http_build_query($Get);
        }

        return $Result;
    }
}

if (!function_exists('wrap')) {
    /**
     * Wrap the provided string in the specified tag.
     *
     * @example wrap('This is bold!', 'b');
     *
     * @param $String
     * @param string $Tag
     * @param string $Attributes
     * @return string
     */
    function wrap($String, $Tag = 'span', $Attributes = '') {
        if ($Tag == '') {
            return $String;
        }

        if (is_array($Attributes)) {
            $Attributes = attribute($Attributes);
        }

        // Strip the first part of the tag as the closing tag - this allows us to
        // easily throw 'span class="something"' into the $Tag field.
        $Space = strpos($Tag, ' ');
        $ClosingTag = $Space ? substr($Tag, 0, $Space) : $Tag;
        return '<'.$Tag.$Attributes.'>'.$String.'</'.$ClosingTag.'>';
    }
}

if (!function_exists('wrapIf')) {
    /**
     * Wrap the provided string if it isn't empty.
     *
     * @param string $String
     * @param string $Tag
     * @param array|string $Attributes
     * @return string
     * @since 2.1
     */
    function wrapIf($String, $Tag = 'span', $Attributes = '') {
        if (empty($String)) {
            return '';
        } else {
            return wrap($String, $Tag, $Attributes);
        }
    }
}

if (!function_exists('discussionLink')) {
    /**
     * Build URL for discussion.
     *
     * @deprecated discussionUrl()
     * @param $Discussion
     * @param bool $Extended
     * @return string
     */
    function discussionLink($Discussion, $Extended = true) {
        deprecated('discussionLink', 'discussionUrl');

        $DiscussionID = val('DiscussionID', $Discussion);
        $DiscussionName = val('Name', $Discussion);
        $Parts = array(
            'discussion',
            $DiscussionID,
            Gdn_Format::url($DiscussionName)
        );
        if ($Extended) {
            $Parts[] = ($Discussion->CountCommentWatch > 0) ? '#Item_'.$Discussion->CountCommentWatch : '';
        }
        return url(implode('/', $Parts), true);
    }
}

if (!function_exists('registerUrl')) {
    /**
     * Build URL for registration.
     *
     * @param string $Target
     * @param bool $force
     * @return string
     */
    function registerUrl($Target = '', $force = false) {
        $registrationMethod = strtolower(c('Garden.Registration.Method'));

        if ($registrationMethod === 'closed') {
            return '';
        }

        // Check to see if there is even a sign in button.
        if (!$force && $registrationMethod === 'connect') {
            $defaultProvider = Gdn_AuthenticationProviderModel::getDefault();
            if ($defaultProvider && !val('RegisterUrl', $defaultProvider)) {
                return '';
            }
        }

        return '/entry/register'.($Target ? '?Target='.urlencode($Target) : '');
    }
}

if (!function_exists('signInUrl')) {
    /**
     * Build URL for signin.
     *
     * @param string $target
     * @param bool $force
     * @return string
     */
    function signInUrl($target = '', $force = false) {
        // Check to see if there is even a sign in button.
        if (!$force && strcasecmp(c('Garden.Registration.Method'), 'Connect') !== 0) {
            $defaultProvider = Gdn_AuthenticationProviderModel::getDefault();
            if ($defaultProvider && !val('SignInUrl', $defaultProvider)) {
                return '';
            }
        }

        return '/entry/signin'.($target ? '?Target='.urlencode($target) : '');
    }
}

if (!function_exists('signOutUrl')) {
    /**
     * Build URL for signout.
     *
     * @param string $Target
     * @return string
     */
    function signOutUrl($Target = '') {
        if ($Target) {
            // Strip out the SSO from the target so that the user isn't signed back in again.
            $Parts = explode('?', $Target, 2);
            if (isset($Parts[1])) {
                parse_str($Parts[1], $Query);
                unset($Query['sso']);
                $Target = $Parts[0].'?'.http_build_query($Query);
            }
        }

        return '/entry/signout?TransientKey='.urlencode(Gdn::session()->transientKey()).($Target ? '&Target='.urlencode($Target) : '');
    }
}

if (!function_exists('socialSignInButton')) {
    /**
     * Build HTML for a social signin button.
     *
     * @param $Name
     * @param $Url
     * @param string $Type
     * @param array $Attributes
     * @return string HTML.
     */
    function socialSignInButton($Name, $Url, $Type = 'button', $Attributes = []) {
        touchValue('title', $Attributes, sprintf(t('Sign In with %s'), $Name));
        $Title = $Attributes['title'];
        $Class = val('class', $Attributes, '');
        unset($Attributes['class']);

        switch ($Type) {
            case 'icon':
                $Result = anchor(
                    '<span class="Icon"></span>',
                    $Url,
                    'SocialIcon SocialIcon-'.$Name.' '.$Class,
                    $Attributes
                );
                break;
            case 'button':
            default:
                $Result = anchor(
                    '<span class="Icon"></span><span class="Text">'.$Title.'</span>',
                    $Url,
                    'SocialIcon SocialIcon-'.$Name.' HasText '.$Class,
                    $Attributes
                );
                break;
        }

        return $Result;
    }
}

if (!function_exists('sprite')) {
    /**
     * Build HTML for a sprite.
     *
     * @param string $Name
     * @param string $Type
     * @param bool $Text
     * @return string
     */
    function sprite($Name, $Type = 'Sprite', $Text = false) {
        $Sprite = '<span class="'.$Type.' '.$Name.'"></span>';
        if ($Text) {
            $Sprite .= '<span class="sr-only">'.$Text.'</span>';
        }

        return $Sprite;
    }
}

if (!function_exists('writeReactions')) {
    /**
     * Write the HTML for a reaction button.
     *
     * @param $Row
     */
    function writeReactions($Row) {
        $Attributes = val('Attributes', $Row);
        if (is_string($Attributes)) {
            $Attributes = dbdecode($Attributes);
            setValue('Attributes', $Row, $Attributes);
        }

        Gdn::controller()->EventArguments['ReactionTypes'] = [];

        if ($ID = val('CommentID', $Row)) {
            $RecordType = 'comment';
        } elseif ($ID = val('ActivityID', $Row)) {
            $RecordType = 'activity';
        } else {
            $RecordType = 'discussion';
            $ID = val('DiscussionID', $Row);
        }
        Gdn::controller()->EventArguments['RecordType'] = $RecordType;
        Gdn::controller()->EventArguments['RecordID'] = $ID;

        echo '<div class="Reactions">';
        Gdn_Theme::bulletRow();

        // Write the flags.
        static $Flags = null;
        if ($Flags === null) {
            Gdn::controller()->EventArguments['Flags'] = &$Flags;
            Gdn::controller()->fireEvent('Flags');
        }

        // Allow addons to work with flags
        Gdn::controller()->EventArguments['Flags'] = &$Flags;
        Gdn::controller()->fireEvent('BeforeFlag');

        if (!empty($Flags) && is_array($Flags)) {
            echo Gdn_Theme::bulletItem('Flags');

            echo ' <span class="FlagMenu ToggleFlyout">';
            // Write the handle.
            echo anchor(sprite('ReactFlag', 'ReactSprite').' '.wrap(t('Flag'), 'span', array('class' => 'ReactLabel')), '', 'Hijack ReactButton-Flag FlyoutButton', array('title' => t('Flag')), true);
            echo sprite('SpFlyoutHandle', 'Arrow');
            echo '<ul class="Flyout MenuItems Flags" style="display: none;">';
            foreach ($Flags as $Flag) {
                if (is_callable($Flag)) {
                    echo '<li>'.call_user_func($Flag, $Row, $RecordType, $ID).'</li>';
                } else {
                    echo '<li>'.reactionButton($Row, $Flag['UrlCode']).'</li>';
                }
            }
            Gdn::controller()->fireEvent('AfterFlagOptions');
            echo '</ul>';
            echo '</span> ';
        }

        Gdn::controller()->fireEvent('AfterFlag');

        Gdn::controller()->fireEvent('AfterReactions');
        echo '</div>';
        Gdn::controller()->fireEvent('Replies');
    }
}<|MERGE_RESOLUTION|>--- conflicted
+++ resolved
@@ -38,24 +38,7 @@
 
 if (!function_exists('dashboardSymbol')) {
     /**
-<<<<<<< HEAD
-     * Render SVG icons. Icon must exist in applications/dashboard/views/symbols.php.
-     *
-     * @param string $name
-     * @param string $alt
-     * @param string $class
-     * @return string
-     */
-    function dashboardSymbol($name, $alt = '', $class = '') {
-        if (!empty($alt)) {
-            $alt = 'alt="'.htmlspecialchars($alt).'" ';
-        }
-        $r = <<<EOT
-    <svg {$alt}class="icon $class icon-svg-$name" viewBox="0 0 17 17"><use xlink:href="#$name" /></svg>
-EOT;
-        return $r;
-=======
-     * Render svg icons in the dashboard. Icon must exist in applications/dashboard/views/symbols.php
+     * Render SVG icons in the dashboard. Icon must exist in applications/dashboard/views/symbols.php
      *
      * @param string $name The name of the icon to render. Must be set in applications/dashboard/views/symbols.php.
      * @param string $class If set, overrides any 'class' attribute in the $attr param.
@@ -77,7 +60,6 @@
         $attr['class'] .= $baseCssClass;
 
         return '<svg '.attribute($attr).' viewBox="0 0 17 17"><use xlink:href="#'.$name.'" /></svg>';
->>>>>>> 6c41d2cb
     }
 }
 
