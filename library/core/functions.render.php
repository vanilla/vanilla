<?php
/**
 * UI functions
 *
 * @copyright 2009-2016 Vanilla Forums Inc.
 * @license http://www.opensource.org/licenses/gpl-2.0.php GNU GPL v2
 * @package Core
 * @since 2.0
 */

/**
 * Write alternating strings on each call.
 *
 * Useful for adding different classes to alternating lines in a list
 * or table to enhance their readability.
 *
 * @param string $odd The text for the first and every further "odd" call.
 * @param string $even The text for the second and every further "even" call.
 * @param string $attributeName The html attribute name that should embrace $even/$odd output.
 * @return string
 */
if (!function_exists('alternate')) {
    function alternate($odd = '', $even = 'Alt', $attributeName = 'class') {
        static $b = false;
        if ($b = !$b) {
            $value = $odd;
        } else {
            $value = $even;
        }

        if ($value != '' && $attributeName != '') {
            return ' '.$attributeName.'="'.$value.'"';
        } else {
            return $value;
        }
    }
}

/**
 * English "plural" formatting for numbers that can get really big.
 */
if (!function_exists('bigPlural')) {
    function bigPlural($Number, $Singular, $Plural = false) {
        if (!$Plural) {
            $Plural = $Singular.'s';
        }
        $Title = sprintf(T($Number == 1 ? $Singular : $Plural), number_format($Number));

        return '<span title="'.$Title.'" class="Number">'.Gdn_Format::bigNumber($Number).'</span>';
    }
}

/**
 * Outputs standardized HTML for a badge.
 * A badge generally designates a count, and displays with a contrasting background.
 *
 * @param string|int $badge Info to put into a badge, usually a number.
 * @return string Badge HTML string.
 */
if (!function_exists('badge')) {
    function badge($badge) {
        return ' <span class="badge">'.$badge.'</span> ';
    }
}

/**
 * Outputs standardized HTML for a popin badge.
 * A popin contains data that is injected after the page loads.
 * A badge generally designates a count, and displays with a contrasting background.
 *
 * @param string $rel Endpoint for a popin.
 * @return string Popin HTML string.
 */
if (!function_exists('popin')) {
    function popin($rel) {
        return ' <span class="badge Popin js-popin" rel="'.$rel.'"></span> ';
    }
}

/**
 * Outputs standardized HTML for an icon.
 * Uses the same css class naming conventions as font-vanillicon.
 *
 * @param string $icon Name of the icon you want to use, excluding the 'icon-' prefix.
 * @return string Icon HTML string.
 */
if (!function_exists('icon')) {
    function icon($icon) {
        $icon = strtolower($icon);
        return ' <span class="icon icon-'.$icon.'"></span> ';
    }
}

if (!function_exists('bullet')) {
    /**
     * Return a bullet character in html.
     *
     * @param string $Pad A string used to pad either side of the bullet.
     * @return string
     *
     * @changes
     *    2.2 Added the $Pad parameter.
     */
    function bullet($Pad = '') {
        //·
        return $Pad.'<span class="Bullet">&middot;</span>'.$Pad;
    }
}

if (!function_exists('buttonDropDown')) {
    /**
     * Write a button drop down control.
     *
     * @param array $Links An array of arrays with the following keys:
     *  - Text: The text of the link.
     *  - Url: The url of the link.
     * @param string|array $CssClass The css class of the link. This can be a two-item array where the second element will be added to the buttons.
     * @param string $Label The text of the button.
     * @since 2.1
     */
    function buttonDropDown($Links, $CssClass = 'Button', $Label = false) {
        if (!is_array($Links) || count($Links) < 1) {
            return;
        }

        $ButtonClass = '';
        if (is_array($CssClass)) {
            list($CssClass, $ButtonClass) = $CssClass;
        }

        if (count($Links) < 2) {
            $Link = array_pop($Links);


            if (strpos(GetValue('CssClass', $Link, ''), 'Popup') !== false) {
                $CssClass .= ' Popup';
            }

            echo Anchor($Link['Text'], $Link['Url'], GetValue('ButtonCssClass', $Link, $CssClass));
        } else {
            // NavButton or Button?
            $ButtonClass = ConcatSep(' ', $ButtonClass, strpos($CssClass, 'NavButton') !== false ? 'NavButton' : 'Button');
            if (strpos($CssClass, 'Primary') !== false) {
                $ButtonClass .= ' Primary';
            }
            // Strip "Button" or "NavButton" off the group class.
            echo '<div class="ButtonGroup'.str_replace(array('NavButton', 'Button'), array('', ''), $CssClass).'">';
//            echo Anchor($Text, $Url, $ButtonClass);

            echo '<ul class="Dropdown MenuItems">';
            foreach ($Links as $Link) {
                echo wrap(Anchor($Link['Text'], $Link['Url'], val('CssClass', $Link, '')), 'li');
            }
            echo '</ul>';

            echo anchor($Label.' '.sprite('SpDropdownHandle'), '#', $ButtonClass.' Handle');
            echo '</div>';
        }
    }
}

if (!function_exists('buttonGroup')) {
    /**
     * Write a button group control.
     *
     * @param array $Links An array of arrays with the following keys:
     *  - Text: The text of the link.
     *  - Url: The url of the link.
     * @param string|array $CssClass The css class of the link. This can be a two-item array where the second element will be added to the buttons.
     * @param string|false $Default The url of the default link.
     * @since 2.1
     */
    function buttonGroup($Links, $CssClass = 'Button', $Default = false) {
        if (!is_array($Links) || count($Links) < 1) {
            return;
        }

        $Text = $Links[0]['Text'];
        $Url = $Links[0]['Url'];

        $ButtonClass = '';
        if (is_array($CssClass)) {
            list($CssClass, $ButtonClass) = $CssClass;
        }

        if ($Default && count($Links) > 1) {
            if (is_array($Default)) {
                $DefaultText = $Default['Text'];
                $Default = $Default['Url'];
            }

            // Find the default button.
            $Default = ltrim($Default, '/');
            foreach ($Links as $Link) {
                if (StringBeginsWith(ltrim($Link['Url'], '/'), $Default)) {
                    $Text = $Link['Text'];
                    $Url = $Link['Url'];
                    break;
                }
            }

            if (isset($DefaultText)) {
                $Text = $DefaultText;
            }
        }

        if (count($Links) < 2) {
            echo anchor($Text, $Url, $CssClass);
        } else {
            // NavButton or Button?
            $ButtonClass = concatSep(' ', $ButtonClass, strpos($CssClass, 'NavButton') !== false ? 'NavButton' : 'Button');
            if (strpos($CssClass, 'Primary') !== false) {
                $ButtonClass .= ' Primary';
            }
            // Strip "Button" or "NavButton" off the group class.
            echo '<div class="ButtonGroup Multi '.str_replace(array('NavButton', 'Button'), array('', ''), $CssClass).'">';
            echo anchor($Text, $Url, $ButtonClass);

            echo '<ul class="Dropdown MenuItems">';
            foreach ($Links as $Link) {
                echo wrap(anchor($Link['Text'], $Link['Url'], val('CssClass', $Link, '')), 'li');
            }
            echo '</ul>';
            echo anchor(sprite('SpDropdownHandle', 'Sprite', t('Expand for more options.')), '#', $ButtonClass.' Handle');

            echo '</div>';
        }
    }
}

if (!function_exists('category')) {
    /**
     * Get the current category on the page.
     *
     * @param int $Depth The level you want to look at.
     * @param array $Category
     */
    function category($Depth = null, $Category = null) {
        if (!$Category) {
            $Category = Gdn::controller()->data('Category');
        } elseif (!is_array($Category)) {
            $Category = CategoryModel::categories($Category);
        }

        if (!$Category) {
            $Category = Gdn::controller()->data('CategoryID');
            if ($Category) {
                $Category = CategoryModel::categories($Category);
            }
        }
        if (!$Category) {
            return null;
        }

        $Category = (array)$Category;

        if ($Depth !== null) {
            // Get the category at the correct level.
            while ($Category['Depth'] > $Depth) {
                $Category = CategoryModel::categories($Category['ParentCategoryID']);
                if (!$Category) {
                    return null;
                }
            }
        }

        return $Category;
    }
}

if (!function_exists('categoryUrl')) {
    /**
     * Return a url for a category. This function is in here and not functions.general so that plugins can override.
     *
     * @param string|array $Category
     * @param string|int $Page The page number.
     * @param bool $WithDomain Whether to add the domain to the URL
     * @return string The url to a category.
     */
    function categoryUrl($Category, $Page = '', $WithDomain = true) {
        if (is_string($Category)) {
            $Category = CategoryModel::categories($Category);
        }
        $Category = (array)$Category;

        $Result = '/categories/'.rawurlencode($Category['UrlCode']);
        if ($Page && $Page > 1) {
            $Result .= '/p'.$Page;
        }
        return Url($Result, $WithDomain);
    }
}

if (!function_exists('condense')) {
    function condense($Html) {
        $Html = preg_replace('`(?:<br\s*/?>\s*)+`', "<br />", $Html);
        $Html = preg_replace('`/>\s*<br />\s*<img`', "/> <img", $Html);
        return $Html;
    }
}

if (!function_exists('countString')) {
    function countString($Number, $Url = '', $Options = array()) {
        if (!$Number && $Number !== null) {
            return '';
        }

        if (is_array($Options)) {
            $Options = array_change_key_case($Options);
            $CssClass = val('cssclass', $Options, '');
        } else {
            $CssClass = $Options;
        }

        if ($Number) {
            $CssClass = trim($CssClass.' Count', ' ');
            return "<span class=\"$CssClass\">$Number</span>";
        } elseif ($Number === null && $Url) {
            $CssClass = trim($CssClass.' Popin TinyProgress', ' ');
            $Url = htmlspecialchars($Url);
            return "<span class=\"$CssClass\" rel=\"$Url\"></span>";
        } else {
            return '';
        }
    }
}

if (!function_exists('cssClass')) {
    /**
     * Add CSS class names to a row depending on other elements/values in that row.
     *
     * Used by category, discussion, and comment lists.
     *
     * @param array|object $Row
     * @return string The CSS classes to be inserted into the row.
     */
    function cssClass($Row, $InList = true) {
        static $Alt = false;
        $Row = (array)$Row;
        $CssClass = 'Item';
        $Session = Gdn::session();

        // Alt rows
        if ($Alt) {
            $CssClass .= ' Alt';
        }
        $Alt = !$Alt;

        // Category list classes
        if (array_key_exists('UrlCode', $Row)) {
            $CssClass .= ' Category-'.Gdn_Format::alphaNumeric($Row['UrlCode']);
        }
        if (GetValue('CssClass', $Row)) {
            $CssClass .= ' Item-'.$Row['CssClass'];
        }

        if (array_key_exists('Depth', $Row)) {
            $CssClass .= " Depth{$Row['Depth']} Depth-{$Row['Depth']}";
        }

        if (array_key_exists('Archive', $Row)) {
            $CssClass .= ' Archived';
        }

        // Discussion list classes.
        if ($InList) {
            $CssClass .= val('Bookmarked', $Row) == '1' ? ' Bookmarked' : '';

            $Announce = val('Announce', $Row);
            if ($Announce == 2) {
                $CssClass .= ' Announcement Announcement-Category';
            } elseif ($Announce) {
                $CssClass .= ' Announcement Announcement-Everywhere';
            }

            $CssClass .= val('Closed', $Row) == '1' ? ' Closed' : '';
            $CssClass .= val('InsertUserID', $Row) == $Session->UserID ? ' Mine' : '';
            $CssClass .= val('Participated', $Row) == '1' ? ' Participated' : '';
            if (array_key_exists('CountUnreadComments', $Row) && $Session->isValid()) {
                $CountUnreadComments = $Row['CountUnreadComments'];
                if ($CountUnreadComments === true) {
                    $CssClass .= ' New';
                } elseif ($CountUnreadComments == 0) {
                    $CssClass .= ' Read';
                } else {
                    $CssClass .= ' Unread';
                }
            } elseif (($IsRead = val('Read', $Row, null)) !== null) {
                // Category list
                $CssClass .= $IsRead ? ' Read' : ' Unread';
            }
        }

        // Comment list classes
        if (array_key_exists('CommentID', $Row)) {
            $CssClass .= ' ItemComment';
        } elseif (array_key_exists('DiscussionID', $Row)) {
            $CssClass .= ' ItemDiscussion';
        }

        if (function_exists('IsMeAction')) {
            $CssClass .= isMeAction($Row) ? ' MeAction' : '';
        }

        if ($_CssClss = val('_CssClass', $Row)) {
            $CssClass .= ' '.$_CssClss;
        }

        // Insert User classes.
        if ($UserID = val('InsertUserID', $Row)) {
            $User = Gdn::userModel()->getID($UserID);
            if ($_CssClss = val('_CssClass', $User)) {
                $CssClass .= ' '.$_CssClss;
            }
        }

        return trim($CssClass);
    }
}

if (!function_exists('dateUpdated')) {
    function dateUpdated($Row, $Wrap = null) {
        $Result = '';
        $DateUpdated = val('DateUpdated', $Row);
        $UpdateUserID = val('UpdateUserID', $Row);

        if ($DateUpdated) {
            $UpdateUser = Gdn::userModel()->getID($UpdateUserID);
            if ($UpdateUser) {
                $Title = sprintf(T('Edited %s by %s.'), Gdn_Format::dateFull($DateUpdated), val('Name', $UpdateUser));
            } else {
                $Title = sprintf(T('Edited %s.'), Gdn_Format::dateFull($DateUpdated));
            }

            $Result = ' <span title="'.htmlspecialchars($Title).'" class="DateUpdated">'.
                sprintf(T('edited %s'), Gdn_Format::date($DateUpdated)).
                '</span> ';

            if ($Wrap) {
                $Result = $Wrap[0].$Result.$Wrap[1];
            }
        }

        return $Result;
    }
}

/**
 * Writes an anchor tag
 */
if (!function_exists('anchor')) {
    /**
     * Builds and returns an anchor tag.
     */
    function anchor($Text, $Destination = '', $CssClass = '', $Attributes = array(), $ForceAnchor = false) {
        if (!is_array($CssClass) && $CssClass != '') {
            $CssClass = array('class' => $CssClass);
        }

        if ($Destination == '' && $ForceAnchor === false) {
            return $Text;
        }

        if (!is_array($Attributes)) {
            $Attributes = array();
        }

        $SSL = null;
        if (isset($Attributes['SSL'])) {
            $SSL = $Attributes['SSL'];
            unset($Attributes['SSL']);
        }

        $WithDomain = false;
        if (isset($Attributes['WithDomain'])) {
            $WithDomain = $Attributes['WithDomain'];
            unset($Attributes['WithDomain']);
        }

        $Prefix = substr($Destination, 0, 7);
        if (!in_array($Prefix, array('https:/', 'http://', 'mailto:')) && ($Destination != '' || $ForceAnchor === false)) {
            $Destination = Gdn::request()->url($Destination, $WithDomain, $SSL);
        }

        return '<a href="'.htmlspecialchars($Destination, ENT_COMPAT, 'UTF-8').'"'.attribute($CssClass).attribute($Attributes).'>'.$Text.'</a>';
    }
}

if (!function_exists('commentUrl')) {
    /**
     * Return a URL for a comment. This function is in here and not functions.general so that plugins can override.
     *
     * @param object $Comment
     * @return string
     */
    function commentUrl($Comment, $WithDomain = true) {
        $Comment = (object)$Comment;
        $Result = "/discussion/comment/{$Comment->CommentID}#Comment_{$Comment->CommentID}";
        return url($Result, $WithDomain);
    }
}

if (!function_exists('discussionUrl')) {
    /**
     * Return a URL for a discussion. This function is in here and not functions.general so that plugins can override.
     *
     * @param object $Discussion
     * @return string
     */
    function discussionUrl($Discussion, $Page = '', $WithDomain = true) {
        $Discussion = (object)$Discussion;
        $Name = Gdn_Format::url($Discussion->Name);
        if (empty($Name)) {
            $Name = 'x';
        }
        $Result = '/discussion/'.$Discussion->DiscussionID.'/'.$Name;
        if ($Page) {
            if ($Page > 1 || Gdn::session()->UserID) {
                $Result .= '/p'.$Page;
            }
        }
        return Url($Result, $WithDomain);
    }
}

if (!function_exists('exportCSV')) {
    /**
     * Create a CSV given a list of column names & rows.
     *
     * @param array $columnNames
     * @param array $data
     */
    function exportCSV($columnNames, $data = array()) {
        $output = fopen("php://output",'w');
        header("Content-Type:application/csv");
        header("Content-Disposition:attachment;filename=profiles_export.csv");
        fputcsv($output, $columnNames);
        foreach($data as $row) {
            fputcsv($output, $row);
        }
        fclose($output);
    }
}

if (!function_exists('fixnl2br')) {
    /**
     * Removes the break above and below tags that have a natural margin.
     *
     * @param string $Text The text to fix.
     * @return string
     * @since 2.1
     */
    function fixnl2br($Text) {
        $allblocks = '(?:table|dl|ul|ol|pre|blockquote|address|p|h[1-6]|section|article|aside|hgroup|header|footer|nav|figure|figcaption|details|menu|summary|li|tbody|tr|td|th|thead|tbody|tfoot|col|colgroup|caption|dt|dd)';
        $Text = preg_replace('!(?:<br\s*/>){1,2}\s*(<'.$allblocks.'[^>]*>)!', "\n$1", $Text);
        $Text = preg_replace('!(</'.$allblocks.'[^>]*>)\s*(?:<br\s*/>){1,2}!', "$1\n", $Text);
        return $Text;
    }
}

if (!function_exists('formatIP')) {
    /**
     * Format an IP address for display.
     *
     * @param string $IP An IP address to be formatted.
     * @param bool $html Format as HTML.
     * @return string Returns the formatted IP address.
     */
    function formatIP($IP, $html = true) {
        $result = '';

        // Is this a packed IP address?
        if (!filter_var($IP, FILTER_VALIDATE_IP, FILTER_FLAG_IPV4|FILTER_FLAG_IPV6) && $unpackedIP = @inet_ntop($IP)) {
            $IP = $unpackedIP;
        }

        if (filter_var($IP, FILTER_VALIDATE_IP, FILTER_FLAG_IPV4)) {
            $result = $html ? htmlspecialchars($IP) : $IP;
        } elseif (filter_var($IP, FILTER_VALIDATE_IP, FILTER_FLAG_IPV6)) {
            $result = $html ? wrap(t('IPv6'), 'span', ['title' => $IP]) : $IP;
        }

        return $result;
    }
}

if (!function_exists('formatPossessive')) {
    /**
     * Format a word using English "possessive" formatting.
     *
     * This can be overridden in language definition files like:
     *
     * ```
     * /applications/garden/locale/en-US.php.
     * ```
     */
    function formatPossessive($Word) {
        if (function_exists('formatPossessiveCustom')) {
            return formatPossesiveCustom($Word);
        }

        return substr($Word, -1) == 's' ? $Word."'" : $Word."'s";
    }
}

if (!function_exists('formatUsername')) {
    function formatUsername($User, $Format, $ViewingUserID = false) {
        if ($ViewingUserID === false) {
            $ViewingUserID = Gdn::session()->UserID;
        }
        $UserID = val('UserID', $User);
        $Name = val('Name', $User);
        $Gender = strtolower(val('Gender', $User));

        $UCFirst = substr($Format, 0, 1) == strtoupper(substr($Format, 0, 1));


        switch (strtolower($Format)) {
            case 'you':
                if ($ViewingUserID == $UserID) {
                    return t("Format $Format", $Format);
                }
                return $Name;
            case 'his':
            case 'her':
            case 'your':
                if ($ViewingUserID == $UserID) {
                    return t("Format Your", 'Your');
                } else {
                    switch ($Gender) {
                        case 'm':
                            $Format = 'his';
                            break;
                        case 'f':
                            $Format = 'her';
                            break;
                        default:
                            $Format = 'their';
                            break;
                    }
                    if ($UCFirst) {
                        $Format = ucfirst($Format);
                    }
                    return t("Format $Format", $Format);
                }
                break;
            default:
                return $Name;
        }
    }
}

if (!function_exists('hasEditProfile')) {
    /**
     * Determine whether or not a given user has the edit profile link.
     *
     * @param int $userID The user ID to check.
     * @return bool Return true if the user should have the edit profile link or false otherwise.
     */
    function hasEditProfile($userID) {
        if (checkPermission(array('Garden.Users.Edit', 'Moderation.Profiles.Edit'))) {
            return true;
        }
        if ($userID != Gdn::session()->UserID) {
            return false;
        }

        $result = checkPermission('Garden.Profiles.Edit') && c('Garden.UserAccount.AllowEdit');

        $result &= (
            c('Garden.Profile.Titles') ||
            c('Garden.Profile.Locations', false) ||
            c('Garden.Registration.Method') != 'Connect'
        );

        return $result;
    }
}

if (!function_exists('hoverHelp')) {
    /**
     * Add span with hover text to a string.
     *
     * @param $String
     * @param $Help
     * @return string
     */
    function hoverHelp($String, $Help) {
        return wrap($String.wrap($Help, 'span', array('class' => 'Help')), 'span', array('class' => 'HoverHelp'));
    }
}

if (!function_exists('img')) {
    /**
     * Returns an img tag.
     *
     * @param $Image
     * @param string $Attributes
     * @param bool|false $WithDomain
     * @return string
     */
    function img($Image, $Attributes = '', $WithDomain = false) {
        if ($Attributes != '') {
            $Attributes = attribute($Attributes);
        }

        if (!IsUrl($Image)) {
            $Image = smartAsset($Image, $WithDomain);
        }

        return '<img src="'.htmlspecialchars($Image, ENT_QUOTES).'"'.$Attributes.' />';
    }
}

if (!function_exists('inCategory')) {
    /**
     * Return whether or not the page is in a given category.
     *
     * @param string $Category The url code of the category.
     * @return boolean
     * @since 2.1
     */
    function inCategory($Category) {
        $Breadcrumbs = (array)Gdn::controller()->data('Breadcrumbs', array());

        foreach ($Breadcrumbs as $Breadcrumb) {
            if (isset($Breadcrumb['CategoryID']) && strcasecmp($Breadcrumb['UrlCode'], $Category) == 0) {
                return true;
            }
        }

        return false;
    }
}

if (!function_exists('inSection')) {
    /**
     * Returns whether or not the page is in one of the given section(s).
     *
     * @param string|array $Section
     * @return bool
     * @since 2.1
     */
    function inSection($Section) {
        return Gdn_Theme::inSection($Section);
    }
}

if (!function_exists('ipAnchor')) {
    /**
     * Returns an IP address with a link to the user search.
     */
    function ipAnchor($IP, $CssClass = '') {
        if ($IP) {
            return anchor(formatIP($IP), '/user/browse?keywords='.urlencode($IP), $CssClass);
        } else {
            return $IP;
        }
    }
}

if (!function_exists('panelHeading')) {
    /**
     * Define default head tag for the side panel.
     *
     * @param string $content The content of the tag.
     * @param string $attributes The attributes of the tag.
     *
     * @return string The full tag.
     */
    function panelHeading($content, $attributes = '') {
        return Wrap($content, 'h4', $attributes);
    }
}

if (!function_exists('plural')) {
    /**
     * Return the plural version of a word depending on a number.
     *
     * This can be overridden in language definition files like:
     *
     * ```
     * /applications/garden/locale/en-US/definitions.php.
     * ```
     */
    function plural($Number, $Singular, $Plural, $FormattedNumber = false) {
        // Make sure to fix comma-formatted numbers
        $WorkingNumber = str_replace(',', '', $Number);
        if ($FormattedNumber === false) {
            $FormattedNumber = $Number;
        }

        $Format = t(abs($WorkingNumber) == 1 ? $Singular : $Plural);

        return sprintf($Format, $FormattedNumber);
    }
}

if (!function_exists('pluralTranslate')) {
    /**
     * Translate a plural string.
     *
     * @param int $Number
     * @param string $Singular
     * @param string $Plural
     * @param string|false $SingularDefault
     * @param string|false $PluralDefault
     * @return string
     * @since 2.1
     */
    function pluralTranslate($Number, $Singular, $Plural, $SingularDefault = false, $PluralDefault = false) {
        if ($Number == 1) {
            return t($Singular, $SingularDefault);
        } else {
            return t($Plural, $PluralDefault);
        }
    }
}

if (!function_exists('searchExcerpt')) {
    function searchExcerpt($PlainText, $SearchTerms, $Length = 200, $Mark = true) {
        if (empty($SearchTerms)) {
            return substrWord($PlainText, 0, $Length);
        }

        if (is_string($SearchTerms)) {
            $SearchTerms = preg_split('`[\s|-]+`i', $SearchTerms);
        }

        // Split the string into lines.
        $Lines = explode("\n", $PlainText);
        // Find the first line that includes a search term.
        foreach ($Lines as $i => &$Line) {
            $Line = trim($Line);
            if (!$Line) {
                continue;
            }

            foreach ($SearchTerms as $Term) {
                if (!$Term) {
                    continue;
                }

                if (($Pos = mb_stripos($Line, $Term)) !== false) {
                    $Line = substrWord($Line, $Term, $Length);

                    if ($Mark) {
                        return markString($SearchTerms, $Line);
                    } else {
                        return $Line;
                    }
                }
            }
        }

        // No line was found so return the first non-blank line.
        foreach ($Lines as $Line) {
            if ($Line) {
                return sliceString($Line, $Length);
            }
        }
        return '';
    }

    function substrWord($str, $start, $length) {
        // If we are offsetting on a word then find it.
        if (is_string($start)) {
            $pos = mb_stripos($str, $start);
            if ($pos !== false && (($pos + strlen($start)) <= $length)) {
                $start = 0;
            } else {
                $start = $pos - $length / 4;
            }
        }

        // Find the word break from the offset.
        if ($start > 0) {
            $pos = mb_strpos($str, ' ', $start);
            if ($pos !== false) {
                $start = $pos;
            }
        } elseif ($start < 0) {
            $pos = mb_strrpos($str, ' ', $start);
            if ($pos !== false) {
                $start = $pos;
            } else {
                $start = 0;
            }
        }

        $len = strlen($str);

        if ($start + $length > $len) {
            if ($length - $start <= 0) {
                $start = 0;
            } else {
                // Zoom the offset back a bit.
                $pos = mb_strpos($str, ' ', max(0, $len - $length));
                if ($pos === false) {
                    $pos = $len - $length;
                }
            }
        }

        $result = mb_substr($str, $start, $length);
        return $result;
    }
}

if (!function_exists('userAnchor')) {
    /**
     * Take a user object, and writes out an anchor of the user's name to the user's profile.
     */
    function userAnchor($User, $CssClass = null, $Options = null) {
        static $NameUnique = null;
        if ($NameUnique === null) {
            $NameUnique = c('Garden.Registration.NameUnique');
        }

        if (is_array($CssClass)) {
            $Options = $CssClass;
            $CssClass = null;
        } elseif (is_string($Options)) {
            $Options = array('Px' => $Options);
        }

        $Px = val('Px', $Options, '');

        $Name = val($Px.'Name', $User, t('Unknown'));
//        $UserID = GetValue($Px.'UserID', $User, 0);
        $Text = val('Text', $Options, htmlspecialchars($Name)); // Allow anchor text to be overridden.

        $Attributes = array(
            'class' => $CssClass,
            'rel' => val('Rel', $Options)
        );
        if (isset($Options['title'])) {
            $Attributes['title'] = $Options['title'];
        }
        $UserUrl = userUrl($User, $Px);
        return '<a href="'.htmlspecialchars(url($UserUrl)).'"'.attribute($Attributes).'>'.$Text.'</a>';
    }
}

if (!function_exists('userBuilder')) {
    /**
     * Take an object & prefix value and convert it to a user object that can be used by UserAnchor() && UserPhoto().
     *
     * The object must have the following fields: UserID, Name, Photo.
     *
     * @param stdClass|array $row The row with the user extract.
     * @param string|array $userPrefix Either a single string user prefix or an array of prefix searches.
     * @return stdClass Returns an object containing the user.
     */
    function userBuilder($row, $userPrefix = '') {
        $row = (object)$row;
        $user = new stdClass();

        if (is_array($userPrefix)) {
            // Look for the first user that has the desired prefix.
            foreach ($userPrefix as $px) {
                if (property_exists($row, $px.'Name')) {
                    $userPrefix = $px;
                    break;
                }
            }

            if (is_array($userPrefix)) {
                $userPrefix = '';
            }
        }

        $userID = $userPrefix.'UserID';
        $name = $userPrefix.'Name';
        $photo = $userPrefix.'Photo';
        $gender = $userPrefix.'Gender';


        $user->UserID = $row->$userID;
        $user->Name = $row->$name;
        $user->Photo = property_exists($row, $photo) ? $row->$photo : '';
        $user->Email = val($userPrefix.'Email', $row, null);
        $user->Gender = property_exists($row, $gender) ? $row->$gender : null;

        return $user;
    }
}

if (!function_exists('userPhoto')) {
    /**
     * Takes a user object, and writes out an anchor of the user's icon to the user's profile.
     *
     * @param object|array $User A user object or array.
     * @param array $Options
     */
    function userPhoto($User, $Options = array()) {
        if (is_string($Options)) {
            $Options = array('LinkClass' => $Options);
        }

        if ($Px = val('Px', $Options)) {
            $User = userBuilder($User, $Px);
        } else {
            $User = (object)$User;
        }

        $LinkClass = concatSep(' ', val('LinkClass', $Options, ''), 'PhotoWrap');
        $ImgClass = val('ImageClass', $Options, 'ProfilePhoto');

        $Size = val('Size', $Options);
        if ($Size) {
            $LinkClass .= " PhotoWrap{$Size}";
            $ImgClass .= " {$ImgClass}{$Size}";
        } else {
            $ImgClass .= " {$ImgClass}Medium"; // backwards compat
        }

        $FullUser = Gdn::userModel()->getID(val('UserID', $User), DATASET_TYPE_ARRAY);
        $UserCssClass = val('_CssClass', $FullUser);
        if ($UserCssClass) {
            $LinkClass .= ' '.$UserCssClass;
        }

        $LinkClass = $LinkClass == '' ? '' : ' class="'.$LinkClass.'"';

        $Photo = val('Photo', $User, val('PhotoUrl', $User));
        $Name = val('Name', $User);
        $Title = htmlspecialchars(val('Title', $Options, $Name));
        $Href = url(userUrl($User));

        if ($FullUser && $FullUser['Banned']) {
            $Photo = c('Garden.BannedPhoto', 'https://c3409409.ssl.cf0.rackcdn.com/images/banned_large.png');
            $Title .= ' ('.t('Banned').')';
        }

        if ($Photo) {
            if (!isUrl($Photo)) {
                $PhotoUrl = Gdn_Upload::url(changeBasename($Photo, 'n%s'));
            } else {
                $PhotoUrl = $Photo;
            }
        } else {
            $PhotoUrl = UserModel::getDefaultAvatarUrl($User, 'thumbnail');
        }

        return '<a title="'.$Title.'" href="'.$Href.'"'.$LinkClass.'>'
        .img($PhotoUrl, array('alt' => $Name, 'class' => $ImgClass))
        .'</a>';
    }
}

if (!function_exists('userPhotoUrl')) {
    /**
     * Take a user object an return the URL to their photo.
     *
     * @param object|array $User
     */
    function userPhotoUrl($User) {
        $FullUser = Gdn::userModel()->getID(val('UserID', $User), DATASET_TYPE_ARRAY);
        $Photo = val('Photo', $User);
        if ($FullUser && $FullUser['Banned']) {
            $Photo = 'https://c3409409.ssl.cf0.rackcdn.com/images/banned_100.png';
        }

        if ($Photo) {
            if (!isUrl($Photo)) {
                $PhotoUrl = Gdn_Upload::url(changeBasename($Photo, 'n%s'));
            } else {
                $PhotoUrl = $Photo;
            }
            return $PhotoUrl;
        }
        return UserModel::getDefaultAvatarUrl($User);
    }
}

if (!function_exists('userUrl')) {
    /**
     * Return the URL for a user.
     *
     * @param array|object $User The user to get the url for.
     * @param string $Px The prefix to apply before fieldnames.
     * @param string $Method Optional. ProfileController method to target.
     * @param array? $Get An optional query string array to add to the URL.
     * @return string The url suitable to be passed into the Url() function.
     * @since 2.1
     */
    function userUrl($User, $Px = '', $Method = '', $Get = null) {
        static $NameUnique = null;
        if ($NameUnique === null) {
            $NameUnique = c('Garden.Registration.NameUnique');
        }

        $UserName = val($Px.'Name', $User);
<<<<<<< HEAD
        $UserName = preg_replace('/([\?&]+)/', '', $UserName);
        $UserName = str_replace('/', '%2f', $UserName);
=======
        // Make sure that the name will not be split if the p parameter is set.
        // Prevent p=/profile/a&b to be translated to $_GET['p'=>'/profile/a?', 'b'=>'']
        $UserName = str_replace('&', '%26', $UserName);
>>>>>>> 5b765ee4

        $Result = '/profile/'.
            ($Method ? trim($Method, '/').'/' : '').
            ($NameUnique ? '' : val($Px.'UserID', $User, 0).'/').
            rawurlencode($UserName);

        if (!empty($Get)) {
            $Result .= '?'.http_build_query($Get);
        }

        return $Result;
    }
}


/**
 * Wrap the provided string in the specified tag. ie. Wrap('This is bold!', 'b');
 */
if (!function_exists('wrap')) {
    function wrap($String, $Tag = 'span', $Attributes = '') {
        if ($Tag == '') {
            return $String;
        }

        if (is_array($Attributes)) {
            $Attributes = Attribute($Attributes);
        }

        // Strip the first part of the tag as the closing tag - this allows us to
        // easily throw 'span class="something"' into the $Tag field.
        $Space = strpos($Tag, ' ');
        $ClosingTag = $Space ? substr($Tag, 0, $Space) : $Tag;
        return '<'.$Tag.$Attributes.'>'.$String.'</'.$ClosingTag.'>';
    }
}

if (!function_exists('wrapIf')) {
    /**
     * Wrap the provided string if it isn't empty.
     *
     * @param string $String
     * @param string $Tag
     * @param array $Attributes
     * @return string
     * @since 2.1
     */
    function wrapIf($String, $Tag = 'span', $Attributes = '') {
        if (empty($String)) {
            return '';
        } else {
            return wrap($String, $Tag, $Attributes);
        }
    }
}

/**
 * Wrap the provided string in the specified tag. ie. Wrap('This is bold!', 'b');
 */
if (!function_exists('discussionLink')) {
    function discussionLink($Discussion, $Extended = true) {
        $DiscussionID = val('DiscussionID', $Discussion);
        $DiscussionName = val('Name', $Discussion);
        $Parts = array(
            'discussion',
            $DiscussionID,
            Gdn_Format::url($DiscussionName)
        );
        if ($Extended) {
            $Parts[] = ($Discussion->CountCommentWatch > 0) ? '#Item_'.$Discussion->CountCommentWatch : '';
        }
        return url(implode('/', $Parts), true);
    }
}

if (!function_exists('registerUrl')) {
    function registerUrl($Target = '', $force = false) {
        $registrationMethod = strtolower(c('Garden.Registration.Method'));

        if ($registrationMethod === 'closed') {
            return '';
        }

        // Check to see if there is even a sign in button.
        if (!$force && $registrationMethod === 'connect') {
            $defaultProvider = Gdn_AuthenticationProviderModel::getDefault();
            if ($defaultProvider && !val('RegisterUrl', $defaultProvider)) {
                return '';
            }
        }

        return '/entry/register'.($Target ? '?Target='.urlencode($Target) : '');
    }
}

if (!function_exists('signInUrl')) {
    function signInUrl($target = '', $force = false) {
        // Check to see if there is even a sign in button.
        if (!$force && strcasecmp(c('Garden.Registration.Method'), 'Connect') !== 0) {
            $defaultProvider = Gdn_AuthenticationProviderModel::getDefault();
            if ($defaultProvider && !val('SignInUrl', $defaultProvider)) {
                return '';
            }
        }

        return '/entry/signin'.($target ? '?Target='.urlencode($target) : '');
    }
}

if (!function_exists('signOutUrl')) {
    function signOutUrl($Target = '') {
        if ($Target) {
            // Strip out the SSO from the target so that the user isn't signed back in again.
            $Parts = explode('?', $Target, 2);
            if (isset($Parts[1])) {
                parse_str($Parts[1], $Query);
                unset($Query['sso']);
                $Target = $Parts[0].'?'.http_build_query($Query);
            }
        }

        return '/entry/signout?TransientKey='.urlencode(Gdn::session()->transientKey()).($Target ? '&Target='.urlencode($Target) : '');
    }
}

if (!function_exists('socialSignInButton')) {
    function socialSignInButton($Name, $Url, $Type = 'button', $Attributes = array()) {
        TouchValue('title', $Attributes, sprintf(T('Sign In with %s'), $Name));
        $Title = $Attributes['title'];
        $Class = val('class', $Attributes, '');
        unset($Attributes['class']);

        switch ($Type) {
            case 'icon':
                $Result = Anchor(
                    '<span class="Icon"></span>',
                    $Url,
                    'SocialIcon SocialIcon-'.$Name.' '.$Class,
                    $Attributes
                );
                break;
            case 'button':
            default:
                $Result = Anchor(
                    '<span class="Icon"></span><span class="Text">'.$Title.'</span>',
                    $Url,
                    'SocialIcon SocialIcon-'.$Name.' HasText '.$Class,
                    $Attributes
                );
                break;
        }

        return $Result;
    }
}

if (!function_exists('sprite')) {
    function sprite($Name, $Type = 'Sprite', $Text = false) {
        $Sprite = '<span class="'.$Type.' '.$Name.'"></span>';
        if ($Text) {
            $Sprite .= '<span class="sr-only">'.$Text.'</span>';
        }

        return $Sprite;
    }
}

if (!function_exists('writeReactions')) {
    function writeReactions($Row) {
        $Attributes = GetValue('Attributes', $Row);
        if (is_string($Attributes)) {
            $Attributes = dbdecode($Attributes);
            SetValue('Attributes', $Row, $Attributes);
        }

        Gdn::controller()->EventArguments['ReactionTypes'] = array();

        if ($ID = GetValue('CommentID', $Row)) {
            $RecordType = 'comment';
        } elseif ($ID = GetValue('ActivityID', $Row)) {
            $RecordType = 'activity';
        } else {
            $RecordType = 'discussion';
            $ID = GetValue('DiscussionID', $Row);
        }
        Gdn::controller()->EventArguments['RecordType'] = $RecordType;
        Gdn::controller()->EventArguments['RecordID'] = $ID;

        echo '<div class="Reactions">';
        Gdn_Theme::bulletRow();

        // Write the flags.
        static $Flags = null;
        if ($Flags === null) {
            Gdn::controller()->EventArguments['Flags'] = &$Flags;
            Gdn::controller()->fireEvent('Flags');
        }

        // Allow addons to work with flags
        Gdn::controller()->EventArguments['Flags'] = &$Flags;
        Gdn::controller()->fireEvent('BeforeFlag');

        if (!empty($Flags) && is_array($Flags)) {
            echo Gdn_Theme::bulletItem('Flags');

            echo ' <span class="FlagMenu ToggleFlyout">';
            // Write the handle.
            echo anchor(sprite('ReactFlag', 'ReactSprite').' '.wrap(t('Flag'), 'span', array('class' => 'ReactLabel')), '', 'Hijack ReactButton-Flag FlyoutButton', array('title' => t('Flag')), true);
            echo sprite('SpFlyoutHandle', 'Arrow');
            echo '<ul class="Flyout MenuItems Flags" style="display: none;">';
            foreach ($Flags as $Flag) {
                if (is_callable($Flag)) {
                    echo '<li>'.call_user_func($Flag, $Row, $RecordType, $ID).'</li>';
                } else {
                    echo '<li>'.reactionButton($Row, $Flag['UrlCode']).'</li>';
                }
            }
            Gdn::controller()->fireEvent('AfterFlagOptions');
            echo '</ul>';
            echo '</span> ';
        }

        Gdn::controller()->fireEvent('AfterFlag');

        Gdn::controller()->fireEvent('AfterReactions');
        echo '</div>';
        Gdn::controller()->fireEvent('Replies');
    }
}<|MERGE_RESOLUTION|>--- conflicted
+++ resolved
@@ -1092,14 +1092,9 @@
         }
 
         $UserName = val($Px.'Name', $User);
-<<<<<<< HEAD
-        $UserName = preg_replace('/([\?&]+)/', '', $UserName);
-        $UserName = str_replace('/', '%2f', $UserName);
-=======
         // Make sure that the name will not be split if the p parameter is set.
         // Prevent p=/profile/a&b to be translated to $_GET['p'=>'/profile/a?', 'b'=>'']
-        $UserName = str_replace('&', '%26', $UserName);
->>>>>>> 5b765ee4
+        $UserName = str_replace(['/', '&'], ['%2f', '%26'], $UserName);
 
         $Result = '/profile/'.
             ($Method ? trim($Method, '/').'/' : '').
