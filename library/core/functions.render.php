<?php if (!defined('APPLICATION')) exit();

/**
 * UI functions
 *
 * @author Mark O'Sullivan <markm@vanillaforums.com>
 * @author Todd Burry <todd@vanillaforums.com>
 * @author Tim Gunter <tim@vanillaforums.com>
 * @copyright 2003 Vanilla Forums, Inc
 * @license http://www.opensource.org/licenses/gpl-2.0.php GPL
 * @package Garden
 * @since 2.0
 */

if (!function_exists('Alternate')) {
   function Alternate($Odd = 'Alt', $Even = '', $AttributeName = 'class'){
      static $i = 0;
      $Value = $i++ % 2 ? $Odd : $Even;
      if($Value != '' && $Even == '' && $AttributeName)
         $Value = ' '.$AttributeName.'="'.$Value.'"';
      return $Value;
   }
}

/**
 * English "plural" formatting for numbers that can get really big.
 */
if (!function_exists('BigPlural')) {
   function BigPlural($Number, $Singular, $Plural = FALSE) {
      if (!$Plural) {
         $Plural = $Singular.'s';
      }
      $Title = sprintf(T($Number == 1 ? $Singular : $Plural), number_format($Number));

      return '<span title="'.$Title.'" class="Number">'.Gdn_Format::BigNumber($Number).'</span>';
   }
}

if (!function_exists('Bullet')):
   /**
    * Return a bullet character in html.
    * @param string $Pad A string used to pad either side of the bullet.
    * @return string
    *
    * @changes
    *    2.2 Added the $Pad parameter.
    */
   function Bullet($Pad = '') {
      //·
      return $Pad.'<span class="Bullet">&middot;</span>'.$Pad;
   }
endif;

if (!function_exists('ButtonDropDown')):
   /**
    *
    * @param array $Links An array of arrays with the following keys:
    *  - Text: The text of the link.
    *  - Url: The url of the link.
    * @param string|array $CssClass The css class of the link. This can be a two-item array where the second element will be added to the buttons.
    * @param string $Label The text of the button.
    * @since 2.1
    */
   function ButtonDropDown($Links, $CssClass = 'Button', $Label = FALSE) {
      if (!is_array($Links) || count($Links) < 1)
         return;

      $ButtonClass = '';
      if (is_array($CssClass))
         list($CssClass, $ButtonClass) = $CssClass;

      if (count($Links) < 2) {
         $Link = array_pop($Links);


         if (strpos(GetValue('CssClass', $Link, ''), 'Popup') !== FALSE)
            $CssClass .= ' Popup';

         echo Anchor($Link['Text'], $Link['Url'], GetValue('ButtonCssClass', $Link, $CssClass));
      } else {
         // NavButton or Button?
         $ButtonClass = ConcatSep(' ', $ButtonClass, strpos($CssClass, 'NavButton') !== FALSE ? 'NavButton' : 'Button');
         if (strpos($CssClass, 'Primary') !== FALSE)
            $ButtonClass .= ' Primary';
         // Strip "Button" or "NavButton" off the group class.
         echo '<div class="ButtonGroup'.str_replace(array('NavButton', 'Button'), array('',''), $CssClass).'">';
//            echo Anchor($Text, $Url, $ButtonClass);

            echo '<ul class="Dropdown MenuItems">';
               foreach ($Links as $Link) {
                  echo Wrap(Anchor($Link['Text'], $Link['Url'], GetValue('CssClass', $Link, '')), 'li');
               }
            echo '</ul>';

            echo Anchor($Label.' '.Sprite('SpDropdownHandle'), '#', $ButtonClass.' Handle');
         echo '</div>';
      }
   }
endif;

if (!function_exists('ButtonGroup')):
   /**
    *
    * @param array $Links An array of arrays with the following keys:
    *  - Text: The text of the link.
    *  - Url: The url of the link.
    * @param string|array $CssClass The css class of the link. This can be a two-item array where the second element will be added to the buttons.
    * @param string|false $Default The url of the default link.
    * @since 2.1
    */
   function ButtonGroup($Links, $CssClass = 'Button', $Default = FALSE) {
      if (!is_array($Links) || count($Links) < 1)
         return;

      $Text = $Links[0]['Text'];
      $Url = $Links[0]['Url'];

      $ButtonClass = '';
      if (is_array($CssClass))
         list($CssClass, $ButtonClass) = $CssClass;

      if ($Default && count($Links) > 1) {
         if (is_array($Default)) {
            $DefaultText = $Default['Text'];
            $Default = $Default['Url'];
         }

         // Find the default button.
         $Default = ltrim($Default, '/');
         foreach ($Links as $Link) {
            if (StringBeginsWith(ltrim($Link['Url'], '/') , $Default)) {
               $Text = $Link['Text'];
               $Url = $Link['Url'];
               break;
            }
         }

         if (isset($DefaultText))
            $Text = $DefaultText;
      }

      if (count($Links) < 2) {
         echo Anchor($Text, $Url, $CssClass);
      } else {
         // NavButton or Button?
         $ButtonClass = ConcatSep(' ', $ButtonClass, strpos($CssClass, 'NavButton') !== FALSE ? 'NavButton' : 'Button');
         if (strpos($CssClass, 'Primary') !== FALSE)
            $ButtonClass .= ' Primary';
         // Strip "Button" or "NavButton" off the group class.
         echo '<div class="ButtonGroup Multi '.str_replace(array('NavButton', 'Button'), array('',''), $CssClass).'">';
            echo Anchor($Text, $Url, $ButtonClass);

            echo '<ul class="Dropdown MenuItems">';
               foreach ($Links as $Link) {
                  echo Wrap(Anchor($Link['Text'], $Link['Url'], GetValue('CssClass', $Link, '')), 'li');
               }
            echo '</ul>';
<<<<<<< HEAD
            echo Anchor(Sprite('SpDropdownHandle'), '#', $ButtonClass.' Handle');
=======
            echo Anchor(Sprite('SpDropdownHandle', 'Sprite', T('Expand for more options.')), '#', $ButtonClass.' Handle');
>>>>>>> d767d193

         echo '</div>';
      }
   }
endif;

if (!function_exists('Category')):

/**
 * Get the current category on the page.
 * @param int $Depth The level you want to look at.
 * @param array $Category
 */
function Category($Depth = NULL, $Category = NULL) {
   if (!$Category) {
      $Category = Gdn::Controller()->Data('Category');
   } elseif (!is_array($Category)) {
      $Category = CategoryModel::Categories($Category);
   }

   if (!$Category) {
      $Category = Gdn::Controller()->Data('CategoryID');
      if ($Category)
         $Category = CategoryModel::Categories($Category);
   }
   if (!$Category)
      return NULL;

   $Category = (array)$Category;

   if ($Depth !== NULL) {
      // Get the category at the correct level.
      while ($Category['Depth'] > $Depth) {
         $Category = CategoryModel::Categories($Category['ParentCategoryID']);
         if (!$Category)
            return NULL;
      }
   }

   return $Category;
}

endif;

if (!function_exists('CategoryUrl')):

/**
 * Return a url for a category. This function is in here and not functions.general so that plugins can override.
 * @param array $Category
 * @return string
 */
function CategoryUrl($Category, $Page = '', $WithDomain = TRUE) {
   if (is_string($Category))
      $Category = CategoryModel::Categories($Category);
   $Category = (array)$Category;

   $Result = '/categories/'.rawurlencode($Category['UrlCode']);
   if ($Page && $Page > 1) {
         $Result .= '/p'.$Page;
   }
   return Url($Result, $WithDomain);
}

endif;

if (!function_exists('Condense')) {
   function Condense($Html) {
      $Html = preg_replace('`(?:<br\s*/?>\s*)+`', "<br />", $Html);
      $Html = preg_replace('`/>\s*<br />\s*<img`', "/> <img", $Html);
      return $Html;
   }
}

if (!function_exists('CountString')) {
   function CountString($Number, $Url = '', $Options = array()) {
      if (is_string($Options))
         $Options = array('cssclass' => $Options);
      $Options = array_change_key_case($Options);
      $CssClass = GetValue('cssclass', $Options, '');

      if ($Number === NULL && $Url) {
         $CssClass = ConcatSep(' ', $CssClass, 'Popin TinyProgress');
         $Url = htmlspecialchars($Url);
         $Result = "<span class=\"$CssClass\" rel=\"$Url\"></span>";
      } elseif ($Number) {
         $Result = " <span class=\"Count\">$Number</span>";
      } else {
         $Result = '';
      }
      return $Result;
   }
}

if (!function_exists('CssClass')):

/**
 * Add CSS class names to a row depending on other elements/values in that row.
 * Used by category, discussion, and comment lists.
 *
 * @staticvar boolean $Alt
 * @param type $Row
 * @return string The CSS classes to be inserted into the row.
 */
function CssClass($Row, $InList = TRUE) {
   static $Alt = FALSE;
   $Row = (array)$Row;
   $CssClass = 'Item';
   $Session = Gdn::Session();

   // Alt rows
   if ($Alt)
      $CssClass .= ' Alt';
   $Alt = !$Alt;

   // Category list classes
   if (array_key_exists('UrlCode', $Row))
      $CssClass .= ' Category-'.Gdn_Format::AlphaNumeric($Row['UrlCode']);
   if (GetValue('CssClass', $Row))
      $CssClass .= ' Item-'.$Row['CssClass'];

   if (array_key_exists('Depth', $Row))
      $CssClass .= " Depth{$Row['Depth']} Depth-{$Row['Depth']}";

   if (array_key_exists('Archive', $Row))
      $CssClass .= ' Archived';

   // Discussion list classes.
   if ($InList) {
      $CssClass .= GetValue('Bookmarked', $Row) == '1' ? ' Bookmarked' : '';

      $Announce = GetValue('Announce', $Row);
      if ($Announce == 2)
         $CssClass .= ' Announcement Announcement-Category';
      elseif ($Announce)
         $CssClass .= ' Announcement Announcement-Everywhere';

      $CssClass .= GetValue('Closed', $Row) == '1' ? ' Closed' : '';
      $CssClass .= GetValue('InsertUserID', $Row) == $Session->UserID ? ' Mine' : '';
      $CssClass .= GetValue('Participated', $Row) == '1' ? ' Participated' : '';
      if (array_key_exists('CountUnreadComments', $Row) && $Session->IsValid()) {
         $CountUnreadComments = $Row['CountUnreadComments'];
         if ($CountUnreadComments === TRUE) {
            $CssClass .= ' New';
         } elseif ($CountUnreadComments == 0) {
            $CssClass .= ' Read';
         } else {
            $CssClass .= ' Unread';
         }
      } elseif (($IsRead = GetValue('Read', $Row, NULL)) !== NULL) {
         // Category list
         $CssClass .= $IsRead ? ' Read' : ' Unread';
      }
   }

   // Comment list classes
   if (array_key_exists('CommentID', $Row))
       $CssClass .= ' ItemComment';
   else if (array_key_exists('DiscussionID', $Row))
       $CssClass .= ' ItemDiscussion';

   if (function_exists('IsMeAction'))
      $CssClass .= IsMeAction($Row) ? ' MeAction' : '';

   if ($_CssClss = GetValue('_CssClass', $Row))
      $CssClass .= ' '.$_CssClss;

   // Insert User classes.
   if ($UserID = GetValue('InsertUserID', $Row)) {
      $User = Gdn::UserModel()->GetID($UserID);
      if ($_CssClss = GetValue('_CssClass', $User)) {
         $CssClass .= ' '.$_CssClss;
      }
   }

   return trim($CssClass);
}
endif;

if (!function_exists('DateUpdated')):

function DateUpdated($Row, $Wrap = NULL) {
   $Result = '';
   $DateUpdated = GetValue('DateUpdated', $Row);
   $UpdateUserID = GetValue('UpdateUserID', $Row);

   if ($DateUpdated) {
      $Result = '';

      $UpdateUser = Gdn::UserModel()->GetID($UpdateUserID);
      if ($UpdateUser)
         $Title = sprintf(T('Edited %s by %s.'), Gdn_Format::DateFull($DateUpdated), GetValue('Name', $UpdateUser));
      else
         $Title = sprintf(T('Edited %s.'), Gdn_Format::DateFull($DateUpdated));

      $Result = ' <span title="'.htmlspecialchars($Title).'" class="DateUpdated">'.
              sprintf(T('edited %s'), Gdn_Format::Date($DateUpdated)).
              '</span> ';

      if ($Wrap)
         $Result = $Wrap[0].$Result.$Wrap[1];
   }

   return $Result;
}

endif;

/**
 * Writes an anchor tag
 */
if (!function_exists('Anchor')) {
   /**
    * Builds and returns an anchor tag.
    */
   function Anchor($Text, $Destination = '', $CssClass = '', $Attributes = array(), $ForceAnchor = FALSE) {
      if (!is_array($CssClass) && $CssClass != '')
         $CssClass = array('class' => $CssClass);

      if ($Destination == '' && $ForceAnchor === FALSE)
         return $Text;

      if (!is_array($Attributes))
         $Attributes = array();

      $SSL = NULL;
      if (isset($Attributes['SSL'])) {
         $SSL = $Attributes['SSL'];
         unset($Attributes['SSL']);
      }

		$WithDomain = FALSE;
      if (isset($Attributes['WithDomain'])) {
         $WithDomain = $Attributes['WithDomain'];
			unset($Attributes['WithDomain']);
      }

      $Prefix = substr($Destination, 0, 7);
      if (!in_array($Prefix, array('https:/', 'http://', 'mailto:')) && ($Destination != '' || $ForceAnchor === FALSE))
         $Destination = Gdn::Request()->Url($Destination, $WithDomain, $SSL);

      return '<a href="'.htmlspecialchars($Destination, ENT_COMPAT, 'UTF-8').'"'.Attribute($CssClass).Attribute($Attributes).'>'.$Text.'</a>';
   }
}

if (!function_exists('CommentUrl')):

/**
 * Return a url for a comment. This function is in here and not functions.general so that plugins can override.
 * @param object $Comment
 * @return string
 */
function CommentUrl($Comment, $WithDomain = TRUE) {
   $Comment = (object)$Comment;
   $Result = "/discussion/comment/{$Comment->CommentID}#Comment_{$Comment->CommentID}";
   return Url($Result, $WithDomain);
}

endif;

if (!function_exists('DiscussionUrl')):

/**
 * Return a url for a discussion. This function is in here and not functions.general so that plugins can override.
 * @param object $Discussion
 * @return string
 */
function DiscussionUrl($Discussion, $Page = '', $WithDomain = TRUE) {
   $Discussion = (object)$Discussion;
   $Name = Gdn_Format::Url($Discussion->Name);
   if (empty($Name)) {
      $Name = 'x';
   }
   $Result = '/discussion/'.$Discussion->DiscussionID.'/'.$Name;
   if ($Page) {
      if ($Page > 1 || Gdn::Session()->UserID)
         $Result .= '/p'.$Page;
   }
   return Url($Result, $WithDomain);
}

endif;

if (!function_exists('FixNl2Br')) {
   /**
    * Removes the break above and below tags that have a natural margin.
    * @param string $Text The text to fix.
    * @return string
    * @since 2.1
    */
   function FixNl2Br($Text) {
      $allblocks = '(?:table|dl|ul|ol|pre|blockquote|address|p|h[1-6]|section|article|aside|hgroup|header|footer|nav|figure|figcaption|details|menu|summary)';
      $Text = preg_replace('!(?:<br\s*/>){1,2}\s*(<' . $allblocks . '[^>]*>)!', "\n$1", $Text);
      $Text = preg_replace('!(</' . $allblocks . '[^>]*>)\s*(?:<br\s*/>){1,2}!', "$1\n", $Text);
      return $Text;
   }
}

/**
 * English "possessive" formatting.
 * This can be overridden in language definition files like:
 * /applications/garden/locale/en-US/definitions.php.
 */
if (!function_exists('FormatPossessive')) {
   function FormatPossessive($Word) {
		if(function_exists('FormatPossessiveCustom'))
			return FormatPossesiveCustom($Word);

      return substr($Word, -1) == 's' ? $Word."'" : $Word."'s";
   }
}

if (!function_exists('FormatUsername')) {
   function FormatUsername($User, $Format, $ViewingUserID = FALSE) {
      if ($ViewingUserID === FALSE)
         $ViewingUserID = Gdn::Session()->UserID;
      $UserID = GetValue('UserID', $User);
      $Name = GetValue('Name', $User);
      $Gender = strtolower(GetValue('Gender', $User));

      $UCFirst = substr($Format, 0, 1) == strtoupper(substr($Format, 0, 1));


      switch (strtolower($Format)) {
         case 'you':
            if ($ViewingUserID == $UserID)
               return T("Format $Format", $Format);
            return $Name;
         case 'his':
         case 'her':
         case 'your':
            if ($ViewingUserID == $UserID)
               return T("Format Your", 'Your');
            else {
               switch ($Gender) {
                  case 'm':
                     $Format = 'his';
                     break;
                  case 'f':
                     $Format = 'her';
                     break;
                  default:
                     $Format = 'their';
                     break;
               }
               if ($UCFirst)
                  $Format = ucfirst($Format);
               return T("Format $Format", $Format);
            }
         default:
            return $Name;
      }
   }
}

if (!function_exists('HoverHelp')) {
   function HoverHelp($String, $Help) {
      return Wrap($String.Wrap($Help, 'span', array('class' => 'Help')), 'span', array('class' => 'HoverHelp'));
   }
}

/**
 * Writes an Img tag.
 */
if (!function_exists('Img')) {
   /**
    * Returns an img tag.
    */
   function Img($Image, $Attributes = '', $WithDomain = FALSE) {
      if ($Attributes == '')
         $Attributes = array();

      if (!IsUrl($Image))
         $Image = SmartAsset($Image, $WithDomain);

      return '<img src="'.$Image.'"'.Attribute($Attributes).' />';
   }
}

if (!function_exists('InCategory')) {
   /**
    * Returns whether or not the page is in a given category.
    *
    * @param string $Category The url code of the category.
    * @return boolean
    * @since 2.1
    */
   function InCategory($Category) {
      $Breadcrumbs = (array)Gdn::Controller()->Data('Breadcrumbs', array());

      foreach ($Breadcrumbs as $Breadcrumb) {
         if (isset($Breadcrumb['CategoryID']) && strcasecmp($Breadcrumb['UrlCode'], $Category) == 0) {
            return TRUE;
         }
      }

      return FALSE;
   }
}

if (!function_exists('InSection')) {
   /**
    * Returns whether or not the page is in one of the given section(s).
    * @since 2.1
    * @param string|array $Section
    * @return bool
    */
   function InSection($Section) {
      return Gdn_Theme::InSection($Section);
   }
}

if (!function_exists('IPAnchor')) {
   /**
    * Returns an IP address with a link to the user search.
    */
   function IPAnchor($IP, $CssClass = '') {
      if ($IP)
         return Anchor(htmlspecialchars($IP), '/user/browse?keywords='.urlencode($IP), $CssClass);
      else
         return $IP;
   }
}

if (!function_exists('panelHeading')) {
   /**
    * Define default head tag for the side panel.
    *
    * @param string $content The content of the tag.
    * @param string $attributes The attributes of the tag.
    *
    * @return string The full tag.
    */
   function panelHeading($content, $attributes = '') {
      return Wrap($content, 'h4', $attributes);
   }
}

/**
 * English "plural" formatting.
 * This can be overridden in language definition files like:
 * /applications/garden/locale/en-US/definitions.php.
 */
if (!function_exists('Plural')) {
   function Plural($Number, $Singular, $Plural, $FormattedNumber = FALSE) {
		// Make sure to fix comma-formatted numbers
      $WorkingNumber = str_replace(',', '', $Number);
      if ($FormattedNumber === FALSE)
         $FormattedNumber = $Number;

      $Format = T(abs($WorkingNumber) == 1 ? $Singular : $Plural);

      return sprintf($Format, $FormattedNumber);
   }
}

if (!function_exists('PluralTranslate')) {
   /**
    * Translate a plural string.
    *
    * @param int $Number
    * @param string $Singular
    * @param string $Plural
    * @param string|false $SingularDefault
    * @param string|false $PluralDefault
    * @return string
    * @since 2.1
    */
   function PluralTranslate($Number, $Singular, $Plural, $SingularDefault = FALSE, $PluralDefault = FALSE) {
      if ($Number == 1)
         return T($Singular, $SingularDefault);
      else
         return T($Plural, $PluralDefault);
   }
}

if (!function_exists('SearchExcerpt')):

function SearchExcerpt($PlainText, $SearchTerms, $Length = 200, $Mark = true) {
   if (empty($SearchTerms))
      return substrWord($PlainText, 0, $Length);

   if (is_string($SearchTerms))
      $SearchTerms = preg_split('`[\s|-]+`i', $SearchTerms);

   // Split the string into lines.
   $Lines = explode("\n", $PlainText);
   // Find the first line that includes a search term.
   foreach ($Lines as $i => &$Line) {
      $Line = trim($Line);
      if (!$Line)
         continue;

      foreach ($SearchTerms as $Term) {
         if (!$Term)
            continue;

         if (($Pos = mb_stripos($Line, $Term)) !== FALSE) {
            $Line = substrWord($Line, $Term, $Length);

//            if ($Pos + mb_strlen($Term) > $Length) {
//               $St = -(strlen($Line) - ($Pos - $Length / 4));
//               $Pos2 = strrpos($Line, ' ', $St);
//               if ($Pos2 !== FALSE)
//                  $Line = '…'.substrWord($Line, $Pos2, $Length, "!!!");
//               else
//                  $Line = '…!'.mb_substr($Line, $St, $Length);
//            } else {
//               $Line = substrWord($Line, 0, $Length, '---');
//            }

            return MarkString($SearchTerms, $Line);
         }
      }
   }

   // No line was found so return the first non-blank line.
   foreach ($Lines as $Line) {
      if ($Line)
         return SliceString($Line, $Length);
   }
}

function substrWord($str, $start, $length, $fix = '…') {
   // If we are offsetting on a word then find it.
   if (is_string($start)) {
      $pos = mb_stripos($str, $start);

      $p = $pos + strlen($start);

      if ($pos !== false && (($pos + strlen($start)) <= $length))
         $start = 0;
      else
         $start = $pos - $length / 4;
   }

   // Find the word break from the offset.
   if ($start > 0) {
      $pos = mb_strpos($str, ' ', $start);
      if ($pos !== false)
         $start = $pos;
   } elseif ($start < 0) {
      $pos = mb_strrpos($str, ' ', $start);
      if ($pos !== false)
         $start = $pos;
      else
         $start = 0;
   }

   $len = strlen($str);

   if ($start + $length > $len) {
      if ($length - $start <= 0)
         $start = 0;
      else {
         // Zoom the offset back a bit.
         $pos = mb_strpos($str, ' ', max(0, $len - $length));
         if ($pos === false)
            $pos = $len - $length;
      }
   }

   $result = mb_substr($str, $start, $length);
   return $result;
}

endif;

/**
 * Takes a user object, and writes out an achor of the user's name to the user's profile.
 */
if (!function_exists('UserAnchor')) {
   function UserAnchor($User, $CssClass = NULL, $Options = NULL) {
      static $NameUnique = NULL;
      if ($NameUnique === NULL)
         $NameUnique = C('Garden.Registration.NameUnique');

      if (is_array($CssClass)) {
         $Options = $CssClass;
         $CssClass = NULL;
      } elseif (is_string($Options))
         $Options = array('Px' => $Options);

      $Px = GetValue('Px', $Options, '');

      $Name = GetValue($Px.'Name', $User, T('Unknown'));
      $UserID = GetValue($Px.'UserID', $User, 0);
		$Text = GetValue('Text', $Options, htmlspecialchars($Name)); // Allow anchor text to be overridden.

      $Attributes = array(
          'class' => $CssClass,
          'rel' => GetValue('Rel', $Options)
          );
      if (isset($Options['title']))
         $Attributes['title'] = $Options['title'];
      $UserUrl = UserUrl($User,$Px);
      return '<a href="'.htmlspecialchars(Url($UserUrl)).'"'.Attribute($Attributes).'>'.$Text.'</a>';
   }
}

if (!function_exists('UserBuilder')) {
   /**
    * Takes an object & prefix value, and converts it to a user object that can be
    * used by UserAnchor() && UserPhoto() to write out anchors to the user's
    * profile. The object must have the following fields: UserID, Name, Photo.
    */
   function UserBuilder($Object, $UserPrefix = '') {
		$Object = (object)$Object;
      $User = new stdClass();
      $UserID = $UserPrefix.'UserID';
      $Name = $UserPrefix.'Name';
      $Photo = $UserPrefix.'Photo';
      $Gender = $UserPrefix.'Gender';
      $User->UserID = $Object->$UserID;
      $User->Name = $Object->$Name;
      $User->Photo = property_exists($Object, $Photo) ? $Object->$Photo : '';
      $User->Email = GetValue($UserPrefix.'Email', $Object, NULL);
      $User->Gender = property_exists($Object, $Gender) ? $Object->$Gender : NULL;
		return $User;
   }
}

if (!function_exists('UserPhoto')) {
   /**
    * Takes a user object, and writes out an anchor of the user's icon to the user's profile.
    *
    * @param object|array $User User object or array
    * @param array $Options
    */
   function UserPhoto($User, $Options = array()) {
      if (is_string($Options))
         $Options = array('LinkClass' => $Options);

      if ($Px = GetValue('Px', $Options))
         $User = UserBuilder($User, $Px);
      else
         $User = (object)$User;

      $LinkClass = ConcatSep(' ', GetValue('LinkClass', $Options, ''), 'PhotoWrap');
      $ImgClass = GetValue('ImageClass', $Options, 'ProfilePhoto');

      $Size = GetValue('Size', $Options);
      if ($Size) {
         $LinkClass .= " PhotoWrap{$Size}";
         $ImgClass .= " {$ImgClass}{$Size}";
      } else {
         $ImgClass .= " {$ImgClass}Medium"; // backwards compat
      }

      $FullUser = Gdn::UserModel()->GetID(GetValue('UserID', $User), DATASET_TYPE_ARRAY);
      $UserCssClass = GetValue('_CssClass', $FullUser);
      if ($UserCssClass)
         $LinkClass .= ' '.$UserCssClass;

      $LinkClass = $LinkClass == '' ? '' : ' class="'.$LinkClass.'"';

      $Photo = GetValue('Photo', $User);
      $Name = GetValue('Name', $User);
      $Title = htmlspecialchars(GetValue('Title', $Options, $Name));

      if ($FullUser && $FullUser['Banned']) {
         $Photo = C('Garden.BannedPhoto', 'http://cdn.vanillaforums.com/images/banned_large.png');
         $Title .= ' ('.T('Banned').')';
      }

      if (!$Photo && function_exists('UserPhotoDefaultUrl'))
         $Photo = UserPhotoDefaultUrl($User, $ImgClass);

      if ($Photo) {
         if (!isUrl($Photo)) {
            $PhotoUrl = Gdn_Upload::Url(ChangeBasename($Photo, 'n%s'));
         } else {
            $PhotoUrl = $Photo;
         }
         $Href = Url(UserUrl($User));
         return '<a title="'.$Title.'" href="'.$Href.'"'.$LinkClass.'>'
            .Img($PhotoUrl, array('alt' => htmlspecialchars($Name), 'class' => $ImgClass))
            .'</a>';
      } else {
         return '';
      }
   }
}

if (!function_exists('UserPhotoUrl')) {
   /**
    * Takes a user object an returns the URL to their photo
    *
    * @param object|array $User
    */
   function UserPhotoUrl($User) {
      $FullUser = Gdn::UserModel()->GetID(GetValue('UserID', $User), DATASET_TYPE_ARRAY);
      $Photo = GetValue('Photo', $User);
      if ($FullUser && $FullUser['Banned']) {
         $Photo = 'http://cdn.vanillaforums.com/images/banned_100.png';
      }

      if (!$Photo && function_exists('UserPhotoDefaultUrl'))
<<<<<<< HEAD
         $Photo = UserPhotoDefaultUrl($User, $ImgClass);
=======
         $Photo = UserPhotoDefaultUrl($User);
>>>>>>> d767d193

      if ($Photo) {
         if (!isUrl($Photo)) {
            $PhotoUrl = Gdn_Upload::Url(ChangeBasename($Photo, 'n%s'));
         } else {
            $PhotoUrl = $Photo;
         }
         return $PhotoUrl;
      }
      return '';
   }
}

if (!function_exists('UserUrl')) {
   /**
    * Return the url for a user.
    *
    * @param array|object $User The user to get the url for.
    * @param string $Px The prefix to apply before fieldnames. @since 2.1
    * @param string $Method Optional. ProfileController method to target.
    * @return string The url suitable to be passed into the Url() function.
    */
   function UserUrl($User, $Px = '', $Method = '', $Get = FALSE) {
      static $NameUnique = NULL;
      if ($NameUnique === NULL)
         $NameUnique = C('Garden.Registration.NameUnique');

      $UserName = GetValue($Px.'Name', $User);
      $UserName = preg_replace('/([\?&]+)/', '', $UserName);

      $Result = '/profile/'.
         ($Method ? trim($Method, '/').'/' : '').
         ($NameUnique ? '' : GetValue($Px.'UserID', $User, 0).'/').
         rawurlencode($UserName);

      if ($Get)
         $Result .= '?'.http_build_query($Get);

      return $Result;
   }
}


/**
 * Wrap the provided string in the specified tag. ie. Wrap('This is bold!', 'b');
 */
if (!function_exists('Wrap')) {
   function Wrap($String, $Tag = 'span', $Attributes = '') {
		if ($Tag == '')
			return $String;

      if (is_array($Attributes))
         $Attributes = Attribute($Attributes);

      // Strip the first part of the tag as the closing tag - this allows us to
      // easily throw 'span class="something"' into the $Tag field.
      $Space = strpos($Tag, ' ');
      $ClosingTag = $Space ? substr($Tag, 0, $Space) : $Tag;
      return '<'.$Tag.$Attributes.'>'.$String.'</'.$ClosingTag.'>';
   }
}

if (!function_exists('WrapIf')) {
   /**
    * Wrap the provided string if it isn't empty.
    *
    * @param string $String
    * @param string $Tag
    * @param array $Attributes
    * @return string
    * @since 2.1
    */
   function WrapIf($String, $Tag = 'span', $Attributes = '') {
      if (empty($String))
         return '';
      else
         return Wrap($String, $Tag, $Attributes);
   }
}

/**
 * Wrap the provided string in the specified tag. ie. Wrap('This is bold!', 'b');
 */
if (!function_exists('DiscussionLink')) {
   function DiscussionLink($Discussion, $Extended = TRUE) {
      $DiscussionID = GetValue('DiscussionID', $Discussion);
      $DiscussionName = GetValue('Name', $Discussion);
      $Parts = array(
         'discussion',
         $DiscussionID,
         Gdn_Format::Url($DiscussionName)
      );
      if ($Extended) {
         $Parts[] = ($Discussion->CountCommentWatch > 0) ? '#Item_'.$Discussion->CountCommentWatch : '';
      }
		return Url(implode('/',$Parts), TRUE);
   }
}

if (!function_exists('RegisterUrl')) {
   function RegisterUrl($Target = '', $force = false) {
      $registrationMethod = strtolower(C('Garden.Registration.Method'));

      if ($registrationMethod === 'closed') {
         return '';
      }

      // Check to see if there is even a sign in button.
      if (!$force && $registrationMethod === 'connect') {
         $defaultProvider = Gdn_AuthenticationProviderModel::GetDefault();
         if ($defaultProvider && !val('RegisterUrl', $defaultProvider)) {
            return '';
         }
      }

      return '/entry/register'.($Target ? '?Target='.urlencode($Target) : '');
   }
}

if (!function_exists('SignInUrl')) {
<<<<<<< HEAD
   function SignInUrl($Target = '') {
      // See if there is a default authentication provider.
//      $Provider = Gdn_AuthenticationProviderModel::GetDefault();
//      if ($Provider) {
//         $SignInUrl = $Provider['SignInUrl'];
//         if ($SignInUrl) {
//            $SignInUrl = str_ireplace('{target}', rawurlencode($Target), $SignInUrl);
//            return $SignInUrl;
//         }
//      }

      return '/entry/signin'.($Target ? '?Target='.urlencode($Target) : '');
=======
   function SignInUrl($target = '', $force = false) {
      // Check to see if there is even a sign in button.
      if (!$force && strcasecmp(C('Garden.Registration.Method'), 'Connect') !== 0) {
         $defaultProvider = Gdn_AuthenticationProviderModel::GetDefault();
         if ($defaultProvider && !val('SignInUrl', $defaultProvider)) {
            return '';
         }
      }

      return '/entry/signin'.($target ? '?Target='.urlencode($target) : '');
>>>>>>> d767d193
   }
}

if (!function_exists('SignOutUrl')) {
   function SignOutUrl($Target = '') {
      if ($Target) {
         // Strip out the SSO from the target so that the user isn't signed back in again.
         $Parts = explode('?', $Target, 2);
         if (isset($Parts[1])) {
            parse_str($Parts[1], $Query);
            unset($Query['sso']);
            $Target = $Parts[0].'?'.http_build_query($Query);
         }
      }

      return '/entry/signout?TransientKey='.urlencode(Gdn::Session()->TransientKey()).($Target ? '&Target='.urlencode($Target) : '');
   }
}

if (!function_exists('SocialSignInButton')) {
   function SocialSignInButton($Name, $Url, $Type = 'button', $Attributes = array()) {
      TouchValue('title', $Attributes, sprintf(T('Sign In with %s'), $Name));
      $Title = $Attributes['title'];
<<<<<<< HEAD
=======
      $Class = val('class', $Attributes, '');
>>>>>>> d767d193

      switch ($Type) {
         case 'icon':
            $Result = Anchor('<span class="Icon"></span>',
               $Url, 'SocialIcon SocialIcon-'.$Name . ' ' . $Class, $Attributes);
            break;
         case 'button':
         default:
            $Result = Anchor('<span class="Icon"></span><span class="Text">'.$Title.'</span>',
               $Url, 'SocialIcon SocialIcon-'.$Name.' HasText ' . $Class, $Attributes);
            break;
      }

      return $Result;
   }
}

if (!function_exists('Sprite')) {
	function Sprite($Name, $Type = 'Sprite', $Text = FALSE) {
      $Sprite = '<span class="'.$Type.' '.$Name.'"></span>';
      if ($Text) {
         $Sprite .= '<span class="sr-only">' . $Text . '</span>';
      }

		return $Sprite;
	}
}

if (!function_exists('WriteReactions')):
   function WriteReactions($Row) {
      $Attributes = GetValue('Attributes', $Row);
      if (is_string($Attributes)) {
         $Attributes = @unserialize($Attributes);
         SetValue('Attributes', $Row, $Attributes);
      }

      Gdn::Controller()->EventArguments['ReactionTypes'] = array();

      if ($ID = GetValue('CommentID', $Row)) {
         $RecordType = 'comment';
      } elseif ($ID = GetValue('ActivityID', $Row)) {
         $RecordType = 'activity';
      } else {
         $RecordType = 'discussion';
         $ID = GetValue('DiscussionID', $Row);
      }
      Gdn::Controller()->EventArguments['RecordType'] = $RecordType;
      Gdn::Controller()->EventArguments['RecordID'] = $ID;

      echo '<div class="Reactions">';
      Gdn_Theme::BulletRow();

      // Write the flags.
      static $Flags = NULL, $FlagCodes = NULL;
      if ($Flags === NULL) {
         Gdn::Controller()->EventArguments['Flags'] = &$Flags;
         Gdn::Controller()->FireEvent('Flags');
      }

      // Allow addons to work with flags
      Gdn::Controller()->EventArguments['Flags'] = &$Flags;
      Gdn::Controller()->FireEvent('BeforeFlag');

      if (!empty($Flags) && is_array($Flags)) {
         echo Gdn_Theme::BulletItem('Flags');

         echo ' <span class="FlagMenu ToggleFlyout">';
         // Write the handle.
         echo Anchor(Sprite('ReactFlag', 'ReactSprite').' '.Wrap(T('Flag'), 'span', array('class'=>'ReactLabel')), '', 'Hijack ReactButton-Flag FlyoutButton', array('title'=>'Flag'), TRUE);
         echo Sprite('SpFlyoutHandle', 'Arrow');
         echo '<ul class="Flyout MenuItems Flags" style="display: none;">';
         foreach ($Flags as $Flag) {
            if (is_callable($Flag))
               echo '<li>'.call_user_func($Flag, $Row, $RecordType, $ID).'</li>';
            else
               echo '<li>'.ReactionButton($Row, $Flag['UrlCode']).'</li>';
         }
         Gdn::Controller()->FireEvent('AfterFlagOptions');
         echo '</ul>';
         echo '</span> ';
      }

      Gdn::Controller()->FireEvent('AfterFlag');

      Gdn::Controller()->FireEvent('AfterReactions');
      echo '</div>';
      Gdn::Controller()->FireEvent('Replies');
   }

endif;<|MERGE_RESOLUTION|>--- conflicted
+++ resolved
@@ -155,11 +155,7 @@
                   echo Wrap(Anchor($Link['Text'], $Link['Url'], GetValue('CssClass', $Link, '')), 'li');
                }
             echo '</ul>';
-<<<<<<< HEAD
-            echo Anchor(Sprite('SpDropdownHandle'), '#', $ButtonClass.' Handle');
-=======
             echo Anchor(Sprite('SpDropdownHandle', 'Sprite', T('Expand for more options.')), '#', $ButtonClass.' Handle');
->>>>>>> d767d193
 
          echo '</div>';
       }
@@ -857,11 +853,7 @@
       }
 
       if (!$Photo && function_exists('UserPhotoDefaultUrl'))
-<<<<<<< HEAD
-         $Photo = UserPhotoDefaultUrl($User, $ImgClass);
-=======
          $Photo = UserPhotoDefaultUrl($User);
->>>>>>> d767d193
 
       if ($Photo) {
          if (!isUrl($Photo)) {
@@ -982,20 +974,6 @@
 }
 
 if (!function_exists('SignInUrl')) {
-<<<<<<< HEAD
-   function SignInUrl($Target = '') {
-      // See if there is a default authentication provider.
-//      $Provider = Gdn_AuthenticationProviderModel::GetDefault();
-//      if ($Provider) {
-//         $SignInUrl = $Provider['SignInUrl'];
-//         if ($SignInUrl) {
-//            $SignInUrl = str_ireplace('{target}', rawurlencode($Target), $SignInUrl);
-//            return $SignInUrl;
-//         }
-//      }
-
-      return '/entry/signin'.($Target ? '?Target='.urlencode($Target) : '');
-=======
    function SignInUrl($target = '', $force = false) {
       // Check to see if there is even a sign in button.
       if (!$force && strcasecmp(C('Garden.Registration.Method'), 'Connect') !== 0) {
@@ -1006,7 +984,6 @@
       }
 
       return '/entry/signin'.($target ? '?Target='.urlencode($target) : '');
->>>>>>> d767d193
    }
 }
 
@@ -1030,10 +1007,7 @@
    function SocialSignInButton($Name, $Url, $Type = 'button', $Attributes = array()) {
       TouchValue('title', $Attributes, sprintf(T('Sign In with %s'), $Name));
       $Title = $Attributes['title'];
-<<<<<<< HEAD
-=======
       $Class = val('class', $Attributes, '');
->>>>>>> d767d193
 
       switch ($Type) {
          case 'icon':
