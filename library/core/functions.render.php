<<<<<<< HEAD
<?php if (!defined('APPLICATION')) exit();
/*
Copyright 2008, 2009 Vanilla Forums Inc.
This file is part of Garden.
Garden is free software: you can redistribute it and/or modify it under the terms of the GNU General Public License as published by the Free Software Foundation, either version 3 of the License, or (at your option) any later version.
Garden is distributed in the hope that it will be useful, but WITHOUT ANY WARRANTY; without even the implied warranty of MERCHANTABILITY or FITNESS FOR A PARTICULAR PURPOSE. See the GNU General Public License for more details.
You should have received a copy of the GNU General Public License along with Garden.  If not, see <http://www.gnu.org/licenses/>.
Contact Vanilla Forums Inc. at support [at] vanillaforums [dot] com
*/

/**
* 1. <li<?php echo Alternate()?>>
* Result: <li class="Alt"> and <li>
* 2. <li class="<?php echo Alternate('AltA', 'AltB')"?>>
* Result: <li class="AltA"> and <li class="AltB">
*/
if (!function_exists('Alternate')) {
   function Alternate($Odd = 'Alt', $Even = '', $AttributeName = 'class'){
      static $i = 0;
      $Value = $i++ % 2 ? $Odd : $Even;
      if($Value != '' && $Even == '')
         $Value = ' '.$AttributeName.'="'.$Value.'"';
      return $Value;
   }
}

if (!function_exists('CountString')) {
   function CountString($Number, $Url = '', $Options = array()) {
      if (is_string($Options))
         $Options = array('cssclass' => $Options);
      $Options = array_change_key_case($Options);
      $CssClass = GetValue('cssclass', $Options, '');

      if ($Number === NULL && $Url) {
         $CssClass = ConcatSep(' ', $CssClass, 'Popin TinyProgress');
         $Url = htmlspecialchars($Url);
         $Result = "<span class=\"$CssClass\" rel=\"$Url\"></span>";
      } elseif ($Number) {
         $Result = " <span class=\"Count\">$Number</span>";
      } else {
         $Result = '';
      }
      return $Result;
   }
}

/**
 * Writes an anchor tag
 */
if (!function_exists('Anchor')) {
   /**
    * Builds and returns an anchor tag.
    */
   function Anchor($Text, $Destination = '', $CssClass = '', $Attributes = '', $ForceAnchor = FALSE) {
      if (!is_array($CssClass) && $CssClass != '')
         $CssClass = array('class' => $CssClass);

      if ($Destination == '' && $ForceAnchor === FALSE)
         return $Text;
      
      if ($Attributes == '')
         $Attributes = array();
			
		$SSL = GetValue('SSL', $Attributes, NULL);
		if ($SSL)
			unset($Attributes['SSL']);
		
		$WithDomain = GetValue('WithDomain', $Attributes, FALSE);
		if ($WithDomain)
			unset($Attributes['WithDomain']);

      $Prefix = substr($Destination, 0, 7);
      if (!in_array($Prefix, array('https:/', 'http://', 'mailto:')) && ($Destination != '' || $ForceAnchor === FALSE))
         $Destination = Gdn::Request()->Url($Destination, $WithDomain, $SSL);

      return '<a href="'.htmlspecialchars($Destination, ENT_COMPAT, 'UTF-8').'"'.Attribute($CssClass).Attribute($Attributes).'>'.$Text.'</a>';
   }
}

/**
* Same as the Gdn_Format::ActivityHeadline()
* Can be overridden in language definition files.
* 
* @see Gdn_Format::ActivityHeadline()
* @return string
*/
if (!function_exists('ActivityHeadline')) {
   function ActivityHeadline($Activity, $ProfileUserID = '', $ViewingUserID = '') {
      return Gdn_Format::ActivityHeadline($Activity, $ProfileUserID, $ViewingUserID);
   }
}

/**
 * English "possessive" formatting.
 * This can be overridden in language definition files like:
 * /applications/garden/locale/en-US/definitions.php.
 */
if (!function_exists('FormatPossessive')) {
   function FormatPossessive($Word) {
		if(function_exists('FormatPossessiveCustom'))
			return FormatPossesiveCustom($Word);
			
      return substr($Word, -1) == 's' ? $Word."'" : $Word."'s";
   }
}

if (!function_exists('HoverHelp')) {
   function HoverHelp($String, $Help) {
      return Wrap($String.Wrap($Help, 'span', array('class' => 'Help')), 'span', array('class' => 'HoverHelp'));
   }
}

/**
 * Writes an Img tag.
 */
if (!function_exists('Img')) {
   /**
    * Returns an img tag.
    */
   function Img($Image, $Attributes = '', $WithDomain = FALSE) {
      if ($Attributes == '')
         $Attributes = array();

      if ($Image != '' && substr($Image, 0, 7) != 'http://' && substr($Image, 0, 8) != 'https://')
         $Image = SmartAsset($Image, $WithDomain);

      return '<img src="'.$Image.'"'.Attribute($Attributes).' />';
   }
}

/**
 * English "plural" formatting.
 * This can be overridden in language definition files like:
 * /applications/garden/locale/en-US/definitions.php.
 */
if (!function_exists('Plural')) {
   function Plural($Number, $Singular, $Plural) {
		// Make sure to fix comma-formatted numbers
      $WorkingNumber = str_replace(',', '', $Number);
      return sprintf(T($WorkingNumber == 1 ? $Singular : $Plural), $Number);
   }
}

/**
 * Takes a user object, and writes out an achor of the user's name to the user's profile.
 */
if (!function_exists('UserAnchor')) {
   function UserAnchor($User, $CssClass = '', $Options = array()) {
      $User = (object)$User;
      
      if ($CssClass != '')
         $CssClass = ' class="'.$CssClass.'"';

      return '<a href="'.Url('/profile/'.$User->UserID.'/'.rawurlencode($User->Name)).'"'.$CssClass.'>'.$User->Name.'</a>';
   }
}

/**
 * Takes an object & prefix value, and converts it to a user object that can be
 * used by UserAnchor() && UserPhoto() to write out anchors to the user's
 * profile. The object must have the following fields: UserID, Name, Photo.
 */
if (!function_exists('UserBuilder')) {
   function UserBuilder($Object, $UserPrefix = '') {
		$Object = (object)$Object;
      $User = new stdClass();
      $UserID = $UserPrefix.'UserID';
      $Name = $UserPrefix.'Name';
      $Photo = $UserPrefix.'Photo';
      $User->UserID = $Object->$UserID;
      $User->Name = $Object->$Name;
      $User->Photo = property_exists($Object, $Photo) ? $Object->$Photo : '';
      $User->Gender = property_exists($Object, $UserPrefix.'Gender') ? $Object->{$UserPrefix.'Gender'} : '';
		return $User;
   }
}

/**
 * Takes a user object, and writes out an anchor of the user's icon to the user's profile.
 */
if (!function_exists('UserPhoto')) {
   function UserPhoto($User, $Options = array()) {
		$User = (object)$User;
      if (is_string($Options))
         $Options = array('LinkClass' => $Options);
      
      $LinkClass = GetValue('LinkClass', $Options, 'ProfileLink');
      $ImgClass = GetValue('ImageClass', $Options, 'ProfilePhotoBig');
      
      $LinkClass = $LinkClass == '' ? '' : ' class="'.$LinkClass.'"';
      if ($User->Photo) {
         if (!preg_match('`^https?://`i', $User->Photo)) {
            $PhotoUrl = Gdn_Upload::Url(ChangeBasename($User->Photo, 'n%s'));
         } else {
            $PhotoUrl = $User->Photo;
         }
         
         return '<a title="'.htmlspecialchars($User->Name).'" href="'.Url('/profile/'.$User->UserID.'/'.rawurlencode($User->Name)).'"'.$LinkClass.'>'
            .Img($PhotoUrl, array('alt' => htmlspecialchars($User->Name), 'class' => $ImgClass))
            .'</a>';
      } elseif (function_exists('UserPhotoDefault')) {
         return UserPhotoDefault($User, $Options);
      } else {
         return '';
      }
   }
}

if (!function_exists('UserUrl')) {
   /**
    * Return the url for a user.
    * @param array|object $User The user to get the url for.
    * @return string The url suitable to be passed into the Url() function.
    */
   function UserUrl($User) {
      return '/profile/'.rawurlencode(GetValue('Name', $User));
   }
}


/**
 * Wrap the provided string in the specified tag. ie. Wrap('This is bold!', 'b');
 */
if (!function_exists('Wrap')) {
   function Wrap($String, $Tag = 'span', $Attributes = '') {
		if ($Tag == '')
			return $String;
		
      if (is_array($Attributes))
         $Attributes = Attribute($Attributes);
         
      return '<'.$Tag.$Attributes.'>'.$String.'</'.$Tag.'>';
   }
}
/**
 * Wrap the provided string in the specified tag. ie. Wrap('This is bold!', 'b');
 */
if (!function_exists('DiscussionLink')) {
   function DiscussionLink($Discussion, $Extended = TRUE) {
      $DiscussionID = GetValue('DiscussionID', $Discussion);
      $DiscussionName = GetValue('Name', $Discussion);
      $Parts = array(
         'discussion',
         $DiscussionID,
         Gdn_Format::Url($DiscussionName)
      );
      if ($Extended) {
         $Parts[] = ($Discussion->CountCommentWatch > 0) ? '#Item_'.$Discussion->CountCommentWatch : '';
      }
		return Url(implode('/',$Parts), TRUE);
   }
}

if (!function_exists('RegisterUrl')) {
   function RegisterUrl($Target = '') {
      return '/entry/register'.($Target ? '?Target='.urlencode($Target) : '');
   }
}

if (!function_exists('SignInUrl')) {
   function SignInUrl($Target = '') {
      return '/entry/signin'.($Target ? '?Target='.urlencode($Target) : '');
   }
}

if (!function_exists('SignOutUrl')) {
   function SignOutUrl($Target = '') {
      return '/entry/signout?TransientKey='.urlencode(Gdn::Session()->TransientKey()).($Target ? '&Target='.urlencode($Target) : '');
   }
=======
<?php if (!defined('APPLICATION')) exit();
/*
Copyright 2008, 2009 Vanilla Forums Inc.
This file is part of Garden.
Garden is free software: you can redistribute it and/or modify it under the terms of the GNU General Public License as published by the Free Software Foundation, either version 3 of the License, or (at your option) any later version.
Garden is distributed in the hope that it will be useful, but WITHOUT ANY WARRANTY; without even the implied warranty of MERCHANTABILITY or FITNESS FOR A PARTICULAR PURPOSE. See the GNU General Public License for more details.
You should have received a copy of the GNU General Public License along with Garden.  If not, see <http://www.gnu.org/licenses/>.
Contact Vanilla Forums Inc. at support [at] vanillaforums [dot] com
*/

/**
* 1. <li<?php echo Alternate()?>>
* Result: <li class="Alt"> and <li>
* 2. <li class="<?php echo Alternate('AltA', 'AltB')"?>>
* Result: <li class="AltA"> and <li class="AltB">
*/
if (!function_exists('Alternate')) {
   function Alternate($Odd = 'Alt', $Even = '', $AttributeName = 'class'){
      static $i = 0;
      $Value = $i++ % 2 ? $Odd : $Even;
      if($Value != '' && $Even == '')
         $Value = ' '.$AttributeName.'="'.$Value.'"';
      return $Value;
   }
}

if (!function_exists('CountString')) {
   function CountString($Number, $Url = '', $Options = array()) {
      if (is_string($Options))
         $Options = array('cssclass' => $Options);
      $Options = array_change_key_case($Options);
      $CssClass = GetValue('cssclass', $Options, '');

      if ($Number === NULL && $Url) {
         $CssClass = ConcatSep(' ', $CssClass, 'Popin TinyProgress');
         $Url = htmlspecialchars($Url);
         $Result = "<span class=\"$CssClass\" rel=\"$Url\"></span>";
      } elseif ($Number) {
         $Result = " <span class=\"Count\">$Number</span>";
      } else {
         $Result = '';
      }
      return $Result;
   }
}

/**
 * Writes an anchor tag
 */
if (!function_exists('Anchor')) {
   /**
    * Builds and returns an anchor tag.
    */
   function Anchor($Text, $Destination = '', $CssClass = '', $Attributes = '', $ForceAnchor = FALSE) {
      if (!is_array($CssClass) && $CssClass != '')
         $CssClass = array('class' => $CssClass);

      if ($Destination == '' && $ForceAnchor === FALSE)
         return $Text;
      
      if ($Attributes == '')
         $Attributes = array();
			
		$SSL = GetValue('SSL', $Attributes, NULL);
		if ($SSL)
			unset($Attributes['SSL']);
		
		$WithDomain = GetValue('WithDomain', $Attributes, FALSE);
		if ($WithDomain)
			unset($Attributes['WithDomain']);

      $Prefix = substr($Destination, 0, 7);
      if (!in_array($Prefix, array('https:/', 'http://', 'mailto:')) && ($Destination != '' || $ForceAnchor === FALSE))
         $Destination = Gdn::Request()->Url($Destination, $WithDomain, $SSL);

      return '<a href="'.htmlspecialchars($Destination, ENT_COMPAT, 'UTF-8').'"'.Attribute($CssClass).Attribute($Attributes).'>'.$Text.'</a>';
   }
}

/**
 * English "possessive" formatting.
 * This can be overridden in language definition files like:
 * /applications/garden/locale/en-US/definitions.php.
 */
if (!function_exists('FormatPossessive')) {
   function FormatPossessive($Word) {
		if(function_exists('FormatPossessiveCustom'))
			return FormatPossesiveCustom($Word);
			
      return substr($Word, -1) == 's' ? $Word."'" : $Word."'s";
   }
}

if (!function_exists('HoverHelp')) {
   function HoverHelp($String, $Help) {
      return Wrap($String.Wrap($Help, 'span', array('class' => 'Help')), 'span', array('class' => 'HoverHelp'));
   }
}

/**
 * Writes an Img tag.
 */
if (!function_exists('Img')) {
   /**
    * Returns an img tag.
    */
   function Img($Image, $Attributes = '', $WithDomain = FALSE) {
      if ($Attributes == '')
         $Attributes = array();

      if ($Image != '' && substr($Image, 0, 7) != 'http://' && substr($Image, 0, 8) != 'https://')
         $Image = SmartAsset($Image, $WithDomain);

      return '<img src="'.$Image.'"'.Attribute($Attributes).' />';
   }
}

if (!function_exists('IPAnchor')) {
   /**
    * Returns an IP address with a link to the user search.
    */
   function IPAnchor($IP, $CssClass = '') {
      if ($IP)
         return Anchor(htmlspecialchars($IP), '/user/browse?keywords='.urlencode($IP), $CssClass);
      else
         return $IP;
   }
}

/**
 * English "plural" formatting.
 * This can be overridden in language definition files like:
 * /applications/garden/locale/en-US/definitions.php.
 */
if (!function_exists('Plural')) {
   function Plural($Number, $Singular, $Plural) {
		// Make sure to fix comma-formatted numbers
      $WorkingNumber = str_replace(',', '', $Number);
      return sprintf(T($WorkingNumber == 1 ? $Singular : $Plural), $Number);
   }
}

/**
 * Takes a user object, and writes out an achor of the user's name to the user's profile.
 */
if (!function_exists('UserAnchor')) {
   function UserAnchor($User, $CssClass = '', $Options = NULL) {
      static $NameUnique = NULL;
      if ($NameUnique === NULL)
         $NameUnique = C('Garden.Registration.NameUnique');
      
      $Px = $Options;
      $Name = GetValue($Px.'Name', $User, T('Unknown'));
      $UserID = GetValue($Px.'UserID', $User, 0);

      if ($CssClass != '')
         $CssClass = ' class="'.$CssClass.'"';

      return '<a href="'.htmlspecialchars(Url('/profile/'.($NameUnique ? '' : "$UserID/").rawurlencode($Name))).'"'.$CssClass.'>'.htmlspecialchars($Name).'</a>';
   }
}

/**
 * Takes an object & prefix value, and converts it to a user object that can be
 * used by UserAnchor() && UserPhoto() to write out anchors to the user's
 * profile. The object must have the following fields: UserID, Name, Photo.
 */
if (!function_exists('UserBuilder')) {
   function UserBuilder($Object, $UserPrefix = '') {
		$Object = (object)$Object;
      $User = new stdClass();
      $UserID = $UserPrefix.'UserID';
      $Name = $UserPrefix.'Name';
      $Photo = $UserPrefix.'Photo';
      $User->UserID = $Object->$UserID;
      $User->Name = $Object->$Name;
      $User->Photo = property_exists($Object, $Photo) ? $Object->$Photo : '';
      $User->Email = GetValue($UserPrefix.'Email', $Object, NULL);
		return $User;
   }
}

/**
 * Takes a user object, and writes out an anchor of the user's icon to the user's profile.
 */
if (!function_exists('UserPhoto')) {
   function UserPhoto($User, $Options = array()) {
		$User = (object)$User;
      if (is_string($Options))
         $Options = array('LinkClass' => $Options);
      
      $LinkClass = GetValue('LinkClass', $Options, 'ProfileLink');
      $ImgClass = GetValue('ImageClass', $Options, 'ProfilePhotoBig');
      
      $LinkClass = $LinkClass == '' ? '' : ' class="'.$LinkClass.'"';

      $Photo = $User->Photo;
      if (!$Photo && function_exists('UserPhotoDefaultUrl'))
         $Photo = UserPhotoDefaultUrl($User);

      if ($Photo) {
         if (!preg_match('`^https?://`i', $Photo)) {
            $PhotoUrl = Gdn_Upload::Url(ChangeBasename($Photo, 'n%s'));
         } else {
            $PhotoUrl = $Photo;
         }
         
         return '<a title="'.htmlspecialchars($User->Name).'" href="'.Url('/profile/'.$User->UserID.'/'.rawurlencode($User->Name)).'"'.$LinkClass.'>'
            .Img($PhotoUrl, array('alt' => htmlspecialchars($User->Name), 'class' => $ImgClass))
            .'</a>';
      } else {
         return '';
      }
   }
}

if (!function_exists('UserUrl')) {
   /**
    * Return the url for a user.
    * @param array|object $User The user to get the url for.
    * @return string The url suitable to be passed into the Url() function.
    */
   function UserUrl($User) {
      static $NameUnique = NULL;
      if ($NameUnique === NULL)
         $NameUnique = C('Garden.Registration.NameUnique');
      
      return '/profile/'.($NameUnique ? '' : GetValue('UserID', $User, 0).'/').rawurlencode(GetValue('Name', $User));
   }
}


/**
 * Wrap the provided string in the specified tag. ie. Wrap('This is bold!', 'b');
 */
if (!function_exists('Wrap')) {
   function Wrap($String, $Tag = 'span', $Attributes = '') {
		if ($Tag == '')
			return $String;
		
      if (is_array($Attributes))
         $Attributes = Attribute($Attributes);
         
      return '<'.$Tag.$Attributes.'>'.$String.'</'.$Tag.'>';
   }
}
/**
 * Wrap the provided string in the specified tag. ie. Wrap('This is bold!', 'b');
 */
if (!function_exists('DiscussionLink')) {
   function DiscussionLink($Discussion, $Extended = TRUE) {
      $DiscussionID = GetValue('DiscussionID', $Discussion);
      $DiscussionName = GetValue('Name', $Discussion);
      $Parts = array(
         'discussion',
         $DiscussionID,
         Gdn_Format::Url($DiscussionName)
      );
      if ($Extended) {
         $Parts[] = ($Discussion->CountCommentWatch > 0) ? '#Item_'.$Discussion->CountCommentWatch : '';
      }
		return Url(implode('/',$Parts), TRUE);
   }
}

if (!function_exists('RegisterUrl')) {
   function RegisterUrl($Target = '') {
      return '/entry/register'.($Target ? '?Target='.urlencode($Target) : '');
   }
}

if (!function_exists('SignInUrl')) {
   function SignInUrl($Target = '') {
      return '/entry/signin'.($Target ? '?Target='.urlencode($Target) : '');
   }
}

if (!function_exists('SignOutUrl')) {
   function SignOutUrl($Target = '') {
      return '/entry/signout?TransientKey='.urlencode(Gdn::Session()->TransientKey()).($Target ? '&Target='.urlencode($Target) : '');
   }
>>>>>>> 0c1fedbd
}<|MERGE_RESOLUTION|>--- conflicted
+++ resolved
@@ -1,4 +1,3 @@
-<<<<<<< HEAD
 <?php if (!defined('APPLICATION')) exit();
 /*
 Copyright 2008, 2009 Vanilla Forums Inc.
@@ -79,19 +78,6 @@
 }
 
 /**
-* Same as the Gdn_Format::ActivityHeadline()
-* Can be overridden in language definition files.
-* 
-* @see Gdn_Format::ActivityHeadline()
-* @return string
-*/
-if (!function_exists('ActivityHeadline')) {
-   function ActivityHeadline($Activity, $ProfileUserID = '', $ViewingUserID = '') {
-      return Gdn_Format::ActivityHeadline($Activity, $ProfileUserID, $ViewingUserID);
-   }
-}
-
-/**
  * English "possessive" formatting.
  * This can be overridden in language definition files like:
  * /applications/garden/locale/en-US/definitions.php.
@@ -129,6 +115,18 @@
    }
 }
 
+if (!function_exists('IPAnchor')) {
+   /**
+    * Returns an IP address with a link to the user search.
+    */
+   function IPAnchor($IP, $CssClass = '') {
+      if ($IP)
+         return Anchor(htmlspecialchars($IP), '/user/browse?keywords='.urlencode($IP), $CssClass);
+      else
+         return $IP;
+   }
+}
+
 /**
  * English "plural" formatting.
  * This can be overridden in language definition files like:
@@ -146,13 +144,19 @@
  * Takes a user object, and writes out an achor of the user's name to the user's profile.
  */
 if (!function_exists('UserAnchor')) {
-   function UserAnchor($User, $CssClass = '', $Options = array()) {
-      $User = (object)$User;
-      
+   function UserAnchor($User, $CssClass = '', $Options = NULL) {
+      static $NameUnique = NULL;
+      if ($NameUnique === NULL)
+         $NameUnique = C('Garden.Registration.NameUnique');
+      
+      $Px = $Options;
+      $Name = GetValue($Px.'Name', $User, T('Unknown'));
+      $UserID = GetValue($Px.'UserID', $User, 0);
+
       if ($CssClass != '')
          $CssClass = ' class="'.$CssClass.'"';
 
-      return '<a href="'.Url('/profile/'.$User->UserID.'/'.rawurlencode($User->Name)).'"'.$CssClass.'>'.$User->Name.'</a>';
+      return '<a href="'.htmlspecialchars(Url('/profile/'.($NameUnique ? '' : "$UserID/").rawurlencode($Name))).'"'.$CssClass.'>'.htmlspecialchars($Name).'</a>';
    }
 }
 
@@ -171,7 +175,7 @@
       $User->UserID = $Object->$UserID;
       $User->Name = $Object->$Name;
       $User->Photo = property_exists($Object, $Photo) ? $Object->$Photo : '';
-      $User->Gender = property_exists($Object, $UserPrefix.'Gender') ? $Object->{$UserPrefix.'Gender'} : '';
+      $User->Email = GetValue($UserPrefix.'Email', $Object, NULL);
 		return $User;
    }
 }
@@ -189,18 +193,21 @@
       $ImgClass = GetValue('ImageClass', $Options, 'ProfilePhotoBig');
       
       $LinkClass = $LinkClass == '' ? '' : ' class="'.$LinkClass.'"';
-      if ($User->Photo) {
-         if (!preg_match('`^https?://`i', $User->Photo)) {
-            $PhotoUrl = Gdn_Upload::Url(ChangeBasename($User->Photo, 'n%s'));
+
+      $Photo = $User->Photo;
+      if (!$Photo && function_exists('UserPhotoDefaultUrl'))
+         $Photo = UserPhotoDefaultUrl($User);
+
+      if ($Photo) {
+         if (!preg_match('`^https?://`i', $Photo)) {
+            $PhotoUrl = Gdn_Upload::Url(ChangeBasename($Photo, 'n%s'));
          } else {
-            $PhotoUrl = $User->Photo;
+            $PhotoUrl = $Photo;
          }
          
          return '<a title="'.htmlspecialchars($User->Name).'" href="'.Url('/profile/'.$User->UserID.'/'.rawurlencode($User->Name)).'"'.$LinkClass.'>'
             .Img($PhotoUrl, array('alt' => htmlspecialchars($User->Name), 'class' => $ImgClass))
             .'</a>';
-      } elseif (function_exists('UserPhotoDefault')) {
-         return UserPhotoDefault($User, $Options);
       } else {
          return '';
       }
@@ -214,7 +221,11 @@
     * @return string The url suitable to be passed into the Url() function.
     */
    function UserUrl($User) {
-      return '/profile/'.rawurlencode(GetValue('Name', $User));
+      static $NameUnique = NULL;
+      if ($NameUnique === NULL)
+         $NameUnique = C('Garden.Registration.NameUnique');
+      
+      return '/profile/'.($NameUnique ? '' : GetValue('UserID', $User, 0).'/').rawurlencode(GetValue('Name', $User));
    }
 }
 
@@ -268,287 +279,4 @@
    function SignOutUrl($Target = '') {
       return '/entry/signout?TransientKey='.urlencode(Gdn::Session()->TransientKey()).($Target ? '&Target='.urlencode($Target) : '');
    }
-=======
-<?php if (!defined('APPLICATION')) exit();
-/*
-Copyright 2008, 2009 Vanilla Forums Inc.
-This file is part of Garden.
-Garden is free software: you can redistribute it and/or modify it under the terms of the GNU General Public License as published by the Free Software Foundation, either version 3 of the License, or (at your option) any later version.
-Garden is distributed in the hope that it will be useful, but WITHOUT ANY WARRANTY; without even the implied warranty of MERCHANTABILITY or FITNESS FOR A PARTICULAR PURPOSE. See the GNU General Public License for more details.
-You should have received a copy of the GNU General Public License along with Garden.  If not, see <http://www.gnu.org/licenses/>.
-Contact Vanilla Forums Inc. at support [at] vanillaforums [dot] com
-*/
-
-/**
-* 1. <li<?php echo Alternate()?>>
-* Result: <li class="Alt"> and <li>
-* 2. <li class="<?php echo Alternate('AltA', 'AltB')"?>>
-* Result: <li class="AltA"> and <li class="AltB">
-*/
-if (!function_exists('Alternate')) {
-   function Alternate($Odd = 'Alt', $Even = '', $AttributeName = 'class'){
-      static $i = 0;
-      $Value = $i++ % 2 ? $Odd : $Even;
-      if($Value != '' && $Even == '')
-         $Value = ' '.$AttributeName.'="'.$Value.'"';
-      return $Value;
-   }
-}
-
-if (!function_exists('CountString')) {
-   function CountString($Number, $Url = '', $Options = array()) {
-      if (is_string($Options))
-         $Options = array('cssclass' => $Options);
-      $Options = array_change_key_case($Options);
-      $CssClass = GetValue('cssclass', $Options, '');
-
-      if ($Number === NULL && $Url) {
-         $CssClass = ConcatSep(' ', $CssClass, 'Popin TinyProgress');
-         $Url = htmlspecialchars($Url);
-         $Result = "<span class=\"$CssClass\" rel=\"$Url\"></span>";
-      } elseif ($Number) {
-         $Result = " <span class=\"Count\">$Number</span>";
-      } else {
-         $Result = '';
-      }
-      return $Result;
-   }
-}
-
-/**
- * Writes an anchor tag
- */
-if (!function_exists('Anchor')) {
-   /**
-    * Builds and returns an anchor tag.
-    */
-   function Anchor($Text, $Destination = '', $CssClass = '', $Attributes = '', $ForceAnchor = FALSE) {
-      if (!is_array($CssClass) && $CssClass != '')
-         $CssClass = array('class' => $CssClass);
-
-      if ($Destination == '' && $ForceAnchor === FALSE)
-         return $Text;
-      
-      if ($Attributes == '')
-         $Attributes = array();
-			
-		$SSL = GetValue('SSL', $Attributes, NULL);
-		if ($SSL)
-			unset($Attributes['SSL']);
-		
-		$WithDomain = GetValue('WithDomain', $Attributes, FALSE);
-		if ($WithDomain)
-			unset($Attributes['WithDomain']);
-
-      $Prefix = substr($Destination, 0, 7);
-      if (!in_array($Prefix, array('https:/', 'http://', 'mailto:')) && ($Destination != '' || $ForceAnchor === FALSE))
-         $Destination = Gdn::Request()->Url($Destination, $WithDomain, $SSL);
-
-      return '<a href="'.htmlspecialchars($Destination, ENT_COMPAT, 'UTF-8').'"'.Attribute($CssClass).Attribute($Attributes).'>'.$Text.'</a>';
-   }
-}
-
-/**
- * English "possessive" formatting.
- * This can be overridden in language definition files like:
- * /applications/garden/locale/en-US/definitions.php.
- */
-if (!function_exists('FormatPossessive')) {
-   function FormatPossessive($Word) {
-		if(function_exists('FormatPossessiveCustom'))
-			return FormatPossesiveCustom($Word);
-			
-      return substr($Word, -1) == 's' ? $Word."'" : $Word."'s";
-   }
-}
-
-if (!function_exists('HoverHelp')) {
-   function HoverHelp($String, $Help) {
-      return Wrap($String.Wrap($Help, 'span', array('class' => 'Help')), 'span', array('class' => 'HoverHelp'));
-   }
-}
-
-/**
- * Writes an Img tag.
- */
-if (!function_exists('Img')) {
-   /**
-    * Returns an img tag.
-    */
-   function Img($Image, $Attributes = '', $WithDomain = FALSE) {
-      if ($Attributes == '')
-         $Attributes = array();
-
-      if ($Image != '' && substr($Image, 0, 7) != 'http://' && substr($Image, 0, 8) != 'https://')
-         $Image = SmartAsset($Image, $WithDomain);
-
-      return '<img src="'.$Image.'"'.Attribute($Attributes).' />';
-   }
-}
-
-if (!function_exists('IPAnchor')) {
-   /**
-    * Returns an IP address with a link to the user search.
-    */
-   function IPAnchor($IP, $CssClass = '') {
-      if ($IP)
-         return Anchor(htmlspecialchars($IP), '/user/browse?keywords='.urlencode($IP), $CssClass);
-      else
-         return $IP;
-   }
-}
-
-/**
- * English "plural" formatting.
- * This can be overridden in language definition files like:
- * /applications/garden/locale/en-US/definitions.php.
- */
-if (!function_exists('Plural')) {
-   function Plural($Number, $Singular, $Plural) {
-		// Make sure to fix comma-formatted numbers
-      $WorkingNumber = str_replace(',', '', $Number);
-      return sprintf(T($WorkingNumber == 1 ? $Singular : $Plural), $Number);
-   }
-}
-
-/**
- * Takes a user object, and writes out an achor of the user's name to the user's profile.
- */
-if (!function_exists('UserAnchor')) {
-   function UserAnchor($User, $CssClass = '', $Options = NULL) {
-      static $NameUnique = NULL;
-      if ($NameUnique === NULL)
-         $NameUnique = C('Garden.Registration.NameUnique');
-      
-      $Px = $Options;
-      $Name = GetValue($Px.'Name', $User, T('Unknown'));
-      $UserID = GetValue($Px.'UserID', $User, 0);
-
-      if ($CssClass != '')
-         $CssClass = ' class="'.$CssClass.'"';
-
-      return '<a href="'.htmlspecialchars(Url('/profile/'.($NameUnique ? '' : "$UserID/").rawurlencode($Name))).'"'.$CssClass.'>'.htmlspecialchars($Name).'</a>';
-   }
-}
-
-/**
- * Takes an object & prefix value, and converts it to a user object that can be
- * used by UserAnchor() && UserPhoto() to write out anchors to the user's
- * profile. The object must have the following fields: UserID, Name, Photo.
- */
-if (!function_exists('UserBuilder')) {
-   function UserBuilder($Object, $UserPrefix = '') {
-		$Object = (object)$Object;
-      $User = new stdClass();
-      $UserID = $UserPrefix.'UserID';
-      $Name = $UserPrefix.'Name';
-      $Photo = $UserPrefix.'Photo';
-      $User->UserID = $Object->$UserID;
-      $User->Name = $Object->$Name;
-      $User->Photo = property_exists($Object, $Photo) ? $Object->$Photo : '';
-      $User->Email = GetValue($UserPrefix.'Email', $Object, NULL);
-		return $User;
-   }
-}
-
-/**
- * Takes a user object, and writes out an anchor of the user's icon to the user's profile.
- */
-if (!function_exists('UserPhoto')) {
-   function UserPhoto($User, $Options = array()) {
-		$User = (object)$User;
-      if (is_string($Options))
-         $Options = array('LinkClass' => $Options);
-      
-      $LinkClass = GetValue('LinkClass', $Options, 'ProfileLink');
-      $ImgClass = GetValue('ImageClass', $Options, 'ProfilePhotoBig');
-      
-      $LinkClass = $LinkClass == '' ? '' : ' class="'.$LinkClass.'"';
-
-      $Photo = $User->Photo;
-      if (!$Photo && function_exists('UserPhotoDefaultUrl'))
-         $Photo = UserPhotoDefaultUrl($User);
-
-      if ($Photo) {
-         if (!preg_match('`^https?://`i', $Photo)) {
-            $PhotoUrl = Gdn_Upload::Url(ChangeBasename($Photo, 'n%s'));
-         } else {
-            $PhotoUrl = $Photo;
-         }
-         
-         return '<a title="'.htmlspecialchars($User->Name).'" href="'.Url('/profile/'.$User->UserID.'/'.rawurlencode($User->Name)).'"'.$LinkClass.'>'
-            .Img($PhotoUrl, array('alt' => htmlspecialchars($User->Name), 'class' => $ImgClass))
-            .'</a>';
-      } else {
-         return '';
-      }
-   }
-}
-
-if (!function_exists('UserUrl')) {
-   /**
-    * Return the url for a user.
-    * @param array|object $User The user to get the url for.
-    * @return string The url suitable to be passed into the Url() function.
-    */
-   function UserUrl($User) {
-      static $NameUnique = NULL;
-      if ($NameUnique === NULL)
-         $NameUnique = C('Garden.Registration.NameUnique');
-      
-      return '/profile/'.($NameUnique ? '' : GetValue('UserID', $User, 0).'/').rawurlencode(GetValue('Name', $User));
-   }
-}
-
-
-/**
- * Wrap the provided string in the specified tag. ie. Wrap('This is bold!', 'b');
- */
-if (!function_exists('Wrap')) {
-   function Wrap($String, $Tag = 'span', $Attributes = '') {
-		if ($Tag == '')
-			return $String;
-		
-      if (is_array($Attributes))
-         $Attributes = Attribute($Attributes);
-         
-      return '<'.$Tag.$Attributes.'>'.$String.'</'.$Tag.'>';
-   }
-}
-/**
- * Wrap the provided string in the specified tag. ie. Wrap('This is bold!', 'b');
- */
-if (!function_exists('DiscussionLink')) {
-   function DiscussionLink($Discussion, $Extended = TRUE) {
-      $DiscussionID = GetValue('DiscussionID', $Discussion);
-      $DiscussionName = GetValue('Name', $Discussion);
-      $Parts = array(
-         'discussion',
-         $DiscussionID,
-         Gdn_Format::Url($DiscussionName)
-      );
-      if ($Extended) {
-         $Parts[] = ($Discussion->CountCommentWatch > 0) ? '#Item_'.$Discussion->CountCommentWatch : '';
-      }
-		return Url(implode('/',$Parts), TRUE);
-   }
-}
-
-if (!function_exists('RegisterUrl')) {
-   function RegisterUrl($Target = '') {
-      return '/entry/register'.($Target ? '?Target='.urlencode($Target) : '');
-   }
-}
-
-if (!function_exists('SignInUrl')) {
-   function SignInUrl($Target = '') {
-      return '/entry/signin'.($Target ? '?Target='.urlencode($Target) : '');
-   }
-}
-
-if (!function_exists('SignOutUrl')) {
-   function SignOutUrl($Target = '') {
-      return '/entry/signout?TransientKey='.urlencode(Gdn::Session()->TransientKey()).($Target ? '&Target='.urlencode($Target) : '');
-   }
->>>>>>> 0c1fedbd
 }