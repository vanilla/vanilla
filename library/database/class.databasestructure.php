--- conflicted
+++ resolved
@@ -219,17 +219,12 @@
     * @param string $Type The data type of the column.
     * @return Gdn_DatabaseStructure $this.
     */
-<<<<<<< HEAD
-   public function PrimaryKey($Name, $Type = 'int') {
-      return $this->Column($Name, $Type, '', FALSE, NULL, 'primary', TRUE);
-=======
    public function PrimaryKey($Name, $Type = 'uint') {
       $Column = $this->_CreateColumn($Name, $Type, FALSE, NULL, 'primary');
       $Column->AutoIncrement = TRUE;
       $this->_Columns[$Name] = $Column;
       
       return $this;
->>>>>>> db699272
    }
    
    /**
