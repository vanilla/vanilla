<?php if (!defined('APPLICATION')) exit();

/**
 * A database-independent dataset management/manipulation class.
 *
 * This class is HEAVILY inspired by CodeIgniter (http://www.codeigniter.com).
 * My hat is off to them.
 *
 * @author Todd Burry <todd@vanillaforums.com>
 * @copyright 2003 Vanilla Forums, Inc
 * @license http://www.opensource.org/licenses/gpl-2.0.php GPL
 * @package Garden
 * @since 2.0
 */

define('JOIN_INNER', 'inner');
define('JOIN_LEFT', 'left');

class Gdn_DataSet implements IteratorAggregate, Countable {

   /**
    * Contains a reference to the open database connection. FALSE by default.
    * This property is passed by reference from the Database object. Do not
    * manipulate or assign anything to this property!
    *
    * @var PDO
    */
   public $Connection;

   /**
    * The index of the $this->_ResultSet currently being accessed.
    *
    * @var int
    */
   private $_Cursor = -1;

	/**
    * Determines what type of result is returned from the various methods by default.
    *
    * @var int Either DATASET_TYPE_OBJECT or DATASET_TYPE_ARRAY.
    */
	protected $_DatasetType = DATASET_TYPE_OBJECT;

	protected $_EOF = FALSE;

   /**
    * Contains a PDOStatement object returned by a PDO query. FALSE by default.
    * This property is assigned by the database driver object when a query is
    * executed in $Database->Query().
    *
    * @var object
    */
   private $_PDOStatement;

	/**
	 * An array of either objects or associative arrays with the data in this dataset.
	 * @var array
	 */
	protected $_Result;

   /**
    * @todo Undocumented method.
    */
   public function __construct($Result = NULL, $DataSetType = NULL) {
      // Set defaults
      $this->Connection = NULL;
      $this->_Cursor = -1;
      $this->_PDOStatement = NULL;
      $this->_Result = $Result;
      if ($DataSetType !== NULL) {
         $this->_DatasetType = $DataSetType;
      } elseif ($Result) {
         if (isset($Result[0]) && is_array($Result[0])) {
            $this->_DatasetType = DATASET_TYPE_ARRAY;
         }
      }
   }

   public function  __destruct() {
      $this->FreePDOStatement(TRUE);
   }

   /** Clean sensitive data out of the object. */
   public function Clean() {
      $this->Connection = NULL;
      $this->FreePDOStatement(TRUE);
   }

   /**
    * Count elements of this object. This method provides support for the countable interface.
    *
    * @return int
    */
   public function count() {
      return $this->NumRows();
   }

   /**
    * Moves the dataset's internal cursor pointer to the specified RowIndex.
    *
    * @param int $RowIndex The index to seek in the result resource.
    */
   public function DataSeek($RowIndex = 0) {
      $this->_Cursor = $RowIndex;
   }

	public function DatasetType($DatasetType = FALSE) {
		if($DatasetType !== FALSE) {
			// Make sure the type isn't changed if the result is already fetched.
			if(!is_null($this->_Result) && $DatasetType != $this->_DatasetType) {
            // Loop through the dataset and switch the types.
            $Count = count($this->_Result);
				foreach($this->_Result as $Index => &$Row) {
               switch($DatasetType) {
                  case DATASET_TYPE_ARRAY:
							$Row = (array)$Row;
                     //$this->_Result[$Index] = (array)$this->_Result[$Index];
                     break;
                  case DATASET_TYPE_OBJECT:
							$Row = (object)$Row;
                     //$this->_Result[$Index] = (object)$this->_Result[$Index];
                     break;
               }
            }
			}

			$this->_DatasetType = $DatasetType;
			return $this;
		} else {
			return $this->_DatasetType;
		}
	}

   public function ExpandAttributes($Name = 'Attributes') {
      $Result =& $this->Result();

      foreach ($Result as &$Row) {
         if (is_object($Row)) {
            if (is_string($Row->$Name)) {
               $Attributes = @unserialize($Row->$Name);

               if (is_array($Attributes)) {
                  foreach ($Attributes as $N => $V) {
                     $Row->$N = $V;
                  }
               }
               unset($Row->$Name);
            }
         } else {
            if (is_string($Row[$Name])) {
               $Attributes = @unserialize($Row[$Name]);

               if (is_array($Attributes))
                  $Row = array_merge($Row, $Attributes);
               unset($Row[$Name]);
            }
         }
      }
   }

   /**
    * Fetches all rows from the PDOStatement object into the resultset.
    *
    * @param string $DatasetType The format in which the result should be returned: object or array.
    * It will fill a different array depending on which type is specified.
    */
   protected function _FetchAllRows($DatasetType = FALSE) {
		if(!is_null($this->_Result))
			return;

      if($DatasetType)
         $this->_DatasetType = $DatasetType;

		$Result = array();
      if (is_null($this->_PDOStatement)) {
         $this->_Result = $Result;
         return;
      }

      $Result = $this->_PDOStatement->fetchAll($this->_DatasetType == DATASET_TYPE_ARRAY ? PDO::FETCH_ASSOC : PDO::FETCH_OBJ);

//		$this->_PDOStatement->setFetchMode($this->_DatasetType == DATASET_TYPE_ARRAY ? PDO::FETCH_ASSOC : PDO::FETCH_OBJ);
//      while($Row = $this->_PDOStatement->fetch()) {
//			$Result[] = $Row;
//		}

      $this->FreePDOStatement(TRUE);
		$this->_Result = $Result;
   }

   /**
    * Returns the first row or FALSE if there are no rows to return.
    *
<<<<<<< HEAD
    * @param string|bool $DatasetType The format in which the result should be returned: object or array.
    * @return array|object|bool Returns the first row or `false` if the data set is empty.
=======
    * @param string $DatasetType The format in which the result should be returned: object or array.
    * @return bool|array|stdClass False when empty result set, object or array depending on $DatasetType.
>>>>>>> d29be776
    */
   public function &FirstRow($DatasetType = false) {
		$Result = &$this->Result($DatasetType);
      if(count($Result) == 0)
         return $this->_EOF;

      return $Result[0];
   }

	/**
	 * Format the resultset with the given method.
	 *
	 * @param string $FormatMethod The method to use with Gdn_Format::To().
	 * @return Gdn_Dataset $this pointer for chaining.
	 */
	public function Format($FormatMethod) {
		$Result = &$this->Result();
		foreach($Result as $Index => $Value) {
			$Result[$Index] = Gdn_Format::To($Value, $FormatMethod);
		}
		return $this;
	}

   /**
    * Free's the result resource referenced by $this->_PDOStatement.
    */
   public function FreePDOStatement($DestroyPDOStatement = TRUE) {
      try {
      if (is_object($this->_PDOStatement))
         $this->_PDOStatement->closeCursor();

      if ($DestroyPDOStatement)
         $this->_PDOStatement = NULL;
      } catch (Exception $ex) {
         // Go past exceptions in case wait_timeout exceeded.
      }
   }

   /**
    * Interface method for IteratorAggregate;
    */
   public function getIterator() {
      return new ArrayIterator($this->Result());
   }

   /**
    * Index a result array.
    * @param array $Data The array to index. It is formatted similar to the array returned by Gdn_DataSet::Result().
    * @param string|array $Columns The name of the column to index on or an array of columns to index on.
    * @param array $Options An array of options for the method.
    *  - <b>Sep</b>: The string to seperate index columns by. Default '|'.
    *  - <b>Unique</b>: Whether or not the results are unique.
    *   - <b>true</b> (default): The index is unique.
    *   - <b>false</b>: The index is not unique and each indexed row will be an array or arrays.
    * @return type
    */
   public static function Index($Data, $Columns, $Options = array()) {
      $Columns = (array)$Columns;
      $Result = array();
      $Options = array_change_key_case($Options);

      if (is_string($Options))
         $Options = array('sep' => $Options);

      $Sep = GetValue('sep', $Options, '|');
      $Unique = GetValue('unique', $Options, TRUE);

      foreach ($Data as $Row) {
         $IndexValues = array();
         foreach ($Columns as $Column) {
            $IndexValues[] = GetValue($Column, $Row);
         }
         $Index = implode($Sep, $IndexValues);

         if ($Unique)
            $Result[$Index] = $Row;
         else
            $Result[$Index][] = $Row;
      }
      return $Result;
   }

   /**
    *
    * @param array $Data
    * @param array $Columns The columns/table information for the join. Depending on the argument's index it will be interpreted differently.
    *  - <b>numeric</b>: This column will come be added to the resulting join. The value can be either a string or a two element array where the second element specifies an alias.
    *  - <b>alias</b>: The alias of the child table in the query.
    *  - <b>child</b>: The name of the child column.
    *  - <b>column</b>: The name of the column to put the joined data into. Can't be used with <b>prefix</b>.
    *  - <b>parent</b>: The name of the parent column.
    *  - <b>table</b>: The name of the child table in the join.
    *  - <b>prefix</b>: The name of the prefix to give the columns. Can't be used with <b>column</b>.
    * @param array $Options An array of extra options.
    *  - <b>sql</b>: A Gdn_SQLDriver with the child query.
    *  - <b>type</b>: The join type, either JOIN_INNER, JOIN_LEFT. This defaults to JOIN_LEFT.
    */
   public static function Join(&$Data, $Columns, $Options = array()) {
      $Options = array_change_key_case($Options);

      $Sql = Gdn::SQL(); //GetValue('sql', $Options, Gdn::SQL());
      $ResultColumns = array();

      // Grab the columns.
      foreach ($Columns as $Index => $Name) {
         if (is_numeric($Index)) {
            // This is a column being selected.
            if (is_array($Name)) {
               $Column = $Name[0];
               $ColumnAlias = $Name[1];
            } else {
               $Column = $Name;
               $ColumnAlias = '';
            }

            if (($Pos = strpos($Column, '.')) !== FALSE) {
               $Sql->Select($Column, '', $ColumnAlias);
               $Column = substr($Column, $Pos + 1);
            } else {
               $Sql->Select(isset($TableAlias) ? $TableAlias.'.'.$Column : $Column, '', $ColumnAlias);
            }
            if ($ColumnAlias)
               $ResultColumns[] = $ColumnAlias;
            else
               $ResultColumns[] = $Column;
         } else {
            switch (strtolower($Index)) {
               case 'alias':
                  $TableAlias = $Name;
                  break;
               case 'child':
                  $ChildColumn = $Name;
                  break;
               case 'column':
                  $JoinColumn = $Name;
                  break;
               case 'parent':
                  $ParentColumn = $Name;
                  break;
               case 'prefix':
                  $ColumnPrefix = $Name;
                  break;
               case 'table':
                  $Table = $Name;
                  break;
               case 'type':
                  // The type shouldn't be here, but handle it.
                  $Options['Type'] = $Name;
                  break;
               default:
                  throw new Exception("Gdn_DataSet::Join(): Unknown column option '$Index'.");
            }
         }
      }

      if (!isset($TableAlias)) {
         if (isset($Table))
            $TableAlias = 'c';
         else
            $TableAlias = 'c';
      }

      if (!isset($ParentColumn)) {
         if (isset($ChildColumn))
            $ParentColumn = $ChildColumn;
         elseif (isset($Table))
            $ParentColumn = $Table.'ID';
         else
            throw Exception("Gdn_DataSet::Join(): Missing 'parent' argument'.");
      }

      // Figure out some options if they weren't specified.
      if (!isset($ChildColumn)) {
         if (isset($ParentColumn))
            $ChildColumn = $ParentColumn;
         elseif (isset($Table))
            $ChildColumn = $Table.'ID';
         else
            throw Exception("Gdn_DataSet::Join(): Missing 'child' argument'.");
      }

      if (!isset($ColumnPrefix) && !isset($JoinColumn)) {
         $ColumnPrefix = StringEndsWith($ParentColumn, 'ID', TRUE, TRUE);
      }

      $JoinType = strtolower(GetValue('Type', $Options, JOIN_LEFT));

      // Start augmenting the sql for the join.
      if (isset($Table))
         $Sql->From("$Table $TableAlias");
      $Sql->Select("$TableAlias.$ChildColumn");

      // Get the IDs to generate an in clause with.
      $IDs = array();
      foreach ($Data as $Row) {
         $Value = GetValue($ParentColumn, $Row);
         if ($Value)
            $IDs[$Value] = TRUE;
      }

      $IDs = array_keys($IDs);
      $Sql->WhereIn($ChildColumn, $IDs);

      $ChildData = $Sql->Get()->ResultArray();
      $ChildData = self::Index($ChildData, $ChildColumn, array('unique' => GetValue('unique', $Options, isset($ColumnPrefix))));

      $NotFound = array();

      // Join the data in.
      foreach ($Data as $Index => &$Row) {
         $ParentID = GetValue($ParentColumn, $Row);
         if (isset($ChildData[$ParentID])) {
            $ChildRow = $ChildData[$ParentID];

            if (isset($ColumnPrefix)) {
               // Add the data to the columns.
               foreach ($ChildRow as $Name => $Value) {
                  SetValue($ColumnPrefix.$Name, $Row, $Value);
               }
            } else {
               // Add the result data.
               SetValue($JoinColumn, $Row, $ChildRow);
            }
         } else {
            if ($JoinType == JOIN_LEFT) {
               if (isset($ColumnPrefix)) {
                  foreach ($ResultColumns as $Name) {
                     SetValue($ColumnPrefix.$Name, $Row, NULL);
                  }
               } else {
                  SetValue($JoinColumn, $Row, array());
               }
            } else {
               $NotFound[] = $Index;
            }
         }
      }

      // Remove inner join rows.
      if ($JoinType == JOIN_INNER) {
         foreach ($NotFound as $Index) {
            unset($Data[$Index]);
         }
      }
   }

   /**
    * Returns the last row in the or FALSE if there are no rows to return.
    *
    * @param string $DatasetType The format in which the result should be returned: object or array.
    */
   public function &LastRow($DatasetType = FALSE) {
      $Result = &$this->Result($DatasetType);
      if (count($Result) == 0)
         return $this->_EOF;

      return $Result[count($Result) - 1];
   }

   /**
    * Returns the next row or FALSE if there are no more rows.
    *
    * @param string $DatasetType The format in which the result should be returned: object or array.
    */
   public function &NextRow($DatasetType = FALSE	) {
      $Result = &$this->Result($DatasetType);
      ++$this->_Cursor;

      if(isset($Result[$this->_Cursor]))
         return $Result[$this->_Cursor];
      return $this->_EOF;
   }

   /**
    * Returns the number of fields in the DataSet.
    */
   public function NumFields() {
      $Result = is_object($this->_PDOStatement) ? $this->_PDOStatement->columnCount() : 0;
		return $Result;
	}

   /**
    * Returns the number of rows in the DataSet.
    *
    * @param string $DatasetType The format in which the result should be returned: object or array.
    */
   public function NumRows($DatasetType = FALSE) {
		$Result = count($this->Result($DatasetType));
		return $Result;
   }

   /**
    * Returns the previous row in the requested format.
    *
    * @param string $DatasetType The format in which the result should be returned: object or array.
    */
   public function &PreviousRow($DatasetType = FALSE) {
      $Result = &$this->Result($DatasetType);
      --$this->_Cursor;
      if (isset($Result[$this->_Cursor])) {
         return $Result[$this->_Cursor];
      }
      return $this->_EOF;
   }

   /**
    * Returns an array of data as the specified result type: object or array.
    *
    * @param string $DatasetType The format in which to return a row: object or array. The following values are supported.
    *  - <b>DATASET_TYPE_ARRAY</b>: An array of associative arrays.
    *  - <b>DATASET_TYPE_OBJECT</b>: An array of standard objects.
    *  - <b>FALSE</b>: The current value of the DatasetType property will be used.
    */
   public function &Result($DatasetType = FALSE) {
		$this->DatasetType($DatasetType);
      if(is_null($this->_Result))
			$this->_FetchAllRows();


		return $this->_Result;
   }

   /**
    * Returns an array of associative arrays containing the ResultSet data.
    *
    */
   public function &ResultArray() {
		return $this->Result(DATASET_TYPE_ARRAY);
   }

   /**
    * Returns an array of objects containing the ResultSet data.
    *
    */
   public function ResultObject($FormatType = '') {
		return $this->Result(DATASET_TYPE_OBJECT);
   }

   /**
    * Returns the requested row index as the requested row type.
    *
    * @param int $RowIndex The row to return from the result set. It is zero-based.
    * @return mixed The row at the given index or FALSE if there is no row at the index.
    */
   public function &Row($RowIndex) {
		$Result = &$this->Result();
      if(isset($Result[$RowIndex]))
			return $Result[$RowIndex];
      return $this->_EOF;
   }

   /**
    * Allows you to fill this object's result set with a foreign data set in
    * the form of an array of associative arrays (or objects).
    *
    * @param array $Resultset The array of arrays or objects that represent the data to be traversed.
    */
   public function ImportDataset($Resultset) {
      if (is_array($Resultset) && array_key_exists(0, $Resultset)) {
         $this->_Cursor = -1;
         $this->_PDOStatement = NULL;
         $FirstRow = $Resultset[0];

         if (is_array($FirstRow))
				$this->_DatasetType = DATASET_TYPE_ARRAY;
			else
				$this->_DatasetType = DATASET_TYPE_OBJECT;
			$this->_Result = $Resultset;
      }
   }

   /**
    * Assigns the pdostatement object to this object.
    *
    * @param PDOStatement $PDOStatement The PDO Statement Object being assigned.
    */
   public function PDOStatement(&$PDOStatement = FALSE) {
      if ($PDOStatement === FALSE)
         return $this->_PDOStatement;
      else
         $this->_PDOStatement = $PDOStatement;
   }

   /**
    * Unserialize the fields in the dataset.
    * @param array $Fields
    * @since 2.1
    */
   public function Unserialize($Fields = array('Attributes', 'Data')) {
      $Result =& $this->Result();
      $First = TRUE;

      foreach ($Result as &$Row) {
         if ($First) {
            // Check which fields are in the dataset.
            foreach ($Fields as $Index => $Field) {
               if (GetValue($Field, $Row, FALSE) === FALSE) {
                  unset($Fields[$Index]);
               }
            }
            $First = FALSE;
         }

         foreach ($Fields as $Field) {
            if (is_object($Row)) {
               if (is_string($Row->$Field))
                  $Row->$Field = @unserialize($Row->$Field);
            } else {
               if (is_string($Row[$Field]))
                  $Row[$Field] = @unserialize($Row[$Field]);
            }
         }
      }
   }

   /**
    * Advances to the next row and returns the value rom a column.
    *
    * @param string $ColumnName The name of the column to get the value from.
    * @param string $DefaultValue The value to return if there is no data.
    * @return mixed The value from the column or $DefaultValue.
    */
   public function Value($ColumnName, $DefaultValue = NULL) {
      if($Row = $this->NextRow()) {
         if(is_array($ColumnName)) {
            $Result = array();
            foreach($ColumnName as $Name => $Default) {
               if(is_object($Row) && property_exists($Row, $Name))
                     return $Row->$Name;
               elseif(is_array($Row) && array_key_exists($Name, $Row))
                     return $Row[$Name];
               else
                  $Result[] = $Default;
            }
            return $Result;
         } else {
            if(is_object($Row) && property_exists($Row, $ColumnName))
                  return $Row->$ColumnName;
            elseif(is_array($Row) && array_key_exists($ColumnName, $Row))
                  return $Row[$ColumnName];
         }
		}
      if(is_array($ColumnName))
         return array_values($ColumnName);
		return $DefaultValue;
   }

   /**
    * Advances to the next row and returns the value rom a column.
    *
    * @param mixed $ColumnName The name of the column to get the value from.
    *  - <b>string</b>: The argument represents the column name.
    *  - <b>array</b>: The argument is an array of column/default pairs.
    * @param string $DefaultValue The value to return if there is no data.
    * @return mixed The value from the column or $DefaultValue.
    */
//   public function Value($ColumnName, $DefaultValue = NULL) {
//      if (is_string($ColumnName))
//         $Columns = array($ColumnName => $DefaultValue);
//      else
//         $Columns = $ColumnName;
//
//
//      $this->_FetchAllRows(FALSE);
//
//      $Rows = $this->_Result;
//      if(array_key_exists($this->_Cursor, $Rows))
//         $Row = $Rows[$this->_Cursor];
//      elseif(array_key_exists(0, $Rows))
//         $Row = $Rows[0];
//      else
//         $Row = array();
//
//
//      $Result = array();
//      foreach($Columns as $ColumnName2 => $DefaultValue2) {
//         if(is_array($Row) && array_key_exists($ColumnName2, $Row))
//            $Result[] = $Row[$ColumnName2];
//         elseif(is_object($Row) && property_exists($Row, $ColumnName2))
//            $Result[] = $Row->$ColumnName2;
//         else
//            $Result[] = $DefaultValue2;
//      }
//
//      //$Result = array_values($Columns);
//      if(count($Result) == 1)
//         return $Result[0];
//      else
//         return $Result;
//   }
}<|MERGE_RESOLUTION|>--- conflicted
+++ resolved
@@ -191,13 +191,8 @@
    /**
     * Returns the first row or FALSE if there are no rows to return.
     *
-<<<<<<< HEAD
-    * @param string|bool $DatasetType The format in which the result should be returned: object or array.
-    * @return array|object|bool Returns the first row or `false` if the data set is empty.
-=======
     * @param string $DatasetType The format in which the result should be returned: object or array.
     * @return bool|array|stdClass False when empty result set, object or array depending on $DatasetType.
->>>>>>> d29be776
     */
    public function &FirstRow($DatasetType = false) {
 		$Result = &$this->Result($DatasetType);
