--- conflicted
+++ resolved
@@ -1,11 +1,4 @@
-<<<<<<< HEAD
-<?php if (!defined('APPLICATION')) {
-    exit();
-      }
-
-=======
 <?php
->>>>>>> 0aed7e80
 /**
  * MySQL database driver.
  *
@@ -29,23 +22,6 @@
  */
 class Gdn_MySQLDriver extends Gdn_SQLDriver {
 
-<<<<<<< HEAD
-// =============================================================================
-// SECTION 1. STRING SAFETY, PARSING, AND MANIPULATION.
-// =============================================================================
-
-    public function Backtick($String) {
-        return '`'.trim($String, '`').'`';
-    }
-
-   /**
-    * Takes a string of SQL and adds backticks if necessary.
-    *
-    * @param string|array $String The string (or array of strings) of SQL to be escaped.
-    * @param boolean $FirstWordOnly Should the function only escape the first word?\
-    */
-    public function EscapeSql($String, $FirstWordOnly = false) {
-=======
     /**
      *
      *
@@ -56,28 +32,22 @@
         return '`'.trim($String, '`').'`';
     }
 
-    /**
-     * Takes a string of SQL and adds backticks if necessary.
-     *
-     * @param string|array $String The string (or array of strings) of SQL to be escaped.
-     * @param boolean $FirstWordOnly Should the function only escape the first word?\
-     */
+   /**
+    * Takes a string of SQL and adds backticks if necessary.
+    *
+    * @param string|array $String The string (or array of strings) of SQL to be escaped.
+    * @param boolean $FirstWordOnly Should the function only escape the first word?\
+    */
     public function escapeSql($String, $FirstWordOnly = false) {
->>>>>>> 0aed7e80
         if (is_array($String)) {
             $EscapedArray = array();
 
             foreach ($String as $k => $v) {
-<<<<<<< HEAD
-                $EscapedArray[$this->EscapeSql($k)] = $this->EscapeSql($v, $FirstWordOnly);
-=======
                 $EscapedArray[$this->escapeSql($k)] = $this->escapeSql($v, $FirstWordOnly);
->>>>>>> 0aed7e80
             }
 
             return $EscapedArray;
         }
-<<<<<<< HEAD
        // echo '<div>STRING: '.$String.'</div>';
 
        // This function may get "item1 item2" as a string, and so
@@ -85,7 +55,7 @@
         if (ctype_alnum($String) === false) {
             if (strpos($String, '.') !== false) {
                 $MungedAliases = implode('.', array_keys($this->_AliasMap)).'.';
-                $TableName =  substr($String, 0, strpos($String, '.')+1);
+                $TableName = substr($String, 0, strpos($String, '.') + 1);
                //echo '<div>STRING: '.$String.'</div>';
                //echo '<div>TABLENAME: '.$TableName.'</div>';
                //echo '<div>ALIASES: '.$MungedAliases.'</div>';
@@ -100,30 +70,6 @@
 
             $String = preg_replace('/(^'.$LeftBound.')([\w-]+?)(\s|\)|$)/iS', '$1`$2`$3', $String);
            //echo '<div>STRING: '.$String.'</div>';
-=======
-        // echo '<div>STRING: '.$String.'</div>';
-
-        // This function may get "item1 item2" as a string, and so
-        // we may need "`item1` `item2`" and not "`item1 item2`"
-        if (ctype_alnum($String) === false) {
-            if (strpos($String, '.') !== false) {
-                $MungedAliases = implode('.', array_keys($this->_AliasMap)).'.';
-                $TableName = substr($String, 0, strpos($String, '.') + 1);
-                //echo '<div>STRING: '.$String.'</div>';
-                //echo '<div>TABLENAME: '.$TableName.'</div>';
-                //echo '<div>ALIASES: '.$MungedAliases.'</div>';
-                // If the "TableName" isn't found in the alias list and it is a valid table name, apply the database prefix to it
-                $String = (strpos($MungedAliases, $TableName) !== false || strpos($TableName, "'") !== false) ? $String : $this->Database->DatabasePrefix.$String;
-                //echo '<div>RESULT: '.$String.'</div>';
-
-            }
-
-            // This function may get "field >= 1", and need it to return "`field` >= 1"
-            $LeftBound = ($FirstWordOnly === true) ? '' : '|\s|\(';
-
-            $String = preg_replace('/(^'.$LeftBound.')([\w-]+?)(\s|\)|$)/iS', '$1`$2`$3', $String);
-            //echo '<div>STRING: '.$String.'</div>';
->>>>>>> 0aed7e80
 
         } else {
             return "`{$String}`";
@@ -134,32 +80,33 @@
         foreach ($Exceptions as $Exception) {
             if (stristr($String, " `{$Exception}` ") !== false) {
                 $String = preg_replace('/ `('.preg_quote($Exception).')` /i', ' $1 ', $String);
-<<<<<<< HEAD
             }
         }
         return $String;
     }
 
-    public function EscapeIdentifier($RefExpr) {
+    /**
+     *
+     *
+     * @param string $RefExpr
+     * @return string
+     */
+    public function escapeIdentifier($RefExpr) {
        // The MySql back tick syntax is the default escape sequence so nothing needs to be done.
         return $RefExpr;
     }
 
-// =============================================================================
-// SECTION 2. DATABASE ENGINE SPECIFIC QUERYING.
-// =============================================================================
-
    /**
     * Returns a platform-specific query to fetch column data from $Table.
     *
     * @param string $Table The name of the table to fetch column data from.
     */
-    public function FetchColumnSql($Table) {
+    public function fetchColumnSql($Table) {
         if ($Table[0] != '`' && !StringBeginsWith($Table, $this->Database->DatabasePrefix)) {
             $Table = $this->Database->DatabasePrefix.$Table;
         }
 
-        return "show columns from ".$this->FormatTableName($Table);
+        return "show columns from ".$this->formatTableName($Table);
     }
 
    /**
@@ -169,13 +116,13 @@
      *  - <b>FALSE</b>: All tables will be fetched. Default.
      *  - <b>string</b>: The search will be limited to a like clause. The ':_' will be replaced with the database prefix.
     */
-    public function FetchTableSql($LimitToPrefix = false) {
+    public function fetchTableSql($LimitToPrefix = false) {
         $Sql = "show tables";
 
         if (is_bool($LimitToPrefix) && $LimitToPrefix && $this->Database->DatabasePrefix != '') {
-            $Sql .= " like ".$this->Database->Connection()->quote($this->Database->DatabasePrefix.'%');
+            $Sql .= " like ".$this->Database->connection()->quote($this->Database->DatabasePrefix.'%');
         } elseif (is_string($LimitToPrefix) && $LimitToPrefix)
-            $Sql .= " like ".$this->Database->Connection()->quote(str_replace(':_', $this->Database->DatabasePrefix, $LimitToPrefix));
+            $Sql .= " like ".$this->Database->connection()->quote(str_replace(':_', $this->Database->DatabasePrefix, $LimitToPrefix));
 
         return $Sql;
         echo "<pre>$Sql</pre>";
@@ -188,12 +135,13 @@
     *
     * @param string $Table The name of the table to get schema data for.
     */
-    public function FetchTableSchema($Table) {
+    public function fetchTableSchema($Table) {
        // Format the table name.
-        $Table = $this->EscapeSql($this->Database->DatabasePrefix.$Table);
-        $DataSet = $this->Query($this->FetchColumnSql($Table));
+        $Table = $this->escapeSql($this->Database->DatabasePrefix.$Table);
+        $DataSet = $this->query($this->fetchColumnSql($Table));
         $Schema = array();
-        foreach ($DataSet->Result() as $Field) {
+
+        foreach ($DataSet->result() as $Field) {
             $Type = $Field->Type;
             $Unsigned = stripos($Type, 'unsigned') !== false;
             $Length = '';
@@ -238,10 +186,9 @@
     }
 
    /**
-    * Returns a string of SQL that retrieves the database engine version in the
-    * fieldname "version".
-    */
-    public function FetchVersionSql() {
+     * Returns a string of SQL that retrieves the database engine version in the fieldname "version".
+    */
+    public function fetchVersionSql() {
         return "select version() as Version";
     }
 
@@ -251,18 +198,19 @@
     *
     * @param string $Table The name of the table name to format.
     */
-    public function FormatTableName($Table) {
+    public function formatTableName($Table) {
 
         if (strpos($Table, '.') !== false) {
             if (preg_match('/^([^\s]+)\s+(?:as\s+)?`?([^`]+)`?$/', $Table, $Matches)) {
-                $DatabaseTable = '`' . str_replace('.', '`.`', $Matches[1]) . '`';
+                $DatabaseTable = '`'.str_replace('.', '`.`', $Matches[1]).'`';
                 $Table = str_replace($Matches[1], $DatabaseTable, $Table);
             } else {
-                $Table = '`' . str_replace('.', '`.`', $Table) . '`';
+                $Table = '`'.str_replace('.', '`.`', $Table).'`';
             }
         }
         return $Table;
     }
+
    /**
     * Returns a delete statement for the specified table and the supplied
     * conditions.
@@ -270,7 +218,7 @@
     * @param string $TableName The name of the table to delete from.
     * @param array $Wheres An array of where conditions.
     */
-    public function GetDelete($TableName, $Wheres = array()) {
+    public function getDelete($TableName, $Wheres = array()) {
         $Conditions = '';
         $Joins = '';
         $DeleteFrom = '';
@@ -297,7 +245,7 @@
             $Conditions .= implode("\n", $Wheres);
 
            // Close any where groups that were left open.
-            $this->_EndQuery();
+            $this->_endQuery();
 
         }
 
@@ -313,18 +261,18 @@
     * $Select.
     * @param string $Select A select query that will fill the FieldNames specified in $Data.
     */
-    public function GetInsert($Table, $Data, $Select = '') {
+    public function getInsert($Table, $Data, $Select = '') {
         if (!is_array($Data)) {
             trigger_error(ErrorMessage('The data provided is not in a proper format (Array).', 'MySQLDriver', 'GetInsert'), E_USER_ERROR);
         }
 
-        if ($this->Options('Replace')) {
+        if ($this->options('Replace')) {
             $Sql = 'replace ';
         } else {
-            $Sql = 'insert '.($this->Options('Ignore') ? 'ignore ' : '');
-        }
-
-        $Sql .= $this->FormatTableName($Table).' ';
+            $Sql = 'insert '.($this->options('Ignore') ? 'ignore ' : '');
+        }
+
+        $Sql .= $this->formatTableName($Table).' ';
         if ($Select != '') {
             $Sql .= "\n(".implode(', ', $Data).') '
             ."\n".$Select;
@@ -349,230 +297,10 @@
                 $Sql .= "\n(".implode(', ', $Keys).') '
                 ."\nvalues (".implode(', ', array_values($Data)).')';
             }
-=======
-            }
-        }
-        return $String;
-    }
-
-    /**
-     *
-     *
-     * @param string $RefExpr
-     * @return string
-     */
-    public function escapeIdentifier($RefExpr) {
-        // The MySql back tick syntax is the default escape sequence so nothing needs to be done.
-        return $RefExpr;
-    }
-
-    /**
-     * Returns a platform-specific query to fetch column data from $Table.
-     *
-     * @param string $Table The name of the table to fetch column data from.
-     */
-    public function fetchColumnSql($Table) {
-        if ($Table[0] != '`' && !StringBeginsWith($Table, $this->Database->DatabasePrefix)) {
-            $Table = $this->Database->DatabasePrefix.$Table;
-        }
-
-        return "show columns from ".$this->formatTableName($Table);
-    }
-
-    /**
-     * Returns a platform-specific query to fetch table names.
-     * @param mixed $LimitToPrefix Whether or not to limit the search to tables with the database prefix or a specific table name. The following types can be given for this parameter:
-     *  - <b>TRUE</b>: The search will be limited to the database prefix.
-     *  - <b>FALSE</b>: All tables will be fetched. Default.
-     *  - <b>string</b>: The search will be limited to a like clause. The ':_' will be replaced with the database prefix.
-     */
-    public function fetchTableSql($LimitToPrefix = false) {
-        $Sql = "show tables";
-
-        if (is_bool($LimitToPrefix) && $LimitToPrefix && $this->Database->DatabasePrefix != '') {
-            $Sql .= " like ".$this->Database->connection()->quote($this->Database->DatabasePrefix.'%');
-        } elseif (is_string($LimitToPrefix) && $LimitToPrefix)
-            $Sql .= " like ".$this->Database->connection()->quote(str_replace(':_', $this->Database->DatabasePrefix, $LimitToPrefix));
-
+        }
         return $Sql;
-        echo "<pre>$Sql</pre>";
-    }
-
-    /**
-     * Returns an array of schema data objects for each field in the specified
-     * table. The returned array of objects contains the following properties:
-     * Name, PrimaryKey, Type, AllowNull, Default, Length, Enum.
-     *
-     * @param string $Table The name of the table to get schema data for.
-     */
-    public function fetchTableSchema($Table) {
-        // Format the table name.
-        $Table = $this->escapeSql($this->Database->DatabasePrefix.$Table);
-        $DataSet = $this->query($this->fetchColumnSql($Table));
-        $Schema = array();
-
-        foreach ($DataSet->result() as $Field) {
-            $Type = $Field->Type;
-            $Unsigned = stripos($Type, 'unsigned') !== false;
-            $Length = '';
-            $Precision = '';
-            $Parentheses = strpos($Type, '(');
-            $Enum = '';
-
-            if ($Parentheses !== false) {
-                $LengthParts = explode(',', substr($Type, $Parentheses + 1, -1));
-                $Type = substr($Type, 0, $Parentheses);
-
-                if (strcasecmp($Type, 'enum') == 0) {
-                    $Enum = array();
-                    foreach ($LengthParts as $Value) {
-                        $Enum[] = trim($Value, "'");
-                    }
-                } else {
-                    $Length = trim($LengthParts[0]);
-                    if (count($LengthParts) > 1) {
-                        $Precision = trim($LengthParts[1]);
-                    }
-                }
-            }
-
-            $Object = new stdClass();
-            $Object->Name = $Field->Field;
-            $Object->PrimaryKey = ($Field->Key == 'PRI' ? true : false);
-            $Object->Type = $Type;
-            //$Object->Type2 = $Field->Type;
-            $Object->Unsigned = $Unsigned;
-            $Object->AllowNull = ($Field->Null == 'YES');
-            $Object->Default = $Field->Default;
-            $Object->Length = $Length;
-            $Object->Precision = $Precision;
-            $Object->Enum = $Enum;
-            $Object->KeyType = null; // give placeholder so it can be defined again.
-            $Object->AutoIncrement = strpos($Field->Extra, 'auto_increment') === false ? false : true;
-            $Schema[$Field->Field] = $Object;
-        }
-
-        return $Schema;
-    }
-
-    /**
-     * Returns a string of SQL that retrieves the database engine version in the fieldname "version".
-     */
-    public function fetchVersionSql() {
-        return "select version() as Version";
-    }
-
-    /**
-     * Takes a table name and makes sure it is formatted for this database
-     * engine.
-     *
-     * @param string $Table The name of the table name to format.
-     */
-    public function formatTableName($Table) {
-
-        if (strpos($Table, '.') !== false) {
-            if (preg_match('/^([^\s]+)\s+(?:as\s+)?`?([^`]+)`?$/', $Table, $Matches)) {
-                $DatabaseTable = '`'.str_replace('.', '`.`', $Matches[1]).'`';
-                $Table = str_replace($Matches[1], $DatabaseTable, $Table);
-            } else {
-                $Table = '`'.str_replace('.', '`.`', $Table).'`';
-            }
-        }
-        return $Table;
-    }
-
-    /**
-     * Returns a delete statement for the specified table and the supplied
-     * conditions.
-     *
-     * @param string $TableName The name of the table to delete from.
-     * @param array $Wheres An array of where conditions.
-     */
-    public function getDelete($TableName, $Wheres = array()) {
-        $Conditions = '';
-        $Joins = '';
-        $DeleteFrom = '';
-
-        if (count($this->_Joins) > 0) {
-            $Joins .= "\n";
-            $Joins .= implode("\n", $this->_Joins);
-
-
-            $DeleteFroms = array();
-            foreach ($this->_Froms as $From) {
-                $Parts = preg_split('`\s`', trim($From));
-                if (count($Parts) > 1) {
-                    $DeleteFroms[] = $Parts[1].'.*';
-                } else {
-                    $DeleteFroms[] = $Parts[0].'.*';
-                }
-            }
-            $DeleteFrom = implode(', ', $DeleteFroms);
-        }
-
-        if (count($Wheres) > 0) {
-            $Conditions = "\nwhere ";
-            $Conditions .= implode("\n", $Wheres);
-
-            // Close any where groups that were left open.
-            $this->_endQuery();
-
-        }
-
-        return "delete $DeleteFrom from ".$TableName.$Joins.$Conditions;
-    }
-
-    /**
-     * Returns an insert statement for the specified $Table with the provided $Data.
-     *
-     * @param string $Table The name of the table to insert data into.
-     * @param array $Data An associative array of FieldName => Value pairs that should be inserted,
-     * or an array of FieldName values that should have values inserted from
-     * $Select.
-     * @param string $Select A select query that will fill the FieldNames specified in $Data.
-     */
-    public function getInsert($Table, $Data, $Select = '') {
-        if (!is_array($Data)) {
-            trigger_error(ErrorMessage('The data provided is not in a proper format (Array).', 'MySQLDriver', 'GetInsert'), E_USER_ERROR);
-        }
-
-        if ($this->options('Replace')) {
-            $Sql = 'replace ';
-        } else {
-            $Sql = 'insert '.($this->options('Ignore') ? 'ignore ' : '');
-        }
-
-        $Sql .= $this->formatTableName($Table).' ';
-        if ($Select != '') {
-            $Sql .= "\n(".implode(', ', $Data).') '
-                ."\n".$Select;
-        } else {
-            if (array_key_exists(0, $Data)) {
-                // This is a big insert with a bunch of rows.
-                $Keys = array_keys($Data[0]);
-                $Keys = array_map(array($this, 'Backtick'), $Keys);
-                $Sql .= "\n(".implode(', ', $Keys).') '
-                    ."\nvalues ";
-
-                // Append each insert statement.
-                for ($i = 0; $i < count($Data); $i++) {
-                    if ($i > 0) {
-                        $Sql .= ', ';
-                    }
-                    $Sql .= "\n('".implode('\', \'', array_values($Data[$i])).'\')';
-                }
-            } else {
-                $Keys = array_keys($Data);
-                $Keys = array_map(array($this, 'Backtick'), $Keys);
-                $Sql .= "\n(".implode(', ', $Keys).') '
-                    ."\nvalues (".implode(', ', array_values($Data)).')';
-            }
->>>>>>> 0aed7e80
-        }
-        return $Sql;
-    }
-
-<<<<<<< HEAD
+    }
+
    /**
     * Adds a limit clause to the provided query for this database engine.
     *
@@ -580,49 +308,22 @@
     * @param int $Limit The number of records to limit the query to.
     * @param int $Offset The number of records to offset the query from.
     */
-    public function GetLimit($Query, $Limit, $Offset) {
-        $Offset = $Offset == 0 ? '' : $Offset.', ';
-        return $Query."limit " . $Offset . $Limit;
-    }
-
-   /**
-    * Returns an update statement for the specified table with the provided
-    * $Data.
-    *
-    * @param array $Tables The name of the table to updated data in.
-    * @param array $Data An associative array of FieldName => Value pairs that should be inserted
-    * $Table.
-    * @param mixed $Where A where clause (or array containing multiple where clauses) to be applied
-    * to the where portion of the update statement.
-    */
-    public function GetUpdate($Tables, $Data, $Where) {
-        if (!is_array($Data)) {
-            trigger_error(ErrorMessage('The data provided is not in a proper format (Array).', 'MySQLDriver', '_GetUpdate'), E_USER_ERROR);
-=======
-    /**
-     * Adds a limit clause to the provided query for this database engine.
-     *
-     * @param string $Query The SQL string to which the limit statement should be appended.
-     * @param int $Limit The number of records to limit the query to.
-     * @param int $Offset The number of records to offset the query from.
-     */
     public function getLimit($Query, $Limit, $Offset) {
         $Offset = $Offset == 0 ? '' : $Offset.', ';
         return $Query."limit ".$Offset.$Limit;
     }
 
-    /**
+   /**
      * Returns an update statement for the specified table with the provided $Data.
-     *
-     * @param array $Tables The name of the table to updated data in.
+    *
+    * @param array $Tables The name of the table to updated data in.
      * @param array $Data An associative array of FieldName => Value pairs that should be inserted $Table.
-     * @param mixed $Where A where clause (or array containing multiple where clauses) to be applied
-     * to the where portion of the update statement.
-     */
+    * @param mixed $Where A where clause (or array containing multiple where clauses) to be applied
+    * to the where portion of the update statement.
+    */
     public function getUpdate($Tables, $Data, $Where) {
         if (!is_array($Data)) {
             trigger_error(errorMessage('The data provided is not in a proper format (Array).', 'MySQLDriver', '_GetUpdate'), E_USER_ERROR);
->>>>>>> 0aed7e80
         }
 
         $Sets = array();
@@ -630,11 +331,7 @@
             $Sets[] = $Field." = ".$Value;
         }
 
-<<<<<<< HEAD
-        $sql = 'update '.($this->Options('Ignore') ? 'ignore ' : '').$this->_FromTables($Tables);
-=======
         $sql = 'update '.($this->options('Ignore') ? 'ignore ' : '').$this->_fromTables($Tables);
->>>>>>> 0aed7e80
 
         if (count($this->_Joins) > 0) {
             $sql .= "\n";
@@ -648,33 +345,24 @@
         if (is_array($Where) && count($Where) > 0) {
             $sql .= "\nwhere ".implode("\n ", $Where);
 
-<<<<<<< HEAD
            // Close any where groups that were left open.
-=======
-            // Close any where groups that were left open.
->>>>>>> 0aed7e80
             for ($i = 0; $i < $this->_OpenWhereGroupCount; ++$i) {
                 $sql .= ')';
             }
             $this->_OpenWhereGroupCount = 0;
-<<<<<<< HEAD
-        } elseif (is_string($Where) && !StringIsNullOrEmpty($Where)) {
-=======
         } elseif (is_string($Where) && !stringIsNullOrEmpty($Where)) {
->>>>>>> 0aed7e80
             $sql .= ' where '.$Where;
         }
         return $sql;
     }
 
-<<<<<<< HEAD
    /**
     * Returns a truncate statement for this database engine.
     *
     * @param string The name of the table to updated data in.
     */
-    public function GetTruncate($Table) {
-        return 'truncate '.$this->FormatTableName($Table);
+    public function getTruncate($Table) {
+        return 'truncate '.$this->formatTableName($Table);
     }
 
    /**
@@ -686,32 +374,6 @@
     * array('null' => 1, '' => 0) results in "when null then 1 else 0".
     * @param string $Alias The alias to give a column name.
     */
-    public function SelectCase($Field, $Options, $Alias) {
-        $CaseOptions = '';
-        foreach ($Options as $Key => $Val) {
-            if ($Key == '') {
-                $CaseOptions .= ' else ' . $Val;
-            } else {
-                $CaseOptions .= ' when ' . $Key . ' then ' . $Val;
-=======
-    /**
-     * Returns a truncate statement for this database engine.
-     *
-     * @param string The name of the table to updated data in.
-     */
-    public function getTruncate($Table) {
-        return 'truncate '.$this->formatTableName($Table);
-    }
-
-    /**
-     * Allows the specification of a case statement in the select list.
-     *
-     * @param string $Field The field being examined in the case statement.
-     * @param array $Options The options and results in an associative array. A blank key will be the
-     * final "else" option of the case statement. eg.
-     * array('null' => 1, '' => 0) results in "when null then 1 else 0".
-     * @param string $Alias The alias to give a column name.
-     */
     public function selectCase($Field, $Options, $Alias) {
         $CaseOptions = '';
         foreach ($Options as $Key => $Val) {
@@ -719,42 +381,25 @@
                 $CaseOptions .= ' else '.$Val;
             } else {
                 $CaseOptions .= ' when '.$Key.' then '.$Val;
->>>>>>> 0aed7e80
             }
         }
         $this->_Selects[] = array('Field' => $Field, 'Function' => '', 'Alias' => $Alias, 'CaseOptions' => $CaseOptions);
         return $this;
     }
 
-<<<<<<< HEAD
    /**
     * Sets the character encoding for this database engine.
     *
     * @param string $Encoding
     * @todo $Encoding needs a description.
     */
-    public function SetEncoding($Encoding) {
+    public function setEncoding($Encoding) {
         if ($Encoding != '' && $Encoding !== false) {
            // Make sure to pass through any named parameters from queries defined before the connection was opened.
             $SavedNamedParameters = $this->_NamedParameters;
             $this->_NamedParameters = array();
             $this->_NamedParameters[':encoding'] = $Encoding;
-            $this->Query('set names :encoding');
-=======
-    /**
-     * Sets the character encoding for this database engine.
-     *
-     * @param string $Encoding
-     * @todo $Encoding needs a description.
-     */
-    public function setEncoding($Encoding) {
-        if ($Encoding != '' && $Encoding !== false) {
-            // Make sure to pass through any named parameters from queries defined before the connection was opened.
-            $SavedNamedParameters = $this->_NamedParameters;
-            $this->_NamedParameters = array();
-            $this->_NamedParameters[':encoding'] = $Encoding;
             $this->query('set names :encoding');
->>>>>>> 0aed7e80
             $this->_NamedParameters = $SavedNamedParameters;
         }
     }
