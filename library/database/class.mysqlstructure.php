--- conflicted
+++ resolved
@@ -1,11 +1,4 @@
-<<<<<<< HEAD
-<?php if (!defined('APPLICATION')) {
-    exit();
-      }
-
-=======
 <?php
->>>>>>> 0aed7e80
 /**
  * MySQL structure driver.
  *
@@ -23,28 +16,22 @@
  * Class Gdn_MySQLStructure
  */
 class Gdn_MySQLStructure extends Gdn_DatabaseStructure {
-<<<<<<< HEAD
-   /// Constructor ///
-
-=======
 
     /**
      *
      *
      * @param null $Database
      */
->>>>>>> 0aed7e80
     public function __construct($Database = null) {
         parent::__construct($Database);
     }
 
-<<<<<<< HEAD
    /**
     * Drops $this->Table() from the database.
     */
-    public function Drop() {
-        if ($this->TableExists()) {
-            return $this->Query('drop table `'.$this->_DatabasePrefix.$this->_TableName.'`');
+    public function drop() {
+        if ($this->tableExists()) {
+            return $this->query('drop table `'.$this->_DatabasePrefix.$this->_TableName.'`');
         }
     }
 
@@ -54,41 +41,27 @@
     * @param string $Name The name of the column to drop from $this->Table().
     * @return boolean
     */
-    public function DropColumn($Name) {
-        if (!$this->Query('alter table `'.$this->_DatabasePrefix.$this->_TableName.'` drop column `'.$Name.'`')) {
-=======
-    /**
-     * Drops $this->Table() from the database.
-     */
-    public function drop() {
-        if ($this->tableExists()) {
-            return $this->query('drop table `'.$this->_DatabasePrefix.$this->_TableName.'`');
-        }
-    }
-
-    /**
-     * Drops $Name column from $this->Table().
-     *
-     * @param string $Name The name of the column to drop from $this->Table().
-     * @return boolean
-     */
     public function dropColumn($Name) {
         if (!$this->query('alter table `'.$this->_DatabasePrefix.$this->_TableName.'` drop column `'.$Name.'`')) {
->>>>>>> 0aed7e80
             throw new Exception(sprintf(T('Failed to remove the `%1$s` column from the `%2$s` table.'), $Name, $this->_DatabasePrefix.$this->_TableName));
         }
 
         return true;
     }
 
-<<<<<<< HEAD
-    public function HasEngine($Engine) {
+    /**
+     *
+     *
+     * @param $Engine
+     * @return bool
+     */
+    public function hasEngine($Engine) {
         static $ViableEngines = null;
 
         if ($ViableEngines === null) {
-            $EngineList = $this->Database->Query("SHOW ENGINES;");
+            $EngineList = $this->Database->query("SHOW ENGINES;");
             $ViableEngines = array();
-            while ($EngineList && $StorageEngine = $EngineList->Value('Engine', false)) {
+            while ($EngineList && $StorageEngine = $EngineList->value('Engine', false)) {
                 $EngineName = strtolower($StorageEngine);
                 $ViableEngines[$EngineName] = true;
             }
@@ -101,9 +74,15 @@
         }
     }
 
-    public function Engine($Engine, $CheckAvailability = true) {
+    /**
+     *
+     *
+     * @param $Engine
+     * @param bool $CheckAvailability
+     * @return $this
+     */
+    public function engine($Engine, $CheckAvailability = true) {
         $Engine = strtolower($Engine);
-
 
         if ($CheckAvailability) {
             if (!$this->HasEngine($Engine)) {
@@ -122,9 +101,8 @@
     * @param string $NewName The new name for the column being renamed.
     * @param string $TableName
     * @return boolean
-    * @todo $TableName needs a description.
     */
-    public function RenameColumn($OldName, $NewName, $TableName = '') {
+    public function renameColumn($OldName, $NewName, $TableName = '') {
         if ($TableName != '') {
             $this->_TableName = $TableName;
         }
@@ -132,28 +110,28 @@
        // Get the schema for this table
         $OldPrefix = $this->Database->DatabasePrefix;
         $this->Database->DatabasePrefix = $this->_DatabasePrefix;
-        $Schema = $this->Database->SQL()->FetchTableSchema($this->_TableName);
+        $Schema = $this->Database->sql()->fetchTableSchema($this->_TableName);
         $this->Database->DatabasePrefix = $OldPrefix;
 
        // Get the definition for this column
-        $OldColumn = ArrayValue($OldName, $Schema);
-        $NewColumn = ArrayValue($NewName, $Schema);
+        $OldColumn = arrayValue($OldName, $Schema);
+        $NewColumn = arrayValue($NewName, $Schema);
 
        // Make sure that one column, or the other exists
         if (!$OldColumn && !$NewColumn) {
-            throw new Exception(sprintf(T('The `%1$s` column does not exist.'), $OldName));
+            throw new Exception(sprintf(t('The `%1$s` column does not exist.'), $OldName));
         }
 
        // Make sure the new column name isn't already taken
         if ($OldColumn && $NewColumn) {
-            throw new Exception(sprintf(T('You cannot rename the `%1$s` column to `%2$s` because that column already exists.'), $OldName, $NewName));
+            throw new Exception(sprintf(t('You cannot rename the `%1$s` column to `%2$s` because that column already exists.'), $OldName, $NewName));
         }
 
        // Rename the column
        // The syntax for renaming a column is:
        // ALTER TABLE tablename CHANGE COLUMN oldname newname originaldefinition;
-        if (!$this->Query('alter table `'.$OldPrefix.$this->_TableName.'` change column `'.$OldName.'` `'.$NewName.'` '.$this->_DefineColumn($OldColumn))) {
-            throw new Exception(sprintf(T('Failed to rename table `%1$s` to `%2$s`.'), $OldName, $NewName));
+        if (!$this->query('alter table `'.$OldPrefix.$this->_TableName.'` change column `'.$OldName.'` `'.$NewName.'` '.$this->_defineColumn($OldColumn))) {
+            throw new Exception(sprintf(t('Failed to rename table `%1$s` to `%2$s`.'), $OldName, $NewName));
         }
 
         return true;
@@ -168,9 +146,9 @@
     * before $OldName and $NewName.
     * @return boolean
     */
-    public function RenameTable($OldName, $NewName, $UsePrefix = false) {
-        if (!$this->Query('rename table `'.$OldName.'` to `'.$NewName.'`')) {
-            throw new Exception(sprintf(T('Failed to rename table `%1$s` to `%2$s`.'), $OldName, $NewName));
+    public function renameTable($OldName, $NewName, $UsePrefix = false) {
+        if (!$this->query('rename table `'.$OldName.'` to `'.$NewName.'`')) {
+            throw new Exception(sprintf(t('Failed to rename table `%1$s` to `%2$s`.'), $OldName, $NewName));
         }
 
         return true;
@@ -183,24 +161,24 @@
     * @param string $Query The actual query to create as the view. Typically
     * this can be generated with the $Database object.
     */
-    public function View($Name, $SQL) {
+    public function view($Name, $SQL) {
         if (is_string($SQL)) {
             $SQLString = $SQL;
             $SQL = null;
         } else {
-            $SQLString = $SQL->GetSelect();
-        }
-
-        $Result = $this->Query('create or replace view '.$this->_DatabasePrefix.$Name." as \n".$SQLString);
+            $SQLString = $SQL->getSelect();
+        }
+
+        $Result = $this->query('create or replace view '.$this->_DatabasePrefix.$Name." as \n".$SQLString);
         if (!is_null($SQL)) {
-            $SQL->Reset();
+            $SQL->reset();
         }
     }
 
    /**
     * Creates the table defined with $this->Table() and $this->Column().
     */
-    protected function _Create() {
+    protected function _create() {
         $PrimaryKey = array();
         $UniqueKey = array();
         $FullTextKey = array();
@@ -212,7 +190,7 @@
         $ForceDatabaseEngine = C('Database.ForceStorageEngine');
         if ($ForceDatabaseEngine && !$this->_TableStorageEngine) {
             $this->_TableStorageEngine = $ForceDatabaseEngine;
-            $AllowFullText = $this->_SupportsFulltext();
+            $AllowFullText = $this->_supportsFulltext();
         }
 
         foreach ($this->_Columns as $ColumnName => $Column) {
@@ -220,14 +198,14 @@
                 $Sql .= ',';
             }
 
-            $Sql .= "\n".$this->_DefineColumn($Column);
+            $Sql .= "\n".$this->_defineColumn($Column);
 
             $ColumnKeyTypes = (array)$Column->KeyType;
 
             foreach ($ColumnKeyTypes as $ColumnKeyType) {
                 $KeyTypeParts = explode('.', $ColumnKeyType, 2);
                 $ColumnKeyType = $KeyTypeParts[0];
-                $IndexGroup = GetValue(1, $KeyTypeParts, '');
+                $IndexGroup = val(1, $KeyTypeParts, '');
 
                 if ($ColumnKeyType == 'primary') {
                     $PrimaryKey[] = $ColumnName;
@@ -247,15 +225,15 @@
         }
        // Build unique keys.
         if (count($UniqueKey) > 0) {
-            $Keys .= ",\nunique index `".Gdn_Format::AlphaNumeric('UX_'.$this->_TableName).'` (`'.implode('`, `', $UniqueKey)."`)";
+            $Keys .= ",\nunique index `".Gdn_Format::alphaNumeric('UX_'.$this->_TableName).'` (`'.implode('`, `', $UniqueKey)."`)";
         }
        // Build full text index.
         if (count($FullTextKey) > 0) {
-            $Keys .= ",\nfulltext index `".Gdn_Format::AlphaNumeric('TX_'.$this->_TableName).'` (`'.implode('`, `', $FullTextKey)."`)";
+            $Keys .= ",\nfulltext index `".Gdn_Format::alphaNumeric('TX_'.$this->_TableName).'` (`'.implode('`, `', $FullTextKey)."`)";
         }
        // Build the rest of the keys.
         foreach ($Indexes as $IndexType => $IndexGroups) {
-            $CreateString = ArrayValue($IndexType, array('FK' => 'key', 'IX' => 'index'));
+            $CreateString = arrayValue($IndexType, array('FK' => 'key', 'IX' => 'index'));
             foreach ($IndexGroups as $IndexGroup => $ColumnNames) {
                 if (!$IndexGroup) {
                     foreach ($ColumnNames as $ColumnName) {
@@ -289,253 +267,6 @@
                 $this->_TableStorageEngine = C('Database.DefaultStorageEngine', 'innodb');
             }
 
-            if (!$this->HasEngine($this->_TableStorageEngine)) {
-                $this->_TableStorageEngine = 'myisam';
-            }
-        }
-
-        if ($this->_TableStorageEngine) {
-            $Sql .= ' engine='.$this->_TableStorageEngine;
-        }
-
-        if ($this->_CharacterEncoding !== false && $this->_CharacterEncoding != '') {
-            $Sql .= ' default character set '.$this->_CharacterEncoding;
-        }
-
-        if (array_key_exists('Collate', $this->Database->ExtendedProperties)) {
-            $Sql .= ' collate ' . $this->Database->ExtendedProperties['Collate'];
-        }
-
-        $Sql .= ';';
-
-        $Result = $this->Query($Sql);
-        $this->Reset();
-
-        return $Result;
-    }
-
-    protected function _IndexSql($Columns, $KeyType = false) {
- //      if ($this->TableName() != 'Comment')
- //         return array();
-=======
-    /**
-     *
-     *
-     * @param $Engine
-     * @return bool
-     */
-    public function hasEngine($Engine) {
-        static $ViableEngines = null;
-
-        if ($ViableEngines === null) {
-            $EngineList = $this->Database->query("SHOW ENGINES;");
-            $ViableEngines = array();
-            while ($EngineList && $StorageEngine = $EngineList->value('Engine', false)) {
-                $EngineName = strtolower($StorageEngine);
-                $ViableEngines[$EngineName] = true;
-            }
-        }
-
-        if (array_key_exists($Engine, $ViableEngines)) {
-            return true;
-        } else {
-            return false;
-        }
-    }
-
-    /**
-     *
-     *
-     * @param $Engine
-     * @param bool $CheckAvailability
-     * @return $this
-     */
-    public function engine($Engine, $CheckAvailability = true) {
-        $Engine = strtolower($Engine);
-
-        if ($CheckAvailability) {
-            if (!$this->HasEngine($Engine)) {
-                return $this;
-            }
-        }
-
-        $this->_TableStorageEngine = $Engine;
-        return $this;
-    }
-
-    /**
-     * Renames a column in $this->Table().
-     *
-     * @param string $OldName The name of the column to be renamed.
-     * @param string $NewName The new name for the column being renamed.
-     * @param string $TableName
-     * @return boolean
-     */
-    public function renameColumn($OldName, $NewName, $TableName = '') {
-        if ($TableName != '') {
-            $this->_TableName = $TableName;
-        }
-
-        // Get the schema for this table
-        $OldPrefix = $this->Database->DatabasePrefix;
-        $this->Database->DatabasePrefix = $this->_DatabasePrefix;
-        $Schema = $this->Database->sql()->fetchTableSchema($this->_TableName);
-        $this->Database->DatabasePrefix = $OldPrefix;
-
-        // Get the definition for this column
-        $OldColumn = arrayValue($OldName, $Schema);
-        $NewColumn = arrayValue($NewName, $Schema);
-
-        // Make sure that one column, or the other exists
-        if (!$OldColumn && !$NewColumn) {
-            throw new Exception(sprintf(t('The `%1$s` column does not exist.'), $OldName));
-        }
-
-        // Make sure the new column name isn't already taken
-        if ($OldColumn && $NewColumn) {
-            throw new Exception(sprintf(t('You cannot rename the `%1$s` column to `%2$s` because that column already exists.'), $OldName, $NewName));
-        }
-
-        // Rename the column
-        // The syntax for renaming a column is:
-        // ALTER TABLE tablename CHANGE COLUMN oldname newname originaldefinition;
-        if (!$this->query('alter table `'.$OldPrefix.$this->_TableName.'` change column `'.$OldName.'` `'.$NewName.'` '.$this->_defineColumn($OldColumn))) {
-            throw new Exception(sprintf(t('Failed to rename table `%1$s` to `%2$s`.'), $OldName, $NewName));
-        }
-
-        return true;
-    }
-
-    /**
-     * Renames a table in the database.
-     *
-     * @param string $OldName The name of the table to be renamed.
-     * @param string $NewName The new name for the table being renamed.
-     * @param boolean $UsePrefix A boolean value indicating if $this->_DatabasePrefix should be prefixed
-     * before $OldName and $NewName.
-     * @return boolean
-     */
-    public function renameTable($OldName, $NewName, $UsePrefix = false) {
-        if (!$this->query('rename table `'.$OldName.'` to `'.$NewName.'`')) {
-            throw new Exception(sprintf(t('Failed to rename table `%1$s` to `%2$s`.'), $OldName, $NewName));
-        }
-
-        return true;
-    }
-
-    /**
-     * Specifies the name of the view to create or modify.
-     *
-     * @param string $Name The name of the view.
-     * @param string $Query The actual query to create as the view. Typically
-     * this can be generated with the $Database object.
-     */
-    public function view($Name, $SQL) {
-        if (is_string($SQL)) {
-            $SQLString = $SQL;
-            $SQL = null;
-        } else {
-            $SQLString = $SQL->getSelect();
-        }
-
-        $Result = $this->query('create or replace view '.$this->_DatabasePrefix.$Name." as \n".$SQLString);
-        if (!is_null($SQL)) {
-            $SQL->reset();
-        }
-    }
-
-    /**
-     * Creates the table defined with $this->Table() and $this->Column().
-     */
-    protected function _create() {
-        $PrimaryKey = array();
-        $UniqueKey = array();
-        $FullTextKey = array();
-        $AllowFullText = true;
-        $Indexes = array();
-        $Keys = '';
-        $Sql = '';
-
-        $ForceDatabaseEngine = C('Database.ForceStorageEngine');
-        if ($ForceDatabaseEngine && !$this->_TableStorageEngine) {
-            $this->_TableStorageEngine = $ForceDatabaseEngine;
-            $AllowFullText = $this->_supportsFulltext();
-        }
-
-        foreach ($this->_Columns as $ColumnName => $Column) {
-            if ($Sql != '') {
-                $Sql .= ',';
-            }
-
-            $Sql .= "\n".$this->_defineColumn($Column);
-
-            $ColumnKeyTypes = (array)$Column->KeyType;
-
-            foreach ($ColumnKeyTypes as $ColumnKeyType) {
-                $KeyTypeParts = explode('.', $ColumnKeyType, 2);
-                $ColumnKeyType = $KeyTypeParts[0];
-                $IndexGroup = val(1, $KeyTypeParts, '');
-
-                if ($ColumnKeyType == 'primary') {
-                    $PrimaryKey[] = $ColumnName;
-                } elseif ($ColumnKeyType == 'key')
-                    $Indexes['FK'][$IndexGroup][] = $ColumnName;
-                elseif ($ColumnKeyType == 'index')
-                    $Indexes['IX'][$IndexGroup][] = $ColumnName;
-                elseif ($ColumnKeyType == 'unique')
-                    $UniqueKey[] = $ColumnName;
-                elseif ($ColumnKeyType == 'fulltext' && $AllowFullText)
-                    $FullTextKey[] = $ColumnName;
-            }
-        }
-        // Build primary keys
-        if (count($PrimaryKey) > 0) {
-            $Keys .= ",\nprimary key (`".implode('`, `', $PrimaryKey)."`)";
-        }
-        // Build unique keys.
-        if (count($UniqueKey) > 0) {
-            $Keys .= ",\nunique index `".Gdn_Format::alphaNumeric('UX_'.$this->_TableName).'` (`'.implode('`, `', $UniqueKey)."`)";
-        }
-        // Build full text index.
-        if (count($FullTextKey) > 0) {
-            $Keys .= ",\nfulltext index `".Gdn_Format::alphaNumeric('TX_'.$this->_TableName).'` (`'.implode('`, `', $FullTextKey)."`)";
-        }
-        // Build the rest of the keys.
-        foreach ($Indexes as $IndexType => $IndexGroups) {
-            $CreateString = arrayValue($IndexType, array('FK' => 'key', 'IX' => 'index'));
-            foreach ($IndexGroups as $IndexGroup => $ColumnNames) {
-                if (!$IndexGroup) {
-                    foreach ($ColumnNames as $ColumnName) {
-                        $Keys .= ",\n{$CreateString} `{$IndexType}_{$this->_TableName}_{$ColumnName}` (`{$ColumnName}`)";
-                    }
-                } else {
-                    $Keys .= ",\n{$CreateString} `{$IndexType}_{$this->_TableName}_{$IndexGroup}` (`".implode('`, `', $ColumnNames).'`)';
-                }
-            }
-        }
-
-        $Sql = 'create table `'.$this->_DatabasePrefix.$this->_TableName.'` ('
-            .$Sql
-            .$Keys
-            ."\n)";
-
-        // Check to see if there are any fulltext columns, otherwise use innodb.
-        if (!$this->_TableStorageEngine) {
-            $HasFulltext = false;
-            foreach ($this->_Columns as $Column) {
-                $ColumnKeyTypes = (array)$Column->KeyType;
-                array_map('strtolower', $ColumnKeyTypes);
-                if (in_array('fulltext', $ColumnKeyTypes)) {
-                    $HasFulltext = true;
-                    break;
-                }
-            }
-            if ($HasFulltext) {
-                $this->_TableStorageEngine = 'myisam';
-            } else {
-                $this->_TableStorageEngine = C('Database.DefaultStorageEngine', 'innodb');
-            }
-
             if (!$this->hasEngine($this->_TableStorageEngine)) {
                 $this->_TableStorageEngine = 'myisam';
             }
@@ -591,7 +322,7 @@
 
         if (!$status) {
             return null;
-        }
+    }
 
         $result = ArrayTranslate($status, array('Engine' => 'engine', 'Rows' => 'rows', 'Collation' => 'collation'));
 
@@ -608,43 +339,29 @@
      * @return array
      */
     protected function _indexSql($Columns, $KeyType = false) {
-//      if ($this->TableName() != 'Comment')
-//         return array();
->>>>>>> 0aed7e80
+ //      if ($this->TableName() != 'Comment')
+ //         return array();
 
         $Result = array();
         $Keys = array();
         $Prefixes = array('key' => 'FK_', 'index' => 'IX_', 'unique' => 'UX_', 'fulltext' => 'TX_');
         $Indexes = array();
 
-<<<<<<< HEAD
        // Gather the names of the columns.
-=======
-        // Gather the names of the columns.
->>>>>>> 0aed7e80
         foreach ($Columns as $ColumnName => $Column) {
             $ColumnKeyTypes = (array)$Column->KeyType;
 
             foreach ($ColumnKeyTypes as $ColumnKeyType) {
                 $Parts = explode('.', $ColumnKeyType, 2);
                 $ColumnKeyType = $Parts[0];
-<<<<<<< HEAD
-                $IndexGroup = GetValue(1, $Parts, '');
-=======
                 $IndexGroup = val(1, $Parts, '');
->>>>>>> 0aed7e80
 
                 if (!$ColumnKeyType || ($KeyType && $KeyType != $ColumnKeyType)) {
                     continue;
                 }
 
-<<<<<<< HEAD
                // Don't add a fulltext if we don't support.
-                if ($ColumnKeyType == 'fulltext' && !$this->_SupportsFulltext()) {
-=======
-                // Don't add a fulltext if we don't support.
                 if ($ColumnKeyType == 'fulltext' && !$this->_supportsFulltext()) {
->>>>>>> 0aed7e80
                     continue;
                 }
 
@@ -652,11 +369,7 @@
             }
         }
 
-<<<<<<< HEAD
        // Make the multi-column keys into sql statements.
-=======
-        // Make the multi-column keys into sql statements.
->>>>>>> 0aed7e80
         foreach ($Indexes as $ColumnKeyType => $IndexGroups) {
             $CreateType = arrayValue($ColumnKeyType, array('index' => 'index', 'key' => 'key', 'unique' => 'unique index', 'fulltext' => 'fulltext index', 'primary' => 'primary key'));
 
@@ -684,15 +397,6 @@
         return $Result;
     }
 
-<<<<<<< HEAD
-    public function IndexSqlDb() {
-        return $this->_IndexSqlDb();
-    }
-
-    protected function _IndexSqlDb() {
-       // We don't want this to be captured so send it directly.
-        $Data = $this->Database->Query('show indexes from '.$this->_DatabasePrefix.$this->_TableName);
-=======
     /**
      *
      *
@@ -708,20 +412,15 @@
      * @return array
      */
     protected function _indexSqlDb() {
-        // We don't want this to be captured so send it directly.
+       // We don't want this to be captured so send it directly.
         $Data = $this->Database->query('show indexes from '.$this->_DatabasePrefix.$this->_TableName);
->>>>>>> 0aed7e80
 
         $Result = array();
         foreach ($Data as $Row) {
             if (array_key_exists($Row->Key_name, $Result)) {
                 $Result[$Row->Key_name] .= ', `'.$Row->Column_name.'`';
             } else {
-<<<<<<< HEAD
-                switch(strtoupper(substr($Row->Key_name, 0, 2))) {
-=======
                 switch (strtoupper(substr($Row->Key_name, 0, 2))) {
->>>>>>> 0aed7e80
                     case 'PR':
                         $Type = 'primary key';
                         break;
@@ -738,19 +437,11 @@
                         $Type = 'fulltext index '.$Row->Key_name;
                         break;
                     default:
-<<<<<<< HEAD
                        // Try and guess the index type.
                         if (strcasecmp($Row->Index_type, 'fulltext') == 0) {
                             $Type = 'fulltext index '.$Row->Key_name;
                         } elseif ($Row->Non_unique)
                         $Type = 'index '.$Row->Key_name;
-=======
-                        // Try and guess the index type.
-                        if (strcasecmp($Row->Index_type, 'fulltext') == 0) {
-                            $Type = 'fulltext index '.$Row->Key_name;
-                        } elseif ($Row->Non_unique)
-                            $Type = 'index '.$Row->Key_name;
->>>>>>> 0aed7e80
                         else {
                             $Type = 'unique index '.$Row->Key_name;
                         }
@@ -761,11 +452,7 @@
             }
         }
 
-<<<<<<< HEAD
        // Cap off the sql.
-=======
-        // Cap off the sql.
->>>>>>> 0aed7e80
         foreach ($Result as $Name => $Sql) {
             $Result[$Name] .= ')';
         }
@@ -773,21 +460,21 @@
         return $Result;
     }
 
-<<<<<<< HEAD
    /**
     * Modifies $this->Table() with the columns specified with $this->Column().
     *
     * @param boolean $Explicit If TRUE, this method will remove any columns from the table that were not
     * defined with $this->Column().
     */
-    protected function _Modify($Explicit = false) {
+    protected function _modify($Explicit = false) {
         $Px = $this->_DatabasePrefix;
         $AdditionalSql = array(); // statements executed at the end
+        $tableInfo = $this->getTableInfo($this->_TableName);
 
        // Returns an array of schema data objects for each field in the specified
        // table. The returned array of objects contains the following properties:
        // Name, PrimaryKey, Type, AllowNull, Default, Length, Enum.
-        $ExistingColumns = $this->ExistingColumns();
+        $ExistingColumns = $this->existingColumns();
         $AlterSql = array();
 
        // 1. Remove any unnecessary columns if this is an explicit modification
@@ -805,97 +492,6 @@
         $AlterSqlPrefix = 'alter table `'.$this->_DatabasePrefix.$this->_TableName."`\n";
 
        // 2. Alter the table storage engine.
-        $ForceDatabaseEngine = C('Database.ForceStorageEngine');
-        if ($ForceDatabaseEngine && !$this->_TableStorageEngine) {
-            $this->_TableStorageEngine = $ForceDatabaseEngine;
-        }
-        $Indexes = $this->_IndexSql($this->_Columns);
-        $IndexesDb = $this->_IndexSqlDb();
-
-        if ($this->_TableStorageEngine) {
-            $CurrentEngine = $this->Database->Query("show table status where name = '".$this->_DatabasePrefix.$this->_TableName."'")->Value('Engine');
-
-            if (strcasecmp($CurrentEngine, $this->_TableStorageEngine)) {
-            // Check to drop a fulltext index if we don't support it.
-                if (!$this->_SupportsFulltext()) {
-                    foreach ($IndexesDb as $IndexName => $IndexSql) {
-                        if (StringBeginsWith($IndexSql, 'fulltext', true)) {
-                            $DropIndexQuery = "$AlterSqlPrefix drop index $IndexName;\n";
-                            if (!$this->Query($DropIndexQuery)) {
-                                throw new Exception(sprintf(T('Failed to drop the index `%1$s` on table `%2$s`.'), $IndexName, $this->_TableName));
-                            }
-                        }
-                    }
-                }
-
-                $EngineQuery = $AlterSqlPrefix.' engine = '.$this->_TableStorageEngine;
-                if (!$this->Query($EngineQuery)) {
-                    throw new Exception(sprintf(T('Failed to alter the storage engine of table `%1$s` to `%2$s`.'), $this->_DatabasePrefix.$this->_TableName, $this->_TableStorageEngine));
-                }
-            }
-        }
-
-       // 3. Add new columns & modify existing ones
-
-       // array_diff returns values from the first array that aren't present in
-       // the second array. In this example, all columns in $this->_Columns that
-       // are NOT in the table.
-        $PrevColumnName = false;
-        foreach ($this->_Columns as $ColumnName => $Column) {
-            if (!array_key_exists($ColumnName, $ExistingColumns)) {
-               // This column name is not in the existing column collection, so add the column
-                $AddColumnSql = 'add '.$this->_DefineColumn(GetValue($ColumnName, $this->_Columns));
-                if ($PrevColumnName !== false) {
-                    $AddColumnSql .= " after `$PrevColumnName`";
-                }
-
-                $AlterSql[] = $AddColumnSql;
-
-   //            if (!$this->Query($AlterSqlPrefix.$AddColumnSql))
-   //               throw new Exception(sprintf(T('Failed to add the `%1$s` column to the `%1$s` table.'), $Column, $this->_DatabasePrefix.$this->_TableName));
-            } else {
-                $ExistingColumn = $ExistingColumns[$ColumnName];
-
-                $ExistingColumnDef = $this->_DefineColumn($ExistingColumn);
-                $ColumnDef = $this->_DefineColumn($Column);
-                $Comment = "/* Existing: $ExistingColumnDef, New: $ColumnDef */\n";
-
-                if ($ExistingColumnDef != $ColumnDef) {  //$Column->Type != $ExistingColumn->Type || $Column->AllowNull != $ExistingColumn->AllowNull || ($Column->Length != $ExistingColumn->Length && !in_array($Column->Type, array('tinyint', 'smallint', 'int', 'bigint', 'float', 'double')))) {
-               // The existing & new column types do not match, so modify the column.
-                    $ChangeSql = $Comment.'change `'.$ColumnName.'` '.$this->_DefineColumn(GetValue($ColumnName, $this->_Columns));
-=======
-    /**
-     * Modifies $this->Table() with the columns specified with $this->Column().
-     *
-     * @param boolean $Explicit If TRUE, this method will remove any columns from the table that were not
-     * defined with $this->Column().
-     */
-    protected function _modify($Explicit = false) {
-        $Px = $this->_DatabasePrefix;
-        $AdditionalSql = array(); // statements executed at the end
-        $tableInfo = $this->getTableInfo($this->_TableName);
-
-        // Returns an array of schema data objects for each field in the specified
-        // table. The returned array of objects contains the following properties:
-        // Name, PrimaryKey, Type, AllowNull, Default, Length, Enum.
-        $ExistingColumns = $this->existingColumns();
-        $AlterSql = array();
-
-        // 1. Remove any unnecessary columns if this is an explicit modification
-        if ($Explicit) {
-            // array_diff returns values from the first array that aren't present
-            // in the second array. In this example, all columns currently in the
-            // table that are NOT in $this->_Columns.
-            $RemoveColumns = array_diff(array_keys($ExistingColumns), array_keys($this->_Columns));
-            foreach ($RemoveColumns as $Column) {
-                $AlterSql[] = "drop column `$Column`";
-            }
-        }
-
-        // Prepare the alter query
-        $AlterSqlPrefix = 'alter table `'.$this->_DatabasePrefix.$this->_TableName."`\n";
-
-        // 2. Alter the table storage engine.
         $ForceDatabaseEngine = c('Database.ForceStorageEngine');
         if ($ForceDatabaseEngine && !$this->_TableStorageEngine) {
             $this->_TableStorageEngine = $ForceDatabaseEngine;
@@ -907,7 +503,7 @@
             $CurrentEngine = val('engine', $tableInfo);
 
             if (strcasecmp($CurrentEngine, $this->_TableStorageEngine)) {
-                // Check to drop a fulltext index if we don't support it.
+            // Check to drop a fulltext index if we don't support it.
                 if (!$this->_supportsFulltext()) {
                     foreach ($IndexesDb as $IndexName => $IndexSql) {
                         if (StringBeginsWith($IndexSql, 'fulltext', true)) {
@@ -926,15 +522,15 @@
             }
         }
 
-        // 3. Add new columns & modify existing ones
-
-        // array_diff returns values from the first array that aren't present in
-        // the second array. In this example, all columns in $this->_Columns that
-        // are NOT in the table.
+       // 3. Add new columns & modify existing ones
+
+       // array_diff returns values from the first array that aren't present in
+       // the second array. In this example, all columns in $this->_Columns that
+       // are NOT in the table.
         $PrevColumnName = false;
         foreach ($this->_Columns as $ColumnName => $Column) {
             if (!array_key_exists($ColumnName, $ExistingColumns)) {
-                // This column name is not in the existing column collection, so add the column
+               // This column name is not in the existing column collection, so add the column
                 $AddColumnSql = 'add '.$this->_defineColumn(val($ColumnName, $this->_Columns));
                 if ($PrevColumnName !== false) {
                     $AddColumnSql .= " after `$PrevColumnName`";
@@ -942,8 +538,8 @@
 
                 $AlterSql[] = $AddColumnSql;
 
-//            if (!$this->Query($AlterSqlPrefix.$AddColumnSql))
-//               throw new Exception(sprintf(T('Failed to add the `%1$s` column to the `%1$s` table.'), $Column, $this->_DatabasePrefix.$this->_TableName));
+   //            if (!$this->Query($AlterSqlPrefix.$AddColumnSql))
+   //               throw new Exception(sprintf(T('Failed to add the `%1$s` column to the `%1$s` table.'), $Column, $this->_DatabasePrefix.$this->_TableName));
             } else {
                 $ExistingColumn = $ExistingColumns[$ColumnName];
 
@@ -952,22 +548,16 @@
                 $Comment = "/* Existing: $ExistingColumnDef, New: $ColumnDef */\n";
 
                 if ($ExistingColumnDef != $ColumnDef) {  //$Column->Type != $ExistingColumn->Type || $Column->AllowNull != $ExistingColumn->AllowNull || ($Column->Length != $ExistingColumn->Length && !in_array($Column->Type, array('tinyint', 'smallint', 'int', 'bigint', 'float', 'double')))) {
-                    // The existing & new column types do not match, so modify the column.
+               // The existing & new column types do not match, so modify the column.
                     $ChangeSql = $Comment.'change `'.$ColumnName.'` '.$this->_defineColumn(val($ColumnName, $this->_Columns));
->>>>>>> 0aed7e80
                     $AlterSql[] = $ChangeSql;
 //					if (!$this->Query($AlterSqlPrefix.$ChangeSql))
 //						throw new Exception(sprintf(T('Failed to modify the data type of the `%1$s` column on the `%2$s` table.'),
 //                     $ColumnName,
 //                     $this->_DatabasePrefix.$this->_TableName));
 
-<<<<<<< HEAD
                // Check for a modification from an enum to an int.
-                    if (strcasecmp($ExistingColumn->Type, 'enum') == 0 && in_array(strtolower($Column->Type), $this->Types('int'))) {
-=======
-                    // Check for a modification from an enum to an int.
                     if (strcasecmp($ExistingColumn->Type, 'enum') == 0 && in_array(strtolower($Column->Type), $this->types('int'))) {
->>>>>>> 0aed7e80
                         $Sql = "update `$Px{$this->_TableName}` set `$ColumnName` = case `$ColumnName`";
                         foreach ($ExistingColumn->Enum as $Index => $NewValue) {
                             $OldValue = $Index + 1;
@@ -985,18 +575,29 @@
 
                     }
                 }
-<<<<<<< HEAD
             }
             $PrevColumnName = $ColumnName;
         }
 
+        // 4. Alter the character set and collation.
+        if ($this->_CharacterEncoding && (strcasecmp($tableInfo['charset'], $this->_CharacterEncoding)
+                || strcasecmp($tableInfo['collation'], val('Collate', $this->Database->ExtendedProperties)))
+        ) {
+            $charset = $this->_CharacterEncoding;
+            $collation = val('Collate', $this->Database->ExtendedProperties);
+
+            $charsetSql = "character set $charset".($collation ? " collate $collation" : '');
+            $AlterSql[] = $charsetSql;
+            $AlterSql[] = "convert to $charsetSql";
+        }
+
         if (count($AlterSql) > 0) {
-            if (!$this->Query($AlterSqlPrefix.implode(",\n", $AlterSql))) {
+            if (!$this->query($AlterSqlPrefix.implode(",\n", $AlterSql))) {
                 throw new Exception(sprintf(T('Failed to alter the `%s` table.'), $this->_DatabasePrefix.$this->_TableName));
             }
         }
 
-       // 4. Update Indexes.
+        // 5. Update Indexes.
         $IndexSql = array();
        // Go through the indexes to add or modify.
         foreach ($Indexes as $Name => $Sql) {
@@ -1029,7 +630,7 @@
        // Modify all of the indexes.
         foreach ($IndexSql as $Name => $Sqls) {
             foreach ($Sqls as $Sql) {
-                if (!$this->Query($Sql)) {
+                if (!$this->query($Sql)) {
                     throw new Exception(sprintf(T('Error.ModifyIndex', 'Failed to add or modify the `%1$s` index in the `%2$s` table.'), $Name, $this->_TableName));
                 }
             }
@@ -1037,22 +638,21 @@
 
        // Run any additional Sql.
         foreach ($AdditionalSql as $Description => $Sql) {
-            if (!$this->Query($Sql)) {
+            if (!$this->query($Sql)) {
                 throw new Exception("Error modifying table: {$Description}.");
             }
         }
 
-        $this->Reset();
+        $this->reset();
         return true;
     }
 
    /**
-    * Undocumented method.
+     *
     *
     * @param string $Column
-    * @todo This method and $Column need descriptions.
     */
-    protected function _DefineColumn($Column) {
+    protected function _defineColumn($Column) {
         $ValidColumnTypes = array(
          'tinyint',
          'smallint',
@@ -1081,125 +681,6 @@
         );
 
         if (!is_array($Column->Type) && !in_array(strtolower($Column->Type), $ValidColumnTypes)) {
-            throw new Exception(sprintf(T('The specified data type (%1$s) is not accepted for the MySQL database.'), $Column->Type));
-        }
-
-        $Return = '`'.$Column->Name.'` '.$Column->Type;
-
-        $LengthTypes = $this->Types('length');
-        if ($Column->Length != '' && in_array(strtolower($Column->Type), $LengthTypes)) {
-            if ($Column->Precision != '') {
-                $Return .= '('.$Column->Length.', '.$Column->Precision.')';
-            } else {
-                $Return .= '('.$Column->Length.')';
-            }
-=======
-            }
-            $PrevColumnName = $ColumnName;
-        }
-
-        // 4. Alter the character set and collation.
-        if ($this->_CharacterEncoding && (strcasecmp($tableInfo['charset'], $this->_CharacterEncoding)
-                || strcasecmp($tableInfo['collation'], val('Collate', $this->Database->ExtendedProperties)))
-        ) {
-            $charset = $this->_CharacterEncoding;
-            $collation = val('Collate', $this->Database->ExtendedProperties);
-
-            $charsetSql = "character set $charset".($collation ? " collate $collation" : '');
-            $AlterSql[] = $charsetSql;
-            $AlterSql[] = "convert to $charsetSql";
-        }
-
-        if (count($AlterSql) > 0) {
-            if (!$this->query($AlterSqlPrefix.implode(",\n", $AlterSql))) {
-                throw new Exception(sprintf(T('Failed to alter the `%s` table.'), $this->_DatabasePrefix.$this->_TableName));
-            }
-        }
-
-        // 5. Update Indexes.
-        $IndexSql = array();
-        // Go through the indexes to add or modify.
-        foreach ($Indexes as $Name => $Sql) {
-            if (array_key_exists($Name, $IndexesDb)) {
-                if ($Indexes[$Name] != $IndexesDb[$Name]) {
-//               $IndexSql[$Name][] = "/* '{$IndexesDb[$Name]}' => '{$Indexes[$Name]}' */\n";
-                    if ($Name == 'PRIMARY') {
-                        $IndexSql[$Name][] = $AlterSqlPrefix."drop primary key;\n";
-                    } else {
-                        $IndexSql[$Name][] = $AlterSqlPrefix.'drop index '.$Name.";\n";
-                    }
-                    $IndexSql[$Name][] = $AlterSqlPrefix."add $Sql;\n";
-                }
-                unset($IndexesDb[$Name]);
-            } else {
-                $IndexSql[$Name][] = $AlterSqlPrefix."add $Sql;\n";
-            }
-        }
-        // Go through the indexes to drop.
-        if ($Explicit) {
-            foreach ($IndexesDb as $Name => $Sql) {
-                if ($Name == 'PRIMARY') {
-                    $IndexSql[$Name][] = $AlterSqlPrefix."drop primary key;\n";
-                } else {
-                    $IndexSql[$Name][] = $AlterSqlPrefix.'drop index '.$Name.";\n";
-                }
-            }
-        }
-
-        // Modify all of the indexes.
-        foreach ($IndexSql as $Name => $Sqls) {
-            foreach ($Sqls as $Sql) {
-                if (!$this->query($Sql)) {
-                    throw new Exception(sprintf(T('Error.ModifyIndex', 'Failed to add or modify the `%1$s` index in the `%2$s` table.'), $Name, $this->_TableName));
-                }
-            }
-        }
-
-        // Run any additional Sql.
-        foreach ($AdditionalSql as $Description => $Sql) {
-            if (!$this->query($Sql)) {
-                throw new Exception("Error modifying table: {$Description}.");
-            }
-        }
-
-        $this->reset();
-        return true;
-    }
-
-    /**
-     *
-     *
-     * @param string $Column
-     */
-    protected function _defineColumn($Column) {
-        $ValidColumnTypes = array(
-            'tinyint',
-            'smallint',
-            'mediumint',
-            'int',
-            'bigint',
-            'char',
-            'varchar',
-            'varbinary',
-            'date',
-            'datetime',
-            'mediumtext',
-            'longtext',
-            'text',
-            'decimal',
-            'numeric',
-            'float',
-            'double',
-            'enum',
-            'timestamp',
-            'tinyblob',
-            'blob',
-            'mediumblob',
-            'longblob',
-            'bit',
-        );
-
-        if (!is_array($Column->Type) && !in_array(strtolower($Column->Type), $ValidColumnTypes)) {
             throw new Exception(sprintf(t('The specified data type (%1$s) is not accepted for the MySQL database.'), $Column->Type));
         }
 
@@ -1212,7 +693,6 @@
             } else {
                 $Return .= '('.$Column->Length.')';
             }
->>>>>>> 0aed7e80
         }
         if (property_exists($Column, 'Unsigned') && $Column->Unsigned) {
             $Return .= ' unsigned';
@@ -1229,11 +709,7 @@
         }
 
         if (!(is_null($Column->Default)) && strcasecmp($Column->Type, 'timestamp') != 0) {
-<<<<<<< HEAD
-            $Return .= " default ".self::_QuoteValue($Column->Default);
-=======
             $Return .= " default ".self::_quoteValue($Column->Default);
->>>>>>> 0aed7e80
         }
 
         if ($Column->AutoIncrement) {
@@ -1243,9 +719,6 @@
         return $Return;
     }
 
-<<<<<<< HEAD
-    protected static function _QuoteValue($Value) {
-=======
     /**
      *
      *
@@ -1253,7 +726,6 @@
      * @return string
      */
     protected static function _quoteValue($Value) {
->>>>>>> 0aed7e80
         if (is_numeric($Value)) {
             return $Value;
         } elseif (is_bool($Value)) {
@@ -1263,16 +735,12 @@
         }
     }
 
-<<<<<<< HEAD
-    protected function _SupportsFulltext() {
-=======
     /**
      *
      *
      * @return bool
      */
     protected function _supportsFulltext() {
->>>>>>> 0aed7e80
         return strcasecmp($this->_TableStorageEngine, 'myisam') == 0;
     }
 }