--- conflicted
+++ resolved
@@ -10,13 +10,9 @@
 import { createBrowserHistory, History } from "history";
 import NotFoundPage from "@library/routing/NotFoundPage";
 import { BackRoutingProvider } from "@library/routing/links/BackRoutingProvider";
-<<<<<<< HEAD
-import { HeroContextProvider } from "@library/hero/HeroContext";
-=======
 import { BackgroundsProvider } from "./layout/Backgrounds";
 import { SplashContextProvider } from "@library/splash/SplashContext";
 import { initPageViewTracking, usePageChangeListener } from "@library/pageViews/pageViewTracking";
->>>>>>> efca9a9b
 
 interface IProps {
     disableDynamicRouting?: boolean;
@@ -50,7 +46,7 @@
         routes = (
             <LinkContextProvider linkContext={formatUrl(props.sectionRoot || "/", true)}>
                 <BackRoutingProvider>
-                    <HeroContextProvider>{routes}</HeroContextProvider>
+                    <SplashContextProvider>{routes}</SplashContextProvider>
                 </BackRoutingProvider>
             </LinkContextProvider>
         );
