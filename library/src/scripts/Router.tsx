/**
 * @copyright 2009-2019 Vanilla Forums Inc.
 * @license GPL-2.0-only
 */

import React, { useMemo, useEffect, useState, useCallback } from "react";
import { LinkContextProvider } from "@library/routing/links/LinkContextProvider";
import { Router as ReactRouter, Switch, Route } from "react-router-dom";
import { formatUrl } from "@library/utility/appUtils";
import { createBrowserHistory, History } from "history";
import NotFoundPage from "@library/routing/NotFoundPage";
import { BackRoutingProvider } from "@library/routing/links/BackRoutingProvider";
import { initPageViewTracking, usePageChangeListener } from "@library/pageViews/pageViewTracking";
import { BannerContextProvider } from "./banner/BannerContext";

interface IProps {
    disableDynamicRouting?: boolean;
    sectionRoot?: string;
    onRouteChange?: (history: History) => void;
}

export function Router(props: IProps) {
    const { onRouteChange } = props;
    const history = useMemo(() => createBrowserHistory({ basename: formatUrl("") }), []);

    useEffect(() => {
        initPageViewTracking(history);
    }, [history]);

    const pageChangeHandler = useCallback(() => {
        window.scrollTo(0, 0);
        onRouteChange?.(history);
    }, [history, onRouteChange]);

    usePageChangeListener(pageChangeHandler);

    let routes = (
        <Switch>
            {Router._routes}
            <Route key="@not-found" component={NotFoundPage} />
        </Switch>
    );

    routes = (
        <BackRoutingProvider>
            <SplashContextProvider>{routes}</SplashContextProvider>
        </BackRoutingProvider>
    );
    if (!props.disableDynamicRouting) {
        routes = (
<<<<<<< HEAD
            <LinkContextProvider linkContext={formatUrl(props.sectionRoot || "/", true)}>
                <BackRoutingProvider>
                    <BannerContextProvider>{routes}</BannerContextProvider>
                </BackRoutingProvider>
            </LinkContextProvider>
=======
            <LinkContextProvider linkContext={formatUrl(props.sectionRoot || "/", true)}>{routes}</LinkContextProvider>
>>>>>>> b1addc8d
        );
    }

    return <ReactRouter history={history}>{routes}</ReactRouter>;
}

/**
 * The currently registered routes.
 * @private
 */
Router._routes = [];

/**
 * Register one or more routes to the app component.
 *
 * @param routes An array of routes to add.
 */
Router.addRoutes = (routes: React.ReactNode[]) => {
    if (!Array.isArray(routes)) {
        Router._routes.push(routes);
    } else {
        Router._routes.push(...routes);
    }
};<|MERGE_RESOLUTION|>--- conflicted
+++ resolved
@@ -43,20 +43,12 @@
 
     routes = (
         <BackRoutingProvider>
-            <SplashContextProvider>{routes}</SplashContextProvider>
+            <BannerContextProvider>{routes}</BannerContextProvider>
         </BackRoutingProvider>
     );
     if (!props.disableDynamicRouting) {
         routes = (
-<<<<<<< HEAD
-            <LinkContextProvider linkContext={formatUrl(props.sectionRoot || "/", true)}>
-                <BackRoutingProvider>
-                    <BannerContextProvider>{routes}</BannerContextProvider>
-                </BackRoutingProvider>
-            </LinkContextProvider>
-=======
             <LinkContextProvider linkContext={formatUrl(props.sectionRoot || "/", true)}>{routes}</LinkContextProvider>
->>>>>>> b1addc8d
         );
     }
 
