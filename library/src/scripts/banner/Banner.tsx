/**
 * @author Stéphane LaFlèche <stephane.l@vanillaforums.com>
 * @copyright 2009-2019 Vanilla Forums Inc.
 * @license GPL-2.0-only
 */

import IndependentSearch from "@library/features/search/IndependentSearch";
import { ButtonPreset, ButtonTypes } from "@library/forms/buttonStyles";
import Container from "@library/layout/components/Container";
import { Devices, useDevice } from "@library/layout/DeviceContext";
import FlexSpacer from "@library/layout/FlexSpacer";
import Heading from "@library/layout/Heading";
import { useBannerContainerDivRef } from "@library/banner/BannerContext";
<<<<<<< HEAD
import { bannerClasses, bannerVariables, SearchBarPresets } from "@library/banner/bannerStyles";
import { t, assetUrl } from "@library/utility/appUtils";
=======
import { bannerClasses, bannerVariables, presetsBanner } from "@library/banner/bannerStyles";
import { assetUrl, t } from "@library/utility/appUtils";
>>>>>>> 2331361e
import classNames from "classnames";
import React from "react";
import { titleBarClasses, titleBarVariables } from "@library/headers/titleBarStyles";
import { DefaultBannerBg } from "@library/banner/DefaultBannerBg";
import ConditionalWrap from "@library/layout/ConditionalWrap";
import { visibility } from "@library/styles/styleHelpersVisibility";

interface IProps {
    action?: React.ReactNode;
    title?: string; // Often the message to display isn't the real H1
    description?: React.ReactNode;
    className?: string;
    backgroundImage?: string;
    contentImage?: string;
    logoImage?: string;
    searchBarNoTopMargin?: boolean;
}

/**
 * A component representing a single crumb in a breadcrumb component.
 */
export default function Banner(props: IProps) {
    const device = useDevice();
    const ref = useBannerContainerDivRef();

    const { action, className, title } = props;

    const varsTitleBar = titleBarVariables();
    const classesTitleBar = titleBarClasses();
    const classes = bannerClasses();
    const vars = bannerVariables();
    const { options } = vars;
    const description = props.description ?? vars.description.text;

    // Image element (right)
    let rightImageSrc = props.contentImage || vars.rightImage.image || null;
    rightImageSrc = rightImageSrc ? assetUrl(rightImageSrc) : null;

    // Logo (Image in middle)
    let logoImageSrc = props.logoImage || vars.logo.image || null;
    logoImageSrc = logoImageSrc ? assetUrl(logoImageSrc) : null;

    // Search placement
    const showBottomSearch = options.searchPlacement === "bottom" && !options.hideSearch;
    const showMiddleSearch = options.searchPlacement === "middle" && !options.hideSearch;
    const searchAloneInContainer =
        showBottomSearch || (showMiddleSearch && options.hideDescription && options.hideTitle);

    const searchComponent = (
        <div className={classNames(classes.searchContainer, { [classes.noTopMargin]: searchAloneInContainer })}>
            <IndependentSearch
                buttonClass={classes.searchButton}
                buttonBaseClass={ButtonTypes.CUSTOM}
                isLarge={true}
                placeholder={t("Search")}
                inputClass={classes.input}
                iconClass={classes.icon}
                buttonLoaderClassName={classes.buttonLoader}
                hideSearchButton={
                    device === Devices.MOBILE ||
                    device === Devices.XS ||
                    presetsBanner().button.preset === ButtonPresets.HIDE
                }
                contentClass={classes.content}
                valueContainerClasses={classes.valueContainer}
                iconContainerClasses={classes.iconContainer}
                resultsAsModalClasses={classes.resultsAsModal}
            />
        </div>
    );

    return (
        <div
            ref={ref}
            className={classNames(className, classes.root, {
                [classesTitleBar.negativeSpacer]: varsTitleBar.fullBleed.enabled,
            })}
        >
            <div className={classes.middleContainer}>
                <div className={classNames(classes.outerBackground(props.backgroundImage ?? undefined))}>
                    {!props.backgroundImage && !vars.outerBackground.image && !vars.outerBackground.unsetBackground && (
                        <DefaultBannerBg />
                    )}
                </div>
                {vars.backgrounds.useOverlay && <div className={classes.backgroundOverlay} />}
                <Container fullGutter>
                    <div className={classes.imagePositioner}>
                        {/*For SEO & accessibility*/}
                        {options.hideTitle && (
                            <Heading className={visibility().visuallyHidden} depth={1}>
                                {title}
                            </Heading>
                        )}
<<<<<<< HEAD
                        {!options.hideSearch && (
                            <div className={classes.searchContainer}>
                                <IndependentSearch
                                    buttonClass={classes.searchButton}
                                    buttonBaseClass={ButtonTypes.CUSTOM}
                                    isLarge={true}
                                    placeholder={t("Search")}
                                    inputClass={classes.input}
                                    iconClass={classes.icon}
                                    buttonLoaderClassName={classes.buttonLoader}
                                    hideSearchButton={
                                        device === Devices.MOBILE ||
                                        device === Devices.XS ||
                                        bannerVariables().presets.button.preset === ButtonPreset.HIDE
                                    }
                                    contentClass={classes.content}
                                    valueContainerClasses={classes.valueContainer}
                                    iconContainerClasses={classes.iconContainer}
                                    resultsAsModalClasses={classes.resultsAsModal}
                                />
=======
                        <ConditionalWrap
                            className={classes.contentContainer(!rightImageSrc)}
                            condition={
                                showMiddleSearch || !options.hideTitle || !options.hideDescription || !!logoImageSrc
                            }
                        >
                            {!!logoImageSrc && (
                                <div className={classes.logoSpacer}>
                                    <div className={classes.logoContainer}>
                                        {/*We rely on the title for screen readers as we don't yet have alt text hooked up to image*/}
                                        <img className={classes.logo} src={logoImageSrc} aria-hidden={true} />
                                    </div>
                                </div>
                            )}
                            {!options.hideTitle && (
                                <div className={classes.titleWrap}>
                                    <FlexSpacer className={classes.titleFlexSpacer} />
                                    {title && (
                                        <Heading className={classes.title} depth={1} isLarge>
                                            {title}
                                        </Heading>
                                    )}
                                    <div className={classNames(classes.text, classes.titleFlexSpacer)}>{action}</div>
                                </div>
                            )}
                            {!options.hideDescription && description && (
                                <div className={classes.descriptionWrap}>
                                    <p className={classNames(classes.description, classes.text)}>{description}</p>
                                </div>
                            )}
                            {showMiddleSearch && searchComponent}
                        </ConditionalWrap>
                        {rightImageSrc && (
                            <div className={classes.imageElementContainer}>
                                {/*We rely on the title for screen readers as we don't yet have alt text hooked up to image*/}
                                <img className={classes.rightImage} src={rightImageSrc} aria-hidden={true} />
>>>>>>> 2331361e
                            </div>
                        )}
                    </div>
                </Container>
            </div>
            {showBottomSearch && (
                <div className={classes.searchStrip}>
                    <Container fullGutter>{searchComponent}</Container>
                </div>
            )}
        </div>
    );
}<|MERGE_RESOLUTION|>--- conflicted
+++ resolved
@@ -11,13 +11,10 @@
 import FlexSpacer from "@library/layout/FlexSpacer";
 import Heading from "@library/layout/Heading";
 import { useBannerContainerDivRef } from "@library/banner/BannerContext";
-<<<<<<< HEAD
 import { bannerClasses, bannerVariables, SearchBarPresets } from "@library/banner/bannerStyles";
 import { t, assetUrl } from "@library/utility/appUtils";
-=======
 import { bannerClasses, bannerVariables, presetsBanner } from "@library/banner/bannerStyles";
 import { assetUrl, t } from "@library/utility/appUtils";
->>>>>>> 2331361e
 import classNames from "classnames";
 import React from "react";
 import { titleBarClasses, titleBarVariables } from "@library/headers/titleBarStyles";
@@ -111,28 +108,6 @@
                                 {title}
                             </Heading>
                         )}
-<<<<<<< HEAD
-                        {!options.hideSearch && (
-                            <div className={classes.searchContainer}>
-                                <IndependentSearch
-                                    buttonClass={classes.searchButton}
-                                    buttonBaseClass={ButtonTypes.CUSTOM}
-                                    isLarge={true}
-                                    placeholder={t("Search")}
-                                    inputClass={classes.input}
-                                    iconClass={classes.icon}
-                                    buttonLoaderClassName={classes.buttonLoader}
-                                    hideSearchButton={
-                                        device === Devices.MOBILE ||
-                                        device === Devices.XS ||
-                                        bannerVariables().presets.button.preset === ButtonPreset.HIDE
-                                    }
-                                    contentClass={classes.content}
-                                    valueContainerClasses={classes.valueContainer}
-                                    iconContainerClasses={classes.iconContainer}
-                                    resultsAsModalClasses={classes.resultsAsModal}
-                                />
-=======
                         <ConditionalWrap
                             className={classes.contentContainer(!rightImageSrc)}
                             condition={
@@ -169,7 +144,6 @@
                             <div className={classes.imageElementContainer}>
                                 {/*We rely on the title for screen readers as we don't yet have alt text hooked up to image*/}
                                 <img className={classes.rightImage} src={rightImageSrc} aria-hidden={true} />
->>>>>>> 2331361e
                             </div>
                         )}
                     </div>
