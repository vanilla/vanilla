--- conflicted
+++ resolved
@@ -467,83 +467,44 @@
             },
         });
 
-<<<<<<< HEAD
-        let rightRadius = vars.border.radius as number | string;
-        let leftRadius = vars.border.radius as number | string;
-
-        if (
-            vars.searchButton &&
-            vars.searchButton.borders &&
-            vars.searchButton.borders.right &&
-            vars.searchButton.borders.right.radius
-        ) {
-            const radius = vars.searchButton.borders.right.radius as string | number;
-            rightRadius = unit(radius) as any;
-        }
-
-        if (presets.button.preset === ButtonPreset.HIDE) {
-            leftRadius = rightRadius;
-        } else {
-            if (vars.searchBar.border.radius && vars.searchBar.border.radius.left) {
-                leftRadius = unit(vars.searchBar.border.radius.left) as any;
-            }
-        }
-
-        const valueContainer = style("valueContainer", {
-=======
-    const valueContainer = mirrorLeftRadius => {
-        return style("valueContainer", {
->>>>>>> 497739b7
-            $nest: {
-                "&&.inputText": {
-                    ...textInputSizingFromFixedHeight(
-                        vars.searchBar.sizing.height,
-                        vars.searchBar.font.size,
-                        vars.searchBar.border.width * 2,
-                    ),
-                    boxSizing: "border-box",
-                    paddingLeft: unit(searchBarVariables().searchIcon.gap),
-                    backgroundColor: colorOut(vars.searchBar.colors.bg),
-                    ...borders({
-<<<<<<< HEAD
-                        color: vars.searchBar.border.color,
-                    }),
-                    borderTopLeftRadius: unit(leftRadius),
-                    borderBottomLeftRadius: unit(leftRadius),
-                    borderTopRightRadius: unit(rightRadius),
-                    borderBottomRightRadius: unit(rightRadius),
-                    $nest: {
-                        "&:active, &:hover, &:focus, &.focus-visible": {
-                            ...borders(vars.searchBar.border),
+        const valueContainer = mirrorLeftRadius => {
+            return style("valueContainer", {
+                $nest: {
+                    "&&.inputText": {
+                        ...textInputSizingFromFixedHeight(
+                            vars.searchBar.sizing.height,
+                            vars.searchBar.font.size,
+                            vars.searchBar.border.width * 2,
+                        ),
+                        boxSizing: "border-box",
+                        paddingLeft: unit(searchBarVariables().searchIcon.gap),
+                        backgroundColor: colorOut(vars.searchBar.colors.bg),
+                        ...borders({
+                            ...vars.searchBar.border,
+                        }),
+                        $nest: {
+                            "&:active, &:hover, &:focus, &.focus-visible": {
+                                borderColor: colorOut(vars.searchBar.state.border.color),
+                            },
                         },
+                        ...borderRadii({
+                            left: vars.border.radius,
+                            right: mirrorLeftRadius ? important(vars.border.radius) : important(0),
+                        }),
+                        borderColor: colorOut(vars.searchBar.border.color),
                     },
-=======
-                        ...vars.searchBar.border,
-                    }),
-                    $nest: {
-                        "&:active, &:hover, &:focus, &.focus-visible": {
-                            borderColor: colorOut(vars.searchBar.state.border.color),
-                        },
+                    ".searchBar__control": {
+                        cursor: "text",
+                        position: "relative",
                     },
-                    ...borderRadii({
-                        left: vars.border.radius,
-                        right: mirrorLeftRadius ? important(vars.border.radius) : important(0),
-                    }),
->>>>>>> 497739b7
-                    borderColor: colorOut(vars.searchBar.border.color),
-                },
-                ".searchBar__control": {
-                    cursor: "text",
-                    position: "relative",
-                },
-                "& .searchBar__placeholder": {
-                    color: colorOut(vars.searchBar.font.color),
-                },
-            },
-        } as NestedCSSProperties);
-<<<<<<< HEAD
-
-        const outerBackground = (url?: string) => {
+                    "& .searchBar__placeholder": {
+                        color: colorOut(vars.searchBar.font.color),
+                    },
+                },
+            } as NestedCSSProperties);
+        };
+
+        const outerBackground = useThemeCache((url?: string) => {
             const finalUrl = url ?? vars.outerBackground.image ?? undefined;
             const finalVars = {
                 ...vars.outerBackground,
@@ -566,10 +527,7 @@
                     image: vars.outerBackground.mobile.image,
                 } as NestedCSSProperties),
             );
-        };
-=======
-    };
->>>>>>> 497739b7
+        });
 
         const defaultBannerSVG = style("defaultBannerSVG", {
             ...absolutePosition.fullSizeOfParent(),
@@ -850,14 +808,9 @@
                 },
             ),
         );
-
         const rootConditionalStyles =
             presets.input.preset === SearchBarPresets.UNIFIED_BORDER
                 ? {
-                      borderTopLeftRadius: unit(leftRadius),
-                      borderBottomLeftRadius: unit(leftRadius),
-                      borderTopRightRadius: unit(rightRadius),
-                      borderBottomRightRadius: unit(rightRadius),
                       backgroundColor: colorOut(vars.unifiedBannerOptions.border.color),
                       boxShadow: `0 0 0 ${unit(vars.unifiedBannerOptions.border.width)} ${
                           vars.unifiedBannerOptions.border.color
@@ -886,55 +839,9 @@
             overflow: "hidden",
         });
 
-<<<<<<< HEAD
         const fullHeight = style("fullHeight", {
             height: percent(100),
         });
-=======
-    const rightImage = style(
-        "rightImage",
-        {
-            ...absolutePosition.middleRightOfParent(),
-            minWidth: unit(vars.rightImage.minWidth),
-            objectPosition: "100% 50%",
-            objectFit: "contain",
-            marginLeft: "auto",
-            right: 0,
-        },
-        media(
-            {
-                maxWidth: calc(
-                    `${unit(vars.rightImage.minWidth)} + ${unit(vars.contentContainer.minWidth)} + ${unit(
-                        vars.rightImage.padding.horizontal ?? vars.rightImage.padding.all,
-                    )} * 2`,
-                ),
-            },
-            { right: "initial", objectPosition: "0% 50%" },
-        ),
-    );
-
-    const rootConditionalStyles =
-        presets.input.preset === SearchBarPresets.UNIFIED_BORDER
-            ? {
-                  backgroundColor: colorOut(vars.unifiedBannerOptions.border.color),
-                  boxShadow: `0 0 0 ${unit(vars.unifiedBannerOptions.border.width)} ${
-                      vars.unifiedBannerOptions.border.color
-                  }`,
-              }
-            : {};
-
-    const root = style({
-        position: "relative",
-        maxWidth: percent(100),
-        backgroundColor: colorOut(vars.outerBackground.color),
-        $nest: {
-            [`& .${searchBarClasses().independentRoot}`]: rootConditionalStyles,
-            "& .searchBar": {
-                height: unit(vars.searchBar.sizing.height),
-            },
-        },
-    });
->>>>>>> 497739b7
 
         const iconContainer = style("iconContainer", {
             $nest: {
