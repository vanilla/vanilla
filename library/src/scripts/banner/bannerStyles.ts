/**
 * @author Stéphane LaFlèche <stephane.l@vanillaforums.com>
 * @copyright 2009-2019 Vanilla Forums Inc.
 * @license GPL-2.0-only
 */

import { globalVariables } from "@library/styles/globalStyleVars";
import { styleFactory, useThemeCache, variableFactory } from "@library/styles/styleUtils";
import { formElementsVariables } from "@library/forms/formElementStyles";
import { BackgroundColorProperty, FontWeightProperty, PaddingProperty, TextShadowProperty } from "csstype";
<<<<<<< HEAD
=======
import { important, percent, px, quote, translateX, ColorHelper, url, rgba, calc, translateY } from "csx";
import {
    centeredBackgroundProps,
    fonts,
    IFont,
    unit,
    colorOut,
    background,
    absolutePosition,
    modifyColorBasedOnLightness,
    EMPTY_FONTS,
    EMPTY_SPACING,
    borders,
    EMPTY_BACKGROUND,
} from "@library/styles/styleHelpers";
>>>>>>> 76e5e116
import { NestedCSSProperties, TLength } from "typestyle/lib/types";
import { widgetVariables } from "@library/styles/widgetStyleVars";
import { generateButtonStyleProperties } from "@library/forms/styleHelperButtonGenerator";
import { layoutVariables } from "@library/layout/panelLayoutStyles";
import { compactSearchVariables, SearchBarButtonType } from "@library/headers/mebox/pieces/compactSearchStyles";
import {EMPTY_SPACING, margins, paddings} from "@library/styles/styleHelpersSpacing";
import { IButtonType } from "@library/forms/styleHelperButtonInterface";
import { media } from "typestyle";
import { containerVariables } from "@library/layout/components/containerStyles";
import {
    backgroundHelper,
    centeredBackgroundProps,
    EMPTY_BACKGROUND
} from "@library/styles/styleHelpersBackgroundStyling";
import {EMPTY_FONTS, fonts, IFont} from "@library/styles/styleHelpersTypography";
import {colorOut, modifyColorBasedOnLightness} from "@library/styles/styleHelpersColors";
import merge from "lodash/merge";
import {unit, borders, absolutePosition} from "@library/styles/styleHelpers";
import {calc, important, percent, px, quote, translateX} from "csx";

export enum BannerAlignment {
    LEFT = "left",
    CENTER = "center",
}

export const bannerVariables = useThemeCache(() => {
    const makeThemeVars = variableFactory(["banner", "splash"]);
    const globalVars = globalVariables();
    const widgetVars = widgetVariables();
    const formElVars = formElementsVariables();

    const options = makeThemeVars("options", {
        alignment: BannerAlignment.CENTER,
        hideDesciption: false,
        hideSearch: false,
    });
    const compactSearchVars = compactSearchVariables();

    const topPadding = 69;
    const horizontalPadding = unit(
        widgetVars.spacing.inner.horizontalPadding + globalVars.gutter.quarter,
    ) as PaddingProperty<TLength>;
    const spacing = makeThemeVars("spacing", {
        padding: {
            ...EMPTY_SPACING,
            top: topPadding as PaddingProperty<TLength>,
            bottom: topPadding as PaddingProperty<TLength>,
            horizontal: horizontalPadding,
        },
        paddingMobile: {
            ...EMPTY_SPACING,
            top: 0,
            bottom: globalVars.gutter.size,
            horizontal: horizontalPadding,
        },
    });

    const inputAndButton = makeThemeVars("inputAndButton", {
        borderRadius: compactSearchVars.inputAndButton.borderRadius,
    });

    // Main colors
    const initialColors = makeThemeVars("initialColors", {
        primary: globalVars.mainColors.primary,
        primaryContrast: globalVars.mainColors.primaryContrast,
        secondary: globalVars.mainColors.secondary,
        secondaryContrast: globalVars.mainColors.secondaryContrast,
        bg: globalVars.mainColors.bg,
        fg: globalVars.mainColors.fg,
        borderColor: globalVars.mainColors.fg.fade(0.4),
    });

    const derivedColors = makeThemeVars("derivedColors", {
        state: {
            colors: {
                fg: initialColors.secondaryContrast,
                bg: initialColors.secondary,
            },
            borders: {
                color: initialColors.bg,
            },
            fonts: {
                color: initialColors.secondaryContrast,
            },
        }
    });

    const colors = merge(initialColors, derivedColors);

    const backgrounds = makeThemeVars("backgrounds", {
        ...compactSearchVars.backgrounds,
    });

    const contentContainer = makeThemeVars("contentContainer", {
        minWidth: 550,
        padding: {
            ...spacing.padding,
            left: 0,
            right: 0,
        },
    });

    const imageElement = makeThemeVars("imageElement", {
        image: undefined as string | undefined,
        minWidth: 500,
        disappearingWidth: 500,
        padding: {
            ...EMPTY_SPACING,
            all: globalVars.gutter.size,
            right: 0,
        },
    });

    const outerBackground = makeThemeVars("outerBackground", {
        ...EMPTY_BACKGROUND,
        color: colors.primary.lighten("12%"),
        backgroundPosition: "50% 50%",
        backgroundSize: "cover",
    });

    const innerBackground = makeThemeVars("innerBackground", {
        bg: undefined,
        padding: {
            top: spacing.padding,
            right: spacing.padding,
            bottom: spacing.padding,
            left: spacing.padding,
        },
    });

    const text = makeThemeVars("text", {
        shadowMix: 1, // We want to get the most extreme lightness contrast with text color (i.e. black or white)
        innerShadowOpacity: 0.25,
        outerShadowOpacity: 0.75,
    });

    const textMixin = {
        ...EMPTY_FONTS,
        color: colors.primaryContrast,
        align: options.alignment,
        shadow: `0 1px 1px ${colorOut(
            modifyColorBasedOnLightness(colors.primaryContrast, text.shadowMix).fade(text.innerShadowOpacity),
        )}, 0 1px 25px ${colorOut(
            modifyColorBasedOnLightness(colors.primaryContrast, text.shadowMix).fade(text.outerShadowOpacity),
        )}` as TextShadowProperty,
    };

    const title = makeThemeVars("title", {
        maxWidth: 700,
        font: {
            ...textMixin,
            size: globalVars.fonts.size.largeTitle,
            weight: globalVars.fonts.weights.semiBold as FontWeightProperty,
        },
        fontMobile: {
            ...textMixin,
            size: globalVars.fonts.size.title,
        },
        margins: {
            ...EMPTY_SPACING,
            top: 14,
            bottom: 12,
        },
        text: "How can we help you?",
    });

    const description = makeThemeVars("description", {
        text: undefined as string | undefined,
        font: {
            ...textMixin,
            size: globalVars.fonts.size.large,
        },
        maxWidth: 400,
        margins: {
            ...EMPTY_SPACING,
            bottom: 12,
        },
    });

    const paragraph = makeThemeVars("paragraph", {
        margin: ".4em",
        text: {
            size: 24,
            weight: 300,
        },
    });

    const searchButtonOptions = makeThemeVars("searchButtonOptions", { type: SearchBarButtonType.TRANSPARENT });

    const searchBar = makeThemeVars("searchBar", {
        sizing: {
            maxWidth: 705,
        },
        font: {
            color: colors.fg,
            size: formElVars.giantInput.fontSize,
        },
        margin: {
            ...EMPTY_SPACING,
            top: 24,
        },
        marginMobile: {
            ...EMPTY_SPACING,
            top: 16,
        },
        border: {
            color: colors.contrast,
            leftColor: colors.borderColor,
            width: globalVars.border.width,
            radius: {
                left: globalVars.border.radius,
                right: 0,
            },
        },
    });

    const shadow = makeThemeVars("shadow", {
        color: modifyColorBasedOnLightness(colors.contrast, text.shadowMix).fade(0.05),
        full: `0 1px 15px ${colorOut(modifyColorBasedOnLightness(colors.contrast, text.shadowMix).fade(0.3))}`,
        background: modifyColorBasedOnLightness(colors.contrast, text.shadowMix).fade(0.1) as BackgroundColorProperty,
    });

    // const bgColor = isTransparentButton ? "transparent" : colors.bg;
    // const fgColor = isTransparentButton ? colors.contrast : colors.fg;
    // const bgColorActive = isTransparentButton ? backgrounds.overlayColor.fade(0.15) : colors.secondary;
    // const activeBorderColor = isTransparentButton ? colors.contrast : colors.bg;

    const searchButton: IButtonType = makeThemeVars("bannerSearchButton", {
        name: "bannerSearchButton",
        spinnerColor: colors.contrast,
        colors: colors,
        borders: {
            color: colors.bg,
            width: 0,
            left: {
                color: searchBar.border.leftColor,
                width: searchBar.border.width,
            },
            right: {
                radius: globalVars.border.radius,
            },
        },
        fonts: {
            ...searchBar.font,
            color: colors.fg,
            size: globalVars.fonts.size.large,
            weight: globalVars.fonts.weights.semiBold,
        },
        hover: {
            colors: {
                fg: colors.contrast,
                bg: colors.state.colors.bg,
            },
            borders: {
                color: colors.bg,
            },
            fonts: {
                color: colors.contrast,
            },
        },
        active: {
            colors: {
                fg: colors.contrast,
                bg: colors.state.colors.bg,
            },
            borders: {
                color: colors.bg,
            },
            fonts: {
                color: colors.contrast,
            },
        },
        focus: {
            colors: {
                fg: colors.contrast,
                bg: colors.state.colors.bg,
                // bg: bgColorActive,
            },
            borders: {
                color: colors.state.colors.fg,
                bg: colors.state.colors.bg,
            },
            fonts: {
                color: colors.contrast,
            },
        },
        focusAccessible: {
            colors: {
                fg: colors.contrast,
                bg: colors.state.colors.bg,
            },
            borders: {
                color: colors.state.colors.fg,
            },
            fonts: {
                color: colors.contrast,
            },
        },
    });

    return {
        options,
        outerBackground,
        backgrounds,
        spacing,
        innerBackground,
        contentContainer,
        text,
        title,
        description,
        paragraph,
        searchBar,
        shadow,
        searchButton,
        searchButtonOptions,
        colors,
        inputAndButton,
        imageElement,
    };
});

export const bannerClasses = useThemeCache(() => {
    const vars = bannerVariables();
    const style = styleFactory("banner");
    const formElementVars = formElementsVariables();
    const globalVars = globalVariables();
    const mediaQueries = layoutVariables().mediaQueries();

    const isCentered = vars.options.alignment === "center";
    const overlayColor = vars.backgrounds.overlayColor.fade(0.15);

    let searchButton;

    if (vars.searchButtonOptions.type === SearchBarButtonType.SOLID) {
        // SOLID
        const solidButtonVars = merge(vars.searchButton, {
            "colors": {
                fg: vars.colors.bg,
                bg: vars.colors.fg,
            },
            "fonts": {
                "color": vars.colors.bg,
            },
            "hover": {
                borders: {
                    bg: vars.colors.state.borders.color,
                },
                "colors": {
                    bg: vars.colors.secondary,
                    fg: vars.colors.seondaryContrast.
                }
            },
            "active": {
                borders: {
                    bg: vars.colors.state.borders.color,
                },
                "colors": {
                    bg: vars.backgrounds.overlayColor.fade(0.15),
                }
            },
            "focus": {
                borders: {
                    bg: vars.colors.state.borders.color,
                },
                "colors": {
                    bg: vars.backgrounds.overlayColor.fade(0.15),
                }
            },
            "focusAccessible": {
                borders: {
                    bg: vars.colors.state.borders.color,
                },
                "colors": {
                    bg: vars.backgrounds.overlayColor.fade(0.15),
                }
            }
        });
        searchButton = style("searchButton-solid", generateButtonStyleProperties(solidButtonVars), {
            left: -1
        });
    } else if (vars.searchButtonOptions.type === SearchBarButtonType.TRANSPARENT) {
        // TRANSPARENT

        const transparentVariables = merge(vars.searchButton, {
            "colors": {
                fg: vars.title.font.color,
                bg: "transparent",
            },
            "borders": {
                color: vars.title.font.color,
                width: 1,
                leftColor: vars.title.font.color,
            },
            "hover": {
                borders: {
                    bg: vars.colors.state.borders.color,
                },
                "colors": {
                    bg: overlayColor,
                }
            },
            "active": {
                borders: {
                    bg: vars.colors.state.borders.color,
                },
                "colors": {
                    bg: overlayColor,
                }
            },
            "focus": {
                borders: {
                    bg: vars.colors.state.borders.color,
                },
                "colors": {
                    bg: overlayColor,
                }
            },
            "focusAccessible": {
                borders: {
                    bg: vars.colors.state.borders.color,
                },
                "colors": {
                    bg: overlayColor,
                }
            }
        });
        searchButton = style("searchButton-transparent", generateButtonStyleProperties(transparentVariables), {
            left: -1,
        });
    } else {
        const defaultButtonVars = merge(vars.searchButton, {
            "colors": {
                fg: vars.colors.primaryContrast,
                bg: vars.colors.primary,
            },
            "borders": {
                width: 1,
                color: vars.colors.secondary,
                leftColor: vars.colors.secondary,
            },
            "hover": {
                borders: {
                    bg: vars.colors.state.borders.color,
                },
                "colors": {
                    bg: overlayColor,
                }
            },
            "active": {
                borders: {
                    bg: vars.colors.state.borders.color,
                },
                "colors": {
                    bg: overlayColor,
                }
            },
            "focus": {
                borders: {
                    bg: vars.colors.state.borders.color,
                },
                "colors": {
                    bg: overlayColor,
                }
            },
            "focusAccessible": {
                borders: {
                    bg: vars.colors.state.borders.color,
                },
                "colors": {
                    bg: overlayColor,
                }
            }
        });
        searchButton = style("searchButton", generateButtonStyleProperties(vars.defaultButtonVars), { left: -1 });
    }

    const valueContainer = style("valueContainer", {
        $nest: {
            "&&": {
                ...borders(vars.searchBar.border),
            },
            ".inputText": {
                borderColor: colorOut(vars.searchBar.border.color),
            },
            ".searchBar__control": {
                cursor: "text",
            },
        },
    } as NestedCSSProperties);

    const root = style({
        position: "relative",
        backgroundColor: colorOut(vars.outerBackground.color),
    });

    const outerBackground = (url?: string) => {
        const finalUrl = url ?? vars.outerBackground.image ?? undefined;
        const finalVars = {
            ...vars.outerBackground,
            image: finalUrl,
        };

        return style("outerBackground", {
            position: "absolute",
            top: 0,
            left: 0,
            width: percent(100),
            height: calc(`100% + 2px`),
            transform: translateY(`-1px`), // Depending on how the browser rounds the pixels, there is sometimes a 1px gap above the banner
            ...centeredBackgroundProps(),
            display: "block",
<<<<<<< HEAD
            ...absolutePosition.fullSizeOfParent(),
            ...backgroundHelper(finalVars),
=======
            ...background(finalVars),
>>>>>>> 76e5e116
        });
    };

    const defaultBannerSVG = style("defaultBannerSVG", {
        ...absolutePosition.fullSizeOfParent(),
    });

    const backgroundOverlay = style("backgroundOverlay", {
        display: "block",
        position: "absolute",
        top: px(0),
        left: px(0),
        width: percent(100),
        height: percent(100),
        background: colorOut(vars.backgrounds.overlayColor),
    });

    const contentContainer = style(
        "contentContainer",
        {
            ...paddings(vars.contentContainer.padding),
            backgroundColor: vars.innerBackground.bg,
            minWidth: vars.contentContainer.minWidth,
        },
        media(
            {
                maxWidth: calc(
                    `${unit(vars.contentContainer.minWidth)} + ${unit(vars.contentContainer.padding.horizontal)} * 4`,
                ),
            },
            {
                width: percent(100),
                minWidth: "initial",
            },
        ),
        mediaQueries.oneColumnDown({
            ...paddings(vars.spacing.paddingMobile),
        }),
    );

    const text = style("text", {
        color: colorOut(vars.colors.contrast),
    });

    const searchContainer = style(
        "searchContainer",
        {
            position: "relative",
            width: percent(100),
            maxWidth: unit(vars.searchBar.sizing.maxWidth),
            margin: isCentered ? "auto" : undefined,
            ...margins(vars.searchBar.margin),
            $nest: {
                ".search-results": {
                    width: percent(100),
                    maxWidth: unit(vars.searchBar.sizing.maxWidth),
                    margin: "auto",
                    zIndex: 2,
                },
            },
        },
        mediaQueries.oneColumnDown({
            ...margins(vars.searchBar.marginMobile),
        }),
    );

    const icon = style("icon", {});
    const input = style("input", {});

    const buttonLoader = style("buttonLoader", {});

    const title = style(
        "title",
        {
            display: "block",
            ...fonts(vars.title.font),
            flexGrow: 1,
        },
        mediaQueries.oneColumnDown({
            ...fonts(vars.title.fontMobile),
        }),
    );

    const textWrapMixin: NestedCSSProperties = {
        display: "flex",
        flexWrap: "nowrap",
        alignItems: "center",
        maxWidth: unit(vars.searchBar.sizing.maxWidth),
        width: percent(100),
        marginLeft: isCentered ? "auto" : undefined,
        marginRight: isCentered ? "auto" : undefined,
        ...mediaQueries.oneColumnDown({
            maxWidth: percent(100),
        }),
    };

    const titleAction = style("titleAction", {});
    const titleWrap = style("titleWrap", { ...margins(vars.title.margins), ...textWrapMixin });

    const titleFlexSpacer = style("titleFlexSpacer", {
        display: isCentered ? "block" : "none",
        position: "relative",
        height: unit(formElementVars.sizing.height),
        width: unit(formElementVars.sizing.height),
        flexBasis: unit(formElementVars.sizing.height),
        transform: translateX(px(formElementVars.sizing.height - globalVars.icon.sizes.default / 2 - 13)),
        $nest: {
            ".searchBar-actionButton:after": {
                content: quote(""),
                ...absolutePosition.middleOfParent(),
                width: px(20),
                height: px(20),
                backgroundColor: colorOut(vars.shadow.background),
                boxShadow: vars.shadow.full,
            },
            ".searchBar-actionButton": {
                color: important("inherit"),
                $nest: {
                    "&:not(.focus-visible)": {
                        outline: 0,
                    },
                },
            },
            ".icon-compose": {
                zIndex: 1,
            },
        },
    });

    const descriptionWrap = style("descriptionWrap", { ...margins(vars.description.margins), ...textWrapMixin });

    const description = style("description", {
        display: "block",
        ...fonts(vars.description.font as IFont),
        flexGrow: 1,
    });

    const content = style("content", {
        borderColor: colorOut(vars.colors.contrast),
        // boxShadow: `0 0 0 ${unit(globalVars.border.width)} ${colorOut(vars.colors.primary)} inset`,
        borderRadius:
            vars.searchButton.borders &&
            vars.searchButton.borders.right &&
            vars.searchButton.borders.right.radius &&
            (typeof vars.searchButton.borders.right.radius === "number" ||
                typeof vars.searchButton.borders.right.radius === "string")
                ? unit(vars.searchButton.borders.right.radius)
                : 0,
        zIndex: 1,
        $nest: {
            "&.hasFocus .searchBar-valueContainer": {
                boxShadow: `0 0 0 1px ${colorOut(globalVars.mainColors.primary)} inset`,
            },
        },
    });

    const imagePositioner = style("imagePositioner", {
        display: "flex",
        flexDirection: "row",
        flexWrap: "nowrap",
        alignItems: "center",
    });

    const makeImageMinWidth = (rootUnit, padding) =>
        calc(
            `${unit(rootUnit)} - ${unit(vars.contentContainer.minWidth)} - ${unit(
                vars.contentContainer.padding.left ?? vars.contentContainer.padding.horizontal,
            )} - ${unit(padding)}`,
        );

    const imageElementContainer = style(
        "imageElementContainer",
        {
            alignSelf: "stretch",
            minWidth: makeImageMinWidth(globalVars.content.width, containerVariables().spacing.padding.horizontal),
            flexGrow: 1,
            position: "relative",
            overflow: "hidden",
        },
        media(
            { maxWidth: globalVars.content.width },
            {
                minWidth: makeImageMinWidth("100vw", containerVariables().spacing.padding.horizontal),
            },
        ),
        layoutVariables()
            .mediaQueries()
            .oneColumnDown({
                minWidth: makeImageMinWidth("100vw", containerVariables().spacing.paddingMobile.horizontal),
            }),
        media(
            { maxWidth: 500 },
            {
                display: "none",
            },
        ),
    );

    const imageElement = style(
        "imageElement",
        {
            ...absolutePosition.middleRightOfParent(),
            minWidth: unit(vars.imageElement.minWidth),
            ...paddings(vars.imageElement.padding),
            objectPosition: "100% 50%",
            objectFit: "contain",
            marginLeft: "auto",
            right: 0,
        },
        media(
            {
                maxWidth: calc(
                    `${unit(vars.imageElement.minWidth)} + ${unit(vars.contentContainer.minWidth)} + ${unit(
                        vars.imageElement.padding.horizontal ?? vars.imageElement.padding.all,
                    )} * 2`,
                ),
            },
            { right: "initial", objectPosition: "0% 50%" },
        ),
    );

    return {
        root,
        outerBackground,
        contentContainer,
        text,
        icon,
        defaultBannerSVG,
        searchContainer,
        searchButton,
        input,
        buttonLoader,
        title,
        titleAction,
        titleFlexSpacer,
        titleWrap,
        description,
        descriptionWrap,
        content,
        valueContainer,
        backgroundOverlay,
        imageElementContainer,
        imageElement,
        imagePositioner,
    };
});<|MERGE_RESOLUTION|>--- conflicted
+++ resolved
@@ -8,43 +8,32 @@
 import { styleFactory, useThemeCache, variableFactory } from "@library/styles/styleUtils";
 import { formElementsVariables } from "@library/forms/formElementStyles";
 import { BackgroundColorProperty, FontWeightProperty, PaddingProperty, TextShadowProperty } from "csstype";
-<<<<<<< HEAD
-=======
-import { important, percent, px, quote, translateX, ColorHelper, url, rgba, calc, translateY } from "csx";
+import { important, percent, px, quote, translateX, calc, translateY } from "csx";
 import {
     centeredBackgroundProps,
     fonts,
     IFont,
     unit,
     colorOut,
-    background,
+    backgroundHelper,
     absolutePosition,
     modifyColorBasedOnLightness,
     EMPTY_FONTS,
     EMPTY_SPACING,
     borders,
     EMPTY_BACKGROUND,
+    paddings,
+    margins,
 } from "@library/styles/styleHelpers";
->>>>>>> 76e5e116
 import { NestedCSSProperties, TLength } from "typestyle/lib/types";
 import { widgetVariables } from "@library/styles/widgetStyleVars";
 import { generateButtonStyleProperties } from "@library/forms/styleHelperButtonGenerator";
 import { layoutVariables } from "@library/layout/panelLayoutStyles";
 import { compactSearchVariables, SearchBarButtonType } from "@library/headers/mebox/pieces/compactSearchStyles";
-import {EMPTY_SPACING, margins, paddings} from "@library/styles/styleHelpersSpacing";
 import { IButtonType } from "@library/forms/styleHelperButtonInterface";
 import { media } from "typestyle";
 import { containerVariables } from "@library/layout/components/containerStyles";
-import {
-    backgroundHelper,
-    centeredBackgroundProps,
-    EMPTY_BACKGROUND
-} from "@library/styles/styleHelpersBackgroundStyling";
-import {EMPTY_FONTS, fonts, IFont} from "@library/styles/styleHelpersTypography";
-import {colorOut, modifyColorBasedOnLightness} from "@library/styles/styleHelpersColors";
 import merge from "lodash/merge";
-import {unit, borders, absolutePosition} from "@library/styles/styleHelpers";
-import {calc, important, percent, px, quote, translateX} from "csx";
 
 export enum BannerAlignment {
     LEFT = "left",
@@ -110,7 +99,7 @@
             fonts: {
                 color: initialColors.secondaryContrast,
             },
-        }
+        },
     });
 
     const colors = merge(initialColors, derivedColors);
@@ -243,19 +232,21 @@
     });
 
     const shadow = makeThemeVars("shadow", {
-        color: modifyColorBasedOnLightness(colors.contrast, text.shadowMix).fade(0.05),
-        full: `0 1px 15px ${colorOut(modifyColorBasedOnLightness(colors.contrast, text.shadowMix).fade(0.3))}`,
-        background: modifyColorBasedOnLightness(colors.contrast, text.shadowMix).fade(0.1) as BackgroundColorProperty,
+        color: modifyColorBasedOnLightness(colors.primaryContrast, text.shadowMix).fade(0.05),
+        full: `0 1px 15px ${colorOut(modifyColorBasedOnLightness(colors.primaryContrast, text.shadowMix).fade(0.3))}`,
+        background: modifyColorBasedOnLightness(colors.primaryContrast, text.shadowMix).fade(
+            0.1,
+        ) as BackgroundColorProperty,
     });
 
     // const bgColor = isTransparentButton ? "transparent" : colors.bg;
-    // const fgColor = isTransparentButton ? colors.contrast : colors.fg;
+    // const fgColor = isTransparentButton ? colors.primaryContrast : colors.fg;
     // const bgColorActive = isTransparentButton ? backgrounds.overlayColor.fade(0.15) : colors.secondary;
-    // const activeBorderColor = isTransparentButton ? colors.contrast : colors.bg;
+    // const activeBorderColor = isTransparentButton ? colors.primaryContrast : colors.bg;
 
     const searchButton: IButtonType = makeThemeVars("bannerSearchButton", {
         name: "bannerSearchButton",
-        spinnerColor: colors.contrast,
+        spinnerColor: colors.primaryContrast,
         colors: colors,
         borders: {
             color: colors.bg,
@@ -276,31 +267,31 @@
         },
         hover: {
             colors: {
-                fg: colors.contrast,
+                fg: colors.primaryContrast,
                 bg: colors.state.colors.bg,
             },
             borders: {
                 color: colors.bg,
             },
             fonts: {
-                color: colors.contrast,
+                color: colors.primaryContrast,
             },
         },
         active: {
             colors: {
-                fg: colors.contrast,
+                fg: colors.primaryContrast,
                 bg: colors.state.colors.bg,
             },
             borders: {
                 color: colors.bg,
             },
             fonts: {
-                color: colors.contrast,
+                color: colors.primaryContrast,
             },
         },
         focus: {
             colors: {
-                fg: colors.contrast,
+                fg: colors.primaryContrast,
                 bg: colors.state.colors.bg,
                 // bg: bgColorActive,
             },
@@ -309,19 +300,19 @@
                 bg: colors.state.colors.bg,
             },
             fonts: {
-                color: colors.contrast,
+                color: colors.primaryContrast,
             },
         },
         focusAccessible: {
             colors: {
-                fg: colors.contrast,
+                fg: colors.primaryContrast,
                 bg: colors.state.colors.bg,
             },
             borders: {
                 color: colors.state.colors.fg,
             },
             fonts: {
-                color: colors.contrast,
+                color: colors.primaryContrast,
             },
         },
     });
@@ -362,144 +353,144 @@
     if (vars.searchButtonOptions.type === SearchBarButtonType.SOLID) {
         // SOLID
         const solidButtonVars = merge(vars.searchButton, {
-            "colors": {
+            colors: {
                 fg: vars.colors.bg,
                 bg: vars.colors.fg,
             },
-            "fonts": {
-                "color": vars.colors.bg,
-            },
-            "hover": {
-                borders: {
-                    bg: vars.colors.state.borders.color,
-                },
-                "colors": {
+            fonts: {
+                color: vars.colors.bg,
+            },
+            hover: {
+                borders: {
+                    bg: vars.colors.state.borders.color,
+                },
+                colors: {
                     bg: vars.colors.secondary,
-                    fg: vars.colors.seondaryContrast.
-                }
-            },
-            "active": {
-                borders: {
-                    bg: vars.colors.state.borders.color,
-                },
-                "colors": {
+                    fg: vars.colors.secondaryContrast,
+                },
+            },
+            active: {
+                borders: {
+                    bg: vars.colors.state.borders.color,
+                },
+                colors: {
                     bg: vars.backgrounds.overlayColor.fade(0.15),
-                }
-            },
-            "focus": {
-                borders: {
-                    bg: vars.colors.state.borders.color,
-                },
-                "colors": {
+                },
+            },
+            focus: {
+                borders: {
+                    bg: vars.colors.state.borders.color,
+                },
+                colors: {
                     bg: vars.backgrounds.overlayColor.fade(0.15),
-                }
-            },
-            "focusAccessible": {
-                borders: {
-                    bg: vars.colors.state.borders.color,
-                },
-                "colors": {
+                },
+            },
+            focusAccessible: {
+                borders: {
+                    bg: vars.colors.state.borders.color,
+                },
+                colors: {
                     bg: vars.backgrounds.overlayColor.fade(0.15),
-                }
-            }
+                },
+            },
         });
         searchButton = style("searchButton-solid", generateButtonStyleProperties(solidButtonVars), {
-            left: -1
+            left: -1,
         });
     } else if (vars.searchButtonOptions.type === SearchBarButtonType.TRANSPARENT) {
         // TRANSPARENT
 
         const transparentVariables = merge(vars.searchButton, {
-            "colors": {
+            colors: {
                 fg: vars.title.font.color,
                 bg: "transparent",
             },
-            "borders": {
+            borders: {
                 color: vars.title.font.color,
                 width: 1,
                 leftColor: vars.title.font.color,
             },
-            "hover": {
-                borders: {
-                    bg: vars.colors.state.borders.color,
-                },
-                "colors": {
+            hover: {
+                borders: {
+                    bg: vars.colors.state.borders.color,
+                },
+                colors: {
                     bg: overlayColor,
-                }
-            },
-            "active": {
-                borders: {
-                    bg: vars.colors.state.borders.color,
-                },
-                "colors": {
+                },
+            },
+            active: {
+                borders: {
+                    bg: vars.colors.state.borders.color,
+                },
+                colors: {
                     bg: overlayColor,
-                }
-            },
-            "focus": {
-                borders: {
-                    bg: vars.colors.state.borders.color,
-                },
-                "colors": {
+                },
+            },
+            focus: {
+                borders: {
+                    bg: vars.colors.state.borders.color,
+                },
+                colors: {
                     bg: overlayColor,
-                }
-            },
-            "focusAccessible": {
-                borders: {
-                    bg: vars.colors.state.borders.color,
-                },
-                "colors": {
+                },
+            },
+            focusAccessible: {
+                borders: {
+                    bg: vars.colors.state.borders.color,
+                },
+                colors: {
                     bg: overlayColor,
-                }
-            }
+                },
+            },
         });
         searchButton = style("searchButton-transparent", generateButtonStyleProperties(transparentVariables), {
             left: -1,
         });
     } else {
         const defaultButtonVars = merge(vars.searchButton, {
-            "colors": {
+            colors: {
                 fg: vars.colors.primaryContrast,
                 bg: vars.colors.primary,
             },
-            "borders": {
+            borders: {
                 width: 1,
                 color: vars.colors.secondary,
                 leftColor: vars.colors.secondary,
             },
-            "hover": {
-                borders: {
-                    bg: vars.colors.state.borders.color,
-                },
-                "colors": {
+            hover: {
+                borders: {
+                    bg: vars.colors.state.borders.color,
+                },
+                colors: {
                     bg: overlayColor,
-                }
-            },
-            "active": {
-                borders: {
-                    bg: vars.colors.state.borders.color,
-                },
-                "colors": {
+                },
+            },
+            active: {
+                borders: {
+                    bg: vars.colors.state.borders.color,
+                },
+                colors: {
                     bg: overlayColor,
-                }
-            },
-            "focus": {
-                borders: {
-                    bg: vars.colors.state.borders.color,
-                },
-                "colors": {
+                },
+            },
+            focus: {
+                borders: {
+                    bg: vars.colors.state.borders.color,
+                },
+                colors: {
                     bg: overlayColor,
-                }
-            },
-            "focusAccessible": {
-                borders: {
-                    bg: vars.colors.state.borders.color,
-                },
-                "colors": {
+                },
+            },
+            focusAccessible: {
+                borders: {
+                    bg: vars.colors.state.borders.color,
+                },
+                colors: {
                     bg: overlayColor,
-                }
-            }
+                },
+            },
         });
-        searchButton = style("searchButton", generateButtonStyleProperties(vars.defaultButtonVars), { left: -1 });
+        searchButton = style("searchButton", generateButtonStyleProperties(defaultButtonVars), { left: -1 });
     }
 
     const valueContainer = style("valueContainer", {
@@ -537,12 +528,7 @@
             transform: translateY(`-1px`), // Depending on how the browser rounds the pixels, there is sometimes a 1px gap above the banner
             ...centeredBackgroundProps(),
             display: "block",
-<<<<<<< HEAD
-            ...absolutePosition.fullSizeOfParent(),
             ...backgroundHelper(finalVars),
-=======
-            ...background(finalVars),
->>>>>>> 76e5e116
         });
     };
 
@@ -584,7 +570,7 @@
     );
 
     const text = style("text", {
-        color: colorOut(vars.colors.contrast),
+        color: colorOut(vars.colors.primaryContrast),
     });
 
     const searchContainer = style(
@@ -681,7 +667,7 @@
     });
 
     const content = style("content", {
-        borderColor: colorOut(vars.colors.contrast),
+        borderColor: colorOut(vars.colors.primaryContrast),
         // boxShadow: `0 0 0 ${unit(globalVars.border.width)} ${colorOut(vars.colors.primary)} inset`,
         borderRadius:
             vars.searchButton.borders &&
