--- conflicted
+++ resolved
@@ -68,11 +68,8 @@
                     buttonClassName={this.props.buttonClass}
                     className={classes.root}
                     isBigInput={this.props.isLarge}
-<<<<<<< HEAD
                     buttonLoaderClassName={this.props.buttonLoaderClassName}
-=======
                     hideSearchButton={this.props.hideSearchButton}
->>>>>>> 29bb564a
                 />
                 <div ref={this.resultsRef} className={classNames("search-results", classesSearchBar.results)} />
             </div>
