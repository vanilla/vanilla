/*
 * @author Stéphane LaFlèche <stephane.l@vanillaforums.com>
 * @copyright 2009-2019 Vanilla Forums Inc.
 * @license GPL-2.0-only
 */

import { globalVariables } from "@library/styles/globalStyleVars";
import { componentThemeVariables, styleFactory } from "@library/styles/styleHelpers";
import { color } from "csx/lib/color";
import { px } from "csx";
import { layoutVariables } from "@library/styles/layoutStyles";

export function formElementsVariables(theme?: object) {
    const vars = globalVariables(theme);
    const varsLayouts = layoutVariables(theme);
    const mixBgAndFg = vars.mixBgAndFg;
    const themeVars = componentThemeVariables(theme, "formElements");

    const sizing = {
        height: 36,
        halfHeight: 18,
        maxWidth: 528,
        ...themeVars.subComponentStyles("sizing"),
    };

    const spacing = {
        margin: 12,
        horizontalPadding: 12,
        verticalPadding: 6,
        ...themeVars.subComponentStyles("spacing"),
    };

    const border = {
        width: 1,
        fullWidth: 2,
        color: vars.border.color,
        style: "solid",
        radius: vars.border.radius,
        ...themeVars.subComponentStyles("border"),
    };

    const giantInput = {
        height: 82,
        fontSize: 24,
        ...themeVars.subComponentStyles("giantInput"),
    };

    const largeInput = {
        height: 48,
        fontSize: 16,
        ...themeVars.subComponentStyles("largeInput"),
    };

    const miniInput = {
        width: 100,
        ...themeVars.subComponentStyles("miniInput"),
    };

    const colors = {
        fg: vars.mainColors.fg,
        bg: vars.mainColors.bg,
        placeholder: mixBgAndFg(0.5),
        ...themeVars.subComponentStyles("colors"),
    };

<<<<<<< HEAD
=======
    const errorSpacing = {
        horizontalPadding: varsLayouts.gutter.size,
        verticalPadding: varsLayouts.gutter.size,
        verticalMargin: varsLayouts.gutter.halfSize,
        ...themeVars.subComponentStyles("errorSpacing"),
    };

    const placeholder = {
        color: mixBgAndFg(0.5),
        ...themeVars.subComponentStyles("placeholder"),
    };

>>>>>>> 8972e61b
    const disabled = {
        opacity: 0.5,
    };

<<<<<<< HEAD
    return { sizing, spacing, border, giantInput, largeInput, miniInput, colors, disabled };
=======
    return {
        sizing,
        errorSpacing,
        spacing,
        border,
        giantInput,
        largeInput,
        miniInput,
        colors,
        placeholder,
        disabled,
    };
}

export function formErrorClasses(theme?: object) {
    const style = styleFactory("formError");
    const varsGlobal = globalVariables(theme);
    const vars = formElementsVariables(theme);

    const root = style({
        backgroundColor: varsGlobal.feedbackColors.error.bg.toString(),
        color: varsGlobal.feedbackColors.error.fg.toString(),
        marginBottom: px(16),
        paddingLeft: vars.errorSpacing.horizontalPadding,
        paddingRight: vars.errorSpacing.horizontalPadding,
        paddingTop: vars.errorSpacing.verticalPadding,
        paddingBottom: vars.errorSpacing.verticalPadding,
        display: "flex",
        alignItems: "center",
        justifyContent: "space-between",
    });
    const actions = style("actions", {
        display: "flex",
        alignItems: "center",
    });

    const actionButton = style("button", {
        marginLeft: px(12),
    });
    const activeButton = style("activeButton", {
        fontWeight: "bold",
    });

    return {
        actionButton,
        root,
        activeButton,
        actions,
    };
>>>>>>> 8972e61b
}<|MERGE_RESOLUTION|>--- conflicted
+++ resolved
@@ -5,10 +5,10 @@
  */
 
 import { globalVariables } from "@library/styles/globalStyleVars";
-import { componentThemeVariables, styleFactory } from "@library/styles/styleHelpers";
-import { color } from "csx/lib/color";
+import { componentThemeVariables } from "@library/styles/styleHelpers";
 import { px } from "csx";
 import { layoutVariables } from "@library/styles/layoutStyles";
+import styleFactory from "@library/styles/styleFactory";
 
 export function formElementsVariables(theme?: object) {
     const vars = globalVariables(theme);
@@ -63,8 +63,6 @@
         ...themeVars.subComponentStyles("colors"),
     };
 
-<<<<<<< HEAD
-=======
     const errorSpacing = {
         horizontalPadding: varsLayouts.gutter.size,
         verticalPadding: varsLayouts.gutter.size,
@@ -77,14 +75,10 @@
         ...themeVars.subComponentStyles("placeholder"),
     };
 
->>>>>>> 8972e61b
     const disabled = {
         opacity: 0.5,
     };
 
-<<<<<<< HEAD
-    return { sizing, spacing, border, giantInput, largeInput, miniInput, colors, disabled };
-=======
     return {
         sizing,
         errorSpacing,
@@ -134,5 +128,4 @@
         activeButton,
         actions,
     };
->>>>>>> 8972e61b
 }