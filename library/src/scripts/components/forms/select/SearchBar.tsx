/*
 * @author Stéphane LaFlèche <stephane.l@vanillaforums.com>
 * @copyright 2009-2018 Vanilla Forums Inc.
 * @license GPL-2.0-only
 */

import * as React from "react";
import { components } from "react-select";
import AsyncCreatableSelect from "react-select/lib/AsyncCreatable";
import { getRequiredID, IOptionalComponentID } from "@library/componentIDs";
import classNames from "classnames";
import { t } from "@library/application";
import Button from "@library/components/forms/Button";
import Heading from "@library/components/Heading";
import { InputActionMeta } from "react-select/lib/types";
import * as selectOverrides from "./overwrites";
import ButtonLoader from "@library/components/ButtonLoader";
import { OptionProps } from "react-select/lib/components/Option";
import Translate from "@library/components/translation/Translate";
import { ClearButton } from "@library/components/forms/select/ClearButton";
import ConditionalWrap from "@library/components/ConditionalWrap";
import { search } from "@library/components/icons/header";
import { MenuProps } from "react-select/lib/components/Menu";
import ReactDOM from "react-dom";

export interface IComboBoxOption<T = any> {
    value: string | number;
    label: string;
    data?: T;
}

interface IProps extends IOptionalComponentID {
    disabled?: boolean;
    className?: string;
    placeholder: string;
    options?: any[];
    loadOptions?: (inputValue: string) => Promise<any>;
    value: string;
    onChange: (value: string) => void;
    isBigInput?: boolean;
    noHeading: boolean;
    title: string;
    titleAsComponent?: React.ReactNode;
    isLoading?: boolean;
    onSearch: () => void;
    optionComponent?: React.ComponentType<OptionProps<any>>;
    buttonClassName?: string;
    hideSearchButton?: boolean;
    triggerSearchOnAllUpdates?: boolean;
    resultsRef?: React.RefObject<HTMLDivElement>;
    handleOnKeyDown?: (event: React.KeyboardEvent) => void;
    onOpenSuggestions?: () => void;
    onCloseSuggestions?: () => void;
}

interface IState {
    forceMenuClosed: boolean;
}

/**
 * Implements the search bar component
 */
export default class SearchBar extends React.Component<IProps, IState> {
    public static defaultProps: Partial<IProps> = {
        disabled: false,
        isBigInput: false,
        noHeading: false,
        title: t("Search"),
        isLoading: false,
        optionComponent: selectOverrides.SelectOption,
    };

    public state: IState = {
        forceMenuClosed: false,
    };
    private id: string;
    private prefix = "searchBar";
    private searchButtonID: string;
    private searchInputID: string;
    private inputRef: React.RefObject<AsyncCreatableSelect<any>> = React.createRef();

    constructor(props: IProps) {
        super(props);
        this.id = getRequiredID(props, this.prefix);
        this.searchButtonID = this.id + "-searchButton";
        this.searchInputID = this.id + "-searchInput";
    }

    public render() {
        const { className, disabled, isLoading } = this.props;

        return (
            <AsyncCreatableSelect
                id={this.id}
                value={undefined}
                onChange={this.handleOptionChange}
                closeMenuOnSelect={false}
                inputId={this.searchInputID}
                inputValue={this.props.value}
                onInputChange={this.handleInputChange}
                components={this.componentOverwrites}
                isClearable={false}
                blurInputOnSelect={false}
                allowCreateWhileLoading={true}
                controlShouldRenderValue={false}
                isDisabled={disabled || isLoading}
                loadOptions={this.props.loadOptions}
                menuIsOpen={this.isMenuVisible}
                classNamePrefix={this.prefix}
                className={classNames(this.prefix, className)}
                placeholder={this.props.placeholder}
                aria-label={t("Search")}
                escapeClearsValue={true}
                pageSize={20}
                theme={this.getTheme}
                styles={this.customStyles}
                backspaceRemovesValue={true}
                createOptionPosition="first"
                formatCreateLabel={this.createFormatLabel}
                ref={this.inputRef}
<<<<<<< HEAD
=======
                onKeyDown={this.props.handleOnKeyDown}
                onMenuOpen={this.props.onOpenSuggestions}
                onMenuClose={this.props.onCloseSuggestions}
>>>>>>> df75f701
            />
        );
    }

    /**
     * Determine if we should show the menu or not.
     *
     * - Menu can be forced closed through state.
     * - Having no value in the input keeps the search closed.
     * - Otherwise falls back to what is determined by react-select.
     */
    private get isMenuVisible(): boolean | undefined {
        return this.state.forceMenuClosed || this.props.value.length === 0 ? false : undefined;
    }

    /**
     * Handle changes in option.
     *
     * - Update the input value.
     * - Force the menu closed.
     * - Trigger a search.
     */
    private handleOptionChange = (option: IComboBoxOption) => {
        if (option) {
            this.props.onChange(option.label);
            this.setState({ forceMenuClosed: true }, () => {
                this.props.triggerSearchOnAllUpdates && this.props.onSearch();
            });
        }
    };

    /**
     * Create a label for React Select's "Add option" option.
     */
    private createFormatLabel = (inputValue: string) => {
        return <Translate source="Search for <0/>" c0={<strong>{inputValue}</strong>} />;
    };

    /**
     * Handle changes in the select's text input.
     *
     * Ignores change caused by blurring or closing the menu. These normally clear the input.
     */
    private handleInputChange = (value: string, reason: InputActionMeta) => {
        if (!["input-blur", "menu-close"].includes(reason.action)) {
            this.props.onChange(value);
            this.setState({ forceMenuClosed: false });
        }
    };

    /**
     * Unset some of the inline styles of react select.
     */
    private customStyles = {
        option: (provided: React.CSSProperties) => ({
            ...provided,
        }),
        menu: (provided: React.CSSProperties, state) => {
            return { ...provided, backgroundColor: undefined, boxShadow: undefined };
        },
        menuList: (provided: React.CSSProperties, state) => {
            return { ...provided, maxHeight: undefined };
        },
        control: (provided: React.CSSProperties) => ({
            ...provided,
            borderWidth: 0,
        }),
    };

    /**
     * Unset many of react-selects theme values.
     */
    private getTheme = theme => {
        return {
            ...theme,
            borderRadius: {},
            colors: {},
            spacing: {},
        };
    };

    /**
     * Overwrite for the Control component in react select
     * @param props
     */
    private SearchControl = props => {
        return (
            <div className="searchBar">
                <form className="searchBar-form" onSubmit={this.onFormSubmit}>
                    {!this.props.noHeading && (
                        <Heading depth={1} className="searchBar-heading" title={this.props.title}>
                            <label className="searchBar-label" htmlFor={this.searchInputID}>
                                {this.props.titleAsComponent ? this.props.titleAsComponent : this.props.title}
                            </label>
                        </Heading>
                    )}
                    <div className="searchBar-content">
                        <div
                            className={classNames(
                                `${this.prefix}-valueContainer`,
                                "suggestedTextInput-inputText",
                                "inputText",
                                "isClearable",
                                {
                                    isLarge: this.props.isBigInput,
                                },
                            )}
                            tabIndex={!!this.props.hideSearchButton ? -1 : 0}
                        >
                            <components.Control {...props} />
                            {this.props.value && <ClearButton onClick={this.clear} />}
                        </div>
                        <ConditionalWrap condition={!!this.props.hideSearchButton} className="sr-only">
                            <Button
                                type="submit"
                                id={this.searchButtonID}
                                className={classNames(
                                    "buttonPrimary",
                                    "searchBar-submitButton",
                                    this.props.buttonClassName,
                                )}
                                tabIndex={!!this.props.hideSearchButton ? -1 : 0}
                            >
                                {this.props.isLoading ? <ButtonLoader /> : t("Search")}
                            </Button>
                        </ConditionalWrap>
                        <div className="searchBar-iconContainer">{search("searchBar-icon")}</div>
                    </div>
                </form>
            </div>
        );
    };

    private clear = (event: React.SyntheticEvent) => {
        event.preventDefault();
        this.props.onChange("");
<<<<<<< HEAD
        this.props.onSearch();
=======
        if (this.props.triggerSearchOnAllUpdates) {
            this.props.onSearch();
        }
>>>>>>> df75f701
        this.inputRef.current!.focus();
    };

    /**
     * Handle the form submission.
     */
    private onFormSubmit = (event: React.FormEvent) => {
        event.preventDefault();
        this.props.onSearch();
    };

    /**
     * Pass menu function with ref to results container
     */

    private Menu = (props: MenuProps<any>) => {
        return (
            <React.Fragment>
                {ReactDOM.createPortal(
                    <components.Menu {...props} className="suggestedTextInput-menu dropDown-contents isParentWidth" />,
                    this.props.resultsRef!.current!,
                )}
            </React.Fragment>
        );
    };

    /*
    * Overwrite components in Select component
    */
    private componentOverwrites = {
        Control: this.SearchControl,
        IndicatorSeparator: selectOverrides.NullComponent,
        Menu: !!this.props.resultsRef ? this.Menu : selectOverrides.Menu,
        MenuList: selectOverrides.MenuList,
        Option: this.props.optionComponent!,
        NoOptionsMessage: selectOverrides.NoOptionsMessage,
        ClearIndicator: selectOverrides.NullComponent,
        DropdownIndicator: selectOverrides.NullComponent,
        LoadingMessage: selectOverrides.OptionLoader,
    };

    public focus() {
        this.inputRef.current!.focus();
    }
}<|MERGE_RESOLUTION|>--- conflicted
+++ resolved
@@ -44,6 +44,7 @@
     isLoading?: boolean;
     onSearch: () => void;
     optionComponent?: React.ComponentType<OptionProps<any>>;
+    getRef?: any;
     buttonClassName?: string;
     hideSearchButton?: boolean;
     triggerSearchOnAllUpdates?: boolean;
@@ -118,12 +119,9 @@
                 createOptionPosition="first"
                 formatCreateLabel={this.createFormatLabel}
                 ref={this.inputRef}
-<<<<<<< HEAD
-=======
                 onKeyDown={this.props.handleOnKeyDown}
                 onMenuOpen={this.props.onOpenSuggestions}
                 onMenuClose={this.props.onCloseSuggestions}
->>>>>>> df75f701
             />
         );
     }
@@ -231,7 +229,6 @@
                                     isLarge: this.props.isBigInput,
                                 },
                             )}
-                            tabIndex={!!this.props.hideSearchButton ? -1 : 0}
                         >
                             <components.Control {...props} />
                             {this.props.value && <ClearButton onClick={this.clear} />}
@@ -260,13 +257,9 @@
     private clear = (event: React.SyntheticEvent) => {
         event.preventDefault();
         this.props.onChange("");
-<<<<<<< HEAD
-        this.props.onSearch();
-=======
         if (this.props.triggerSearchOnAllUpdates) {
             this.props.onSearch();
         }
->>>>>>> df75f701
         this.inputRef.current!.focus();
     };
 
