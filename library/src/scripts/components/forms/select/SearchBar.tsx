/*
 * @author Stéphane LaFlèche <stephane.l@vanillaforums.com>
 * @copyright 2009-2019 Vanilla Forums Inc.
 * @license GPL-2.0-only
 */

import * as React from "react";
import { components } from "react-select";
import AsyncCreatableSelect from "react-select/lib/AsyncCreatable";
import { getRequiredID, IOptionalComponentID } from "@library/componentIDs";
import classNames from "classnames";
import { t } from "@library/application";
import Button from "@library/components/forms/Button";
import Heading from "@library/components/Heading";
import { InputActionMeta, ActionMeta as SelectActionMeta } from "react-select/lib/types";
import * as selectOverrides from "./overwrites";
import ButtonLoader from "@library/components/ButtonLoader";
import { OptionProps } from "react-select/lib/components/Option";
import Translate from "@library/components/translation/Translate";
import { ClearButton } from "@library/components/forms/select/ClearButton";
import ConditionalWrap from "@library/components/ConditionalWrap";
import { search } from "@library/components/icons/header";
import { MenuProps } from "react-select/lib/components/Menu";
import ReactDOM from "react-dom";
<<<<<<< HEAD
import { buttonClasses } from "@library/styles/buttonStyles";
=======
import { LinkContext } from "@library/components/navigation/LinkContextProvider";
import { RouteComponentProps, withRouter } from "react-router";
>>>>>>> dcf83418

export interface IComboBoxOption<T = any> {
    value: string | number;
    label: string;
    data?: T;
}

interface IProps extends IOptionalComponentID, RouteComponentProps<any> {
    disabled?: boolean;
    className?: string;
    placeholder?: string;
    options?: any[];
    loadOptions?: (inputValue: string) => Promise<any>;
    value: string;
    onChange: (value: string) => void;
    isBigInput?: boolean;
    noHeading: boolean;
    title: string;
    titleAsComponent?: React.ReactNode;
    isLoading?: boolean;
    onSearch: () => void;
    optionComponent?: React.ComponentType<OptionProps<any>>;
    getRef?: any;
    buttonClassName?: string;
    hideSearchButton?: boolean;
    triggerSearchOnClear?: boolean;
    resultsRef?: React.RefObject<HTMLDivElement>;
    handleOnKeyDown?: (event: React.KeyboardEvent) => void;
    onOpenSuggestions?: () => void;
    onCloseSuggestions?: () => void;
}

interface IState {
    forceMenuClosed: boolean;
}

/**
 * Implements the search bar component
 */
export default class SearchBar extends React.Component<IProps, IState> {
    public static contextType = LinkContext;
    public context!: React.ContextType<typeof LinkContext>;

    public static defaultProps: Partial<IProps> = {
        disabled: false,
        isBigInput: false,
        noHeading: false,
        title: t("Search"),
        isLoading: false,
        optionComponent: selectOverrides.SelectOption,
        triggerSearchOnClear: false,
        placeholder: t("Search"),
    };

    public state: IState = {
        forceMenuClosed: false,
    };
    private id: string;
    private prefix = "searchBar";
    private searchButtonID: string;
    private searchInputID: string;
    private inputRef: React.RefObject<AsyncCreatableSelect<any>> = React.createRef();

    constructor(props: IProps) {
        super(props);
        this.id = getRequiredID(props, this.prefix);
        this.searchButtonID = this.id + "-searchButton";
        this.searchInputID = this.id + "-searchInput";
    }

    public render() {
        const { className, disabled, isLoading } = this.props;

        return (
            <AsyncCreatableSelect
                id={this.id}
                value={undefined}
                onChange={this.handleOptionChange}
                closeMenuOnSelect={false}
                inputId={this.searchInputID}
                inputValue={this.props.value}
                onInputChange={this.handleInputChange}
                components={this.componentOverwrites}
                isClearable={false}
                blurInputOnSelect={false}
                allowCreateWhileLoading={true}
                controlShouldRenderValue={false}
                isDisabled={disabled}
                loadOptions={this.props.loadOptions}
                menuIsOpen={this.isMenuVisible}
                classNamePrefix={this.prefix}
                className={classNames(this.prefix, className)}
                placeholder={this.props.placeholder}
                aria-label={t("Search")}
                escapeClearsValue={true}
                pageSize={20}
                theme={this.getTheme}
                styles={this.customStyles}
                backspaceRemovesValue={true}
                createOptionPosition="first"
                formatCreateLabel={this.createFormatLabel}
                ref={this.inputRef}
                onKeyDown={this.props.handleOnKeyDown}
                onMenuOpen={this.props.onOpenSuggestions}
                onMenuClose={this.props.onCloseSuggestions}
            />
        );
    }

    /**
     * Determine if we should show the menu or not.
     *
     * - Menu can be forced closed through state.
     * - Having no value in the input keeps the search closed.
     * - Otherwise falls back to what is determined by react-select.
     */
    private get isMenuVisible(): boolean | undefined {
        return this.state.forceMenuClosed || this.props.value.length === 0 ? false : undefined;
    }

    /**
     * Handle changes in option.
     *
     * - Update the input value.
     * - Force the menu closed.
     * - Trigger a search.
     */
    private handleOptionChange = (option: IComboBoxOption, actionMeta: SelectActionMeta) => {
        if (option) {
            const data = option.data || {};
            const { url } = data;

            if (actionMeta.action === "select-option" && url) {
                this.context.pushSmartLocation(url);
            } else {
                this.props.onChange(option.label);
                this.setState({ forceMenuClosed: true }, this.props.onSearch);
            }
        }
    };

    /**
     * Create a label for React Select's "Add option" option.
     */
    private createFormatLabel = (inputValue: string) => {
        return <Translate source="Search for <0/>" c0={<strong>{inputValue}</strong>} />;
    };

    /**
     * Handle changes in the select's text input.
     *
     * Ignores change caused by blurring or closing the menu. These normally clear the input.
     */
    private handleInputChange = (value: string, reason: InputActionMeta) => {
        if (!["input-blur", "menu-close"].includes(reason.action)) {
            this.props.onChange(value);
            this.setState({ forceMenuClosed: false });
        }
    };

    /**
     * Unset some of the inline styles of react select.
     */
    private customStyles = {
        option: (provided: React.CSSProperties) => ({
            ...provided,
        }),
        menu: (provided: React.CSSProperties, state) => {
            return { ...provided, backgroundColor: undefined, boxShadow: undefined };
        },
        menuList: (provided: React.CSSProperties, state) => {
            return { ...provided, maxHeight: undefined };
        },
        control: (provided: React.CSSProperties) => ({
            ...provided,
            borderWidth: 0,
        }),
    };

    /**
     * Unset many of react-selects theme values.
     */
    private getTheme = theme => {
        return {
            ...theme,
            borderRadius: {},
            colors: {},
            spacing: {},
        };
    };

    /**
     * Overwrite for the Control component in react select
     * @param props
     */
    private SearchControl = (props, theme?: object) => {
        return (
            <div className="searchBar">
                <form className="searchBar-form" onSubmit={this.onFormSubmit}>
                    {!this.props.noHeading && (
                        <Heading depth={1} className="searchBar-heading pageSmallTitle" title={this.props.title}>
                            <label className="searchBar-label" htmlFor={this.searchInputID}>
                                {this.props.titleAsComponent ? this.props.titleAsComponent : this.props.title}
                            </label>
                        </Heading>
                    )}
                    <div onClick={this.focus} className="searchBar-content">
                        <div
                            className={classNames(
                                `${this.prefix}-valueContainer`,
                                "suggestedTextInput-inputText",
                                "inputText",
                                "isClearable",
                                {
                                    isLarge: this.props.isBigInput,
                                },
                            )}
                        >
                            <components.Control {...props} />
                            {this.props.value && <ClearButton onClick={this.clear} />}
                        </div>
                        <ConditionalWrap condition={!!this.props.hideSearchButton} className="sr-only">
                            <Button
                                type="submit"
                                id={this.searchButtonID}
                                className={classNames("searchBar-submitButton", this.props.buttonClassName)}
                                tabIndex={!!this.props.hideSearchButton ? -1 : 0}
                            >
                                {this.props.isLoading ? <ButtonLoader /> : t("Search")}
                            </Button>
                        </ConditionalWrap>
                        <div onClick={this.focus} className="searchBar-iconContainer">
                            {search("searchBar-icon")}
                        </div>
                    </div>
                </form>
            </div>
        );
    };

    private clear = (event: React.SyntheticEvent) => {
        event.preventDefault();
        this.props.onChange("");
        if (this.props.triggerSearchOnClear) {
            this.props.onSearch();
        }
        this.inputRef.current!.focus();
    };

    /**
     * Handle the form submission.
     */
    private onFormSubmit = (event: React.FormEvent) => {
        event.preventDefault();
        this.props.onSearch();
    };

    /**
     * Pass menu function with ref to results container
     */

    private Menu = (props: MenuProps<any>) => {
        return (
            <React.Fragment>
                {ReactDOM.createPortal(
                    <components.Menu {...props} className="suggestedTextInput-menu dropDown-contents isParentWidth" />,
                    this.props.resultsRef!.current!,
                )}
            </React.Fragment>
        );
    };

    /*
    * Overwrite components in Select component
    */
    private componentOverwrites = {
        Control: this.SearchControl,
        IndicatorSeparator: selectOverrides.NullComponent,
        Menu: !!this.props.resultsRef ? this.Menu : selectOverrides.Menu,
        MenuList: selectOverrides.MenuList,
        Option: this.props.optionComponent!,
        NoOptionsMessage: selectOverrides.NoOptionsMessage,
        ClearIndicator: selectOverrides.NullComponent,
        DropdownIndicator: selectOverrides.NullComponent,
        LoadingMessage: selectOverrides.OptionLoader,
    };

    public focus = () => {
        this.inputRef.current!.focus();
    };
}<|MERGE_RESOLUTION|>--- conflicted
+++ resolved
@@ -22,12 +22,8 @@
 import { search } from "@library/components/icons/header";
 import { MenuProps } from "react-select/lib/components/Menu";
 import ReactDOM from "react-dom";
-<<<<<<< HEAD
-import { buttonClasses } from "@library/styles/buttonStyles";
-=======
 import { LinkContext } from "@library/components/navigation/LinkContextProvider";
-import { RouteComponentProps, withRouter } from "react-router";
->>>>>>> dcf83418
+import { RouteComponentProps } from "react-router";
 
 export interface IComboBoxOption<T = any> {
     value: string | number;
