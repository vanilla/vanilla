/*
 * @author Stéphane LaFlèche <stephane.l@vanillaforums.com>
 * @copyright 2009-2018 Vanilla Forums Inc.
 * @license GPL-2.0-only
 */

import * as React from "react";
import ReactDOM from "react-dom";
import MeBox from "@library/components/mebox/MeBox";
import { dummyLogoData } from "@library/components/mebox/state/dummyLogoData";
import { dummyNotificationsData } from "@library/components/mebox/state/dummyNotificationsData";
import { dummyMessagesData } from "@library/components/mebox/state/dummyMessagesData";
import { dummyGuestNavigationData, dummyNavigationData } from "@library/components/mebox/state/dummyNavigationData";
import { Devices, IDeviceProps } from "@library/components/DeviceChecker";
import { withDevice } from "@library/contexts/DeviceContext";
import { dummyUserDropDownData } from "@library/components/mebox/state/dummyUserDropDownData";
import classNames from "classnames";
import Container from "@library/components/layouts/components/Container";
import { PanelWidgetHorizontalPadding } from "@library/components/layouts/PanelLayout";
import HeaderLogo from "@library/components/mebox/pieces/HeaderLogo";
import VanillaHeaderNav from "@library/components/mebox/pieces/VanillaHeaderNav";
import CompactSearch from "@library/components/mebox/pieces/CompactSearch";
import CompactMeBox from "@library/components/mebox/pieces/CompactMeBox";
import { connect } from "react-redux";
import { INotificationsProps } from "@library/components/mebox/pieces/NotificationsContents";
import UsersModel, { IInjectableUserState } from "@library/users/UsersModel";
import MobileDropDown from "@library/components/headers/pieces/MobileDropDown";
import ConditionalWrap from "@library/components/ConditionalWrap";

interface IProps extends IDeviceProps, IInjectableUserState {
    container?: Element; // Element containing header. Should be the default most if not all of the time.
    className?: string;
    title?: string; // Needed for mobile dropdown
    mobileDropDownContent?: React.ReactNode; // Needed for mobile dropdown
}

interface IState {
    openSearch: boolean;
    showingSuggestions: boolean;
}

/**
 * Implements Vanilla Header component. Note that this component uses a react portal.
 * That means the exact location in the page is not that important, since it will
 * render in a specific div in the default-master.
 */
export class VanillaHeader extends React.Component<IProps, IState> {
    public state = {
        openSearch: false,
        showingSuggestions: false,
    };
    public render() {
        const currentUser = this.props.currentUser.data;
        const isMobile = this.props.device === Devices.MOBILE;
        const isGuest = currentUser && UsersModel && currentUser.userID === UsersModel.GUEST_ID;
        const countClass = "vanillaHeader-count";
        const buttonClass = "vanillaHeader-button";
        const showMobileDropDown =
            isMobile && !this.state.openSearch && this.props.title && this.props.mobileDropDownContent;

        const notificationProps: INotificationsProps = {
            data: [],
            userSlug: currentUser!.name,
            countClass: classNames(countClass, "vanillaHeader-notificationsCount"),
        };

        const messagesProps = {
            ...dummyMessagesData,
            buttonClass,
            countClass: classNames(countClass, "vanillaHeader-messagesCount"),
        };

        return ReactDOM.createPortal(
            <header className={classNames("vanillaHeader", this.props.className)}>
                <Container>
                    <PanelWidgetHorizontalPadding>
                        <div className="vanillaHeader-bar">
                            {(!isMobile || (!this.state.openSearch && isMobile)) && (
                                <HeaderLogo
                                    {...dummyLogoData}
                                    className="vanillaHeader-logoContainer"
                                    logoClassName="vanillaHeader-logo"
                                />
                            )}
                            {!this.state.openSearch &&
                                !isMobile && (
                                    <VanillaHeaderNav
                                        {...dummyNavigationData}
                                        className="vanillaHeader-nav"
                                        linkClassName="vanillaHeader-navLink"
                                        linkContentClassName="vanillaHeader-navLinkContent"
                                    />
                                )}

<<<<<<< HEAD
                            {showMobileDropDown && (
                                <MobileDropDown title={this.props.title!} buttonClass="vanillaHeader-mobileDropDown">
                                    {this.props.mobileDropDownContent}
                                </MobileDropDown>
                            )}

                            <ConditionalWrap className="vanillaHeader-rightFlexBasis" condition={!!showMobileDropDown}>
                                <CompactSearch
                                    className={classNames("vanillaHeader-compactSearch", {
                                        isCentered: this.state.openSearch,
                                    })}
                                    open={this.state.openSearch}
                                    onOpenSearch={this.openSearch}
                                    onCloseSearch={this.closeSearch}
                                    cancelButtonClassName="vanillaHeader-searchCancel"
                                    buttonClass="vanillaHeader-button"
                                    showingSuggestions={this.state.showingSuggestions}
                                    onOpenSuggestions={this.setOpenSuggestions}
                                    onCloseSuggestions={this.setCloseSuggestions}
                                />
                                {isGuest ? (
                                    (!this.state.openSearch || !isMobile) && (
                                        <VanillaHeaderNav
                                            {...dummyGuestNavigationData}
                                            linkClassName="vanillaHeader-navLink"
                                            linkContentClassName="vanillaHeader-navLinkContent"
                                            className="vanillaHeader-nav vanillaHeader-guestNav"
                                        />
                                    )
                                ) : (
                                    <React.Fragment>
                                        {!isMobile && (
                                            <MeBox
                                                className="vanillaHeader-meBox"
                                                notificationsProps={notificationProps as INotificationsProps}
=======
                            <CompactSearch
                                className={classNames("vanillaHeader-compactSearch", {
                                    isCentered: this.state.openSearch,
                                })}
                                open={this.state.openSearch}
                                onOpenSearch={this.openSearch}
                                onCloseSearch={this.closeSearch}
                                cancelButtonClassName="vanillaHeader-searchCancel"
                                buttonClass="vanillaHeader-button"
                                showingSuggestions={this.state.showingSuggestions}
                                onOpenSuggestions={this.setOpenSuggestions}
                                onCloseSuggestions={this.setCloseSuggestions}
                            />
                            {isGuest ? (
                                (!this.state.openSearch || !isMobile) && (
                                    <VanillaHeaderNav
                                        {...dummyGuestNavigationData}
                                        linkClassName="vanillaHeader-navLink"
                                        linkContentClassName="vanillaHeader-navLinkContent"
                                        className="vanillaHeader-nav vanillaHeader-guestNav"
                                    />
                                )
                            ) : (
                                <React.Fragment>
                                    {!isMobile && (
                                        <MeBox
                                            className={classNames("vanillaHeader-meBox", {
                                                hasFlexBasis: this.state.openSearch,
                                            })}
                                            notificationsProps={notificationProps}
                                            messagesProps={messagesProps as any}
                                            counts={dummyUserDropDownData}
                                            buttonClassName="vanillaHeader-button"
                                            contentClassName="vanillaHeader-dropDownContents"
                                        />
                                    )}
                                    {isMobile &&
                                        !this.state.openSearch && (
                                            <CompactMeBox
                                                notificationsProps={notificationProps}
>>>>>>> 889b5d66
                                                messagesProps={messagesProps as any}
                                                counts={dummyUserDropDownData}
                                                buttonClassName="vanillaHeader-button"
                                                contentClassName="vanillaHeader-dropDownContents"
                                            />
                                        )}
                                        {isMobile &&
                                            !this.state.openSearch && (
                                                <CompactMeBox
                                                    notificationsProps={notificationProps as INotificationsProps}
                                                    messagesProps={messagesProps as any}
                                                    counts={dummyUserDropDownData}
                                                    buttonClass="vanillaHeader-button"
                                                    userPhotoClass="headerDropDown-user"
                                                    forceIcon={true}
                                                />
                                            )}
                                    </React.Fragment>
                                )}
                            </ConditionalWrap>
                        </div>
                    </PanelWidgetHorizontalPadding>
                </Container>
            </header>,
            this.props.container || document.getElementById("vanillaHeader")!,
        );
    }

    public openSearch = () => {
        this.setState({
            openSearch: true,
        });
    };

    public closeSearch = () => {
        this.setState({
            openSearch: false,
        });
    };

    /**
     * Keep track of visibility of suggestions
     */
    public setOpenSuggestions = () => {
        this.setState({
            showingSuggestions: true,
        });
    };

    /**
     * Keep track of visibility of suggestions
     */
    public setCloseSuggestions = () => {
        this.setState({
            showingSuggestions: false,
        });
    };
}

const withRedux = connect(UsersModel.mapStateToProps);
export default withRedux(withDevice<IProps>(VanillaHeader));<|MERGE_RESOLUTION|>--- conflicted
+++ resolved
@@ -92,7 +92,6 @@
                                     />
                                 )}
 
-<<<<<<< HEAD
                             {showMobileDropDown && (
                                 <MobileDropDown title={this.props.title!} buttonClass="vanillaHeader-mobileDropDown">
                                     {this.props.mobileDropDownContent}
@@ -127,49 +126,7 @@
                                         {!isMobile && (
                                             <MeBox
                                                 className="vanillaHeader-meBox"
-                                                notificationsProps={notificationProps as INotificationsProps}
-=======
-                            <CompactSearch
-                                className={classNames("vanillaHeader-compactSearch", {
-                                    isCentered: this.state.openSearch,
-                                })}
-                                open={this.state.openSearch}
-                                onOpenSearch={this.openSearch}
-                                onCloseSearch={this.closeSearch}
-                                cancelButtonClassName="vanillaHeader-searchCancel"
-                                buttonClass="vanillaHeader-button"
-                                showingSuggestions={this.state.showingSuggestions}
-                                onOpenSuggestions={this.setOpenSuggestions}
-                                onCloseSuggestions={this.setCloseSuggestions}
-                            />
-                            {isGuest ? (
-                                (!this.state.openSearch || !isMobile) && (
-                                    <VanillaHeaderNav
-                                        {...dummyGuestNavigationData}
-                                        linkClassName="vanillaHeader-navLink"
-                                        linkContentClassName="vanillaHeader-navLinkContent"
-                                        className="vanillaHeader-nav vanillaHeader-guestNav"
-                                    />
-                                )
-                            ) : (
-                                <React.Fragment>
-                                    {!isMobile && (
-                                        <MeBox
-                                            className={classNames("vanillaHeader-meBox", {
-                                                hasFlexBasis: this.state.openSearch,
-                                            })}
-                                            notificationsProps={notificationProps}
-                                            messagesProps={messagesProps as any}
-                                            counts={dummyUserDropDownData}
-                                            buttonClassName="vanillaHeader-button"
-                                            contentClassName="vanillaHeader-dropDownContents"
-                                        />
-                                    )}
-                                    {isMobile &&
-                                        !this.state.openSearch && (
-                                            <CompactMeBox
                                                 notificationsProps={notificationProps}
->>>>>>> 889b5d66
                                                 messagesProps={messagesProps as any}
                                                 counts={dummyUserDropDownData}
                                                 buttonClassName="vanillaHeader-button"
@@ -179,7 +136,7 @@
                                         {isMobile &&
                                             !this.state.openSearch && (
                                                 <CompactMeBox
-                                                    notificationsProps={notificationProps as INotificationsProps}
+                                                    notificationsProps={notificationProps}
                                                     messagesProps={messagesProps as any}
                                                     counts={dummyUserDropDownData}
                                                     buttonClass="vanillaHeader-button"
