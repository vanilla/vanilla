/*
 * @author Stéphane LaFlèche <stephane.l@vanillaforums.com>
 * @copyright 2009-2018 Vanilla Forums Inc.
 * @license GPL-2.0-only
 */

import React from "react";
import { t } from "@library/application";
import classNames from "classnames";

const currentColorFill = {
    fill: "currentColor",
};

export function rightChevron(className?: string) {
    const title = `>`;
    return (
        <svg
            className={classNames("icon", "icon-chevronRight", className)}
            xmlns="http://www.w3.org/2000/svg"
            viewBox="0 0 24 24"
            aria-hidden="true"
        >
            <title>{title}</title>
            <path
                fill="currentColor"
                d="M15.4955435,6.92634039 C15.4955435,6.82589384 15.4509005,6.73660802 15.3839362,6.66964366 L14.8258998,6.11160728 C14.7589354,6.04464291 14.6584889,6 14.5692031,6 C14.4799172,6 14.3794707,6.04464291 14.3125063,6.11160728 L9.11160728,11.3125063 C9.04464291,11.3794707 9,11.4799172 9,11.5692031 C9,11.6584889 9.04464291,11.7589354 9.11160728,11.8258998 L14.3125063,17.0267989 C14.3794707,17.0937632 14.4799172,17.1384061 14.5692031,17.1384061 C14.6584889,17.1384061 14.7589354,17.0937632 14.8258998,17.0267989 L15.3839362,16.4687625 C15.4509005,16.4017981 15.4955435,16.3013516 15.4955435,16.2120657 C15.4955435,16.1227799 15.4509005,16.0223334 15.3839362,15.955369 L10.9977702,11.5692031 L15.3839362,7.18303712 C15.4509005,7.11607276 15.4955435,7.01562621 15.4955435,6.92634039 Z"
                transform="matrix(-1 0 0 1 25 .5)"
            />
        </svg>
    );
}

const leftChefronPath =
    "M14.9,7.7l-4.4,4.4,4.4,4.4a.5.5,0,0,1,0,.6l-.6.6a.5.5,0,0,1-.6,0L8.5,12.5a.5.5,0,0,1,0-.6l5.2-5.2a.5.5,0,0,1,.6,0s.676.543.7.7A.325.325,0,0,1,14.9,7.7Z";

export function leftChevron(className?: string) {
    const title = `<`;
    return (
        <svg
            className={classNames("icon", "icon-chevronLeft", className)}
            xmlns="http://www.w3.org/2000/svg"
            viewBox="0 0 24 24"
            aria-hidden="true"
        >
            <title>{title}</title>
            <path d={leftChefronPath} style={currentColorFill} />
        </svg>
    );
}

export function leftChevronCompact(className?: string) {
    const title = `<`;
    return (
        <svg
            className={classNames("icon-chevronLeftCompact", className)}
            xmlns="http://www.w3.org/2000/svg"
            viewBox="0 0 6.606 11.2"
            aria-hidden="true"
        >
            <title>{title}</title>
            <path d={leftChefronPath} transform="translate(-8.4 -6.6)" style={currentColorFill} />
        </svg>
    );
}

export function bottomChevron(className?: string) {
    const title = `↓`;
    return (
        <svg
            className={classNames("icon-chevronLeftCompact", className)}
            xmlns="http://www.w3.org/2000/svg"
            viewBox="0 0 6.606 11.2"
            aria-hidden="true"
        >
            <title>{title}</title>
            <path d={leftChefronPath} transform="translate(-8.4 -6.6)" style={currentColorFill} />
        </svg>
    );
}

export function close(className?: string, noPadding: boolean = false) {
    const title = t("Close");
    const viewBox = noPadding ? "0 0 16 16" : "0 0 24 24";
    const transform = noPadding ? "translate(-4 -4)" : "";
    return (
        <svg
            className={classNames("icon", "icon-close", className)}
            xmlns="http://www.w3.org/2000/svg"
            viewBox={viewBox}
            aria-hidden="true"
        >
            <title>{title}</title>
            <path
                transform={transform}
                fill="currentColor"
                d="M12,10.6293581 L5.49002397,4.11938207 C5.30046135,3.92981944 4.95620859,3.96673045 4.69799105,4.22494799 L4.22494799,4.69799105 C3.97708292,4.94585613 3.92537154,5.29601344 4.11938207,5.49002397 L10.6293581,12 L4.11938207,18.509976 C3.92981944,18.6995387 3.96673045,19.0437914 4.22494799,19.3020089 L4.69799105,19.775052 C4.94585613,20.0229171 5.29601344,20.0746285 5.49002397,19.8806179 L12,13.3706419 L18.509976,19.8806179 C18.6995387,20.0701806 19.0437914,20.0332695 19.3020089,19.775052 L19.775052,19.3020089 C20.0229171,19.0541439 20.0746285,18.7039866 19.8806179,18.509976 L13.3706419,12 L19.8806179,5.49002397 C20.0701806,5.30046135 20.0332695,4.95620859 19.775052,4.69799105 L19.3020089,4.22494799 C19.0541439,3.97708292 18.7039866,3.92537154 18.509976,4.11938207 L12,10.6293581 Z"
            />
        </svg>
    );
}

export function clear(className?: string, noPadding: boolean = false) {
    const title = t("Clear");
    return (
        <svg
            className={classNames("icon", "icon-clear", className)}
            xmlns="http://www.w3.org/2000/svg"
            viewBox="0 0 24 24"
            aria-hidden="true"
        >
            <title>{title}</title>
            <path
                fill="currentColor"
                d="M12,5a7,7,0,1,0,7,7A7,7,0,0,0,12,5Zm2.873,5.244L13.118,12l1.755,1.756a.337.337,0,0,1,0,.479l-.638.638a.337.337,0,0,1-.479,0L12,13.118l-1.756,1.755a.337.337,0,0,1-.479,0l-.638-.638a.337.337,0,0,1,0-.479L10.882,12,9.127,10.244a.337.337,0,0,1,0-.479l.638-.638a.337.337,0,0,1,.479,0L12,10.882l1.756-1.755a.337.337,0,0,1,.479,0l.638.638A.337.337,0,0,1,14.873,10.244Z"
            />
        </svg>
    );
}

export function check(className?: string) {
    const title = `✓`;
    return (
        <svg
            className={classNames("icon", "icon-check", className)}
            xmlns="http://www.w3.org/2000/svg"
            viewBox="0 0 24 24"
            aria-hidden="true"
        >
            <title>{title}</title>
            <polygon fill="currentColor" points="5,12.7 3.6,14.1 9,19.5 20.4,7.9 19,6.5 9,16.8" />
        </svg>
    );
}

export function dropDownMenu(className?: string) {
    const title = `…`;
    return (
        <svg
            className={classNames("icon", "icon-dropDownMenu", className)}
            xmlns="http://www.w3.org/2000/svg"
            viewBox="0 0 24 24"
            aria-hidden="true"
        >
            <title>{title}</title>
            <circle cx="5.7" cy="12" r="2" fill="currentColor" />
            <circle cx="18.3" cy="12" r="2" fill="currentColor" />
            <circle cx="12" cy="12" r="2" fill="currentColor" />
        </svg>
    );
}

export function categoryIcon(className?: string) {
    const title = t("Folder");
    return (
        <svg
            xmlns="http://www.w3.org/2000/svg"
            className={classNames("icon", "icon-categoryIcon", className)}
            viewBox="0 0 14.25 12.75"
            role="img"
            aria-label={title}
        >
            <title>{title}</title>
            <path
                d="M9.369,3.164H14.75a.375.375,0,0,1,.375.375V13a.375.375,0,0,1-.375.375H1.25A.375.375,0,0,1,.875,13V1A.375.375,0,0,1,1.25.625H8a.375.375,0,0,1,.343.223ZM1.625,1.375v11.25h12.75V3.914H9.125a.375.375,0,0,1-.343-.223L7.756,1.375Z"
                transform="translate(-0.875 -0.625)"
                fill="currentColor"
            />
        </svg>
    );
}

export function checkCompact(className?: string) {
    const title = `✓`;
    return (
        <svg
            xmlns="http://www.w3.org/2000/svg"
            className={classNames("icon", "icon-selectedCategory", className)}
            viewBox="0 0 16.8 13"
            role="img"
            aria-label={title}
        >
            <title>{title}</title>
            <polygon
                points="12.136 3.139 13.25 4.253 6.211 11.292 2.75 7.83 3.863 6.717 6.211 9.064 12.136 3.139"
                fill="currentColor"
            />
        </svg>
    );
}

export function downTriangle(className?: string, title: string = "▾", deg?: number) {
    let transform;
    if (deg) {
        transform = { transform: `rotate(${deg}deg` };
    }
    return (
        <svg
            xmlns="http://www.w3.org/2000/svg"
            viewBox="0 0 8 8"
            className={classNames("icon", "icon-triangleRight", className)}
            aria-hidden="true"
            style={transform}
        >
            <title>{title}</title>
            <polygon points="0 2.594 8 2.594 4 6.594 0 2.594" fill="currentColor" />
        </svg>
    );
}

export function rightTriangle(title: string = `▶`, className?: string) {
    return downTriangle(className, title, -90);
}

export function help(className?: string) {
    const title = t("Help");
    return (
        <svg
            xmlns="http://www.w3.org/2000/svg"
            viewBox="0 0 16 16"
            className={classNames("icon", "icon-help", className)}
            role="img"
            aria-label={title}
        >
            <title>{title}</title>
            <path
                d="M12,19a7,7,0,1,0-7-7A7,7,0,0,0,12,19Zm0,1a8,8,0,1,1,8-8A8,8,0,0,1,12,20Zm-.866-6.5v-.338a2,2,0,0,1,.211-.969,2.757,2.757,0,0,1,.741-.8,4.09,4.09,0,0,0,.812-.773,1.156,1.156,0,0,0,.183-.656.826.826,0,0,0-.3-.683,1.333,1.333,0,0,0-.851-.238A2.941,2.941,0,0,0,11,9.185a6.65,6.65,0,0,0-.836.344L9.721,8.6a4.653,4.653,0,0,1,2.3-.6,2.485,2.485,0,0,1,1.645.508,1.727,1.727,0,0,1,.609,1.4,1.983,1.983,0,0,1-.117.706,2.006,2.006,0,0,1-.352.59,5.653,5.653,0,0,1-.812.731,3.088,3.088,0,0,0-.659.64,1.229,1.229,0,0,0-.166.682V13.5Zm-.217,1.688a.7.7,0,0,1,.778-.8.775.775,0,0,1,.582.209.818.818,0,0,1,.2.59.838.838,0,0,1-.2.595.878.878,0,0,1-1.156.006A.844.844,0,0,1,10.917,15.185Z"
                transform="translate(-4 -4)"
                fill="currentColor"
            />
        </svg>
    );
}

export function compose(className?: string) {
    return (
        <svg
            xmlns="http://www.w3.org/2000/svg"
            viewBox="0 0 24 24"
            className={classNames("icon", "icon-compose", className)}
            aria-hidden="true"
        >
            <path
                fill="currentColor"
                d="M23.591,1.27l-.9-.9a1.289,1.289,0,0,0-1.807,0l-.762.863,2.6,2.587.868-.751a1.24,1.24,0,0,0,.248-.373,1.255,1.255,0,0,0,0-1.052A1.232,1.232,0,0,0,23.591,1.27ZM19.5,20.5H3.5V4.5H15.4l1.4-1.431H2.751A1,1,0,0,0,2,4.07V20.939a1,1,0,0,0,1,1H20.011a1,1,0,0,0,1-1V7L19.5,8.445ZM21.364,3.449l-9.875,9.8-.867-.861,9.874-9.8-.867-.863-4.938,4.9-4.938,4.9L8.74,15.167l3.617-1.055,9.875-9.8Z"
            />
        </svg>
    );
}

export function download(className?: string) {
    const title = t("Download");
    return (
        <svg
            xmlns="http://www.w3.org/2000/svg"
            viewBox="0 0 24 24"
            className={classNames("icon", "icon-compose", className)}
            role="img"
            aria-label={title}
        >
            <title>{title}</title>
            <path
                d="M6.483,10.462h.005a.5.5,0,0,1,.707.01l3.954,4.066V3.887a.5.5,0,0,1,.5-.5h.621a.5.5,0,0,1,.5.5V14.533l4.035-4.073h0a.5.5,0,0,1,.707,0l.437.437a.5.5,0,0,1,0,.707h0l-5.6,5.6a.5.5,0,0,1-.707,0h0l-5.6-5.6a.5.5,0,0,1,0-.707h0ZM20.25,19.5V17.25a.75.75,0,0,1,1.5,0v3A.75.75,0,0,1,21,21H3a.75.75,0,0,1-.75-.75v-3a.75.75,0,0,1,1.5,0V19.5Z"
                fill="currentColor"
            />
        </svg>
    );
}

export function plusCircle(className?: string) {
    const title = `+`;
    return (
        <svg
            xmlns="http://www.w3.org/2000/svg"
            viewBox="0 0 14 14"
            className={classNames("icon", "icon-plusCircle", className)}
            role="img"
            aria-hidden="true"
        >
            <title>{title}</title>
            <path
                fill="currentColor"
                d="M14,7A7,7,0,1,1,7,0,7,7,0,0,1,14,7Zm-3.727.79a.339.339,0,0,0,.34-.338h0v-.9a.339.339,0,0,0-.339-.339H7.79V3.727a.339.339,0,0,0-.338-.34h-.9a.339.339,0,0,0-.339.339h0V6.21H3.727a.339.339,0,0,0-.34.338h0v.9a.339.339,0,0,0,.339.339H6.21v2.483a.339.339,0,0,0,.338.34h.9a.339.339,0,0,0,.339-.339h0V7.79Z"
            />
        </svg>
    );
}

<<<<<<< HEAD
export function newFolder(className?: string, title: string = t("New Folder")) {
    return (
        <svg
            xmlns="http://www.w3.org/2000/svg"
            className={classNames("icon", "icon-dropDownMenu", className)}
            viewBox="0 0 24 24"
            aria-hidden="true"
        >
            <title>{title}</title>
            <path
                d="M12.25,11.438a.5.5,0,0,0-1,0v2.75H8.5a.5.5,0,0,0,0,1h2.75v2.75a.5.5,0,0,0,1,0v-2.75H15a.5.5,0,0,0,0-1H12.25Z"
                fill="currentColor"
            />
            <path
                d="M21,7.823H13.825L12.457,4.735a.5.5,0,0,0-.457-.3H3a.5.5,0,0,0-.5.5v16a.5.5,0,0,0,.5.5H21a.5.5,0,0,0,.5-.5V8.323A.5.5,0,0,0,21,7.823Zm-.5,12.615H3.5v-15h8.175l1.368,3.087a.5.5,0,0,0,.457.3h7Z"
                fill="currentColor"
=======
export function signIn(className?: string) {
    const title = t("Sign In");
    return (
        <svg
            xmlns="http://www.w3.org/2000/svg"
            viewBox="0 0 24 24"
            className={classNames("icon", "icon-signIn", className)}
            role="img"
        >
            <title>{title}</title>
            <path
                fill="currentColor"
                d="M20.25,5.5H16A.75.75,0,0,1,16,4h5a.75.75,0,0,1,.75.75v15a.75.75,0,0,1-.75.75H16A.75.75,0,0,1,16,19h4.25ZM10.574,17.722l0-.005a.5.5,0,0,1,.01-.707l4.395-4.275H3.5a.5.5,0,0,1-.5-.5v-.741a.5.5,0,0,1,.5-.5H14.974l-4.4-4.361v0a.5.5,0,0,1,0-.707l.523-.523a.5.5,0,0,1,.707,0l6.066,6.067a.5.5,0,0,1,0,.707L11.8,18.241a.5.5,0,0,1-.707,0Z"
>>>>>>> 215c8fa9
            />
        </svg>
    );
}<|MERGE_RESOLUTION|>--- conflicted
+++ resolved
@@ -150,6 +150,27 @@
     );
 }
 
+export function newFolder(className?: string, title: string = t("New Folder")) {
+    return (
+        <svg
+            xmlns="http://www.w3.org/2000/svg"
+            className={classNames("icon", "icon-dropDownMenu", className)}
+            viewBox="0 0 24 24"
+            aria-hidden="true"
+        >
+            <title>{title}</title>
+            <path
+                d="M12.25,11.438a.5.5,0,0,0-1,0v2.75H8.5a.5.5,0,0,0,0,1h2.75v2.75a.5.5,0,0,0,1,0v-2.75H15a.5.5,0,0,0,0-1H12.25Z"
+                fill="currentColor"
+            />
+            <path
+                d="M21,7.823H13.825L12.457,4.735a.5.5,0,0,0-.457-.3H3a.5.5,0,0,0-.5.5v16a.5.5,0,0,0,.5.5H21a.5.5,0,0,0,.5-.5V8.323A.5.5,0,0,0,21,7.823Zm-.5,12.615H3.5v-15h8.175l1.368,3.087a.5.5,0,0,0,.457.3h7Z"
+                fill="currentColor"
+            />
+        </svg>
+    );
+}
+
 export function categoryIcon(className?: string) {
     const title = t("Folder");
     return (
@@ -286,24 +307,6 @@
     );
 }
 
-<<<<<<< HEAD
-export function newFolder(className?: string, title: string = t("New Folder")) {
-    return (
-        <svg
-            xmlns="http://www.w3.org/2000/svg"
-            className={classNames("icon", "icon-dropDownMenu", className)}
-            viewBox="0 0 24 24"
-            aria-hidden="true"
-        >
-            <title>{title}</title>
-            <path
-                d="M12.25,11.438a.5.5,0,0,0-1,0v2.75H8.5a.5.5,0,0,0,0,1h2.75v2.75a.5.5,0,0,0,1,0v-2.75H15a.5.5,0,0,0,0-1H12.25Z"
-                fill="currentColor"
-            />
-            <path
-                d="M21,7.823H13.825L12.457,4.735a.5.5,0,0,0-.457-.3H3a.5.5,0,0,0-.5.5v16a.5.5,0,0,0,.5.5H21a.5.5,0,0,0,.5-.5V8.323A.5.5,0,0,0,21,7.823Zm-.5,12.615H3.5v-15h8.175l1.368,3.087a.5.5,0,0,0,.457.3h7Z"
-                fill="currentColor"
-=======
 export function signIn(className?: string) {
     const title = t("Sign In");
     return (
@@ -317,7 +320,6 @@
             <path
                 fill="currentColor"
                 d="M20.25,5.5H16A.75.75,0,0,1,16,4h5a.75.75,0,0,1,.75.75v15a.75.75,0,0,1-.75.75H16A.75.75,0,0,1,16,19h4.25ZM10.574,17.722l0-.005a.5.5,0,0,1,.01-.707l4.395-4.275H3.5a.5.5,0,0,1-.5-.5v-.741a.5.5,0,0,1,.5-.5H14.974l-4.4-4.361v0a.5.5,0,0,1,0-.707l.523-.523a.5.5,0,0,1,.707,0l6.066,6.067a.5.5,0,0,1,0,.707L11.8,18.241a.5.5,0,0,1-.707,0Z"
->>>>>>> 215c8fa9
             />
         </svg>
     );
