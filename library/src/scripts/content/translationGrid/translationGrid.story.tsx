--- conflicted
+++ resolved
@@ -16,10 +16,7 @@
 
 const story = storiesOf("Components", module);
 const locales = translationGridData.i18nLocales;
-<<<<<<< HEAD
-=======
 const dateUpdated = "2019-10-09T20:05:51+00:00";
->>>>>>> 65e8b799
 loadLocales(locales);
 story.add("Translation Grid", () => {
     return (
@@ -45,10 +42,7 @@
                         inScrollingContainer={true}
                         otherLanguages={translationGridData.otherLanguages}
                         i18nLocales={translationGridData.i18nLocales}
-<<<<<<< HEAD
-=======
                         dateUpdated={dateUpdated}
->>>>>>> 65e8b799
                     />
                 </div>
             </LocaleProvider>
