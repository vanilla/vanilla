--- conflicted
+++ resolved
@@ -15,43 +15,30 @@
     description?: string;
     children?: React.ReactNode;
     inEditor?: boolean;
-<<<<<<< HEAD
     noBaseClass?: boolean;
+    isSmall?: boolean;
     setContentRef?: (element: HTMLElement | null) => void;
 }
 
 export function EmbedContent(props: IProps) {
     const id = useUniqueID("richEditor-embed-description");
-=======
-    isSmall?: boolean;
-}
-
-export function EmbedContent(props: IProps) {
-    const id = useUniqueID("richEditor-embed-description-");
     const defaultDesc = t("richEditor.externalEmbed.description");
     const classes = embedContentClasses();
 
->>>>>>> 11bb6343
     return (
         <div
             aria-describedby={id}
             aria-label={"External embed content - " + props.type}
-<<<<<<< HEAD
             className={classNames(
                 props.className,
                 { [FOCUS_CLASS]: props.inEditor },
-                !props.noBaseClass && "embedExternal-content",
+                !props.noBaseClass && "embedExternal-content",                [FOCUS_CLASS]: props.inEditor,
+                [classes.small]: props.isSmall,
             )}
-=======
-            className={classNames("embedExternal-content", props.className, {
-                [FOCUS_CLASS]: props.inEditor,
-                [classes.small]: props.isSmall,
-            })}
->>>>>>> 11bb6343
             tabIndex={props.inEditor ? -1 : undefined} // Should only as a whole when inside the editor.
             ref={props.setContentRef}
         >
-            <span className="sr-only">{props.description || t("richEditor.externalEmbed.description")}</span>
+            <span className="sr-only">{props.description || defaultDesc}</span>
             {props.children}
         </div>
     );
