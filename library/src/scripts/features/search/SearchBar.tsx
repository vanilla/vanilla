--- conflicted
+++ resolved
@@ -296,12 +296,6 @@
                                 type="submit"
                                 id={this.searchButtonID}
                                 baseClass={this.props.buttonBaseClass}
-<<<<<<< HEAD
-                                className={classNames("searchBar-submitButton", this.props.buttonClassName, {
-                                    isLarge: this.props.isBigInput,
-                                })}
-                                tabIndex={!!this.props.hideSearchButton ? -1 : 0}
-=======
                                 className={classNames(
                                     "searchBar-submitButton",
                                     classes.actionButton,
@@ -311,7 +305,6 @@
                                     },
                                 )}
                                 tabIndex={this.props.hideSearchButton ? -1 : 0}
->>>>>>> d0e03399
                             >
                                 {this.props.isLoading ? (
                                     <ButtonLoader
