--- conflicted
+++ resolved
@@ -63,12 +63,9 @@
     valueContainerClasses?: string;
     iconContainerClasses?: string;
     resultsAsModalClasses?: string;
-<<<<<<< HEAD
     forceMenuOpen?: boolean;
     forcedOptions?: any[];
-=======
     needsPageTitle?: boolean;
->>>>>>> 497739b7
 }
 
 interface IState {
