--- conflicted
+++ resolved
@@ -16,12 +16,7 @@
     userSelect,
     negative,
     IStateSelectors,
-<<<<<<< HEAD
-    importantColorOut,
-    isLightColor,
-=======
     absolutePosition,
->>>>>>> 3268cf51
 } from "@library/styles/styleHelpers";
 import { shadowHelper, shadowOrBorderBasedOnLightness } from "@library/styles/shadowHelpers";
 import { NestedCSSProperties } from "typestyle/lib/types";
@@ -64,9 +59,6 @@
     const item = makeThemeVars("item", {
         colors: {
             fg: globalVars.mainColors.fg,
-            active: {
-                fg: globalVars.mainColors.fg,
-            },
         },
         minHeight: 30,
         mobile: {
@@ -177,14 +169,11 @@
         },
     });
 
-    const likeDropDownContent = style(
-        "likeDropDownContent",
-        !isLightColor(globalVars.mainColors.bg) ? {} : shadows.dropDown(),
-        {
-            backgroundColor: colorOut(globalVars.mainColors.bg),
-            ...borders(),
-        } as NestedCSSProperties,
-    );
+    const likeDropDownContent = style("likeDropDownContent", {
+        ...shadows.dropDown(),
+        backgroundColor: colorOut(globalVars.mainColors.bg),
+        ...borders(),
+    } as NestedCSSProperties);
 
     const items = style("items", {
         paddingTop: 3,
@@ -473,29 +462,25 @@
             color: "transparent",
             radius: 0,
         }),
+        color: colorOut(vars.item.colors.fg, true),
         ...userSelect("none"),
         ...buttonStates(
             {
                 allStates: {
                     textShadow: "none",
                     outline: 0,
-                    color: importantColorOut(vars.item.colors.fg),
                 },
                 hover: {
-                    color: importantColorOut(vars.item.colors.active.fg),
-                    backgroundColor: importantColorOut(globalVars.mainColors.primary),
+                    backgroundColor: colorOut(globalVars.states.hover.color, true),
                 },
                 focus: {
-                    color: importantColorOut(vars.item.colors.active.fg),
-                    backgroundColor: importantColorOut(globalVars.mainColors.primary),
+                    backgroundColor: colorOut(globalVars.states.focus.color, true),
                 },
                 active: {
-                    color: importantColorOut(vars.item.colors.active.fg),
-                    backgroundColor: importantColorOut(globalVars.mainColors.primary),
+                    backgroundColor: colorOut(globalVars.states.active.color, true),
                 },
                 accessibleFocus: {
-                    color: importantColorOut(vars.item.colors.active.fg),
-                    borderColor: importantColorOut(globalVars.mainColors.primary),
+                    borderColor: colorOut(globalVars.mainColors.primary, true),
                 },
             },
             undefined,
