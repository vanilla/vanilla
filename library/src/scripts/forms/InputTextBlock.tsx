/*
 * @author Stéphane LaFlèche <stephane.l@vanillaforums.com>
 * @copyright 2009-2019 Vanilla Forums Inc.
 * @license GPL-2.0-only
 */

import React from "react";
import { inputClasses } from "@library/forms/inputStyles";
import InputBlock, { IInputBlockProps } from "@library/forms/InputBlock";
import { getRequiredID } from "@library/utility/idUtils";
import { Omit } from "@library/@types/utils";
import classNames from "classnames";
import { inputBlockClasses } from "@library/forms/InputBlockStyles";

export enum InputTextBlockBaseClass {
    STANDARD = "inputBlock",
    CUSTOM = "",
}

export interface IInputTextProps extends Omit<IInputBlockProps, "children"> {
    inputProps: {
        value?: string;
        onChange?: (event: React.ChangeEvent<HTMLInputElement>) => void;
        inputClassNames?: string;
        type?: string;
        defaultValue?: string;
        placeholder?: string;
        valid?: boolean;
        required?: boolean;
        disabled?: boolean;
        inputRef?: React.RefObject<HTMLInputElement>;
    };
}

export default class InputTextBlock extends React.Component<IInputTextProps> {
    public static defaultProps = {
        disabled: false,
        type: "text",
        errors: [],
        baseClass: InputTextBlockBaseClass.STANDARD,
        legacyMode: false,
    };

    private id: string;
    private ownInputRef: React.RefObject<HTMLInputElement> = React.createRef();
    private get inputRef() {
        return this.props.inputProps.inputRef || this.ownInputRef;
    }

    public constructor(props) {
        super(props);
        this.id = getRequiredID(props, "inputText");
    }

    public render() {
        const classesInput = inputClasses();
        const classesInputBlock = inputBlockClasses();

        const { inputProps, ...blockProps } = this.props;
<<<<<<< HEAD
        const classes = classNames(
            "inputBlock-inputText",
            "inputText",
            inputClasses().inputText,
            inputProps.inputClassNames,
            {
                InputBox: this.props.legacyMode,
                [classesInput.text]: !this.props.legacyMode,
            },
        );
=======
        const classes = classNames(classesInputBlock.inputText, "inputText", inputProps.inputClassNames, {
            InputBox: this.props.legacyMode,
            [classesInput.text]: !this.props.legacyMode,
        });
>>>>>>> 7f588055

        return (
            <InputBlock {...blockProps} className={classesInputBlock.root}>
                {blockParams => {
                    const { labelID, errorID, hasErrors } = blockParams;
                    let describedBy;
                    if (hasErrors) {
                        describedBy = errorID;
                    }
                    return (
                        <input
                            id={this.id}
                            className={classes}
                            defaultValue={inputProps.defaultValue}
                            value={inputProps.value}
                            type={inputProps.type}
                            disabled={inputProps.disabled}
                            required={inputProps.required}
                            placeholder={inputProps.placeholder}
                            aria-invalid={hasErrors}
                            aria-describedby={describedBy}
                            aria-labelledby={labelID}
                            onChange={this.onChange}
                            ref={this.inputRef}
                        />
                    );
                }}
            </InputBlock>
        );
    }

    /**
     * Use a native change event instead of React's because of https://github.com/facebook/react/issues/1159
     */
    public componentDidMount() {
        this.inputRef.current!.addEventListener("change", this.onChange);
    }

    /**
     * Use a native change event instead of React's because of https://github.com/facebook/react/issues/1159
     */
    public componentWillUnount() {
        this.inputRef.current!.removeEventListener("change", this.onChange);
    }

    public get value(): any {
        return this.inputRef.current ? this.inputRef.current.value : "";
    }

    public set value(value) {
        if (this.inputRef.current) {
            this.inputRef.current.value = value;
        } else {
            throw new Error("inputDom does not exist");
        }
    }

    public focus() {
        this.inputRef.current!.focus();
    }

    public select() {
        this.inputRef.current!.select();
    }

    private onChange = event => {
        if (this.props.inputProps.onChange) {
            this.props.inputProps.onChange(event);
        }
    };
}<|MERGE_RESOLUTION|>--- conflicted
+++ resolved
@@ -57,23 +57,10 @@
         const classesInputBlock = inputBlockClasses();
 
         const { inputProps, ...blockProps } = this.props;
-<<<<<<< HEAD
-        const classes = classNames(
-            "inputBlock-inputText",
-            "inputText",
-            inputClasses().inputText,
-            inputProps.inputClassNames,
-            {
-                InputBox: this.props.legacyMode,
-                [classesInput.text]: !this.props.legacyMode,
-            },
-        );
-=======
         const classes = classNames(classesInputBlock.inputText, "inputText", inputProps.inputClassNames, {
             InputBox: this.props.legacyMode,
             [classesInput.text]: !this.props.legacyMode,
         });
->>>>>>> 7f588055
 
         return (
             <InputBlock {...blockProps} className={classesInputBlock.root}>
