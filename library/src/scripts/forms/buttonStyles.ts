/*
 * @author Stéphane LaFlèche <stephane.l@vanillaforums.com>
 * @copyright 2009-2019 Vanilla Forums Inc.
 * @license GPL-2.0-only
 */

import { globalVariables } from "@library/styles/globalStyleVars";
import {
    borders,
    colorOut,
    defaultTransition,
    flexHelper,
    fonts,
    IBorderStyles,
    IFont,
    modifyColorBasedOnLightness,
    spinnerLoader,
    unit,
    userSelect,
} from "@library/styles/styleHelpers";
import { TLength, NestedCSSProperties } from "typestyle/lib/types";
import { componentThemeVariables, styleFactory, useThemeCache, variableFactory } from "@library/styles/styleUtils";
import { formElementsVariables } from "@library/forms/formElementStyles";
import { ColorHelper, important, percent, px } from "csx";

export const buttonGlobalVariables = useThemeCache(() => {
    const globalVars = globalVariables();
    const formElVars = formElementsVariables();
    const makeThemeVars = variableFactory("button");

    const colors = makeThemeVars("color", {
        fg: globalVars.mainColors.fg,
        bg: globalVars.mainColors.bg,
    });

    const padding = makeThemeVars("padding", {
        top: 2,
        bottom: 3,
        side: 12,
    });

    const font = makeThemeVars("font", {
        size: globalVars.fonts.size.medium,
    });

    const sizing = makeThemeVars("sizing", {
        minHeight: formElVars.sizing.height,
        minWidth: 96,
        compactHeight: 24,
    });

    const border = makeThemeVars("border", {
        radius: globalVars.border.radius,
    });

    return {
        padding,
        sizing,
        border,
        font,
        colors,
    };
});

export type ColorValues = ColorHelper | "transparent" | undefined;

export const transparentColor = "transparent" as ColorValues;

export interface IButtonType {
    colors?: {
        fg?: ColorValues;
        bg?: ColorValues;
    };
    sizing?: {
        minHeight?: TLength;
        minWidth?: TLength;
    };
    padding?: {
        top?: TLength;
        bottom?: TLength;
        side?: TLength;
    };
    font?: {
        size?: TLength;
    };
    border?: IBorderStyles;
    hover: {
        fg?: ColorValues;
        bg?: ColorValues;
        border?: IBorderStyles;
        font?: IFont;
    };
    focus: {
        fg?: ColorValues;
        bg?: ColorValues;
        border?: IBorderStyles;
        font?: IFont;
    };
    active: {
        fg?: ColorValues;
        bg?: ColorValues;
        border?: IBorderStyles;
        font?: IFont;
    };
    focusAccessible: {
        fg?: ColorValues;
        bg?: ColorValues;
        border?: IBorderStyles;
        font?: IFont;
    };
}

export const buttonVariables = useThemeCache(() => {
    const globalVars = globalVariables();
    const makeThemeVars = variableFactory("button");

    const standard: IButtonType = makeThemeVars("basic", {
        spinnerColor: globalVars.mainColors.fg,
        colors: {
            fg: globalVars.mainColors.fg,
            bg: globalVars.mainColors.bg,
        },
        border: {
            color: globalVars.mixBgAndFg(0.24),
        },
        hover: {
            border: {
                color: globalVars.mainColors.fg,
            },
        },
        active: {
            border: {
                color: globalVars.mainColors.fg,
            },
        },
        focus: {
            border: {
                color: globalVars.mainColors.fg,
            },
        },
        focusAccessible: {
            border: {
                color: globalVars.mainColors.fg,
            },
        },
    });

    const compact: IButtonType = makeThemeVars("compact", {
        colors: {
            fg: globalVars.mainColors.fg,
            bg: globalVars.mainColors.bg,
        },
        sizing: {
            minHeight: 24,
        },
        border: {
            color: transparentColor,
        },
        hover: {
            fg: globalVars.mainColors.primary,
        },
        active: {
            fg: globalVars.mainColors.primary,
        },
        focus: {
            fg: globalVars.mainColors.primary,
        },
        focusAccessible: {
            fg: globalVars.mainColors.primary,
        },
    });

    const compactPrimary: IButtonType = makeThemeVars("compactPrimary", {
        colors: {
            fg: globalVars.mainColors.primary.fade(0.7),
            bg: globalVars.mainColors.bg,
        },
        sizing: {
            minHeight: 24,
        },
        border: {
            color: transparentColor,
        },
        hover: {
            fg: globalVars.mainColors.primary,
        },
        active: {
            fg: globalVars.mainColors.primary,
        },
        focus: {
            fg: globalVars.mainColors.primary,
        },
        focusAccessible: {
            fg: globalVars.mainColors.primary,
        },
    });

    const primary: IButtonType = makeThemeVars("primary", {
        colors: {
            fg: globalVars.elementaryColors.white,
            bg: globalVars.mainColors.primary,
        },
        spinnerColor: globalVars.elementaryColors.white,
        border: {
            color: globalVars.mainColors.primary,
        },
        hover: {
            fg: globalVars.elementaryColors.white,
            bg: globalVars.mainColors.secondary,
            border: {
                color: globalVars.mainColors.primary,
            },
        },
        active: {
            fg: globalVars.elementaryColors.white,
            bg: globalVars.mainColors.secondary,
            border: {
                color: globalVars.mainColors.primary,
            },
        },
        focus: {
            fg: globalVars.elementaryColors.white,
            bg: globalVars.mainColors.secondary,
            border: {
                color: globalVars.mainColors.primary,
            },
        },
        focusAccessible: {
            fg: globalVars.elementaryColors.white,
            bg: globalVars.mainColors.secondary,
            border: {
                color: globalVars.mainColors.primary,
            },
        },
    });

    const transparent: IButtonType = makeThemeVars("transparent", {
        colors: {
            fg: globalVars.mainColors.fg,
            bg: transparentColor,
        },
        border: {
            color: modifyColorBasedOnLightness(globalVars.mainColors.fg, globalVars.mainColors.fg, 1, true),
        },
        hover: {
            bg: modifyColorBasedOnLightness(globalVars.mainColors.fg, globalVars.mainColors.fg, 0.9),
        },
        active: {
            bg: modifyColorBasedOnLightness(globalVars.mainColors.fg, globalVars.mainColors.fg, 0.9),
        },
        focus: {
            bg: modifyColorBasedOnLightness(globalVars.mainColors.fg, globalVars.mainColors.fg, 0.9),
        },
        focusAccessible: {
            bg: modifyColorBasedOnLightness(globalVars.mainColors.fg, globalVars.mainColors.fg, 0.9),
        },
    });

    const translucid: IButtonType = makeThemeVars("translucid", {
        colors: {
            fg: globalVars.mainColors.bg,
            bg: modifyColorBasedOnLightness(globalVars.mainColors.bg, globalVars.mainColors.bg, 1).fade(0.1),
        },
        spinnerColor: globalVars.mainColors.bg,
        border: {
            color: globalVars.mainColors.bg,
        },
        hover: {
            bg: modifyColorBasedOnLightness(globalVars.mainColors.bg, globalVars.mainColors.bg, 1).fade(0.2),
            border: {
                color: globalVars.mainColors.bg,
            },
        },
        active: {
            bg: modifyColorBasedOnLightness(globalVars.mainColors.bg, globalVars.mainColors.bg, 1).fade(0.2),
            border: {
                color: globalVars.mainColors.bg,
            },
        },
        focus: {
            bg: modifyColorBasedOnLightness(globalVars.mainColors.bg, globalVars.mainColors.bg, 1).fade(0.2),
            border: {
                color: globalVars.mainColors.bg,
            },
        },
        focusAccessible: {
            bg: modifyColorBasedOnLightness(globalVars.mainColors.bg, globalVars.mainColors.bg, 1).fade(0.2),
            border: {
                color: globalVars.mainColors.bg,
            },
        },
    });

    const inverted: IButtonType = makeThemeVars("inverted", {
        colors: {
            fg: globalVars.mainColors.primary,
            bg: globalVars.mainColors.fg,
        },
        spinnerColor: globalVars.elementaryColors.white,
        border: {
            color: globalVars.mainColors.fg,
        },
        hover: {
            bg: globalVars.mainColors.fg.fade(0.9),
        },
        active: {
            bg: globalVars.mainColors.fg.fade(0.8),
        },
        focus: { bg: globalVars.mainColors.fg.fade(0.8) },
        focusAccessible: { bg: globalVars.mainColors.fg.fade(0.8) },
    });

    return {
        standard,
        primary,
        transparent,
        compact,
        compactPrimary,
        inverted,
        translucid,
    };
});

export const buttonSizing = (height, minWidth, fontSize, paddingHorizontal, formElementVars) => {
    return {
        minHeight: unit(formElementVars.sizing.minHeight),
        fontSize: unit(fontSize),
        padding: `${unit(0)} ${px(paddingHorizontal)}`,
        lineHeight: unit(formElementVars.sizing.height - formElementVars.border.width * 2),
    };
};

export const buttonResetMixin = (): NestedCSSProperties => ({
    "-webkit-appearance": "none",
    appearance: "none",
    border: 0,
    background: "none",
    cursor: "pointer",
    color: "inherit",
    font: "inherit",
});

export const generateButtonClass = (buttonTypeVars: IButtonType, buttonName: string, setZIndexOnState = false) => {
    const globalVars = globalVariables();
    const formElVars = formElementsVariables();
    const buttonGlobals = buttonGlobalVariables();
    const style = styleFactory(`button-${buttonName}`);
    const zIndex = setZIndexOnState ? 1 : undefined;
    const buttonDimensions = buttonTypeVars.sizing || false;

    return style(buttonResetMixin(), {
        ...defaultTransition("border"),
        textOverflow: "ellipsis",
        overflow: "hidden",
        maxWidth: percent(100),
        ...borders(buttonTypeVars.border),
        ...userSelect(),
        ...buttonSizing(
            buttonDimensions && buttonDimensions.minHeight
                ? buttonDimensions.minHeight
                : buttonGlobals.sizing.minHeight,
            buttonDimensions && buttonDimensions.minWidth ? buttonDimensions.minWidth : buttonGlobals.sizing.minWidth,
            buttonTypeVars.font && buttonTypeVars.font.size ? buttonTypeVars.font.size : buttonGlobals.font.size,
            buttonTypeVars.padding && buttonTypeVars.padding.side
                ? buttonTypeVars.padding.side
                : buttonGlobals.padding.side,
            formElVars,
        ),
        display: "inline-block",
        position: "relative",
        textAlign: "center",
        whiteSpace: "nowrap",
        verticalAlign: "middle",
        touchAction: "manipulation",
        cursor: "pointer",
        minWidth: buttonGlobals.sizing.minWidth,
        minHeight: buttonGlobals.sizing.minHeight,
        color: colorOut(
            buttonTypeVars.colors && buttonTypeVars.colors.fg ? buttonTypeVars.colors.fg : buttonGlobals.colors.fg,
        ),
        backgroundColor: colorOut(
            buttonTypeVars.colors && buttonTypeVars.colors.bg ? buttonTypeVars.colors.bg : buttonGlobals.colors.bg,
        ),
        $nest: {
            "&:not([disabled])": {
                $nest: {
                    "&:not(.focus-visible)": {
                        outline: 0,
                    },
                    "&:hover": {
                        zIndex,
                        backgroundColor: colorOut(buttonTypeVars.hover.bg),
                        color: colorOut(buttonTypeVars.hover.fg),
                        ...borders(buttonTypeVars.hover.border),
                        ...fonts(buttonTypeVars.hover && buttonTypeVars.hover.font ? buttonTypeVars.hover.font : {}),
                    },
                    "&:focus": {
                        zIndex,
                        backgroundColor: colorOut(buttonTypeVars.focus.bg),
                        ...borders(buttonTypeVars.focus.border),
                        color: colorOut(buttonTypeVars.focus.fg),
                        ...fonts(buttonTypeVars.focus && buttonTypeVars.focus.font ? buttonTypeVars.focus.font : {}),
                    },
                    "&:active": {
                        zIndex,
                        backgroundColor: colorOut(buttonTypeVars.active.bg),
                        ...borders(buttonTypeVars.active.border),
                        color: colorOut(buttonTypeVars.active.fg),
                        ...fonts(buttonTypeVars.active && buttonTypeVars.active.font ? buttonTypeVars.active.font : {}),
                    },
                    "&.focus-visible": {
                        zIndex,
                        backgroundColor: colorOut(buttonTypeVars.focus.bg),
                        ...borders(buttonTypeVars.focusAccessible.border),
                        color: colorOut(buttonTypeVars.focusAccessible.fg),
                        ...fonts(
                            buttonTypeVars.focusAccessible && buttonTypeVars.focusAccessible.font
                                ? buttonTypeVars.focusAccessible.font
                                : {},
                        ),
                    },
                },
            },
            "&[disabled]": {
                opacity: 0.5,
            },
            "&:focus, &.focus-visible": {
                zIndex: 1,
            },
        },
    });
};

export enum ButtonTypes {
    STANDARD = "standard",
    PRIMARY = "primary",
    TRANSPARENT = "transparent",
    COMPACT = "compact",
    COMPACT_PRIMARY = "compactPrimary",
    TRANSLUCID = "translucid",
    INVERTED = "inverted",
    CUSTOM = "custom",
    TAB = "tab",
    TEXT = "text",
    TEXT_PRIMARY = "textPrimary",
    ICON = "icon",
    ICON_COMPACT = "iconCompact",
}

export const buttonClasses = useThemeCache(() => {
    const vars = buttonVariables();
    return {
        primary: generateButtonClass(vars.primary, ButtonTypes.PRIMARY),
        standard: generateButtonClass(vars.standard, ButtonTypes.STANDARD),
        transparent: generateButtonClass(vars.transparent, ButtonTypes.TRANSPARENT),
        compact: generateButtonClass(vars.compact, ButtonTypes.COMPACT),
        compactPrimary: generateButtonClass(vars.compactPrimary, ButtonTypes.COMPACT_PRIMARY),
        translucid: generateButtonClass(vars.translucid, ButtonTypes.TRANSLUCID),
        inverted: generateButtonClass(vars.inverted, ButtonTypes.INVERTED),
        tab: "buttonAsTab",
        icon: buttonUtilityClasses().buttonIcon,
        iconCompact: buttonUtilityClasses().buttonIconCompact,
        text: buttonUtilityClasses().buttonAsText,
        textPrimary: buttonUtilityClasses().buttonAsTextPrimary,
        custom: "",
    };
});

export const buttonUtilityClasses = useThemeCache(() => {
    const vars = buttonGlobalVariables();
    const globalVars = globalVariables();
    const formElementVars = formElementsVariables();
    const style = styleFactory("buttonUtils");

    const pushLeft = style("pushLeft", {
        marginRight: important("auto"),
    });

    const pushRight = style("pushRight", {
        marginLeft: important("auto"),
    });

<<<<<<< HEAD
    const buttonIcon = style("icon", buttonResetMixin(), {
        ...userSelect(),
=======
    const iconMixin = (dimension: number): NestedCSSProperties => ({
        ...buttonResetMixin(),
>>>>>>> 33d66e08
        alignItems: "center",
        display: "flex",
        height: unit(dimension),
        minWidth: unit(dimension),
        width: unit(dimension),
        justifyContent: "center",
        padding: 0,
        color: "inherit",
    });

<<<<<<< HEAD
    const buttonAsText = style("asText", {
        ...userSelect(),
        minWidth: unit(0),
        padding: unit(0),
=======
    const buttonIcon = style("icon", iconMixin(formElementVars.sizing.height));

    const buttonIconCompact = style("iconCompact", iconMixin(vars.sizing.compactHeight));

    const asTextStyles: NestedCSSProperties = {
        ...buttonResetMixin(),
        minWidth: important(0),
        padding: 0,
>>>>>>> 33d66e08
        overflow: "hidden",
        textAlign: "left",
        lineHeight: globalVars.lineHeights.base,
        fontWeight: globalVars.fonts.weights.semiBold,
    };

    const buttonAsText = style("asText", asTextStyles, {
        color: "inherit",
    });

    const buttonAsTextPrimary = style("asTextPrimary", asTextStyles, {
        color: colorOut(globalVars.mainColors.primary),
    });

    return {
        pushLeft,
        buttonAsText,
        buttonAsTextPrimary,
        pushRight,
        buttonIconCompact,
        buttonIcon,
    };
});

export const buttonLoaderClasses = (buttonType: ButtonTypes) => {
    const themeVars = componentThemeVariables("buttonLoader");
    const globalVars = globalVariables();
    const flexUtils = flexHelper();
    const style = styleFactory("buttonLoader");
    const buttonVars = buttonVariables();
    let typeVars;

    switch (buttonType) {
        case ButtonTypes.PRIMARY:
            typeVars = buttonVars.primary;
            break;
        default:
            typeVars = buttonVars.standard;
            break;
    }

    const root = style({
        ...flexUtils.middle(),
        padding: unit(4),
        height: percent(100),
        width: percent(100),
        $nest: {
            "&:after": spinnerLoader({
                color: typeVars.spinnerColor || (globalVars.mainColors.primary as any),
                dimensions: 20,
            }),
        },
        ...themeVars.subComponentStyles("root"),
    });
    return { root };
};<|MERGE_RESOLUTION|>--- conflicted
+++ resolved
@@ -19,7 +19,7 @@
     userSelect,
 } from "@library/styles/styleHelpers";
 import { TLength, NestedCSSProperties } from "typestyle/lib/types";
-import { componentThemeVariables, styleFactory, useThemeCache, variableFactory } from "@library/styles/styleUtils";
+import { styleFactory, useThemeCache, variableFactory } from "@library/styles/styleUtils";
 import { formElementsVariables } from "@library/forms/formElementStyles";
 import { ColorHelper, important, percent, px } from "csx";
 
@@ -331,6 +331,7 @@
 };
 
 export const buttonResetMixin = (): NestedCSSProperties => ({
+    ...userSelect(),
     "-webkit-appearance": "none",
     appearance: "none",
     border: 0,
@@ -480,13 +481,8 @@
         marginLeft: important("auto"),
     });
 
-<<<<<<< HEAD
-    const buttonIcon = style("icon", buttonResetMixin(), {
-        ...userSelect(),
-=======
     const iconMixin = (dimension: number): NestedCSSProperties => ({
         ...buttonResetMixin(),
->>>>>>> 33d66e08
         alignItems: "center",
         display: "flex",
         height: unit(dimension),
@@ -497,12 +493,6 @@
         color: "inherit",
     });
 
-<<<<<<< HEAD
-    const buttonAsText = style("asText", {
-        ...userSelect(),
-        minWidth: unit(0),
-        padding: unit(0),
-=======
     const buttonIcon = style("icon", iconMixin(formElementVars.sizing.height));
 
     const buttonIconCompact = style("iconCompact", iconMixin(vars.sizing.compactHeight));
@@ -511,7 +501,6 @@
         ...buttonResetMixin(),
         minWidth: important(0),
         padding: 0,
->>>>>>> 33d66e08
         overflow: "hidden",
         textAlign: "left",
         lineHeight: globalVars.lineHeights.base,
@@ -537,7 +526,6 @@
 });
 
 export const buttonLoaderClasses = (buttonType: ButtonTypes) => {
-    const themeVars = componentThemeVariables("buttonLoader");
     const globalVars = globalVariables();
     const flexUtils = flexHelper();
     const style = styleFactory("buttonLoader");
@@ -564,7 +552,6 @@
                 dimensions: 20,
             }),
         },
-        ...themeVars.subComponentStyles("root"),
     });
     return { root };
 };