/*
 * @author Stéphane LaFlèche <stephane.l@vanillaforums.com>
 * @copyright 2009-2019 Vanilla Forums Inc.
 * @license GPL-2.0-only
 */

import Button from "@library/forms/Button";
import { ButtonTypes } from "@library/forms/buttonStyles";
import { colorPickerClasses } from "@library/forms/themeEditor/colorPickerStyles";
import { themeBuilderClasses } from "@library/forms/themeEditor/themeBuilderStyles";
<<<<<<< HEAD
import { visibility } from "@library/styles/styleHelpersVisibility";
import { isValidColor, stringIsValidColor } from "@library/styles/styleUtils";
import { uniqueIDFromPrefix } from "@library/utility/idUtils";
import { t } from "@vanilla/i18n/src";
import classNames from "classnames";
import { color, ColorHelper } from "csx";
import { useField } from "formik";
import React, { useMemo, useRef, useState } from "react";
=======
import { getDefaultOrCustomErrorMessage, isValidColor, stringIsValidColor } from "@library/styles/styleUtils";
import { number } from "prop-types";
>>>>>>> f986f5b2

type IErrorWithDefault = string | boolean; // Uses default message if true
type VoidFunction = () => void;
export interface IColorPicker {
    inputProps?: Omit<React.HTMLAttributes<HTMLInputElement>, "type" | "id" | "tabIndex">;
    inputID: string;
    variableID: string;
    labelID: string;
    defaultValue?: ColorHelper;
    inputClass?: string;
    errors?: IErrorWithDefault[]; // Uses default message if true;
    handleChange?: VoidFunction;
}

export default function ColorPicker(props: IColorPicker) {
    const classes = colorPickerClasses();
    const colorInput = useRef<HTMLInputElement>(null);
    const textInput = useRef<HTMLInputElement>(null);
    const builderClasses = themeBuilderClasses();

    const errorID = useMemo(() => {
        return uniqueIDFromPrefix("colorPickerError");
    }, []);

    // String
    const initialValidColor =
        props.defaultValue && isValidColor(props.defaultValue.toString()) ? props.defaultValue.toString() : "#000";

    const [selectedColor, selectedColorMeta, helpers] = useField(props.variableID);
    const [validColor, setValidColor] = useState(initialValidColor);

    const clickReadInput = () => {
        if (colorInput && colorInput.current) {
            colorInput.current.click();
        }
    };

    const onTextChange = e => {
        const colorString = e.target.value;
        helpers.setTouched(true);
        console.log("props.handleChange", props.handleChange);
        if (stringIsValidColor(colorString)) {
            setValidColor(colorString); // Only set valid color if passes validation
            props.handleChange?.();
        }
        helpers.setValue(colorString); // Text is unchanged
    };

    const onPickerChange = e => {
        // Will always be valid color, since it's a real picker
        const newColor: string = e.target.value;

        if (newColor) {
            helpers.setTouched(true);
            helpers.setValue(newColor);
            setValidColor(
                color(newColor)
                    .toRGB()
                    .toString(),
            );
            props.handleChange?.();
        }
    };

    const textValue =
        selectedColor.value !== undefined
            ? selectedColor.value
            : props.defaultValue && isValidColor(props.defaultValue)
            ? props.defaultValue.toHexString()
            : "";
    const hasError = !isValidColor(textValue);

    return (
        <>
            <span className={classes.root}>
                {/*"Real" color input*/}
                <input
                    {...props.inputProps}
                    ref={colorInput}
                    type="color"
                    id={props.inputID}
                    aria-describedby={props.labelID}
                    className={classNames(classes.realInput, visibility().visuallyHidden)}
                    onChange={onPickerChange}
                    onBlur={onPickerChange}
                    aria-errormessage={hasError ? errorID : undefined}
                    defaultValue={initialValidColor}
                />
                {/*Text Input*/}
                <input
                    ref={textInput}
                    type="text"
                    aria-describedby={props.labelID}
                    aria-hidden={true}
                    className={classNames(classes.textInput, {
                        [builderClasses.invalidField]: hasError,
                    })}
                    placeholder={"#0291DB"}
                    value={selectedColor.value}
                    onChange={onTextChange}
                    auto-correct="false"
                />
                {/*Swatch*/}
                <Button
                    onClick={clickReadInput}
                    style={{ backgroundColor: color(validColor).toString() }}
                    title={validColor}
                    aria-hidden={true}
                    className={classes.swatch}
                    tabIndex={-1}
                    baseClass={ButtonTypes.CUSTOM}
                >
                    <span className={visibility().visuallyHidden}>{color(validColor).toHexString()}</span>
                </Button>
            </span>
            {selectedColorMeta.error && (
                <ul id={errorID} className={builderClasses.errorContainer}>
                    <li className={builderClasses.error}>
                        {getDefaultOrCustomErrorMessage(builderClasses.error, t("Invalid color"))}
                    </li>
                </ul>
            )}
        </>
    );
}<|MERGE_RESOLUTION|>--- conflicted
+++ resolved
@@ -8,19 +8,15 @@
 import { ButtonTypes } from "@library/forms/buttonStyles";
 import { colorPickerClasses } from "@library/forms/themeEditor/colorPickerStyles";
 import { themeBuilderClasses } from "@library/forms/themeEditor/themeBuilderStyles";
-<<<<<<< HEAD
 import { visibility } from "@library/styles/styleHelpersVisibility";
-import { isValidColor, stringIsValidColor } from "@library/styles/styleUtils";
 import { uniqueIDFromPrefix } from "@library/utility/idUtils";
 import { t } from "@vanilla/i18n/src";
 import classNames from "classnames";
 import { color, ColorHelper } from "csx";
 import { useField } from "formik";
 import React, { useMemo, useRef, useState } from "react";
-=======
 import { getDefaultOrCustomErrorMessage, isValidColor, stringIsValidColor } from "@library/styles/styleUtils";
 import { number } from "prop-types";
->>>>>>> f986f5b2
 
 type IErrorWithDefault = string | boolean; // Uses default message if true
 type VoidFunction = () => void;
@@ -35,6 +31,9 @@
     handleChange?: VoidFunction;
 }
 
+export const ensureColorHelper = (colorValue: string | ColorHelper) => {
+    return typeof colorValue === "string" ? color(colorValue) : colorValue;
+};
 export default function ColorPicker(props: IColorPicker) {
     const classes = colorPickerClasses();
     const colorInput = useRef<HTMLInputElement>(null);
