--- conflicted
+++ resolved
@@ -30,10 +30,6 @@
     errors?: IErrorWithDefault[]; // Uses default message if true;
     handleChange?: VoidFunction;
 }
-<<<<<<< HEAD
-
-=======
->>>>>>> 1e72d58a
 export const ensureColorHelper = (colorValue: string | ColorHelper) => {
     return typeof colorValue === "string" ? color(colorValue) : colorValue;
 };
