/*
 * @copyright 2009-2019 Vanilla Forums Inc.
 * @license GPL-2.0-only
 */

import { styleFactory, useThemeCache, variableFactory } from "@library/styles/styleUtils";
import { percent, calc } from "csx";
import { unit, absolutePosition, colorOut, fonts } from "@vanilla/library/src/scripts/styles/styleHelpers";
import { layoutVariables } from "@vanilla/library/src/scripts/layout/panelLayoutStyles";
import { themeBuilderVariables } from "@library/forms/themeEditor/themeBuilderStyles";
import { globalVariables } from "@library/styles/globalStyleVars";

// Intentionally not overwritable.
export const themeEditorVariables = () => {
    const frameContainer = {
        width: 100,
    };
    const frame = {
        width: 100,
    };

    const panel = {
        width: 376,
    };
    const styleOptions = {
        width: 376,
        mobile: {
            margin: {
                top: 12,
            },
        },
        borderRaduis: 6,
    };

    return {
        frame,
        panel,
        frameContainer,
        styleOptions,
    };
};

export const themeEditorClasses = useThemeCache(() => {
    const vars = themeEditorVariables();
    const globalVars = globalVariables();
    const themeBuilderVars = themeBuilderVariables();
    const style = styleFactory("themeEditor");

    const mediaQueries = layoutVariables().mediaQueries();
    const wrapper = style(
        "wrapper",
        {
            ...absolutePosition.fullSizeOfParent(),
            width: percent(100),
            height: percent(100),
            $nest: {
                "&&&": {
                    display: "flex",
                },
            },
        },
        mediaQueries.oneColumnDown({
            display: "block",
        }),
    );
    const frame = style(
        "frame",
        {
            flexBasis: calc(`${percent(vars.frame.width)} - ${unit(vars.panel.width)}`),
            height: percent(100),
        },

        mediaQueries.oneColumnDown({
            width: percent(100),
        }),
    );

    const panel = style(
        "panel",
        {
            boxShadow: "0 5px 10px 0 rgba(0, 0, 0, 0.3)",
            width: unit(vars.panel.width),
            flexBasis: unit(vars.panel.width),
            zIndex: 1,
            $nest: {
                "& .SelectOne__single-value": {
                    ...fonts(themeBuilderVars.defaultFont),
                },
                "& .SelectOne__value-container, & .SelectOne__menu": {
                    background: colorOut(themeBuilderVars.panel.bg),
                    ...fonts(themeBuilderVars.defaultFont),
                },
                "& .suggestedTextInput-option.suggestedTextInput-option.isFocused": {
                    background: colorOut(
                        themeBuilderVars.mainColors.primary.mix(
                            themeBuilderVars.mainColors.bg,
                            globalVars.constants.states.hover.stateEmphasis,
                        ),
                    ),
                },
            },
        },
        mediaQueries.oneColumnDown({
            width: percent(100),
        }),
    );
    const frameContainer = style(
        "frameContainer",
        {
            flexBasis: calc(`${percent(vars.frameContainer.width)} - ${unit(vars.styleOptions.width)}`),
            height: percent(100),
        },

        mediaQueries.oneColumnDown({
            width: percent(100),
        }),
    );

    return {
        frame,
        wrapper,
<<<<<<< HEAD
        styleOptions,
        frameContainer,
=======
        panel,
>>>>>>> 7d93f4bd
    };
});<|MERGE_RESOLUTION|>--- conflicted
+++ resolved
@@ -119,11 +119,7 @@
     return {
         frame,
         wrapper,
-<<<<<<< HEAD
-        styleOptions,
         frameContainer,
-=======
         panel,
->>>>>>> 7d93f4bd
     };
 });