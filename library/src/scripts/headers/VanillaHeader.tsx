/*
 * @author Stéphane LaFlèche <stephane.l@vanillaforums.com>
 * @copyright 2009-2019 Vanilla Forums Inc.
 * @license GPL-2.0-only
 */

import { IInjectableUserState, mapUsersStoreState, isUserGuest } from "@library/features/users/userModel";
import MeBox from "@library/headers/mebox/MeBox";
import CompactMeBox from "@library/headers/mebox/pieces/CompactMeBox";
import CompactSearch from "@library/headers/mebox/pieces/CompactSearch";
import HeaderLogo from "@library/headers/mebox/pieces/HeaderLogo";
import VanillaHeaderNav from "@library/headers/mebox/pieces/VanillaHeaderNav";
import VanillaHeaderNavItem from "@library/headers/mebox/pieces/VanillaHeaderNavItem";
import { dummyNavigationData } from "@library/headers/mebox/state/dummyNavigationData";
import MobileDropDown from "@library/headers/pieces/MobileDropDown";
import { vanillaHeaderClasses, vanillaHeaderVariables } from "@library/headers/vanillaHeaderStyles";
import Container from "@library/layout/components/Container";
import ConditionalWrap from "@library/layout/ConditionalWrap";
import { withDevice, IDeviceProps, Devices } from "@library/layout/DeviceContext";
import FlexSpacer from "@library/layout/FlexSpacer";
import { ScrollOffsetContext, HashOffsetReporter } from "@library/layout/ScrollOffsetContext";
import BackLink from "@library/routing/links/BackLink";
import { IWithPagesProps, withPages } from "@library/routing/PagesContext";
import { sticky } from "@library/styles/styleHelpers";
import { LogoType } from "@library/theming/ThemeLogo";
import { t } from "@library/utility/appUtils";
import classNames from "classnames";
import * as React from "react";
import ReactDOM from "react-dom";
import { connect } from "react-redux";
import { style } from "typestyle";
import { PanelWidgetHorizontalPadding } from "../layout/PanelLayout";
import { meBoxClasses } from "@library/headers/mebox/pieces/meBoxStyles";
import { ButtonTypes } from "@library/forms/buttonStyles";
import { signIn } from "@library/icons/common";
import SmartLink from "@library/routing/links/SmartLink";

interface IProps extends IDeviceProps, IInjectableUserState, IWithPagesProps {
    container?: Element; // Element containing header. Should be the default most if not all of the time.
    className?: string;
    title?: string; // Needed for mobile flyouts
    mobileDropDownContent?: React.ReactNode; // Needed for mobile flyouts
    isFixed?: boolean;
}

interface IState {
    openSearch: boolean;
    showingSuggestions: boolean;
    isScrolledOff: boolean;
}

/**
 * Implements Vanilla Header component. Note that this component uses a react portal.
 * That means the exact location in the page is not that important, since it will
 * render in a specific div in the default-master.
 */
export class VanillaHeader extends React.Component<IProps, IState> {
    public static contextType = ScrollOffsetContext;
    public context!: React.ContextType<typeof ScrollOffsetContext>;

    public static defaultProps: Partial<IProps> = {
        mobileDropDownContent: null,
        isFixed: true,
    };

    public state = {
        openSearch: false,
        showingSuggestions: false,
        isScrolledOff: false,
    };
    public render() {
        const { isFixed } = this.props;
        const isMobile = this.props.device === Devices.MOBILE;
        const classes = vanillaHeaderClasses();
        const showMobileDropDown = isMobile && !this.state.openSearch && this.props.title;
        const classesMeBox = meBoxClasses();

        const fixedClass = style({
            ...sticky(),
            $debugName: "isFixed",
            top: 0,
            zIndex: 1,
        });

        const outerCssClasses = classNames(
            "vanillaHeader",
            classes.root,
            this.props.className,
            { [fixedClass]: isFixed },
            this.context.offsetClass,
        );

        const containerElement = this.props.container || document.getElementById("vanillaHeader")!;
        containerElement.classList.value = outerCssClasses;

        return ReactDOM.createPortal(
            <HashOffsetReporter>
                <Container>
                    <PanelWidgetHorizontalPadding>
                        <div className={classNames("vanillaHeader-bar", classes.bar)}>
                            {!this.state.openSearch && isMobile && (
                                <BackLink
                                    className={classNames(
                                        "vanillaHeader-leftFlexBasis",
                                        "vanillaHeader-backLink",
                                        classes.leftFlexBasis,
                                    )}
                                    linkClassName={classes.button}
                                    fallbackElement={<FlexSpacer className="pageHeading-leftSpacer" />}
                                />
                            )}

<<<<<<< HEAD
                            {!isMobile && (
                                <HeaderLogo
                                    className={classNames("vanillaHeader-logoContainer", classes.logoContainer)}
                                    logoClassName="vanillaHeader-logo"
                                    logoType={LogoType.DESKTOP}
                                />
                            )}
                            {!this.state.openSearch && !isMobile && (
                                <VanillaHeaderNav
                                    {...dummyNavigationData}
                                    className={classNames("vanillaHeader-nav", classes.nav)}
                                    linkClassName={classNames("vanillaHeader-navLink", classes.topElement)}
                                    linkContentClassName="vanillaHeader-navLinkContent"
                                />
                            )}
                            {showMobileDropDown && (
                                <MobileDropDown
                                    title={this.props.title!}
                                    buttonClass={classNames("vanillaHeader-mobileDropDown", classes.topElement)}
                                >
                                    {this.props.mobileDropDownContent}
                                </MobileDropDown>
                            )}
=======
                        {!isMobile && (
                            <HeaderLogo
                                className={classNames(
                                    "vanillaHeader-logoContainer",
                                    classes.logoContainer,
                                    classes.logoFlexBasis,
                                )}
                                logoClassName="vanillaHeader-logo"
                                logoType={LogoType.DESKTOP}
                            />
                        )}
                        {!this.state.openSearch && !isMobile && (
                            <div className={classes.desktopNavWrap}>
                                <div className={classes.scroll}>
                                    <VanillaHeaderNav
                                        {...dummyNavigationData}
                                        className={classNames("vanillaHeader-nav", classes.nav)}
                                        linkClassName={classNames("vanillaHeader-navLink", classes.topElement)}
                                        linkContentClassName="vanillaHeader-navLinkContent"
                                    />
                                </div>
                            </div>
                        )}
                        {showMobileDropDown && (
                            <MobileDropDown
                                title={this.props.title!}
                                buttonClass={classNames("vanillaHeader-mobileDropDown", classes.topElement)}
                            >
                                {this.props.mobileDropDownContent}
                            </MobileDropDown>
                        )}
>>>>>>> f57e70c5

                            <ConditionalWrap
                                className={classNames("vanillaHeader-rightFlexBasis", classes.rightFlexBasis)}
                                condition={!!showMobileDropDown}
                            >
                                <CompactSearch
                                    className={classNames("vanillaHeader-compactSearch", classes.compactSearch, {
                                        isCentered: this.state.openSearch,
                                    })}
                                    focusOnMount
                                    open={this.state.openSearch}
                                    onSearchButtonClick={this.openSearch}
                                    onCloseSearch={this.closeSearch}
                                    cancelButtonClassName={classNames(
                                        "vanillaHeader-searchCancel",
                                        classes.topElement,
                                        classes.searchCancel,
                                    )}
                                    cancelContentClassName="meBox-buttonContent"
                                    buttonClass={classes.button}
                                    showingSuggestions={this.state.showingSuggestions}
                                    onOpenSuggestions={this.setOpenSuggestions}
                                    onCloseSuggestions={this.setCloseSuggestions}
                                    buttonContentClassName={classNames(
                                        classesMeBox.buttonContent,
                                        "meBox-buttonContent",
                                    )}
                                    clearButtonClass={classes.clearButtonClass}
                                />
                                {isMobile ? this.renderMobileMeBox() : this.renderDesktopMeBox()}
                            </ConditionalWrap>
                        </div>
                    </PanelWidgetHorizontalPadding>
                </Container>
            </HashOffsetReporter>,
            containerElement,
        );
    }

    public componentDidMount() {
        const headerVars = vanillaHeaderVariables();
        this.context.setScrollOffset(headerVars.sizing.height);
    }

    public componentWillUnmount() {
        this.context.resetScrollOffset();
    }

    private renderMobileMeBox() {
        if (this.state.openSearch) {
            // We don't display when search is open.
            return null;
        }
        const classes = vanillaHeaderClasses();
        if (this.isGuest) {
            return (
                <SmartLink
                    className={classNames(classes.centeredButtonClass, classes.button)}
                    to={`/entry/signin?target=${window.location.pathname}`}
                >
                    {signIn("vanillaHeader-signInIcon")}
                </SmartLink>
            );
        } else {
            return (
                <CompactMeBox
                    className={classNames("vanillaHeader-button", classes.button)}
                    currentUser={this.props.currentUser}
                />
            );
        }
    }

    private renderDesktopMeBox() {
        const classes = vanillaHeaderClasses();
        if (this.isGuest) {
            return (
                <VanillaHeaderNav className={classNames("vanillaHeader-nav vanillaHeader-guestNav", classes.nav)}>
                    <VanillaHeaderNavItem
                        buttonType={ButtonTypes.TRANSLUCID}
                        linkClassName={classNames(classes.signIn, classes.guestButton)}
                        to={`/entry/signin?target=${window.location.pathname}`}
                    >
                        {t("Sign in")}
                    </VanillaHeaderNavItem>
                    <VanillaHeaderNavItem
                        buttonType={ButtonTypes.INVERTED}
                        linkClassName={classNames(classes.register, classes.guestButton)}
                        to={`/entry/register?target=${window.location.pathname}`}
                    >
                        {t("Register")}
                    </VanillaHeaderNavItem>
                </VanillaHeaderNav>
            );
        } else {
            return (
                <MeBox
                    currentUser={this.props.currentUser}
                    className={classNames("vanillaHeader-meBox", classes.meBox)}
                    buttonClassName={classes.button}
                    contentClassName={classNames("vanillaHeader-dropDownContents", classes.dropDownContents)}
                />
            );
        }
    }

    public openSearch = () => {
        const { pages } = this.props;
        if (pages.search) {
            pages.search.preload();
        }
        this.setState({
            openSearch: true,
        });
    };

    public closeSearch = () => {
        this.setState({
            openSearch: false,
        });
    };

    /**
     * Keep track of visibility of suggestions
     */
    public setOpenSuggestions = () => {
        this.setState({
            showingSuggestions: true,
        });
    };

    /**
     * Keep track of visibility of suggestions
     */
    public setCloseSuggestions = () => {
        this.setState({
            showingSuggestions: false,
        });
    };

    private get isGuest(): boolean {
        const currentUser = this.props.currentUser.data;
        return !!isUserGuest(currentUser);
    }
}

const withRedux = connect(mapUsersStoreState);
export default withRedux(withPages(withDevice(VanillaHeader)));<|MERGE_RESOLUTION|>--- conflicted
+++ resolved
@@ -109,8 +109,6 @@
                                     fallbackElement={<FlexSpacer className="pageHeading-leftSpacer" />}
                                 />
                             )}
-
-<<<<<<< HEAD
                             {!isMobile && (
                                 <HeaderLogo
                                     className={classNames("vanillaHeader-logoContainer", classes.logoContainer)}
@@ -134,39 +132,6 @@
                                     {this.props.mobileDropDownContent}
                                 </MobileDropDown>
                             )}
-=======
-                        {!isMobile && (
-                            <HeaderLogo
-                                className={classNames(
-                                    "vanillaHeader-logoContainer",
-                                    classes.logoContainer,
-                                    classes.logoFlexBasis,
-                                )}
-                                logoClassName="vanillaHeader-logo"
-                                logoType={LogoType.DESKTOP}
-                            />
-                        )}
-                        {!this.state.openSearch && !isMobile && (
-                            <div className={classes.desktopNavWrap}>
-                                <div className={classes.scroll}>
-                                    <VanillaHeaderNav
-                                        {...dummyNavigationData}
-                                        className={classNames("vanillaHeader-nav", classes.nav)}
-                                        linkClassName={classNames("vanillaHeader-navLink", classes.topElement)}
-                                        linkContentClassName="vanillaHeader-navLinkContent"
-                                    />
-                                </div>
-                            </div>
-                        )}
-                        {showMobileDropDown && (
-                            <MobileDropDown
-                                title={this.props.title!}
-                                buttonClass={classNames("vanillaHeader-mobileDropDown", classes.topElement)}
-                            >
-                                {this.props.mobileDropDownContent}
-                            </MobileDropDown>
-                        )}
->>>>>>> f57e70c5
 
                             <ConditionalWrap
                                 className={classNames("vanillaHeader-rightFlexBasis", classes.rightFlexBasis)}
