/*
 * @author Stéphane LaFlèche <stephane.l@vanillaforums.com>
 * @copyright 2009-2019 Vanilla Forums Inc.
 * @license GPL-2.0-only
 */

import { percent, px, calc } from "csx";
import { vanillaHeaderVariables } from "@library/headers/vanillaHeaderStyles";
<<<<<<< HEAD
import { layoutVariables } from "@library/styles/layoutStyles";
import { absolutePosition, flexHelper, unit } from "@library/styles/styleHelpers";
import { styleFactory, useThemeCache, variableFactory } from "@library/styles/styleUtils";
=======
import { layoutVariables } from "@library/layout/layoutStyles";
import { flexHelper, unit } from "@library/styles/styleHelpers";
import { styleFactory } from "@library/styles/styleUtils";
>>>>>>> ca9abcf7
import { globalVariables } from "@library/styles/globalStyleVars";
import { formElementsVariables } from "@library/forms/formElementStyles";

export const vanillaHeaderNavigationVariables = useThemeCache(() => {
    const makeThemeVars = variableFactory("vanillaHeaderNavigation");
    const globalVars = globalVariables();
    const varsFormElements = formElementsVariables();

    const border = makeThemeVars("border", {
        verticalWidth: 3,
        active: {
            border: {
                color: globalVars.mainColors.bg.fade(0.9),
            },
        },
    });

    const active = makeThemeVars("active", {
        bottomOffset: 8,
    });

    const item = makeThemeVars("item", {
        size: varsFormElements.sizing.height,
    });

    const linkActive = makeThemeVars("linkActive", {});

    return {
        border,
        active,
        item,
        linkActive,
    };
});

export default function vanillaHeaderNavClasses() {
    const headerVars = vanillaHeaderVariables();
    const vars = vanillaHeaderNavigationVariables();
    const mediaQueries = layoutVariables().mediaQueries();
    const flex = flexHelper();
    const style = styleFactory("vanillaHeaderNav");

    const root = style({
        position: "relative",
    });

    const navigation = style({
        ...flex.middle(),
        height: percent(100),
        color: "inherit",
        $nest: {
            "&.isScrolled": {
                alignItems: "center",
                justifyContent: "center",
                flexWrap: "nowrap",
                minWidth: percent(100),
            },
        },
    });

    const items = style(
        "items",
        {
            ...flex.middle(),
            height: unit(vars.item.size),
            $nest: {
                "&.isCurrent": {
                    $nest: {
                        "&.vanillaHeaderNav-linkContent": {
                            $nest: {
                                "&:after": {
                                    marginLeft: px(-2),
                                    width: calc(`100% + 4px`),
                                    borderBottomColor: vars.border.active.border.color.toString(),
                                },
                            },
                        },
                    },
                },
            },
        },
        mediaQueries.oneColumn({
            height: px(headerVars.sizing.mobile.height),
        }),
    );

    const link = style("link", {
        display: "flex",
        justifyContent: "center",
        alignItems: "stretch",
        height: unit(vars.item.size),
        $nest: {
            "&.focus-visible": {
                backgroundColor: headerVars.buttonContents.hover.bg.toString(),
            },
            "&:hover": {
                backgroundColor: headerVars.buttonContents.hover.bg.toString(),
            },
        },
    });

    const linkActive = style("linkActive", {
        $nest: {
            "&::after": {
                content: "",
                ...absolutePosition.topLeft("100%"),
                marginLeft: unit(-2),
            },
        },
    });

    const linkContent = style("linkContent", {
        ...flex.middleLeft(),
        position: "relative",
    });

    return {
        root,
        navigation,
        items,
        link,
        linkActive,
        linkContent,
    };
}<|MERGE_RESOLUTION|>--- conflicted
+++ resolved
@@ -6,53 +6,43 @@
 
 import { percent, px, calc } from "csx";
 import { vanillaHeaderVariables } from "@library/headers/vanillaHeaderStyles";
-<<<<<<< HEAD
-import { layoutVariables } from "@library/styles/layoutStyles";
-import { absolutePosition, flexHelper, unit } from "@library/styles/styleHelpers";
-import { styleFactory, useThemeCache, variableFactory } from "@library/styles/styleUtils";
-=======
 import { layoutVariables } from "@library/layout/layoutStyles";
 import { flexHelper, unit } from "@library/styles/styleHelpers";
 import { styleFactory } from "@library/styles/styleUtils";
->>>>>>> ca9abcf7
 import { globalVariables } from "@library/styles/globalStyleVars";
 import { formElementsVariables } from "@library/forms/formElementStyles";
 
-export const vanillaHeaderNavigationVariables = useThemeCache(() => {
-    const makeThemeVars = variableFactory("vanillaHeaderNavigation");
+export function vanillaHeaderNavigation() {
     const globalVars = globalVariables();
     const varsFormElements = formElementsVariables();
 
-    const border = makeThemeVars("border", {
+    const border = {
         verticalWidth: 3,
         active: {
             border: {
                 color: globalVars.mainColors.bg.fade(0.9),
             },
         },
-    });
+    };
 
-    const active = makeThemeVars("active", {
+    const active = {
         bottomOffset: 8,
-    });
+    };
 
-    const item = makeThemeVars("item", {
+    const item = {
         size: varsFormElements.sizing.height,
-    });
-
-    const linkActive = makeThemeVars("linkActive", {});
+    };
 
     return {
         border,
         active,
         item,
-        linkActive,
     };
-});
+}
 
 export default function vanillaHeaderNavClasses() {
     const headerVars = vanillaHeaderVariables();
-    const vars = vanillaHeaderNavigationVariables();
+    const vars = vanillaHeaderNavigation();
     const mediaQueries = layoutVariables().mediaQueries();
     const flex = flexHelper();
     const style = styleFactory("vanillaHeaderNav");
@@ -116,16 +106,6 @@
         },
     });
 
-    const linkActive = style("linkActive", {
-        $nest: {
-            "&::after": {
-                content: "",
-                ...absolutePosition.topLeft("100%"),
-                marginLeft: unit(-2),
-            },
-        },
-    });
-
     const linkContent = style("linkContent", {
         ...flex.middleLeft(),
         position: "relative",
@@ -136,7 +116,6 @@
         navigation,
         items,
         link,
-        linkActive,
         linkContent,
     };
 }