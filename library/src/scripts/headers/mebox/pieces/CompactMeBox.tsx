/*
 * @author Stéphane LaFlèche <stephane.l@vanillaforums.com>
 * @copyright 2009-2019 Vanilla Forums Inc.
 * @license GPL-2.0-only
 */

import React from "react";
import MessagesContents from "@library/headers/mebox/pieces/MessagesContents";
import { compactMeBoxClasses } from "@library/headers/mebox/pieces/compactMeBoxStyles";
import { UserPhoto, UserPhotoSize } from "@library/headers/mebox/pieces/UserPhoto";
import CloseButton from "@library/navigation/CloseButton";
import { inheritHeightClass } from "@library/styles/styleHelpers";
import NotificationsContents from "@library/headers/mebox/pieces/NotificationsContents";
import { t } from "@library/utility/appUtils";
import NotificationsCount from "@library/headers/mebox/pieces/NotificationsCount";
import MessagesCount from "@library/headers/mebox/pieces/MessagesCount";
import Button from "@library/forms/Button";
import { ButtonTypes } from "@library/forms/buttonStyles";
import { IMeBoxProps } from "@library/headers/mebox/MeBox";
import Tabs from "@library/navigation/tabs/Tabs";
import { IInjectableUserState } from "@library/features/users/userModel";
import UserDropDownContents from "@library/headers/mebox/pieces/UserDropDownContents";
import classNames from "classnames";
import Modal from "@library/modal/Modal";
import ModalSizes from "@library/modal/ModalSizes";
import { titleBarClasses } from "@library/headers/titleBarStyles";
import { MeBoxIcon } from "@library/headers/mebox/pieces/MeBoxIcon";
import { TouchScrollable } from "react-scrolllock";
import { UserIcon } from "@library/icons/titleBar";
import { ModalTransitionType } from "@library/modal/ModalTransition";

interface IProps extends IInjectableUserState, IMeBoxProps {}

interface IState {
    open: boolean;
}

/**
 * Implements User Drop down for header
 */
export default class CompactMeBox extends React.Component<IProps, IState> {
    private buttonRef: React.RefObject<HTMLButtonElement> = React.createRef();

    public state = {
        open: false,
    };

    public render() {
        const userInfo = this.props.currentUser.data;
        if (!userInfo) {
            return null;
        }

        const classes = compactMeBoxClasses();
        const titleBarVars = titleBarClasses();
        const panelBodyClass = classNames("compactMeBox-body", classes.body);

        return (
            <div className={classNames("compactMeBox", this.props.className, classes.root)}>
                <Button
                    title={t("My Account")}
                    className={classNames(classes.openButton, titleBarVars.centeredButtonClass, titleBarVars.button)}
                    onClick={this.open}
                    buttonRef={this.buttonRef}
                    baseClass={ButtonTypes.CUSTOM}
                >
                    <UserPhoto
                        userInfo={userInfo}
                        open={this.state.open}
                        className="meBox-user"
                        size={UserPhotoSize.SMALL}
                    />
                </Button>
                <Modal
                    isVisible={!!this.state.open}
<<<<<<< HEAD
                    transitionType={ModalTransitionType.SLIDE_RIGHT}
=======
>>>>>>> bb629702
                    size={ModalSizes.MODAL_AS_SIDE_PANEL}
                    label={t("Article Revisions")}
                    elementToFocusOnExit={this.buttonRef.current!}
                    exitHandler={this.close}
                >
                    <Tabs
                        label={t("My Account Tab")}
                        tabListClass={classNames(classes.tabList)}
                        tabPanelsClass={classNames(classes.tabPanels, inheritHeightClass())}
                        tabPanelClass={classNames(inheritHeightClass(), classes.panel)}
                        buttonClass={classNames(classes.tabButton)}
                        extraTabContent={
                            <CloseButton onClick={this.close} className={classNames(classes.closeModal)} />
                        }
                        tabs={[
                            {
                                buttonContent: (
                                    <MeBoxIcon compact={true}>
                                        <UserIcon filled={false} />
                                    </MeBoxIcon>
                                ),
                                openButtonContent: (
                                    <MeBoxIcon compact={true}>
                                        <UserIcon filled={true} />
                                    </MeBoxIcon>
                                ),
                                panelContent: (
                                    <TouchScrollable>
                                        <UserDropDownContents className={classes.scrollContainer} />
                                    </TouchScrollable>
                                ),
                            },
                            {
                                buttonContent: <NotificationsCount open={false} compact={true} />,
                                openButtonContent: <NotificationsCount open={true} compact={true} />,
                                panelContent: (
                                    <NotificationsContents panelBodyClass={panelBodyClass} userSlug={userInfo.name} />
                                ),
                            },
                            {
                                buttonContent: <MessagesCount open={false} compact={true} />,
                                openButtonContent: <MessagesCount open={true} compact={true} />,
                                panelContent: <MessagesContents className={panelBodyClass} />,
                            },
                        ]}
                    />
                </Modal>
            </div>
        );
    }

    private open = () => {
        this.setState({
            open: true,
        });
    };
    private close = () => {
        this.setState({
            open: false,
        });
    };
}<|MERGE_RESOLUTION|>--- conflicted
+++ resolved
@@ -73,10 +73,6 @@
                 </Button>
                 <Modal
                     isVisible={!!this.state.open}
-<<<<<<< HEAD
-                    transitionType={ModalTransitionType.SLIDE_RIGHT}
-=======
->>>>>>> bb629702
                     size={ModalSizes.MODAL_AS_SIDE_PANEL}
                     label={t("Article Revisions")}
                     elementToFocusOnExit={this.buttonRef.current!}
