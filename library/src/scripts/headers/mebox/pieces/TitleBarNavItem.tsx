--- conflicted
+++ resolved
@@ -9,7 +9,7 @@
 import titleBarNavClasses from "@library/headers/titleBarNavStyles";
 import SmartLink from "@library/routing/links/SmartLink";
 import { getButtonStyleFromBaseClass } from "@library/forms/Button";
-import { RouteComponentProps, withRouter, useLocation } from "react-router";
+import { useLocation } from "react-router";
 import classNames from "classnames";
 import TitleBarListItem from "@library/headers/mebox/pieces/TitleBarListItem";
 import { formatUrl, siteUrl } from "@library/utility/appUtils";
@@ -19,6 +19,7 @@
     to: string;
     children: React.ReactNode;
     linkClassName?: string;
+    linkContentClassName?: string;
     buttonType?: ButtonTypes;
     permission?: string;
 }
@@ -28,31 +29,8 @@
 /**
  * Implements Navigation item component for header
  */
-<<<<<<< HEAD
-export class TitleBarNavItem extends React.Component<IProps> {
-    public render() {
-        const isCurrent = this.currentPage();
-        const classes = titleBarNavClasses();
-        return (
-            <TitleBarListItem className={classNames(this.props.className, classes.root, { isCurrent })}>
-                <SmartLink
-                    to={this.props.to}
-                    className={classNames(
-                        this.props.linkClassName,
-                        classes.link,
-                        this.props.buttonType ? getButtonStyleFromBaseClass(this.props.buttonType) : "",
-                        isCurrent ? classes.linkActive : "",
-                    )}
-                >
-                    {this.props.children}
-                </SmartLink>
-            </TitleBarListItem>
-        );
-    }
-=======
 export function TitleBarNavItem(props: IProps) {
     const location = useLocation();
->>>>>>> 179c2823
 
     /**
      * Checks if we're on the current page
@@ -78,13 +56,7 @@
                     props.buttonType ? getButtonStyleFromBaseClass(props.buttonType) : "",
                 )}
             >
-                <div
-                    className={classNames(
-                        props.linkContentClassName,
-                        classes.linkContent,
-                        isCurrent ? classes.linkActive : "",
-                    )}
-                >
+                <div className={classNames(props.linkContentClassName, isCurrent ? classes.linkActive : "")}>
                     {props.children}
                 </div>
             </SmartLink>
