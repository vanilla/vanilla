--- conflicted
+++ resolved
@@ -8,159 +8,30 @@
 import { colorOut, unit, modifyColorBasedOnLightness } from "@library/styles/styleHelpers";
 import { styleFactory, useThemeCache, variableFactory } from "@library/styles/styleUtils";
 import { formElementsVariables } from "@library/forms/formElementStyles";
-import { ColorHelper, important, percent, px } from "csx";
+import { percent, px } from "csx";
 import { titleBarVariables } from "@library/headers/titleBarStyles";
 import { layoutVariables } from "@library/layout/panelLayoutStyles";
 
-export enum SearchBarButtonType {
-    TRANSPARENT = "transparent",
-    SOLID = "solid",
-}
-
 export const compactSearchVariables = useThemeCache(() => {
-    const globalVars = globalVariables();
-    const makeThemeVars = variableFactory("compactSearch");
+    const makeVars = variableFactory("compactSearch");
     const titleBarVars = titleBarVariables();
-<<<<<<< HEAD
-    const formElVars = formElementsVariables();
-    const searchButtonOptions = makeThemeVars("searchButtonOptions", { type: SearchBarButtonType.SOLID });
-    const isTransparentButton = searchButtonOptions.type === SearchBarButtonType.TRANSPARENT;
-    let baseColor = modifyColorBasedOnLightness(titleBarVars.colors.bg, 0.2);
-=======
 
     let baseColor = modifyColorBasedOnLightness(titleBarVars.colors.bg, 0.08);
->>>>>>> efca9a9b
     if (titleBarVars.colors.bgImage !== null) {
         // If we have a BG image, make sure we have some opacity so it shines through.
         baseColor = baseColor.fade(0.3);
     }
-    // Main colors
-    const colors = makeThemeVars("colors", {
-        primary: globalVars.mainColors.primary,
-        secondary: globalVars.mainColors.secondary,
-        contrast: globalVars.elementaryColors.white,
-        bg: globalVars.mainColors.bg,
-        fg: globalVars.mainColors.fg,
-        borderColor: globalVars.mainColors.fg.fade(0.4),
+    const colors = makeVars("colors", {
+        bg: baseColor.fade(0.2),
+        fg: titleBarVars.colors.fg,
         placeholder: titleBarVars.colors.fg.fade(0.8),
         active: {
             bg: baseColor,
         },
     });
 
-    const isContrastLight = colors.contrast instanceof ColorHelper && colors.contrast.lightness() >= 0.5;
-    const backgrounds = makeThemeVars("backgrounds", {
-        useOverlay: false,
-        overlayColor: isContrastLight
-            ? globalVars.elementaryColors.black.fade(0.3)
-            : globalVars.elementaryColors.white.fade(0.3),
-    });
-
-    const bgColor = isTransparentButton ? "transparent" : colors.primary;
-    const bgColorActive = isTransparentButton ? backgrounds.overlayColor.fade(0.15) : colors.secondary;
-    const fgColor = isTransparentButton ? colors.contrast : colors.fg;
-    const activeBorderColor = isTransparentButton ? colors.contrast : colors.bg;
-
-    const inputAndButton = makeThemeVars("inputAndButton", {
-        borderRadius: globalVars.border.radius,
-    });
-
-    const searchBar = makeThemeVars("searchBar", {
-        sizing: {
-            height: formElVars.giantInput.height,
-            width: 705,
-        },
-        font: {
-            color: colors.fg,
-            size: formElVars.giantInput.fontSize,
-        },
-        border: {
-            leftColor: isTransparentButton ? colors.contrast : colors.borderColor,
-            width: globalVars.border.width,
-        },
-    });
-
-    const searchButton: any = makeThemeVars("searchButton", {
-        name: "heroSearchButton",
-        spinnerColor: colors.contrast,
-        colors: {
-            fg: fgColor,
-            bg: bgColor,
-        },
-        borders: {
-            ...(isTransparentButton
-                ? {
-                      color: colors.contrast,
-                      width: 1,
-                  }
-                : { color: colors.bg, width: 0 }),
-            left: {
-                color: searchBar.border.leftColor,
-                width: searchBar.border.width,
-            },
-            radius: {
-                left: important(0),
-                right: important(unit(inputAndButton.borderRadius) as string),
-            },
-        },
-        fonts: {
-            color: fgColor,
-            size: globalVars.fonts.size.large,
-            weight: globalVars.fonts.weights.semiBold,
-        },
-        hover: {
-            colors: {
-                fg: colors.contrast,
-                bg: bgColorActive,
-            },
-            borders: {
-                color: activeBorderColor,
-            },
-            fonts: {
-                color: colors.contrast,
-            },
-        },
-        active: {
-            colors: {
-                fg: colors.contrast,
-                bg: bgColorActive,
-            },
-            borders: {
-                color: activeBorderColor,
-            },
-            fonts: {
-                color: colors.contrast,
-            },
-        },
-        focus: {
-            colors: {
-                fg: colors.contrast,
-                bg: bgColorActive,
-            },
-            borders: {
-                color: activeBorderColor,
-            },
-            fonts: {
-                color: colors.contrast,
-            },
-        },
-        focusAccessible: {
-            colors: {
-                fg: colors.contrast,
-                bg: bgColorActive,
-            },
-            borders: {
-                color: activeBorderColor,
-            },
-            fonts: {
-                color: colors.contrast,
-            },
-        },
-    });
-
-    return { colors, inputAndButton, searchBar, searchButton, backgrounds };
+    return { colors };
 });
-
 export const compactSearchClasses = useThemeCache(() => {
     const globalVars = globalVariables();
     const formElementsVars = formElementsVariables();
