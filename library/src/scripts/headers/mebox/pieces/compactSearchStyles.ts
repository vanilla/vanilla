/*
 * @author Stéphane LaFlèche <stephane.l@vanillaforums.com>
 * @copyright 2009-2019 Vanilla Forums Inc.
 * @license GPL-2.0-only
 */

import { globalVariables } from "@library/styles/globalStyleVars";
import { colorOut, unit } from "@library/styles/styleHelpers";
import { styleFactory, useThemeCache, variableFactory } from "@library/styles/styleUtils";
import { formElementsVariables } from "@library/forms/formElementStyles";
import { percent, px } from "csx";
import { titleBarVariables } from "@library/headers/titleBarStyles";
import { searchBarClasses } from "@library/features/search/searchBarStyles";
import { layoutVariables } from "@library/layout/layoutStyles";

export const compactSearchVariables = useThemeCache(() => {
    const makeVars = variableFactory("compactSearch");
    const titleBarVars = titleBarVariables();
    const globalVars = globalVariables();

    const baseColor = titleBarVars.colors.bg.darken(0.05);
    const colors = makeVars("colors", {
        bg: baseColor.fade(0.8),
        fg: titleBarVars.colors.fg,
        placeholder: globalVars.mainColors.bg,
        active: {
            bg: baseColor,
        },
    });

    return { colors };
});
export const compactSearchClasses = useThemeCache(() => {
    const globalVars = globalVariables();
    const formElementsVars = formElementsVariables();
    const titleBarVars = titleBarVariables();
    const vars = compactSearchVariables();
    const style = styleFactory("compactSearch");
    const mediaQueries = layoutVariables().mediaQueries();

    const root = style({
        $nest: {
            ".searchBar": {
                flexGrow: 1,
            },
            "& .searchBar__input": {
                color: colorOut(vars.colors.fg),
            },
            ".searchBar-valueContainer": {
                height: unit(formElementsVars.sizing.height),
                backgroundColor: colorOut(vars.colors.bg),
                border: 0,
            },
            ".hasFocus .searchBar-valueContainer": {
                backgroundColor: colorOut(vars.colors.active.bg),
            },
            ".searchBar__placeholder": {
                color: colorOut(vars.colors.placeholder),
            },
            ".searchBar-icon": {
                color: colorOut(vars.colors.placeholder),
            },
            "&.isOpen": {
                maxWidth: percent(100),
            },
            "&.isCentered": {
                margin: "auto",
            },
            ".suggestedTextInput-inputText": {
                borderTopRightRadius: unit(globalVars.border.radius),
                borderBottomRightRadius: unit(globalVars.border.radius),
            },
        },
    });

    const contents = style(
        "contents",
        {
            display: "flex",
            alignItems: "center",
            flexWrap: "nowrap",
<<<<<<< HEAD
            height: unit(headerVariables.sizing.height),
        },
        mediaQueries.oneColumn({
            height: unit(headerVariables.sizing.mobile.height),
=======
            height: unit(titleBarVars.sizing.height),
        },
        mediaQueries.oneColumn({
            height: unit(titleBarVars.sizing.mobile.height),
>>>>>>> 52bb3701
        }),
    );

    const close = style("close", {
        color: "inherit",
        whiteSpace: "nowrap",
        fontWeight: globalVars.fonts.weights.semiBold,
    });

    const cancelContents = style("cancelContents", {
        padding: px(4),
    });
    return { root, contents, close, cancelContents };
});<|MERGE_RESOLUTION|>--- conflicted
+++ resolved
@@ -79,17 +79,10 @@
             display: "flex",
             alignItems: "center",
             flexWrap: "nowrap",
-<<<<<<< HEAD
-            height: unit(headerVariables.sizing.height),
-        },
-        mediaQueries.oneColumn({
-            height: unit(headerVariables.sizing.mobile.height),
-=======
             height: unit(titleBarVars.sizing.height),
         },
         mediaQueries.oneColumn({
             height: unit(titleBarVars.sizing.mobile.height),
->>>>>>> 52bb3701
         }),
     );
 
