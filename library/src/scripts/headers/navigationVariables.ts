/*
 * @copyright 2009-2019 Vanilla Forums Inc.
 * @license GPL-2.0-only
 */
import { getMeta, t } from "@library/utility/appUtils";
import { variableFactory, useThemeCache } from "@library/styles/styleUtils";
import { getCurrentLocale } from "@vanilla/i18n";
import { ITitleBarNav } from "./mebox/pieces/TitleBarNavItem";

type INavItemGenerator = () => ITitleBarNav;

const navItemGenerators: INavItemGenerator[] = [];

export function registerDefaultNavItem(navItemGetter: INavItemGenerator) {
    navItemGenerators.push(navItemGetter);
}

export const navigationVariables = useThemeCache(() => {
    const makeVars = variableFactory("navigation");
    const forumEnabled = getMeta("siteSection.apps.forum", true);

<<<<<<< HEAD
    let defaultForumLinks: ITitleBarNav[] = [];
    if (forumEnabled) {
        defaultForumLinks = [
=======
    const navItems: {
        [language: string]: ITitleBarNav[] | undefined;
        default: ITitleBarNav[];
    } = makeVars("navItems", {
        default: [
            {
                to: "/categories",
                children: t("Categories"),
            },
>>>>>>> 4c995d45
            {
                to: "/discussions",
                children: t("Discussions"),
            },
<<<<<<< HEAD
            { to: "/categories", children: t("Categories") },
        ];
    }
    const navItems: {
        [language: string]: ITitleBarNav[];
    } = makeVars("navItems", {
        default: [...defaultForumLinks, ...navItemGenerators.map(generator => generator())],
=======
            ...navItemGenerators.map(generator => generator()),
        ],
        [getCurrentLocale()]: undefined,
>>>>>>> 4c995d45
    });

    const currentLocale = getCurrentLocale();

    const getNavItemsForLocale = (locale = currentLocale): ITitleBarNav[] => {
        if (locale in navItems) {
            return navItems[locale] ?? navItems.default;
        } else {
            return navItems.default;
        }
    };

    return { navItems, getNavItemsForLocale };
});<|MERGE_RESOLUTION|>--- conflicted
+++ resolved
@@ -19,26 +19,13 @@
     const makeVars = variableFactory("navigation");
     const forumEnabled = getMeta("siteSection.apps.forum", true);
 
-<<<<<<< HEAD
     let defaultForumLinks: ITitleBarNav[] = [];
     if (forumEnabled) {
         defaultForumLinks = [
-=======
-    const navItems: {
-        [language: string]: ITitleBarNav[] | undefined;
-        default: ITitleBarNav[];
-    } = makeVars("navItems", {
-        default: [
-            {
-                to: "/categories",
-                children: t("Categories"),
-            },
->>>>>>> 4c995d45
             {
                 to: "/discussions",
                 children: t("Discussions"),
             },
-<<<<<<< HEAD
             { to: "/categories", children: t("Categories") },
         ];
     }
@@ -46,11 +33,7 @@
         [language: string]: ITitleBarNav[];
     } = makeVars("navItems", {
         default: [...defaultForumLinks, ...navItemGenerators.map(generator => generator())],
-=======
-            ...navItemGenerators.map(generator => generator()),
-        ],
         [getCurrentLocale()]: undefined,
->>>>>>> 4c995d45
     });
 
     const currentLocale = getCurrentLocale();
