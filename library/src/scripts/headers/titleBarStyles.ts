/*
 * @author Stéphane LaFlèche <stephane.l@vanillaforums.com>
 * @copyright 2009-2019 Vanilla Forums Inc.
 * @license GPL-2.0-only
 */

import { formElementsVariables } from "@library/forms/formElementStyles";
import { globalVariables } from "@library/styles/globalStyleVars";
import {
    allButtonStates,
    borders,
    colorOut,
    offsetLightness,
    flexHelper,
    modifyColorBasedOnLightness,
    unit,
    userSelect,
    absolutePosition,
    pointerEvents,
    singleBorder,
    sticky,
    BorderType,
} from "@library/styles/styleHelpers";
import { styleFactory, useThemeCache, variableFactory } from "@library/styles/styleUtils";
import { ColorHelper, percent, px, quote, viewHeight, url, translate, rgba } from "csx";
import backLinkClasses from "@library/routing/links/backLinkStyles";
import { NestedCSSProperties } from "typestyle/lib/types";
import { iconClasses } from "@library/icons/iconClasses";
import { shadowHelper } from "@library/styles/shadowHelpers";
import { IButtonType } from "@library/forms/styleHelperButtonInterface";
import { buttonResetMixin, ButtonTypes } from "@library/forms/buttonStyles";
import generateButtonClass from "@library/forms/styleHelperButtonGenerator";
import { media } from "typestyle";
import { LogoAlignment } from "./TitleBar";
import { searchBarClasses } from "@library/features/search/searchBarStyles";

export const titleBarVariables = useThemeCache(() => {
    const globalVars = globalVariables();
    const formElementVars = formElementsVariables();
    const makeThemeVars = variableFactory("titleBar");

    const sizing = makeThemeVars("sizing", {
        height: 48,
        spacer: 12,
        mobile: {
            height: 44,
            width: formElementVars.sizing.height,
        },
    });

    const colors = makeThemeVars("colors", {
        fg: globalVars.mainColors.bg,
        bg: globalVars.mainColors.primary,
        bgImage: null as string | null,
    });

    const fullBleed = makeThemeVars("fullBleed", {
        enabled: false,
        startingOpacity: 0,
        endingOpacity: 0.15, // Scale of 0 -> 1 where 1 is opaque.
        bgColor: colors.bg,
    });

    // Fix up the ending opacity so it is always darker than the starting one.
    fullBleed.endingOpacity = Math.max(fullBleed.startingOpacity, fullBleed.endingOpacity);

    const guest = makeThemeVars("guest", {
        spacer: 8,
    });

    const border = makeThemeVars("border", {
        type: BorderType.NONE,
    });

    const buttonSize = globalVars.buttonIcon.size;
    const button = makeThemeVars("button", {
        borderRadius: globalVars.border.radius,
        size: buttonSize,
        guest: {
            minWidth: 86,
        },
        mobile: {
            fontSize: 16,
            width: buttonSize,
        },
        state: {
            bg: globalVars.mainColors.statePrimary,
        },
    });

    const navAlignment = makeThemeVars("navAlignment", {
        alignment: "left" as "left" | "center",
    });

    const generatedColors = makeThemeVars("generatedColors", {
        state: offsetLightness(colors.bg, 0.04), // Default state color change
    });

    const linkButtonDefaults: IButtonType = {
        name: ButtonTypes.TITLEBAR_LINK,
        colors: {
<<<<<<< HEAD
            bg: rgba(0, 0, 0, 0),
=======
            bg: "transparent",
            fg: colors.fg,
>>>>>>> ed3f9936
        },
        fonts: {
            color: colors.fg,
        },
        sizing: {
            minWidth: unit(globalVars.icon.sizes.large),
            minHeight: unit(globalVars.icon.sizes.large),
        },
        padding: {
            side: 6,
        },
        borders: {
            style: "none",
            color: rgba(0, 0, 0, 0),
        },
        hover: {
            colors: {
                bg: generatedColors.state,
            },
        },
        focus: {
            colors: {
                bg: generatedColors.state,
            },
        },
        focusAccessible: {
            colors: {
                bg: generatedColors.state,
            },
        },
        active: {
            colors: {
                bg: generatedColors.state,
            },
        },
    };
    const linkButton: IButtonType = makeThemeVars("linkButton", linkButtonDefaults);

    const count = makeThemeVars("count", {
        size: 18,
        fontSize: 10,
        fg: globalVars.mainColors.bg,
        bg: globalVars.mainColors.primary,
    });

    const dropDownContents = makeThemeVars("dropDownContents", {
        minWidth: 350,
        maxHeight: viewHeight(90),
    });

    const endElements = makeThemeVars("endElements", {
        flexBasis: buttonSize * 4,
        mobile: {
            flexBasis: button.mobile.width - 20,
        },
    });

    const compactSearch = makeThemeVars("compactSearch", {
        bg: fullBleed.enabled ? colors.bg.fade(0.2) : globalVars.mainColors.secondary,
        fg: colors.fg,
        mobile: {
            width: button.mobile.width,
        },
    });

    const buttonContents = makeThemeVars("buttonContents", {
        state: {
            bg: button.state.bg,
        },
    });

    const signIn = makeThemeVars("signIn", {
        fg: colors.fg,
        bg: modifyColorBasedOnLightness(globalVars.mainColors.primary, 0.1, true),
        hover: {
            bg: modifyColorBasedOnLightness(globalVars.mainColors.primary, 0.2, true),
        },
    });

    const resister = makeThemeVars("register", {
        fg: colors.bg,
        bg: colors.fg,
        borderColor: colors.bg,
        states: {
            bg: colors.fg.fade(0.9),
        },
    });

    const mobileDropDown = makeThemeVars("mobileDropdown", {
        height: px(sizing.mobile.height),
    });

    const meBox = makeThemeVars("meBox", {
        sizing: {
            buttonContents: formElementVars.sizing.height,
        },
    });

    const bottomRow = makeThemeVars("bottomRow", {
        bg: modifyColorBasedOnLightness(colors.bg, 0.1).desaturate(0.2, true),
    });

    // Note that the logo defined here is the last fallback. If set through the dashboard, it will overwrite these values.
    const logo = makeThemeVars("logo", {
        doubleLogoStrategy: "visible" as "hidden" | "visible" | "fade-in",
        offsetRight: globalVars.gutter.size,
        maxWidth: 200,
        heightOffset: sizing.height / 3,
        tablet: {},
        desktop: {}, // add "url" if you want to set in theme
        mobile: {}, // add "url" if you want to set in theme
    });

    const mobileLogo = makeThemeVars("mobileLogo", {
        justifyContent: LogoAlignment.CENTER,
    });

    const breakpoints = makeThemeVars("breakpoints", {
        compact: 800,
    });

    const mediaQueries = () => {
        const full = (styles: NestedCSSProperties, useMinWidth: boolean = true) => {
            return media(
                {
                    minWidth: px(breakpoints.compact + 1),
                },
                styles,
            );
        };

        const compact = (styles: NestedCSSProperties) => {
            return media(
                {
                    maxWidth: px(breakpoints.compact),
                },
                styles,
            );
        };

        return {
            full,
            compact,
        };
    };

    return {
        fullBleed,
        border,
        sizing,
        colors,
        signIn,
        resister,
        guest,
        button,
        linkButton,
        count,
        dropDownContents,
        endElements,
        compactSearch,
        buttonContents,
        mobileDropDown,
        meBox,
        bottomRow,
        logo,
        mediaQueries,
        breakpoints,
        navAlignment,
        mobileLogo,
    };
});

export const titleBarClasses = useThemeCache(() => {
    const globalVars = globalVariables();
    const vars = titleBarVariables();
    const formElementVars = formElementsVariables();
    const mediaQueries = vars.mediaQueries();
    const flex = flexHelper();
    const style = styleFactory("titleBar");

    const getBorderVars = (): NestedCSSProperties => {
        switch (vars.border.type) {
            case BorderType.BORDER:
                return {
                    borderBottom: singleBorder(),
                };
            case BorderType.SHADOW:
                return {
                    boxShadow: shadowHelper().makeShadow(),
                };
            case BorderType.NONE:
            default:
                return {};
        }
    };

    const root = style({
        maxWidth: percent(100),
        color: colorOut(vars.colors.fg),
        position: "relative",
        ...getBorderVars(),
        $nest: {
            "& .searchBar__control": {
                color: vars.colors.fg.toString(),
                cursor: "pointer",
            },
            "&& .suggestedTextInput-clear.searchBar-clear": {
                $nest: {
                    "&:hover": {
                        color: vars.colors.fg.toString(),
                    },
                    "&:active": {
                        color: vars.colors.fg.toString(),
                    },
                    "&:focus": {
                        color: vars.colors.fg.toString(),
                    },
                },
            },
            "& .searchBar__placeholder": {
                color: vars.colors.fg.fade(0.8).toString(),
                cursor: "pointer",
            },
            [`& .${backLinkClasses().link}`]: {
                $nest: {
                    "&, &:hover, &:focus, &:active": {
                        color: colorOut(vars.colors.fg),
                    },
                },
            },
            [`& .${searchBarClasses().valueContainer}`]: {
                backgroundColor: colorOut(vars.compactSearch.bg),
            },
            [`& .${searchBarClasses().valueContainer} .searchBar__input`]: {
                color: colorOut(vars.compactSearch.fg),
            },
        },
        ...mediaQueries.compact({
            height: px(vars.sizing.mobile.height),
        }).$nest,
    });

    const bg1 = style("bg1", {
        willChange: "opacity",
        ...absolutePosition.fullSizeOfParent(),
        backgroundColor: colorOut(vars.colors.bg),
    });

    const bg2 = style("bg2", {
        willChange: "opacity",
        ...absolutePosition.fullSizeOfParent(),
        backgroundColor: colorOut(vars.colors.bg),
    });

    const bgImage = style("bgImage", {
        ...absolutePosition.fullSizeOfParent(),
        objectFit: "cover",
    });

    const negativeSpacer = style(
        "negativeSpacer",
        {
            marginTop: px(-vars.sizing.height),
            paddingTop: px(vars.sizing.height),
        },
        mediaQueries.compact({
            marginTop: px(-vars.sizing.mobile.height),
            paddingTop: px(vars.sizing.mobile.height),
        }),
    );

    const spacer = style(
        "spacer",
        {
            height: px(vars.sizing.height),
        },
        mediaQueries.compact({
            height: px(vars.sizing.mobile.height),
        }),
    );

    const bar = style(
        "bar",
        {
            display: "flex",
            justifyContent: "flex-start",
            flexWrap: "nowrap",
            alignItems: "center",
            height: px(vars.sizing.height),
            width: percent(100),
            $nest: {
                "&.isHome": {
                    justifyContent: "space-between",
                },
            },
        },
        mediaQueries.compact({ height: px(vars.sizing.mobile.height) }),
    );

    const logoContainer = style(
        "logoContainer",
        {
            display: "inline-flex",
            alignSelf: "center",
            color: colorOut(vars.colors.fg),
            marginRight: unit(vars.logo.offsetRight),
            justifyContent: vars.mobileLogo.justifyContent,
            $nest: {
                "&&": {
                    color: colorOut(vars.colors.fg),
                },
                "&.focus-visible": {
                    $nest: {
                        "&.headerLogo-logoFrame": {
                            outline: `5px solid ${vars.buttonContents.state.bg}`,
                            background: colorOut(vars.buttonContents.state.bg),
                            borderRadius: vars.button.borderRadius,
                        },
                    },
                },
            },
        },
        mediaQueries.compact({
            height: px(vars.sizing.mobile.height),
            marginRight: unit(0),
        }),
    );

    const logoFlexBasis = style("logoFlexBasis", {
        flexBasis: vars.endElements.flexBasis,
    });

    const meBox = style("meBox", {
        justifyContent: "flex-end",
    });

    const nav = style(
        "nav",
        {
            display: "flex",
            flexWrap: "wrap",
            height: px(vars.sizing.height),
            color: "inherit",
            flexGrow: 1,
            justifyContent: vars.navAlignment.alignment === "left" ? "flex-start" : "center",
            $nest: {
                "&.titleBar-guestNav": {
                    flex: "initial",
                },
            },
        },
        mediaQueries.compact({ height: px(vars.sizing.mobile.height) }),
    );

    const locales = style(
        "locales",
        {
            height: px(vars.sizing.height),
            $nest: {
                "&.buttonAsText": {
                    $nest: {
                        "&:hover": {
                            color: "inherit",
                        },
                        "&:focus": {
                            color: "inherit",
                        },
                    },
                },
            },
        },
        mediaQueries.compact({ height: px(vars.sizing.mobile.height) }),
    );

    const messages = style("messages", {
        color: vars.colors.fg.toString(),
    });

    const notifications = style("notifications", {
        color: "inherit",
    });

    const compactSearch = style(
        "compactSearch",
        {
            display: "flex",
            alignItems: "center",
            justifyContent: "center",
            marginLeft: "auto",
            minWidth: unit(formElementVars.sizing.height),
            flexBasis: px(formElementVars.sizing.height),
            maxWidth: percent(100),
            height: unit(vars.sizing.height),
            $nest: {
                "&.isOpen": {
                    flex: 1,
                },
            },
        },
        mediaQueries.compact({ height: px(vars.sizing.mobile.height) }),
    );

    const compactSearchResults = style("compactSearchResults", {
        position: "absolute",
        top: unit(formElementVars.sizing.height),
        width: percent(100),
        $nest: {
            "&:empty": {
                display: "none",
            },
        },
    });

    const extraMeBoxIcons = style("extraMeBoxIcons", {
        display: "flex",
        alignItems: "center",
        justifyContent: "flex-end",
        marginLeft: "auto",
        $nest: {
            [`& + .${compactSearch}`]: {
                marginLeft: 0,
            },
            li: {
                listStyle: "none",
            },
        },
    });

    const topElement = style(
        "topElement",
        {
            color: vars.colors.fg.toString(),
            padding: `0 ${px(vars.sizing.spacer / 2)}`,
            margin: `0 ${px(vars.sizing.spacer / 2)}`,
            borderRadius: px(vars.button.borderRadius),
        },
        mediaQueries.compact({
            fontSize: px(vars.button.mobile.fontSize),
        }),
    );

    const localeToggle = style(
        "localeToggle",
        {
            height: px(vars.sizing.height),
        },
        mediaQueries.compact({
            height: px(vars.sizing.mobile.height),
        }),
    );

    const languages = style("languages", {
        marginLeft: "auto",
    });

    const button = style(
        "button",
        {
            ...buttonResetMixin(),
            height: px(vars.button.size),
            minWidth: px(vars.button.size),
            maxWidth: percent(100),
            padding: px(0),
            color: colorOut(vars.colors.fg),
            $nest: {
                "&&": {
                    ...allButtonStates(
                        {
                            active: {
                                color: colorOut(vars.colors.fg),
                                $nest: {
                                    "& .meBox-buttonContent": {
                                        backgroundColor: colorOut(vars.buttonContents.state.bg),
                                    },
                                },
                            },
                            hover: {
                                color: colorOut(vars.colors.fg),
                                $nest: {
                                    "& .meBox-buttonContent": {
                                        backgroundColor: colorOut(vars.buttonContents.state.bg),
                                    },
                                },
                            },
                            accessibleFocus: {
                                outline: 0,
                                color: colorOut(vars.colors.fg),
                                $nest: {
                                    "& .meBox-buttonContent": {
                                        borderColor: colorOut(vars.colors.fg),
                                        backgroundColor: colorOut(vars.buttonContents.state.bg),
                                    },
                                },
                            },
                        },
                        {
                            "& .meBox-buttonContent": {
                                ...borders({
                                    radius: 0,
                                    width: 1,
                                    color: rgba(0, 0, 0, 0),
                                }),
                            },
                            "&.isOpen": {
                                color: colorOut(vars.colors.fg),
                                $nest: {
                                    "& .meBox-buttonContent": {
                                        backgroundColor: colorOut(vars.buttonContents.state.bg),
                                    },
                                    "&:focus": {
                                        color: colorOut(vars.colors.fg),
                                    },
                                    "&.focus-visible": {
                                        color: colorOut(vars.colors.fg),
                                    },
                                },
                            },
                        },
                    ),
                },
            },
        },
        mediaQueries.compact({
            height: px(vars.sizing.mobile.height),
            width: px(vars.sizing.mobile.width),
            minWidth: px(vars.sizing.mobile.width),
        }),
    );

    const linkButton = generateButtonClass(vars.linkButton);

    const buttonOffset = style("buttonOffset", {
        transform: `translateX(6px)`,
    });

    const centeredButtonClass = style("centeredButtonClass", {
        ...flex.middle(),
    });

    const searchCancel = style("searchCancel", {
        ...buttonResetMixin(),
        ...userSelect(),
        height: px(formElementVars.sizing.height),
        $nest: {
            "&.focus-visible": {
                $nest: {
                    "&.meBox-buttonContent": {
                        borderRadius: px(vars.button.borderRadius),
                        backgroundColor: vars.buttonContents.state.bg.toString(),
                    },
                },
            },
        },
    });

    const tabButtonActive = {
        color: globalVars.mainColors.primary.toString(),
        $nest: {
            ".titleBar-tabButtonContent": {
                color: vars.colors.fg.toString(),
                backgroundColor: colorOut(modifyColorBasedOnLightness(vars.colors.fg, 1)),
                borderRadius: px(vars.button.borderRadius),
            },
        },
    };

    const tabButton = style("tabButton", {
        display: "block",
        height: percent(100),
        padding: px(0),
        $nest: {
            "&:active": tabButtonActive,
            "&:hover": tabButtonActive,
            "&:focus": tabButtonActive,
        },
    });

    const dropDownContents = style("dropDownContents", {
        $nest: {
            "&&&": {
                minWidth: unit(vars.dropDownContents.minWidth),
                maxHeight: unit(vars.dropDownContents.maxHeight),
            },
        },
    });

    const count = style("count", {
        height: px(vars.count.size),
        fontSize: px(vars.count.fontSize),
        backgroundColor: vars.count.bg.toString(),
        color: vars.count.fg.toString(),
    });

    const rightFlexBasis = style(
        "rightFlexBasis",
        {
            display: "flex",
            height: px(vars.sizing.height),
            flexWrap: "nowrap",
            justifyContent: "flex-end",
            alignItems: "center",
            flexBasis: vars.endElements.flexBasis,
        },
        mediaQueries.compact({
            flexShrink: 1,
            flexBasis: px(vars.endElements.mobile.flexBasis),
            height: px(vars.sizing.mobile.height),
        }),
    );

    const leftFlexBasis = style("leftFlexBasis", {
        ...flex.middleLeft(),
        flexShrink: 1,
        flexBasis: px(vars.endElements.mobile.flexBasis),
    });

    const signIn = style("signIn", {
        marginLeft: unit(vars.guest.spacer),
        marginRight: unit(vars.guest.spacer),
        $nest: {
            "&&&": {
                color: colorOut(vars.signIn.fg),
                borderColor: colorOut(vars.colors.fg),
            },
        },
    });

    const register = style("register", {
        marginLeft: unit(vars.guest.spacer),
        marginRight: unit(vars.guest.spacer),
        backgroundColor: colorOut(vars.resister.bg),
        $nest: {
            "&&": {
                // Ugly solution, but not much choice until: https://github.com/vanilla/knowledge/issues/778
                ...allButtonStates({
                    allStates: {
                        borderColor: colorOut(vars.resister.borderColor, true),
                        color: colorOut(vars.resister.fg),
                    },
                    noState: {
                        backgroundColor: colorOut(vars.resister.bg, true),
                    },
                    hover: {
                        color: colorOut(vars.resister.fg),
                        backgroundColor: colorOut(vars.resister.states.bg, true),
                    },
                    focus: {
                        color: colorOut(vars.resister.fg),
                        backgroundColor: colorOut(vars.resister.states.bg, true),
                    },
                    active: {
                        color: colorOut(vars.resister.fg),
                        backgroundColor: colorOut(vars.resister.states.bg, true),
                    },
                }),
            },
        },
    });

    const clearButtonClass = style("clearButtonClass", {
        opacity: 0.7,
        $nest: {
            "&&": {
                color: colorOut(vars.colors.fg),
            },
            "&:hover, &:focus": {
                opacity: 1,
            },
        },
    });

    const guestButton = style("guestButton", {
        minWidth: unit(vars.button.guest.minWidth),
        borderRadius: unit(vars.button.borderRadius),
    });

    const desktopNavWrap = style("desktopNavWrap", {
        position: "relative",
        flexGrow: 1,
        $nest: addGradientsToHintOverflow(globalVars.gutter.half * 4, vars.colors.bg) as any,
    });

    const logoCenterer = style("logoCenterer", {
        ...absolutePosition.middleOfParent(true),
        display: "inline-flex",
        alignItems: "center",
        justifyContent: "center",
    });

    const hamburger = style("hamburger", {
        marginRight: unit(12),
        $nest: {
            "&&": {
                ...allButtonStates({
                    allStates: {
                        color: colorOut(vars.colors.fg),
                    },
                }),
            },
        },
    });

    const isSticky = style("isSticky", {
        ...sticky(),
        top: 0,
        zIndex: 10,
    });

    const logoAnimationWrap = style("logoAnimationWrap", {
        display: "inline-flex",
        alignItems: "center",
    });

    return {
        root,
        bg1,
        bg2,
        bgImage,
        negativeSpacer,
        spacer,
        bar,
        logoContainer,
        meBox,
        nav,
        locales,
        messages,
        notifications,
        compactSearch,
        topElement,
        localeToggle,
        languages,
        button,
        buttonOffset,
        linkButton,
        searchCancel,
        tabButton,
        dropDownContents,
        count,
        extraMeBoxIcons,
        rightFlexBasis,
        leftFlexBasis,
        signIn,
        register,
        centeredButtonClass,
        compactSearchResults,
        clearButtonClass,
        guestButton,
        logoFlexBasis,
        desktopNavWrap,
        logoCenterer,
        hamburger,
        isSticky,
        logoAnimationWrap,
    };
});

export const titleBarLogoClasses = useThemeCache(() => {
    const vars = titleBarVariables();
    const style = styleFactory("titleBarLogo");
    const logoHeight = px(vars.sizing.height - vars.logo.heightOffset);

    const logoFrame = style("logoFrame", { display: "inline-flex", alignSelf: "center" });

    const logo = style("logo", {
        display: "block",
        maxHeight: logoHeight,
        maxWidth: unit(vars.logo.maxWidth),
        width: "auto",
        $nest: {
            "&.isCentred": {
                margin: "auto",
            },
            [`.${iconClasses().vanillaLogo}`]: {
                height: logoHeight,
                width: "auto",
            },
        },
    });

    const mobileLogo = style("mobileLogo", {
        justifyContent: vars.mobileLogo.justifyContent,
    });

    const isCenter = style("isCenter", {
        position: "absolute",
        left: percent(50),
        transform: translate(`-50%`, `-50%`),
    });

    return {
        logoFrame,
        logo,
        mobileLogo,
        isCenter,
    };
});

export const addGradientsToHintOverflow = (width: number | string, color: ColorHelper) => {
    const gradient = (direction: "right" | "left") => {
        return `linear-gradient(to ${direction}, ${colorOut(color.fade(0))} 0%, ${colorOut(
            color.fade(0.3),
        )} 20%, ${colorOut(color)} 90%)`;
    };
    return {
        "&:after": {
            ...absolutePosition.topRight(),
            background: gradient("right"),
        },
        "&:before": {
            ...absolutePosition.topLeft(),
            background: gradient("left"),
        },
        "&:before, &:after": {
            ...pointerEvents(),
            content: quote(``),
            height: percent(100),
            width: unit(width),
            zIndex: 1,
        },
    };
};<|MERGE_RESOLUTION|>--- conflicted
+++ resolved
@@ -99,12 +99,8 @@
     const linkButtonDefaults: IButtonType = {
         name: ButtonTypes.TITLEBAR_LINK,
         colors: {
-<<<<<<< HEAD
             bg: rgba(0, 0, 0, 0),
-=======
-            bg: "transparent",
             fg: colors.fg,
->>>>>>> ed3f9936
         },
         fonts: {
             color: colors.fg,
