/*
 * @author Stéphane LaFlèche <stephane.l@vanillaforums.com>
 * @copyright 2009-2019 Vanilla Forums Inc.
 * @license GPL-2.0-only
 */

import { formElementsVariables } from "@library/forms/formElementStyles";
import { layoutVariables } from "@library/layout/panelLayoutStyles";
import { globalVariables } from "@library/styles/globalStyleVars";
import {
    allButtonStates,
    borders,
    colorOut,
    emphasizeLightness,
    flexHelper,
    modifyColorBasedOnLightness,
    unit,
    userSelect,
    absolutePosition,
    pointerEvents,
    singleBorder,
    sticky,
} from "@library/styles/styleHelpers";
import { styleFactory, useThemeCache, variableFactory } from "@library/styles/styleUtils";
import { ColorHelper, percent, px, quote, viewHeight, url, translate } from "csx";
import backLinkClasses from "@library/routing/links/backLinkStyles";
import { NestedCSSProperties } from "typestyle/lib/types";
import { iconClasses } from "@library/icons/iconClasses";
import { shadowHelper } from "@library/styles/shadowHelpers";
import { IButtonType } from "@library/forms/styleHelperButtonInterface";
import { buttonResetMixin, ButtonTypes } from "@library/forms/buttonStyles";
import generateButtonClass from "@library/forms/styleHelperButtonGenerator";
import { media } from "typestyle";
import { LogoAlignment } from "./TitleBar";

enum TitleBarBorderType {
    BORDER = "border",
    NONE = "none",
    SHADOW = "shadow",
}

export const titleBarVariables = useThemeCache(() => {
    const globalVars = globalVariables();
    const formElementVars = formElementsVariables();
    const makeThemeVars = variableFactory("titleBar");

    const sizing = makeThemeVars("sizing", {
        height: 48,
        spacer: 12,
        mobile: {
            height: 44,
            width: formElementVars.sizing.height,
        },
    });

    const colors = makeThemeVars("colors", {
        fg: globalVars.mainColors.bg,
        bg: globalVars.mainColors.primary,
        bgImage: null as string | null,
    });

    const fullBleed = makeThemeVars("fullBleed", {
        enabled: false,
        startingOpacity: 0,
        endingOpacity: 0.15, // Scale of 0 -> 1 where 1 is opaque.
        bgColor: colors.bg,
    });

    // Fix up the ending opacity so it is always darker than the starting one.
    fullBleed.endingOpacity = Math.max(fullBleed.startingOpacity, fullBleed.endingOpacity);

    const guest = makeThemeVars("guest", {
        spacer: 8,
    });

    const border = makeThemeVars("border", {
        type: TitleBarBorderType.NONE,
    });

    const buttonSize = globalVars.buttonIcon.size;
    const button = makeThemeVars("button", {
        borderRadius: globalVars.border.radius,
        size: buttonSize,
        guest: {
            minWidth: 86,
        },
        mobile: {
            fontSize: 16,
            width: buttonSize,
        },
        state: {
            bg: emphasizeLightness(colors.bg, 0.04),
        },
    });

    const navAlignment = makeThemeVars("navAlignment", {
        alignment: "left" as "left" | "center",
    });

    const linkButtonDefaults: IButtonType = {
        name: ButtonTypes.TITLEBAR_LINK,
        colors: {
            bg: "transparent",
        },
        fonts: {
            color: colors.fg,
        },
        sizing: {
            minWidth: unit(globalVars.icon.sizes.large),
            minHeight: unit(globalVars.icon.sizes.large),
        },
        padding: {
            side: 6,
        },
        borders: {
            style: "none",
            color: "transparent",
        },
        hover: {
            colors: {
                bg: button.state.bg,
            },
        },
        focus: {
            colors: {
                bg: button.state.bg,
            },
        },
        focusAccessible: {
            colors: {
                bg: button.state.bg,
            },
        },
        active: {
            colors: {
                bg: button.state.bg,
            },
        },
    };
    const linkButton: IButtonType = makeThemeVars("linkButton", linkButtonDefaults);

    const count = makeThemeVars("count", {
        size: 18,
        fontSize: 10,
        fg: globalVars.mainColors.bg,
        bg: globalVars.mainColors.primary,
    });

    const dropDownContents = makeThemeVars("dropDownContents", {
        minWidth: 350,
        maxHeight: viewHeight(90),
    });

    const endElements = makeThemeVars("endElements", {
        flexBasis: buttonSize * 4,
        mobile: {
            flexBasis: button.mobile.width - 20,
        },
    });

    const compactSearch = makeThemeVars("compactSearch", {
        maxWidth: 672,
        mobile: {
            width: button.mobile.width,
        },
    });

    const buttonContents = makeThemeVars("buttonContents", {
        state: {
            bg: button.state.bg,
        },
    });

    const signIn = makeThemeVars("signIn", {
        fg: colors.fg,
        bg: modifyColorBasedOnLightness(globalVars.mainColors.primary, 0.1, true),
        hover: {
            bg: modifyColorBasedOnLightness(globalVars.mainColors.primary, 0.2, true),
        },
    });

    const resister = makeThemeVars("register", {
        fg: colors.bg,
        bg: colors.fg,
        borderColor: colors.bg,
        states: {
            bg: colors.fg.fade(0.9),
        },
    });

    const mobileDropDown = makeThemeVars("mobileDropdown", {
        height: px(sizing.mobile.height),
    });

    const meBox = makeThemeVars("meBox", {
        sizing: {
            buttonContents: formElementVars.sizing.height,
        },
    });

    const bottomRow = makeThemeVars("bottomRow", {
        bg: modifyColorBasedOnLightness(colors.bg, 0.1).desaturate(0.2, true),
    });

    const logo = makeThemeVars("logo", {
        doubleLogoStrategy: "visible" as "hidden" | "visible" | "fade-in",
        offsetRight: globalVars.gutter.size,
        maxWidth: 200,
        heightOffset: sizing.height / 3,
        tablet: {},
    });

    const mobileLogo = makeThemeVars("mobileLogo", {
        justifyContent: LogoAlignment.CENTER,
    });

    const breakpoints = makeThemeVars("breakpoints", {
        compact: 850,
    });

    const mediaQueries = () => {
        const full = (styles: NestedCSSProperties, useMinWidth: boolean = true) => {
            return media(
                {
                    minWidth: px(breakpoints.compact + 1),
                },
                styles,
            );
        };

        const compact = (styles: NestedCSSProperties) => {
            return media(
                {
                    maxWidth: px(breakpoints.compact),
                },
                styles,
            );
        };

        return {
            full,
            compact,
        };
    };

    return {
        fullBleed,
        border,
        sizing,
        colors,
        signIn,
        resister,
        guest,
        button,
        linkButton,
        count,
        dropDownContents,
        endElements,
        compactSearch,
        buttonContents,
        mobileDropDown,
        meBox,
        bottomRow,
        logo,
        mediaQueries,
        breakpoints,
<<<<<<< HEAD
        navAlignment,
=======
        mobileLogo,
>>>>>>> 8e71a207
    };
});

export const titleBarClasses = useThemeCache(() => {
    const globalVars = globalVariables();
    const vars = titleBarVariables();
    const formElementVars = formElementsVariables();
    const mediaQueries = vars.mediaQueries();
    const flex = flexHelper();
    const style = styleFactory("titleBar");

    const getBorderVars = (): NestedCSSProperties => {
        switch (vars.border.type) {
            case TitleBarBorderType.BORDER:
                return {
                    borderBottom: singleBorder(),
                };
            case TitleBarBorderType.SHADOW:
                return {
                    boxShadow: shadowHelper().makeShadow(),
                };
            case TitleBarBorderType.NONE:
            default:
                return {};
        }
    };

    const root = style({
        maxWidth: percent(100),
        color: colorOut(vars.colors.fg),
        position: "relative",
        ...getBorderVars(),
        $nest: {
            "& .searchBar__control": {
                color: vars.colors.fg.toString(),
                cursor: "pointer",
            },
            "&& .suggestedTextInput-clear.searchBar-clear": {
                $nest: {
                    "&:hover": {
                        color: vars.colors.fg.toString(),
                    },
                    "&:active": {
                        color: vars.colors.fg.toString(),
                    },
                    "&:focus": {
                        color: vars.colors.fg.toString(),
                    },
                },
            },
            "& .searchBar__placeholder": {
                color: vars.colors.fg.fade(0.8).toString(),
                cursor: "pointer",
            },
            [`& .${backLinkClasses().link}`]: {
                $nest: {
                    "&, &:hover, &:focus, &:active": {
                        color: colorOut(vars.colors.fg),
                    },
                },
            },
        },
        ...mediaQueries.compact({
            height: px(vars.sizing.mobile.height),
        }).$nest,
    });

    const bg1 = style("bg1", {
        willChange: "opacity",
        ...absolutePosition.fullSizeOfParent(),
        backgroundColor: colorOut(vars.colors.bg),
    });

    const bg2 = style("bg2", {
        willChange: "opacity",
        ...absolutePosition.fullSizeOfParent(),
        backgroundColor: colorOut(vars.colors.bg),
    });

    const bgImage = style("bgImage", {
        ...absolutePosition.fullSizeOfParent(),
        objectFit: "cover",
    });

    const negativeSpacer = style(
        "negativeSpacer",
        {
            marginTop: px(-vars.sizing.height),
            paddingTop: px(vars.sizing.height / 2),
        },
        mediaQueries.compact({
            marginTop: px(-vars.sizing.mobile.height),
            paddingTop: px(vars.sizing.mobile.height / 2),
        }),
    );

    const spacer = style(
        "spacer",
        {
            height: px(vars.sizing.height),
        },
        mediaQueries.compact({
            height: px(vars.sizing.mobile.height),
        }),
    );

    const bar = style(
        "bar",
        {
            display: "flex",
            justifyContent: "flex-start",
            flexWrap: "nowrap",
            alignItems: "center",
            height: px(vars.sizing.height),
            width: percent(100),
            $nest: {
                "&.isHome": {
                    justifyContent: "space-between",
                },
            },
        },
        mediaQueries.compact({ height: px(vars.sizing.mobile.height) }),
    );

    const logoContainer = style(
        "logoContainer",
        {
            display: "inline-flex",
            alignSelf: "center",
            color: colorOut(vars.colors.fg),
            marginRight: unit(vars.logo.offsetRight),
            justifyContent: vars.mobileLogo.justifyContent,
            $nest: {
                "&&": {
                    color: colorOut(vars.colors.fg),
                },
                "&.focus-visible": {
                    $nest: {
                        "&.headerLogo-logoFrame": {
                            outline: `5px solid ${vars.buttonContents.state.bg}`,
                            background: colorOut(vars.buttonContents.state.bg),
                            borderRadius: vars.button.borderRadius,
                        },
                    },
                },
            },
        },
        mediaQueries.compact({
            height: px(vars.sizing.mobile.height),
            marginRight: unit(0),
        }),
    );

    const logoFlexBasis = style("logoFlexBasis", {
        flexBasis: vars.endElements.flexBasis,
    });

    const meBox = style("meBox", {
        justifyContent: "flex-end",
    });

    const nav = style(
        "nav",
        {
            display: "flex",
            flexWrap: "wrap",
            height: px(vars.sizing.height),
            color: "inherit",
            flexGrow: 1,
            justifyContent: vars.navAlignment.alignment === "left" ? "flex-start" : "center",
        },
        mediaQueries.compact({ height: px(vars.sizing.mobile.height) }),
    );

    const locales = style(
        "locales",
        {
            height: px(vars.sizing.height),
            $nest: {
                "&.buttonAsText": {
                    $nest: {
                        "&:hover": {
                            color: "inherit",
                        },
                        "&:focus": {
                            color: "inherit",
                        },
                    },
                },
            },
        },
        mediaQueries.compact({ height: px(vars.sizing.mobile.height) }),
    );

    const messages = style("messages", {
        color: vars.colors.fg.toString(),
    });

    const notifications = style("notifications", {
        color: "inherit",
    });

    const compactSearch = style(
        "compactSearch",
        {
            display: "flex",
            alignItems: "center",
            justifyContent: "center",
            marginLeft: "auto",
            minWidth: unit(formElementVars.sizing.height),
            flexBasis: px(formElementVars.sizing.height),
            maxWidth: percent(100),
            height: unit(vars.sizing.height),
            $nest: {
                "&.isOpen": {
                    width: unit(vars.compactSearch.maxWidth),
                    flexBasis: "auto",
                },
            },
        },
        mediaQueries.compact({ height: px(vars.sizing.mobile.height) }),
    );

    const compactSearchResults = style("compactSearchResults", {
        position: "absolute",
        top: unit(formElementVars.sizing.height),
        maxWidth: px(vars.compactSearch.maxWidth),
        width: percent(100),
        $nest: {
            "&:empty": {
                display: "none",
            },
        },
    });

    const extraMeBoxIcons = style("extraMeBoxIcons", {
        display: "flex",
        alignItems: "center",
        justifyContent: "flex-end",
        marginLeft: "auto",
        $nest: {
            [`& + .${compactSearch}`]: {
                marginLeft: 0,
            },
            li: {
                listStyle: "none",
            },
        },
    });

    const topElement = style(
        "topElement",
        {
            color: vars.colors.fg.toString(),
            padding: `0 ${px(vars.sizing.spacer / 2)}`,
            margin: `0 ${px(vars.sizing.spacer / 2)}`,
            borderRadius: px(vars.button.borderRadius),
        },
        mediaQueries.compact({
            fontSize: px(vars.button.mobile.fontSize),
        }),
    );

    const localeToggle = style(
        "localeToggle",
        {
            height: px(vars.sizing.height),
        },
        mediaQueries.compact({
            height: px(vars.sizing.mobile.height),
        }),
    );

    const languages = style("languages", {
        marginLeft: "auto",
    });

    const button = style(
        "button",
        {
            ...buttonResetMixin(),
            height: px(vars.button.size),
            minWidth: px(vars.button.size),
            maxWidth: percent(100),
            padding: px(0),
            color: colorOut(vars.colors.fg),
            $nest: {
                "&&": {
                    ...allButtonStates(
                        {
                            active: {
                                color: colorOut(vars.colors.fg),
                                $nest: {
                                    "& .meBox-buttonContent": {
                                        backgroundColor: colorOut(vars.buttonContents.state.bg),
                                    },
                                },
                            },
                            hover: {
                                color: colorOut(vars.colors.fg),
                                $nest: {
                                    "& .meBox-buttonContent": {
                                        backgroundColor: colorOut(vars.buttonContents.state.bg),
                                    },
                                },
                            },
                            accessibleFocus: {
                                outline: 0,
                                color: colorOut(vars.colors.fg),
                                $nest: {
                                    "& .meBox-buttonContent": {
                                        borderColor: colorOut(vars.colors.fg),
                                        backgroundColor: colorOut(vars.buttonContents.state.bg),
                                    },
                                },
                            },
                        },
                        {
                            "& .meBox-buttonContent": {
                                ...borders({
                                    width: 1,
                                    color: "transparent",
                                }),
                            },
                            "&.isOpen": {
                                color: colorOut(vars.colors.fg),
                                $nest: {
                                    "& .meBox-buttonContent": {
                                        backgroundColor: colorOut(vars.buttonContents.state.bg),
                                    },
                                    "&:focus": {
                                        color: colorOut(vars.colors.fg),
                                    },
                                    "&.focus-visible": {
                                        color: colorOut(vars.colors.fg),
                                    },
                                },
                            },
                        },
                    ),
                },
            },
        },
        mediaQueries.compact({
            height: px(vars.sizing.mobile.height),
            width: px(vars.sizing.mobile.width),
            minWidth: px(vars.sizing.mobile.width),
        }),
    );

    const linkButton = generateButtonClass(vars.linkButton);

    const buttonOffset = style("buttonOffset", {
        transform: `translateX(6px)`,
    });

    const centeredButtonClass = style("centeredButtonClass", {
        ...flex.middle(),
    });

    const searchCancel = style("searchCancel", {
        ...buttonResetMixin(),
        ...userSelect(),
        height: px(formElementVars.sizing.height),
        $nest: {
            "&.focus-visible": {
                $nest: {
                    "&.meBox-buttonContent": {
                        borderRadius: px(vars.button.borderRadius),
                        backgroundColor: vars.buttonContents.state.bg.toString(),
                    },
                },
            },
        },
    });

    const tabButtonActive = {
        color: globalVars.mainColors.primary.toString(),
        $nest: {
            ".titleBar-tabButtonContent": {
                color: vars.colors.fg.toString(),
                backgroundColor: colorOut(modifyColorBasedOnLightness(vars.colors.fg, 1)),
                borderRadius: px(vars.button.borderRadius),
            },
        },
    };

    const tabButton = style("tabButton", {
        display: "block",
        height: percent(100),
        padding: px(0),
        $nest: {
            "&:active": tabButtonActive,
            "&:hover": tabButtonActive,
            "&:focus": tabButtonActive,
        },
    });

    const dropDownContents = style("dropDownContents", {
        $nest: {
            "&&&": {
                minWidth: unit(vars.dropDownContents.minWidth),
                maxHeight: unit(vars.dropDownContents.maxHeight),
            },
        },
    });

    const count = style("count", {
        height: px(vars.count.size),
        fontSize: px(vars.count.fontSize),
        backgroundColor: vars.count.bg.toString(),
        color: vars.count.fg.toString(),
    });

    const scroll = style("scroll", {
        position: "relative",
        top: 0,
        left: 0,
        height: percent(100),
        ...(scrollWithNoScrollBar() as NestedCSSProperties),
    });

    const rightFlexBasis = style(
        "rightFlexBasis",
        {
            display: "flex",
            height: px(vars.sizing.height),
            flexWrap: "nowrap",
            justifyContent: "flex-end",
            alignItems: "center",
            flexBasis: vars.endElements.flexBasis,
        },
        mediaQueries.compact({
            flexShrink: 1,
            flexBasis: px(vars.endElements.mobile.flexBasis),
            height: px(vars.sizing.mobile.height),
        }),
    );

    const leftFlexBasis = style(
        "leftFlexBasis",
        {
            ...flex.middleLeft(),
            flexBasis: vars.endElements.flexBasis,
        },
        mediaQueries.compact({
            flexShrink: 1,
            flexBasis: px(vars.endElements.mobile.flexBasis),
        }),
    );

    const signIn = style("signIn", {
        marginLeft: unit(vars.guest.spacer),
        marginRight: unit(vars.guest.spacer),
        $nest: {
            "&&&": {
                color: colorOut(vars.signIn.fg),
                borderColor: colorOut(vars.colors.fg),
            },
        },
    });

    const register = style("register", {
        marginLeft: unit(vars.guest.spacer),
        marginRight: unit(vars.guest.spacer),
        backgroundColor: colorOut(vars.resister.bg),
        $nest: {
            "&&": {
                // Ugly solution, but not much choice until: https://github.com/vanilla/knowledge/issues/778
                ...allButtonStates({
                    allStates: {
                        borderColor: colorOut(vars.resister.borderColor, true),
                        color: colorOut(vars.resister.fg),
                    },
                    noState: {
                        backgroundColor: colorOut(vars.resister.bg, true),
                    },
                    hover: {
                        color: colorOut(vars.resister.fg),
                        backgroundColor: colorOut(vars.resister.states.bg, true),
                    },
                    focus: {
                        color: colorOut(vars.resister.fg),
                        backgroundColor: colorOut(vars.resister.states.bg, true),
                    },
                    active: {
                        color: colorOut(vars.resister.fg),
                        backgroundColor: colorOut(vars.resister.states.bg, true),
                    },
                }),
            },
        },
    });

    const clearButtonClass = style("clearButtonClass", {
        opacity: 0.7,
        $nest: {
            "&&": {
                color: colorOut(vars.colors.fg),
            },
            "&:hover, &:focus": {
                opacity: 1,
            },
        },
    });

    const guestButton = style("guestButton", {
        minWidth: unit(vars.button.guest.minWidth),
        borderRadius: unit(vars.button.borderRadius),
    });

    const desktopNavWrap = style("desktopNavWrap", {
        position: "relative",
        flexGrow: 1,
        $nest: addGradientsToHintOverflow(globalVars.gutter.half * 4, vars.colors.bg) as any,
    });

    const logoCenterer = style("logoCenterer", {
        display: "flex",
        alignItems: "center",
        justifyContent: "center",
        flexGrow: 1,
    });

    const hamburger = style("hamburger", {
        marginRight: unit(12),
        $nest: {
            "&&": {
                ...allButtonStates({
                    allStates: {
                        color: colorOut(vars.colors.fg),
                    },
                }),
            },
        },
    });

    const isSticky = style("isSticky", {
        ...sticky(),
        top: 0,
        zIndex: 10,
    });

    const logoAnimationWrap = style("logoAnimationWrap", {
        display: "inline-flex",
        alignItems: "center",
    });

    return {
        root,
        bg1,
        bg2,
        bgImage,
        negativeSpacer,
        spacer,
        bar,
        logoContainer,
        meBox,
        nav,
        locales,
        messages,
        notifications,
        compactSearch,
        topElement,
        localeToggle,
        languages,
        button,
        buttonOffset,
        linkButton,
        searchCancel,
        tabButton,
        dropDownContents,
        count,
        extraMeBoxIcons,
        scroll,
        rightFlexBasis,
        leftFlexBasis,
        signIn,
        register,
        centeredButtonClass,
        compactSearchResults,
        clearButtonClass,
        guestButton,
        logoFlexBasis,
        desktopNavWrap,
        logoCenterer,
        hamburger,
        isSticky,
        logoAnimationWrap,
    };
});

export const titleBarLogoClasses = useThemeCache(() => {
    const vars = titleBarVariables();
    const style = styleFactory("titleBarLogo");
    const logoHeight = px(vars.sizing.height - vars.logo.heightOffset);

    const logoFrame = style("logoFrame", { display: "inline-flex", alignSelf: "center" });

    const logo = style("logo", {
        display: "block",
        maxHeight: logoHeight,
        maxWidth: unit(vars.logo.maxWidth),
        width: "auto",
        $nest: {
            "&.isCentred": {
                margin: "auto",
            },
            [`.${iconClasses().vanillaLogo}`]: {
                height: logoHeight,
                width: "auto",
            },
        },
    });

    const mobileLogo = style("mobileLogo", {
        justifyContent: vars.mobileLogo.justifyContent,
    });

    const isCenter = style("isCenter", {
        position: "absolute",
        left: percent(50),
        transform: translate(`-50%`, `-50%`),
    });

    return {
        logoFrame,
        logo,
        mobileLogo,
        isCenter,
    };
});

export const titleBarHomeClasses = useThemeCache(() => {
    const vars = titleBarVariables();
    const globalVars = globalVariables();
    const style = styleFactory("titleBarHome");
    const mediaQueries = layoutVariables().mediaQueries();

    const root = style({
        minHeight: vars.sizing.mobile.height * 2,
    });

    const left = style("left", {
        height: px(1),
        width: px(vars.button.size),
        flexBasis: vars.button.size,
    });

    const bottom = style("bottom", {
        position: "relative",
        backgroundColor: colorOut(vars.bottomRow.bg),
        width: percent(100),
        height: px(vars.sizing.mobile.height),
        $nest: {
            ...(addGradientsToHintOverflow(globalVars.gutter.half * 4, vars.bottomRow.bg) as any),
            [`.${titleBarClasses().linkButton}`]: {
                backgroundColor: colorOut(globalVars.elementaryColors.transparent),
            },
        },
    });

    return {
        root,
        bottom,
        left,
    };
});

export const scrollWithNoScrollBar = (nestedStyles?: NestedCSSProperties) => {
    return {
        overflow: ["-moz-scrollbars-none", "auto"],
        "-ms-overflow-style": "none",
        $nest: {
            "&::-webkit-scrollbar": {
                display: "none",
            },
            ...nestedStyles,
        },
    };
};

export const addGradientsToHintOverflow = (width: number | string, color: ColorHelper) => {
    const gradient = (direction: "right" | "left") => {
        return `linear-gradient(to ${direction}, ${colorOut(color.fade(0))} 0%, ${colorOut(
            color.fade(0.3),
        )} 20%, ${colorOut(color)} 90%)`;
    };
    return {
        "&:after": {
            ...absolutePosition.topRight(),
            background: gradient("right"),
        },
        "&:before": {
            ...absolutePosition.topLeft(),
            background: gradient("left"),
        },
        "&:before, &:after": {
            ...pointerEvents(),
            content: quote(``),
            height: percent(100),
            width: unit(width),
            zIndex: 1,
        },
    };
};<|MERGE_RESOLUTION|>--- conflicted
+++ resolved
@@ -264,11 +264,8 @@
         logo,
         mediaQueries,
         breakpoints,
-<<<<<<< HEAD
         navAlignment,
-=======
         mobileLogo,
->>>>>>> 8e71a207
     };
 });
 
