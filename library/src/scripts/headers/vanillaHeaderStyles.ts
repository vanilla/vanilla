/*
 * @author Stéphane LaFlèche <stephane.l@vanillaforums.com>
 * @copyright 2009-2019 Vanilla Forums Inc.
 * @license GPL-2.0-only
 */

import { formElementsVariables } from "@library/forms/formElementStyles";
import { layoutVariables } from "@library/layout/layoutStyles";
import { globalVariables } from "@library/styles/globalStyleVars";
import {
    allButtonStates,
    borders,
    colorOut,
    emphasizeLightness,
    flexHelper,
    modifyColorBasedOnLightness,
    unit,
    userSelect,
    absolutePosition,
    pointerEvents,
} from "@library/styles/styleHelpers";
import { DEBUG_STYLES, styleFactory, useThemeCache, variableFactory } from "@library/styles/styleUtils";
import { calc, ColorHelper, percent, px, quote, viewHeight } from "csx";
import backLinkClasses from "@library/routing/links/backLinkStyles";
import { NestedCSSProperties } from "typestyle/lib/types";
<<<<<<< HEAD
import { userPhotoVariables } from "@library/headers/mebox/pieces/userPhotoStyles";
=======
>>>>>>> 52bb3701

export const titleBarVariables = useThemeCache(() => {
    const globalVars = globalVariables();
    const formElementVars = formElementsVariables();
    const makeThemeVars = variableFactory("titleBar");

    const sizing = makeThemeVars("sizing", {
        height: 48,
        spacer: 12,
        mobile: {
            height: 44,
            width: formElementVars.sizing.height,
        },
    });

    const colors = makeThemeVars("colors", {
        fg: globalVars.mainColors.bg,
        bg: globalVars.mainColors.primary,
    });

    const guest = makeThemeVars("guest", {
        spacer: 8,
    });

    const buttonSize = formElementVars.sizing.height;
    const button = makeThemeVars("button", {
        borderRadius: globalVars.border.radius,
        size: buttonSize,
        guest: {
            minWidth: 86,
        },
        mobile: {
            fontSize: 16,
            width: buttonSize,
        },
        state: {
            bg: emphasizeLightness(colors.bg, 0.04),
        },
    });

    const count = makeThemeVars("count", {
        size: 18,
        fontSize: 10,
        fg: globalVars.mainColors.bg,
        bg: globalVars.mainColors.primary,
    });

    const dropDownContents = makeThemeVars("dropDownContents", {
        minWidth: 350,
        maxHeight: viewHeight(90),
    });

    const endElements = makeThemeVars("endElements", {
        flexBasis: buttonSize * 4,
        mobile: {
            flexBasis: button.mobile.width * 2,
        },
    });

    const compactSearch = makeThemeVars("compactSearch", {
        maxWidth: 672,
        mobile: {
            width: button.mobile.width,
        },
    });

    const buttonContents = makeThemeVars("buttonContents", {
        state: {
            bg: button.state.bg,
        },
    });

    const signIn = makeThemeVars("signIn", {
        fg: colors.fg,
        bg: modifyColorBasedOnLightness(globalVars.mainColors.primary, 0.1, true),
        hover: {
            bg: modifyColorBasedOnLightness(globalVars.mainColors.primary, 0.2, true),
        },
    });

    const resister = makeThemeVars("register", {
        fg: colors.bg,
        bg: colors.fg,
        borderColor: colors.bg,
        states: {
            bg: colors.fg.fade(0.9),
        },
    });

    const mobileDropDown = makeThemeVars("mobileDropdown", {
        height: px(sizing.mobile.height),
    });

    const meBox = makeThemeVars("meBox", {
        sizing: {
            buttonContents: 32,
        },
    });

    const bottomRow = makeThemeVars("bottomRow", {
        bg: modifyColorBasedOnLightness(colors.bg, 0.1).desaturate(0.2, true),
    });

    return {
        sizing,
        colors,
        signIn,
        resister,
        guest,
        button,
        count,
        dropDownContents,
        endElements,
        compactSearch,
        buttonContents,
        mobileDropDown,
        meBox,
        bottomRow,
    };
});

export const titleBarClasses = useThemeCache(() => {
    const globalVars = globalVariables();
    const vars = titleBarVariables();
    const formElementVars = formElementsVariables();
    const headerColors = vars.colors;
    const mediaQueries = layoutVariables().mediaQueries();
    const flex = flexHelper();
    const style = styleFactory("titleBar");

    const root = style({
        maxWidth: percent(100),
        backgroundColor: headerColors.bg.toString(),
        color: headerColors.fg.toString(),
        $nest: {
            "& .searchBar__control": {
                color: vars.colors.fg.toString(),
                cursor: "pointer",
            },
            "&& .suggestedTextInput-clear.searchBar-clear": {
                $nest: {
                    "&:hover": {
                        color: vars.colors.fg.toString(),
                    },
                    "&:active": {
                        color: vars.colors.fg.toString(),
                    },
                    "&:focus": {
                        color: vars.colors.fg.toString(),
                    },
                },
            },
            "& .searchBar__placeholder": {
                color: vars.colors.fg.fade(0.8).toString(),
                cursor: "pointer",
            },
            [`& .${backLinkClasses().link}`]: {
                $nest: {
                    "&, &:hover, &:focus, &:active": {
                        color: colorOut(vars.colors.fg),
                    },
                },
            },
        },
        ...mediaQueries.oneColumn({
            height: px(vars.sizing.mobile.height),
        }).$nest,
    });

    const spacer = style(
        "spacer",
        {
            height: px(vars.sizing.height),
        },
        mediaQueries.oneColumn({
            height: px(vars.sizing.mobile.height),
        }),
    );

    const bar = style(
        "bar",
        {
            display: "flex",
            justifyContent: "space-between",
            flexWrap: "nowrap",
            alignItems: "center",
            height: px(vars.sizing.height),
            width: percent(100),
            $nest: {
                "&.isHome": {
                    justifyContent: "space-between",
                },
            },
        },
        mediaQueries.oneColumn({ height: px(vars.sizing.mobile.height) }),
    );

    const logoContainer = style(
        "logoContainer",
        {
            display: "inline-flex",
            alignSelf: "center",
            color: colorOut(vars.colors.fg),
            $nest: {
                "&.focus-visible": {
                    $nest: {
                        "&.headerLogo-logoFrame": {
                            outline: `5px solid ${vars.buttonContents.state.bg}`,
                            background: colorOut(vars.buttonContents.state.bg),
                            borderRadius: vars.button.borderRadius,
                        },
                    },
                },
            },
        },
        mediaQueries.oneColumn({ height: px(vars.sizing.mobile.height) }),
    );

    const logoFlexBasis = style("logoFlexBasis", {
        flexBasis: vars.endElements.flexBasis,
    });

    const meBox = style("meBox", {
        justifyContent: "flex-end",
    });

    const nav = style(
        "nav",
        {
            display: "flex",
            flexWrap: "wrap",
            height: px(vars.sizing.height),
            color: "inherit",
        },
        mediaQueries.oneColumn({ height: px(vars.sizing.mobile.height) }),
    );

    const locales = style(
        "locales",
        {
            height: px(vars.sizing.height),
            $nest: {
                "&.buttonAsText": {
                    $nest: {
                        "&:hover": {
                            color: "inherit",
                        },
                        "&:focus": {
                            color: "inherit",
                        },
                    },
                },
            },
        },
        mediaQueries.oneColumn({ height: px(vars.sizing.mobile.height) }),
    );

    const messages = style("messages", {
        color: vars.colors.fg.toString(),
    });

    const notifications = style("notifications", {
        color: "inherit",
    });

    const compactSearch = style("compactSearch", {
        marginLeft: "auto",
        minWidth: unit(formElementVars.sizing.height),
        flexBasis: px(formElementVars.sizing.height),
        maxWidth: percent(100),
        height: unit(vars.sizing.height),
        $nest: {
            "&.isOpen": {
                width: unit(vars.compactSearch.maxWidth),
                flexBasis: "auto",
            },
        },
    });

    const topElement = style(
        "topElement",
        {
            color: vars.colors.fg.toString(),
            padding: `0 ${px(vars.sizing.spacer / 2)}`,
            margin: `0 ${px(vars.sizing.spacer / 2)}`,
            borderRadius: px(vars.button.borderRadius),
        },
        mediaQueries.oneColumn({
            fontSize: px(vars.button.mobile.fontSize),
        }),
    );

    const localeToggle = style(
        "localeToggle",
        {
            height: px(vars.sizing.height),
        },
        mediaQueries.oneColumn({
            height: px(vars.sizing.mobile.height),
        }),
    );

    const languages = style("languages", {
        marginLeft: "auto",
    });

    const button = style(
        "button",
        {
            color: vars.colors.fg.toString(),
            height: px(vars.sizing.height),
            minWidth: px(vars.button.size),
            maxWidth: percent(100),
            padding: px(0),
            ...allButtonStates(
                {
                    active: {
                        // color: vars.colors.fg.toString(),
                        $nest: {
                            "& .meBox-buttonContent": {
                                backgroundColor: colorOut(vars.buttonContents.state.bg),
                            },
                        },
                    },
                    hover: {
                        // color: vars.colors.fg.toString(),
                        $nest: {
                            "& .meBox-buttonContent": {
                                backgroundColor: colorOut(vars.buttonContents.state.bg),
                            },
                        },
                    },
                    accessibleFocus: {
                        outline: 0,
                        $nest: {
                            "& .meBox-buttonContent": {
                                borderColor: colorOut(vars.colors.fg),
                                backgroundColor: colorOut(vars.buttonContents.state.bg),
                            },
                        },
                    },
                },
                {
                    "& .meBox-buttonContent": {
                        ...borders({
                            width: 1,
                            color: "transparent",
                        }),
                    },
                    "&.isOpen": {
                        $nest: {
                            "& .meBox-buttonContent": {
                                backgroundColor: colorOut(vars.buttonContents.state.bg),
                            },
                        },
                    },
                },
            ),
        },
        mediaQueries.oneColumn({
            height: px(vars.sizing.mobile.height),
            width: px(vars.sizing.mobile.width),
            minWidth: px(vars.sizing.mobile.width),
        }),
    );

    const centeredButtonClass = style("centeredButtonClass", {
        ...flex.middle(),
    });

    const searchCancel = style("searchCancel", {
        ...userSelect(),
        height: px(formElementVars.sizing.height),
        $nest: {
            "&.focus-visible": {
                $nest: {
                    "&.meBox-buttonContent": {
                        borderRadius: px(vars.button.borderRadius),
                        backgroundColor: vars.buttonContents.state.bg.toString(),
                    },
                },
            },
        },
    });

    const tabButtonActive = {
        color: globalVars.mainColors.primary.toString(),
        $nest: {
            ".titleBar-tabButtonContent": {
                color: vars.colors.fg.toString(),
                backgroundColor: colorOut(modifyColorBasedOnLightness(vars.colors.fg, 1)),
                borderRadius: px(vars.button.borderRadius),
            },
        },
    };

    const tabButton = style("tabButton", {
        display: "block",
        height: percent(100),
        padding: px(0),
        $nest: {
            "&:active": tabButtonActive,
            "&:hover": tabButtonActive,
            "&:focus": tabButtonActive,
        },
    });

    const dropDownContents = style("dropDownContents", {
        marginTop: `${unit((vars.sizing.height - vars.meBox.sizing.buttonContents) / -2 + 2)}`,
        $nest: {
            "&&&": {
                minWidth: unit(vars.dropDownContents.minWidth),
                maxHeight: unit(vars.dropDownContents.maxHeight),
            },
        },
    });

    const count = style("count", {
        height: px(vars.count.size),
        fontSize: px(vars.count.fontSize),
        backgroundColor: vars.count.bg.toString(),
        color: vars.count.fg.toString(),
    });

    const scroll = style("scroll", {
        position: "relative",
        top: 0,
        left: 0,
        height: percent(100),
        ...(scrollWithNoScrollBar() as NestedCSSProperties),
    });

    const rightFlexBasis = style(
        "rightFlexBasis",
        {
            display: "flex",
            height: px(vars.sizing.height),
            flexWrap: "nowrap",
            justifyContent: "flex-end",
            alignItems: "center",
            flexBasis: vars.endElements.flexBasis,
        },
        mediaQueries.oneColumn({
            flexShrink: 1,
            flexBasis: px(vars.endElements.mobile.flexBasis),
            height: px(vars.sizing.mobile.height),
        }),
    );

    const leftFlexBasis = style(
        "leftFlexBasis",
        {
            ...flex.middleLeft(),
            flexBasis: vars.endElements.flexBasis,
        },
        mediaQueries.oneColumn({
            flexShrink: 1,
            flexBasis: px(vars.endElements.mobile.flexBasis),
        }),
        mediaQueries.xs({
            flexBasis: px(formElementVars.sizing.height),
        }),
    );

    const signIn = style("signIn", {
        marginLeft: unit(vars.guest.spacer),
        marginRight: unit(vars.guest.spacer),
        $nest: {
            "&&&": {
                color: colorOut(vars.signIn.fg),
                borderColor: colorOut(vars.colors.fg),
            },
        },
    });

    const register = style("register", {
        marginLeft: unit(vars.guest.spacer),
        marginRight: unit(vars.guest.spacer),
        backgroundColor: colorOut(vars.resister.bg),
        $nest: {
            "&&": {
                // Ugly solution, but not much choice until: https://github.com/vanilla/knowledge/issues/778
                ...allButtonStates({
                    allStates: {
                        borderColor: colorOut(vars.resister.borderColor, true),
                        color: colorOut(vars.resister.fg),
                    },
                    noState: {
                        backgroundColor: colorOut(vars.resister.bg, true),
                    },
                    hover: {
                        color: colorOut(vars.resister.fg),
                        backgroundColor: colorOut(vars.resister.states.bg, true),
                    },
                    focus: {
                        color: colorOut(vars.resister.fg),
                        backgroundColor: colorOut(vars.resister.states.bg, true),
                    },
                    active: {
                        color: colorOut(vars.resister.fg),
                        backgroundColor: colorOut(vars.resister.states.bg, true),
                    },
                }),
            },
        },
    });

    const compactSearchResults = style(
        "compactSearchResults",
        {
            top: 0,
            display: "flex",
            position: "relative",
            margin: `${unit(
                (vars.sizing.height - formElementVars.sizing.height + formElementVars.border.width) / -2,
            )} auto`,
            maxWidth: px(vars.compactSearch.maxWidth),
        },
        mediaQueries.oneColumn({
            top: (vars.sizing.mobile.height - formElementVars.sizing.height + formElementVars.border.width) / 2,
        }),
    );

    const clearButtonClass = style("clearButtonClass", {
        color: colorOut(vars.colors.fg),
    });

    const guestButton = style("guestButton", {
        minWidth: unit(vars.button.guest.minWidth),
        borderRadius: unit(vars.button.borderRadius),
    });

    const desktopNavWrap = style("desktopNavWrap", {
        position: "relative",
        flexGrow: 1,
        ...(addGradientsToHintOverflow(globalVars.gutter.half * 4, vars.colors.bg) as any),
    });

    return {
        root,
        spacer,
        bar,
        logoContainer,
        meBox,
        nav,
        locales,
        messages,
        notifications,
        compactSearch,
        topElement,
        localeToggle,
        languages,
        button,
        searchCancel,
        tabButton,
        dropDownContents,
        count,
        scroll,
        rightFlexBasis,
        leftFlexBasis,
        signIn,
        register,
        centeredButtonClass,
        compactSearchResults,
        clearButtonClass,
        guestButton,
        logoFlexBasis,
        desktopNavWrap,
    };
});

export const titleBarLogoClasses = useThemeCache(() => {
    const vars = titleBarVariables();
    const style = styleFactory("titleBarLogo");
    const logoFrame = style("logoFrame", { display: "inline-flex" });

    const logo = style("logo", {
        display: "block",
        height: px(vars.sizing.height - 18),
        width: "auto",
        $nest: {
            "&.isCentred": {
                margin: "auto",
            },
        },
    });

    return { logoFrame, logo };
});

export const titleBarHomeClasses = useThemeCache(() => {
    const vars = titleBarVariables();
    const globalVars = globalVariables();
    const style = styleFactory("titleBarHome");
    const mediaQueries = layoutVariables().mediaQueries();

    const root = style({
        minHeight: vars.sizing.mobile.height * 2,
    });

    const left = style("left", {
        height: px(1),
        width: px(vars.button.size),
        flexBasis: vars.button.size,
    });

    const bottom = style(
        "bottom",
        {
            position: "relative",
            backgroundColor: colorOut(vars.bottomRow.bg),
            height: unit(vars.sizing.height),
            width: percent(100),
            ...(addGradientsToHintOverflow(globalVars.gutter.half * 4, vars.colors.bg) as any),
        },
        mediaQueries.oneColumn({
            height: px(vars.sizing.mobile.height),
            ...(addGradientsToHintOverflow(globalVars.gutter.half * 4, vars.bottomRow.bg) as any),
        }),
    );

    return {
        root,
        bottom,
        left,
    };
});

export const scrollWithNoScrollBar = (nestedStyles?: NestedCSSProperties) => {
    return {
        overflow: ["-moz-scrollbars-none", "auto"],
        "-ms-overflow-style": "none",
        $nest: {
            "&::-webkit-scrollbar": {
                display: "none",
            },
            ...nestedStyles,
        },
    };
};

export const addGradientsToHintOverflow = (width: number | string, color: ColorHelper) => {
    const gradient = (direction: "right" | "left") => {
        return `linear-gradient(to ${direction}, ${colorOut(color.fade(0))} 0%, ${colorOut(
            color.fade(0.3),
        )} 20%, ${colorOut(color)} 90%)`;
    };
    return {
        $nest: {
            "&:after": {
                ...absolutePosition.topRight(),
                background: gradient("right"),
            },
            "&:before": {
                ...absolutePosition.topLeft(),
                background: gradient("left"),
            },
            "&:before, &:after": {
                ...pointerEvents(),
                content: quote(``),
                height: percent(100),
                width: unit(width),
                zIndex: 1,
            },
        },
    };
};<|MERGE_RESOLUTION|>--- conflicted
+++ resolved
@@ -23,10 +23,6 @@
 import { calc, ColorHelper, percent, px, quote, viewHeight } from "csx";
 import backLinkClasses from "@library/routing/links/backLinkStyles";
 import { NestedCSSProperties } from "typestyle/lib/types";
-<<<<<<< HEAD
-import { userPhotoVariables } from "@library/headers/mebox/pieces/userPhotoStyles";
-=======
->>>>>>> 52bb3701
 
 export const titleBarVariables = useThemeCache(() => {
     const globalVars = globalVariables();
@@ -435,7 +431,6 @@
     });
 
     const dropDownContents = style("dropDownContents", {
-        marginTop: `${unit((vars.sizing.height - vars.meBox.sizing.buttonContents) / -2 + 2)}`,
         $nest: {
             "&&&": {
                 minWidth: unit(vars.dropDownContents.minWidth),
