--- conflicted
+++ resolved
@@ -16,10 +16,6 @@
     EMPTY_SPACING,
     fonts,
     IBackground,
-<<<<<<< HEAD
-    linksColorFallbacks,
-=======
->>>>>>> aac0a9aa
     paddings,
     clickableItemStates,
     unit,
@@ -153,11 +149,7 @@
     const name = style("name", {
         color: colorOut(vars.options.fg),
         ...fonts(vars.name.font),
-<<<<<<< HEAD
-        ...linksColorFallbacks,
-=======
         // ...linkStyleFallbacks,
->>>>>>> aac0a9aa
         marginBottom: unit(globalVars.gutter.half),
     });
 
