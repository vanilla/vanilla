--- conflicted
+++ resolved
@@ -637,7 +637,6 @@
         </svg>
     );
 }
-<<<<<<< HEAD
 export function ToggleIcon(props: { className?: string; title?: string }) {
     const classes = iconClasses();
     return (
@@ -650,7 +649,10 @@
                     fill="#D8D8D8"
                     d="M6.097 5.564l-.305-1.392-1.348-.279 1.348-.318.305-1.353.239 1.353 1.462.314-1.462.283zM3.875 8.898L3.57 7.506l-1.348-.28 1.348-.318.305-1.352.238 1.352 1.462.314-1.462.284z"
                 />
-=======
+            </g>
+        </svg>
+    );
+}
 
 export function PlusIcon(props: { className?: string; title?: string }) {
     const classes = iconClasses();
@@ -658,7 +660,6 @@
         <svg xmlns="http://www.w3.org/2000/svg" width="80" height="81" viewBox="0 0 80 81">
             <g fill="#EFEFF0" fillRule="evenodd">
                 <path d="M32 0h16v80.762H32zM80 32.381v16H48v-16zM32 32.381v16H0v-16z" />
->>>>>>> 6759b706
             </g>
         </svg>
     );
