/*
 * @copyright 2009-2019 Vanilla Forums Inc.
 * @license GPL-2.0-only
 */

import { styleFactory, useThemeCache, variableFactory } from "@library/styles/styleUtils";
import { em, scale } from "csx";
import { margins, unit, colorOut } from "@library/styles/styleHelpers";
import { globalVariables } from "@library/styles/globalStyleVars";

export const iconVariables = useThemeCache(() => {
    const themeVars = variableFactory("defaultIconSizes");

    const standard = themeVars("defaultIcon", {
        width: 24,
        height: 24,
    });

    const fileType = themeVars("defaultIcon", {
        width: 16,
        height: 16,
    });

    const newFolder = themeVars("newFolderIcon", {
        width: 17,
        height: 14.67,
    });

    const attachmentError = themeVars("attachmentError", {
        width: 20,
        height: 18,
    });

    const vanillaLogo = themeVars("vanillaLogo", {
        width: 296.866,
        height: 119.993,
    });

    const compact = themeVars("compact", {
        width: 12,
        height: 12,
    });

    const warning = themeVars("warning", {
        width: 16,
        height: 16,
        color: "#f5af15",
    });

    const settings = themeVars("settings", {
        width: 20,
        height: 18,
    });

    const search = themeVars("settings", {
        width: 18,
        height: 20,
    });

    const notifications = themeVars("settings", {
        width: 18,
        height: 20,
    });

    const messages = themeVars("messages", {
        width: 20.051,
        height: 14.016,
    });

    const user = themeVars("user", {
        width: 20,
        height: 20,
    });

    const userWarning = themeVars("userWarning", {
        width: 40,
        height: 40,
    });

    const close = themeVars("close", {
        width: 20,
        height: 20,
    });

    const closeCompact = themeVars("closeCompact", {
        width: 16,
        height: 16,
    });

    const closeTiny = themeVars("closeTiny", {
        width: 10,
        height: 10,
    });

    const chevronLeftCompact = themeVars("chevronLeftCompact", {
        width: 12,
        height: 21,
    });

    const selectedCategory = themeVars("selectedCategory", {
        width: 16.8,
        height: 13,
    });

    const signIn = themeVars("signIn", {
        width: 24,
        height: 18,
    });

    const chevronUp = themeVars("selectedCategory", {
        width: 51,
        height: 17,
    });

    const plusCircle = themeVars("plusCircle", {
        width: 14,
        height: 14,
    });

    const deleteIcon = themeVars("deleteIcon", {
        width: 24,
        height: 24,
    });

    const editIcon = themeVars("editIcon", {
        width: 24,
        height: 24,
    });

    const categoryIcon = themeVars("categoryIcon", {
        width: 18,
        height: 18,
        opacity: 0.8,
    });

    return {
        standard,
        newFolder,
        fileType,
        attachmentError,
        vanillaLogo,
        compact,
        settings,
        warning,
        search,
        notifications,
        messages,
        user,
        userWarning,
        close,
        closeCompact,
        closeTiny,
        chevronLeftCompact,
        selectedCategory,
        signIn,
        chevronUp,
        plusCircle,
        categoryIcon,
        deleteIcon,
        editIcon,
    };
});

export const iconClasses = useThemeCache(() => {
    const vars = iconVariables();
    const globalVars = globalVariables();
    const style = styleFactory("iconSizes");

    const standard = style("defaultIcon", {
        width: unit(vars.standard.width),
        height: unit(vars.standard.height),
    });

    const fileType = style("fileType", {
        width: unit(vars.fileType.width),
        height: unit(vars.fileType.height),
    });

    const newFolder = style("newFolder", {
        width: unit(vars.newFolder.width),
        height: unit(vars.newFolder.height),
        paddingRight: unit(1),
    });

    const attachmentError = style("attachmentError", {
        width: unit(vars.attachmentError.width),
        height: unit(vars.attachmentError.height),
    });

    const vanillaLogo = style("vanillaLogo", {
        width: unit(vars.vanillaLogo.width),
        height: unit(vars.vanillaLogo.height),
    });

    const compact = style("compact", {
        width: unit(vars.compact.width),
        height: unit(vars.compact.height),
    });

    const settings = style("settings", {
        width: unit(vars.settings.width),
        height: unit(vars.settings.height),
    });

    const warning = style("warning", {
        width: unit(vars.warning.width),
        height: unit(vars.warning.height),
        color: colorOut(vars.warning.color),
    });

    const search = style("search", {
        width: unit(vars.search.width),
        height: unit(vars.search.height),
    });

    const notifications = style("notifications", {
        width: unit(vars.notifications.width),
        height: unit(vars.notifications.height),
    });

    const messages = style("messages", {
        width: unit(vars.messages.width),
        height: unit(vars.messages.height),
    });

    const user = style("user", {
        width: unit(vars.user.width),
        height: unit(vars.user.height),
    });

    const userWarning = style("userWarning", {
        width: unit(vars.userWarning.width),
        height: unit(vars.userWarning.height),
    });

    const close = style("close", {
        width: unit(vars.close.width),
        height: unit(vars.close.height),
    });

    // Same as close, but without extra padding
    const closeCompact = style("closeCompact", {
        width: unit(vars.closeCompact.width),
        height: unit(vars.closeCompact.height),
    });

    // For really small close buttons, like on tokens
    const closeTiny = style("closeTiny", {
        display: "block",
        width: unit(vars.closeTiny.width),
        height: unit(vars.closeTiny.height),
        margin: "auto",
    });

    const chevronLeftCompact = style("chevronLeftCompact", {
        width: unit(vars.chevronLeftCompact.width),
        height: unit(vars.chevronLeftCompact.height),
    });

    const selectedCategory = style("selectedCategory", {
        width: unit(vars.selectedCategory.width),
        height: unit(vars.selectedCategory.height),
    });

    const signIn = style("signIn", {
        width: unit(vars.signIn.width),
        height: unit(vars.signIn.height),
    });

    const chevronUp = style("chevronUp", {
        width: unit(vars.chevronUp.width),
        height: unit(vars.chevronUp.height),
    });

    const plusCircle = style("plusCircle", {
        width: unit(vars.plusCircle.width),
        height: unit(vars.plusCircle.height),
    });

    const categoryIcon = style("categoryIcon", {
        width: unit(vars.categoryIcon.width),
        height: unit(vars.categoryIcon.height),
        opacity: vars.categoryIcon.opacity,
        marginRight: unit(3),
    });

    const deleteIcon = style("deleteIcon", {
        width: unit(vars.deleteIcon.width),
        height: unit(vars.deleteIcon.height),
    });

    const isSmall = style("isSmall", {
        transform: scale(0.85),
        transformOrigin: "50% 50%",
    });

    const editIcon = style("editIcon", {
        width: unit(vars.editIcon.width),
        height: unit(vars.editIcon.height),
    });

    const discussionIcon = style("discussionIcon", {
        width: unit(vars.standard.width),
        height: unit(vars.standard.height),
    });

    const alertIcon = style("alertIcon", {
        width: unit(vars.standard.width),
        height: unit(vars.standard.height),
    });

    const globeIcon = style("globeIcon", {
        width: unit(vars.standard.width),
        height: unit(vars.standard.height),
    });

    const alertIconCompact = style("alertIconCompact", {
        width: unit(vars.standard.width),
        height: unit(vars.standard.height),
        margin: unit(-globalVars.buttonIcon.offset),
    });

    const hamburger = style("alertIconCompact", {
        width: unit(vars.standard.width),
        height: unit(vars.standard.height),
    });

    return {
        standard,
        newFolder,
        warning,
        fileType,
        attachmentError,
        vanillaLogo,
        compact,
        settings,
        search,
        notifications,
        messages,
        user,
        userWarning,
        close,
        closeCompact,
        closeTiny,
        chevronLeftCompact,
        selectedCategory,
        signIn,
        chevronUp,
        plusCircle,
        categoryIcon,
        deleteIcon,
        editIcon,
        discussionIcon,
        alertIcon,
        alertIconCompact,
        globeIcon,
<<<<<<< HEAD
        hamburger,
=======
        isSmall,
>>>>>>> 8ae54e4d
    };
});<|MERGE_RESOLUTION|>--- conflicted
+++ resolved
@@ -4,8 +4,8 @@
  */
 
 import { styleFactory, useThemeCache, variableFactory } from "@library/styles/styleUtils";
-import { em, scale } from "csx";
-import { margins, unit, colorOut } from "@library/styles/styleHelpers";
+import { scale } from "csx";
+import { unit, colorOut } from "@library/styles/styleHelpers";
 import { globalVariables } from "@library/styles/globalStyleVars";
 
 export const iconVariables = useThemeCache(() => {
@@ -354,10 +354,7 @@
         alertIcon,
         alertIconCompact,
         globeIcon,
-<<<<<<< HEAD
+        isSmall,
         hamburger,
-=======
-        isSmall,
->>>>>>> 8ae54e4d
     };
 });