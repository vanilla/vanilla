--- conflicted
+++ resolved
@@ -141,16 +141,13 @@
                 <StoryTileAndTextCompact text={`InformationIcon`}>
                     <InformationIcon />
                 </StoryTileAndTextCompact>
-<<<<<<< HEAD
                 <StoryTileAndTextCompact text={`DocumentationIcon`}>
                     <CommonIcons.DocumentationIcon />
-=======
-
+                </StoryTileAndTextCompact>
                 <StoryTileAndTextCompact text={`BookmarkIcon`}>
                     <a href="#" className={iconClasses().bookmark()}>
                         <BookmarkIcon />
                     </a>
->>>>>>> cbc0a167
                 </StoryTileAndTextCompact>
             </StoryTiles>
             <StoryHeading>Editor</StoryHeading>
