/*
 * @author Stéphane LaFlèche <stephane.l@vanillaforums.com>
 * @copyright 2009-2019 Vanilla Forums Inc.
 * @license GPL-2.0-only
 */

import React from "react";
import classNames from "classnames";
import { selectBoxClasses } from "@library/forms/select/selectBoxStyles";
import { t } from "@library/utility/appUtils";
import { ButtonTypes } from "@library/forms/buttonStyles";
import SelectBox, { ISelectBoxItem } from "@library/forms/select/SelectBox";
<<<<<<< HEAD

=======
import { useLocaleInfo, LocaleDisplayer, ILocale, loadLocales } from "@vanilla/i18n";
import { ILoadable, LoadStatus } from "@library/@types/api/core";
import { AlertIcon } from "@library/icons/common";
import { ToolTip, ToolTipIcon } from "@library/toolTip/ToolTip";
import DateTime from "@library/content/DateTime";
import Translate from "@library/content/Translate";
import NumberType from "@storybook/addon-knobs/dist/components/types/Number";
>>>>>>> 9de05947
interface IState {
    id: string;
}

export interface ILanguageItem {
    locale: string;
    url: string;
    translationStatus: string;
    dateUpdated?: string;
}

export interface ILanguageDropDownProps {
    id?: string;
    data: ILanguageItem[];
    titleID?: string; // set when it comes with a heading
    widthOfParent?: boolean;
    className?: string;
    buttonClassName?: string;
    buttonBaseClass?: ButtonTypes;
    renderLeft?: boolean;
    openAsModal?: boolean;
    currentLocale?: string;
    selectedIndex?: number;
    selcteBoxItems: ISelectBoxItem[];
    dateUpdated?: string;
    selcteBoxItems: ISelectBoxItem[];
    selectedIndex?: number;
}

/**
 * Implements "other languages" DropDown for articles.
 */
export default class LanguagesDropDown extends React.Component<ILanguageDropDownProps, IState> {
    public render() {
        const classes = selectBoxClasses();
        const showPicker = this.props.data && this.props.data.length > 1;

        if (!showPicker) {
            return null;
        }
<<<<<<< HEAD
        const selcteBoxItems: ISelectBoxItem[] = this.props.selcteBoxItems;
=======
>>>>>>> 9de05947

        return (
            <SelectBox
                describedBy={this.props.titleID!}
                widthOfParent={!!this.props.widthOfParent}
                className={classNames("languagesDropDown", this.props.className)}
                openAsModal={this.props.openAsModal}
                selectedIndex={this.props.selectedIndex}
<<<<<<< HEAD
                renderLeft={true}
            >
                {selcteBoxItems}
=======
            >
                {this.props.selcteBoxItems}
>>>>>>> 9de05947
            </SelectBox>
        );
    }
}<|MERGE_RESOLUTION|>--- conflicted
+++ resolved
@@ -10,17 +10,6 @@
 import { t } from "@library/utility/appUtils";
 import { ButtonTypes } from "@library/forms/buttonStyles";
 import SelectBox, { ISelectBoxItem } from "@library/forms/select/SelectBox";
-<<<<<<< HEAD
-
-=======
-import { useLocaleInfo, LocaleDisplayer, ILocale, loadLocales } from "@vanilla/i18n";
-import { ILoadable, LoadStatus } from "@library/@types/api/core";
-import { AlertIcon } from "@library/icons/common";
-import { ToolTip, ToolTipIcon } from "@library/toolTip/ToolTip";
-import DateTime from "@library/content/DateTime";
-import Translate from "@library/content/Translate";
-import NumberType from "@storybook/addon-knobs/dist/components/types/Number";
->>>>>>> 9de05947
 interface IState {
     id: string;
 }
@@ -46,8 +35,6 @@
     selectedIndex?: number;
     selcteBoxItems: ISelectBoxItem[];
     dateUpdated?: string;
-    selcteBoxItems: ISelectBoxItem[];
-    selectedIndex?: number;
 }
 
 /**
@@ -61,10 +48,7 @@
         if (!showPicker) {
             return null;
         }
-<<<<<<< HEAD
         const selcteBoxItems: ISelectBoxItem[] = this.props.selcteBoxItems;
-=======
->>>>>>> 9de05947
 
         return (
             <SelectBox
@@ -73,14 +57,8 @@
                 className={classNames("languagesDropDown", this.props.className)}
                 openAsModal={this.props.openAsModal}
                 selectedIndex={this.props.selectedIndex}
-<<<<<<< HEAD
-                renderLeft={true}
-            >
-                {selcteBoxItems}
-=======
             >
                 {this.props.selcteBoxItems}
->>>>>>> 9de05947
             </SelectBox>
         );
     }
