/**
 * @author Stéphane LaFlèche <stephane.l@vanillaforums.com>
 * @copyright 2009-2019 Vanilla Forums Inc.
 * @license GPL-2.0-only
 */

import React from "react";
import classNames from "classnames";
import { t } from "@library/utility/appUtils";
import { LiveMessage } from "react-aria-live";
import { messagesClasses } from "@library/messages/messageStyles";
import Button from "@library/forms/Button";
import Container from "@library/layout/components/Container";
import { ButtonTypes } from "@library/forms/buttonStyles";

export interface IMessageProps {
    className?: string;
    contents?: React.ReactNode;
    stringContents: string;
    clearOnUnmount?: boolean; // reannounces the message if the page gets rerendered. This is an important message, so we want this by default.
    onConfirm?: () => void;
    confirmText?: React.ReactNode;
    onCancel?: () => void;
    cancelText?: React.ReactNode;
    isFixed?: boolean;
    isContained?: boolean;
}

export default function Message(props: IMessageProps) {
    const classes = messagesClasses();

    // When fixed we need to apply an extra layer for padding.
    const InnerWrapper = props.isContained ? Container : React.Fragment;
    const OuterWrapper = props.isFixed ? Container : React.Fragment;
<<<<<<< HEAD
=======

>>>>>>> a9ca82e5
    return (
        <>
            <div className={classNames(classes.root, props.className, { [classes.fixed]: props.isFixed })}>
                <OuterWrapper>
                    <div
                        className={classNames(classes.wrap, props.className, {
                            [classes.noPadding]: props.isContained,
                            [classes.fixed]: props.isContained,
                        })}
                    >
                        <InnerWrapper className={classes.innerWrapper}>
                            <div className={classes.message}>{props.contents || props.stringContents}</div>

                            {props.onConfirm && (
                                <Button
                                    baseClass={ButtonTypes.TEXT_PRIMARY}
                                    onClick={props.onConfirm}
                                    className={classes.actionButton}
                                >
                                    {props.confirmText || t("OK")}
                                </Button>
                            )}
                            {props.onCancel && (
                                <Button
                                    baseClass={ButtonTypes.TEXT}
                                    onClick={props.onCancel}
                                    className={classes.actionButton}
                                >
                                    {props.cancelText || t("Cancel")}
                                </Button>
                            )}
                        </InnerWrapper>
                    </div>
                </OuterWrapper>
            </div>
            {/* Does not visually render, but sends message to screen reader users*/}
            <LiveMessage clearOnUnmount={!!props.clearOnUnmount} message={props.stringContents} aria-live="assertive" />
        </>
    );
}<|MERGE_RESOLUTION|>--- conflicted
+++ resolved
@@ -32,10 +32,7 @@
     // When fixed we need to apply an extra layer for padding.
     const InnerWrapper = props.isContained ? Container : React.Fragment;
     const OuterWrapper = props.isFixed ? Container : React.Fragment;
-<<<<<<< HEAD
-=======
 
->>>>>>> a9ca82e5
     return (
         <>
             <div className={classNames(classes.root, props.className, { [classes.fixed]: props.isFixed })}>
