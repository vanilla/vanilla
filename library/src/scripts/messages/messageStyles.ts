/**
 * @author Stéphane LaFlèche <stephane.l@vanillaforums.com>
 * @copyright 2009-2019 Vanilla Forums Inc.
 * @license GPL-2.0-only
 */

import { styleFactory, useThemeCache, variableFactory } from "@library/styles/styleUtils";
import { globalVariables } from "@library/styles/globalStyleVars";
import {
    unit,
    userSelect,
    colorOut,
    paddings,
    borders,
    fonts,
    allButtonStates,
    margins,
    absolutePosition,
} from "@library/styles/styleHelpers";
import { percent, translate, viewWidth } from "csx";
import { FontWeightProperty } from "csstype";
import { layoutVariables } from "@library/layout/panelLayoutStyles";
import { shadowHelper, shadowOrBorderBasedOnLightness } from "@library/styles/shadowHelpers";
import { titleBarVariables } from "@library/headers/titleBarStyles";
import { inherit } from "highlight.js";
import { relative } from "path";

export const messagesVariables = useThemeCache(() => {
    const globalVars = globalVariables();
    const themeVars = variableFactory("messages");

    const sizing = themeVars("sizing", {
        minHeight: 49,
        width: 900, // only applies to "fixed" style
    });

    const spacing = themeVars("spacing", {
        padding: {
            vertical: 8,
            left: 50,
            right: 25,
        },
    });

    const colors = themeVars("colors", {
        fg: globalVars.messageColors.warning.fg,
        bg: globalVars.messageColors.warning.bg,
        states: {
            fg: globalVars.messageColors.warning.state,
        },
    });

    const text = themeVars("text", {
        font: {
            color: colors.fg,
            size: globalVars.fonts.size.medium,
<<<<<<< HEAD
            weight: globalVars.fonts.weights.normal as FontWeightProperty,
=======
>>>>>>> d5e9de47
        },
    });

    const actionButton = themeVars("actionButton", {
        padding: {
            vertical: spacing.padding.vertical,
            horizontal: spacing.padding.right / 2,
        },
        font: {
            size: globalVars.fonts.size.medium,
            weight: globalVars.fonts.weights.bold as FontWeightProperty,
        },
        minHeight: 36,
    });

    return {
        sizing,
        spacing,
        colors,
        text,
        actionButton,
    };
});

export const messagesClasses = useThemeCache(() => {
    const vars = messagesVariables();
    const globalVars = globalVariables();
    const style = styleFactory("messages");
    const titleBarVars = titleBarVariables();
    const shadows = shadowHelper();

    const wrap = (noIcon?: boolean) => {
        const padding = noIcon
            ? {
                  vertical: vars.spacing.padding.vertical,
                  left: vars.spacing.padding.right,
                  right: vars.spacing.padding.right,
              }
            : { ...vars.spacing.padding, right: vars.spacing.padding.right };
        return style("wrap", {
            display: "flex",
            alignItems: "center",
            justifyContent: "flex-start",
            flexWrap: "nowrap",
            minHeight: unit(vars.sizing.minHeight),
            width: percent(100),
            margin: "auto",
            color: colorOut(vars.colors.fg),
            ...paddings(padding),
        });
    };

    // Fixed wrapper
    const fixed = style("fixed", {
        position: "fixed",
        left: 0,
        top: unit(titleBarVars.sizing.height - 8),
        minHeight: unit(vars.sizing.minHeight),
        maxWidth: percent(100),
        zIndex: 20,
        $nest: {
            [`& .${wrap}`]: {
                width: unit(950),
                maxWidth: percent(100),
            },
        },
    });

    const innerWrapper = style("innerWrapper", {
        $nest: {
            "&&": {
                flexDirection: "row",
            },
        },
    });
    const messageWrapper = style("messageWrapper", {
        position: "relative",
        display: "flex",
        paddingLeft: 30,
        alignItems: "center",
        flexDirection: "row",
        margin: "0 auto",
        paddingTop: 7,
        paddingBottom: 7,
    });

    const noPadding = style("noPadding", {
        $nest: {
            "&&": {
                top: 49,
                minHeight: 48,
            },
        },
    });

    const root = style({
        width: percent(100),
        backgroundColor: colorOut(vars.colors.bg),
        ...shadowOrBorderBasedOnLightness(
            globalVars.body.backgroundImage.color,
            borders({
                color: globalVars.mainColors.fg,
            }),
            shadows.embed(),
        ),
        ...margins({ horizontal: "auto" }),
        $nest: {
            "& + &": {
<<<<<<< HEAD
                marginTop: unit(globalVars.spacer.size / 2),
=======
                marginTop: unit(globalVars.spacer.size),
>>>>>>> d5e9de47
            },
        },
    });

    const message = style("message", {
        ...userSelect(),
        ...fonts(vars.text.font),
        width: percent(100),
        flex: 1,
    });

    const setWidth = style("setWidth", {
        width: unit(vars.sizing.width),
        maxWidth: percent(100),
    });

    const actionButton = style("actionButton", {
        $nest: {
            "&&": {
                ...paddings(vars.actionButton.padding),
                minHeight: unit(vars.actionButton.minHeight),
                whiteSpace: "nowrap",
                ...fonts(vars.actionButton.font),
                ...allButtonStates({
                    noState: {
                        color: colorOut(vars.colors.fg),
                    },
                    allStates: {
                        color: colorOut(vars.colors.states.fg),
                    },
                    focusNotKeyboard: {
                        outline: 0,
                    },
                }),
            },
        },
    });

    const messageIcon = style("messageIcon", {
        ...absolutePosition.middleLeftOfParent(),
        maxWidth: percent(100),
        transform: translate(`-100%`),
        marginLeft: unit(-16),
        $nest: {
            "&&": {
                color: "#555A62", // hard coded to contrast "yellow"
            },
        },
    });

    const errorIcon = style("errorIcon", {
        $nest: {
            "&&": {
                color: colorOut(globalVars.mainColors.fg),
            },
        },
    });
    const content = style("content", {
        width: percent(100),
        display: "flex",
        alignItems: "center",
        justifyContent: "flex-start",
        position: "relative",
    });

    const confirm = style("confirm", {});

<<<<<<< HEAD
    const main = style("title", {});

    const text = style("text", {
        ...fonts(vars.text.font),
    });

    const title = style("title", {
        ...fonts(vars.text.font),
        fontWeight: globalVars.fonts.weights.bold,
        $nest: {
            [`& + .${text}`]: {
                marginTop: unit(6),
            },
        },
    });
=======
    const main = style("main", {
        flexGrow: 1,
    });
    const text = style("text", {
        ...margins({
            top: unit(6),
            bottom: unit(0),
        }),
    });

    const title = style("title", {});
>>>>>>> d5e9de47

    return {
        root,
        wrap,
        actionButton,
        message,
        fixed,
        innerWrapper,
        setWidth,
        messageIcon,
        content,
        confirm,
        errorIcon,
        noPadding,
        messageWrapper,
        main,
        text,
        title,
    };
});<|MERGE_RESOLUTION|>--- conflicted
+++ resolved
@@ -19,10 +19,8 @@
 } from "@library/styles/styleHelpers";
 import { percent, translate, viewWidth } from "csx";
 import { FontWeightProperty } from "csstype";
-import { layoutVariables } from "@library/layout/panelLayoutStyles";
 import { shadowHelper, shadowOrBorderBasedOnLightness } from "@library/styles/shadowHelpers";
 import { titleBarVariables } from "@library/headers/titleBarStyles";
-import { inherit } from "highlight.js";
 import { relative } from "path";
 
 export const messagesVariables = useThemeCache(() => {
@@ -54,10 +52,7 @@
         font: {
             color: colors.fg,
             size: globalVars.fonts.size.medium,
-<<<<<<< HEAD
             weight: globalVars.fonts.weights.normal as FontWeightProperty,
-=======
->>>>>>> d5e9de47
         },
     });
 
@@ -166,11 +161,7 @@
         ...margins({ horizontal: "auto" }),
         $nest: {
             "& + &": {
-<<<<<<< HEAD
                 marginTop: unit(globalVars.spacer.size / 2),
-=======
-                marginTop: unit(globalVars.spacer.size),
->>>>>>> d5e9de47
             },
         },
     });
@@ -213,10 +204,10 @@
         ...absolutePosition.middleLeftOfParent(),
         maxWidth: percent(100),
         transform: translate(`-100%`),
-        marginLeft: unit(-16),
-        $nest: {
-            "&&": {
-                color: "#555A62", // hard coded to contrast "yellow"
+        marginLeft: unit(-14),
+        $nest: {
+            "&&": {
+                color: colorOut(globalVars.messageColors.error.fg),
             },
         },
     });
@@ -238,11 +229,12 @@
 
     const confirm = style("confirm", {});
 
-<<<<<<< HEAD
     const main = style("title", {});
 
     const text = style("text", {
         ...fonts(vars.text.font),
+        top: unit(6),
+        bottom: unit(0),
     });
 
     const title = style("title", {
@@ -254,19 +246,6 @@
             },
         },
     });
-=======
-    const main = style("main", {
-        flexGrow: 1,
-    });
-    const text = style("text", {
-        ...margins({
-            top: unit(6),
-            bottom: unit(0),
-        }),
-    });
-
-    const title = style("title", {});
->>>>>>> d5e9de47
 
     return {
         root,
