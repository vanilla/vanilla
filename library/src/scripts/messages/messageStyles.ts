--- conflicted
+++ resolved
@@ -219,11 +219,7 @@
                     allStates: {
                         color: colorOut(vars.colors.states.fg),
                     },
-<<<<<<< HEAD
-                    mouseFocus: {
-=======
                     clickFocus: {
->>>>>>> c5451688
                         outline: 0,
                     },
                 }),
