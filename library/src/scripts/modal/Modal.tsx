/**
 * @author Stéphane LaFlèche <stephane.l@vanillaforums.com>
 * @copyright 2009-2019 Vanilla Forums Inc.
 * @license GPL-2.0-only
 */

import ModalSizes from "@library/modal/ModalSizes";
import { ModalView } from "@library/modal/ModalView";
import { logWarning, debug } from "@vanilla/utils";
import React, { ReactElement } from "react";
import ReactDOM from "react-dom";
import { TabHandler } from "@vanilla/dom-utils";
<<<<<<< HEAD
import { ModalTransitionType, IModalTransitioner } from "@library/modal/ModalTransition";

interface IHeadingDescription {
    titleID: string;
}

interface ITextDescription {
    label: string; // Necessary if there's no proper title
}

interface IModalCommonProps extends Partial<IModalTransitioner> {
=======
import { mountPortal } from "@vanilla/react-utils";

interface IProps {
>>>>>>> bb629702
    className?: string;
    exitHandler?: (event?: React.SyntheticEvent<any>) => void;
    pageContainer?: Element | null;
    container?: Element;
    description?: string;
    children: React.ReactNode;
    elementToFocus?: HTMLElement;
    size: ModalSizes;
    scrollable?: boolean;
    elementToFocusOnExit?: HTMLElement; // Should either be a specific element or use document.activeElement
    isWholePage?: boolean;
<<<<<<< HEAD
    isVisible?: boolean;
    transitionType?: ModalTransitionType;
=======
    isVisible: boolean;
    afterContent?: React.ReactNode;
    titleID?: string;
    label?: string; // Necessary if there's no proper title
>>>>>>> bb629702
}

interface IState {
    wasDestroyed: boolean;
}

export const MODAL_CONTAINER_ID = "modals";
export const PAGE_CONTAINER_ID = "page";

/**
 * Mount a modal from a top level context.
 *
 * If you are already in a react context, just use `<Modal />`.
 */
export function mountModal(node: ReactElement<any>) {
    return mountPortal(node, MODAL_CONTAINER_ID);
}

/**
 * An accessible Modal component.
 *
 * - Renders into the `#modals` element with a React portal.
 * - Implements tab trapping.
 * - Closes with the escape key.
 * - Sets aria-hidden on the main application.
 * - Prevents scrolling of the body.
 * - Focuses the first focusable element in the Modal.
 */
export default class Modal extends React.Component<IProps, IState> {
<<<<<<< HEAD
    public static defaultProps: Partial<IProps> = {
        isWholePage: false,
        isVisible: true,
        transitionType: ModalTransitionType.FADE_IN,
    };

=======
>>>>>>> bb629702
    public static stack: Modal[] = [];
    private closeFocusElement: HTMLElement | null = null;
    private selfRef = React.createRef<HTMLDivElement>();

    public state: IState = {
        wasDestroyed: !this.props.isVisible,
    };

    /**
     * Render the contents into a portal.
     */
    public render() {
<<<<<<< HEAD
        const portal = ReactDOM.createPortal(
            <ModalView
                scrollable={this.props.scrollable}
                onKeyDown={this.handleTabbing}
                onModalClick={this.handleModalClick}
                onOverlayClick={this.handleScrimClick}
                description={this.props.description}
                size={this.props.size}
                modalRef={this.selfRef}
                titleID={"titleID" in this.props ? this.props.titleID : undefined}
                label={"label" in this.props ? this.props.label : undefined}
                transitionType={this.props.transitionType!}
                isVisible={this.props.isVisible!}
            >
                {this.props.children}
            </ModalView>,
            this.getModalContainer(),
=======
        if (this.state.wasDestroyed) {
            return null;
        }

        return mountPortal(
            <>
                <ModalView
                    onDestroyed={this.handleDestroyed}
                    scrollable={this.props.scrollable}
                    onKeyDown={this.handleTabbing}
                    onModalClick={this.handleModalClick}
                    onOverlayClick={this.handleScrimClick}
                    description={this.props.description}
                    size={this.props.size}
                    modalRef={this.selfRef}
                    titleID={"titleID" in this.props ? this.props.titleID : undefined}
                    label={"label" in this.props ? this.props.label : undefined}
                    isVisible={this.props.isVisible}
                >
                    {this.props.children}
                </ModalView>
                {this.props.afterContent}
            </>,
            MODAL_CONTAINER_ID,
            true,
>>>>>>> bb629702
        );
    }

    /**
     * Get a fresh instance of the TabHandler.
     *
     * Since the contents of the modal could be changing constantly
     * we are creating a new instance every time we need it.
     */
    private get tabHandler(): TabHandler | null {
        return this.selfRef.current ? new TabHandler(this.selfRef.current) : null;
    }

    /**
     * Initial component setup.
     *
     * Everything here should be torn down in componentWillUnmount
     */
    public componentDidMount() {
        const pageContainer = this.getPageContainer();
        if (!pageContainer) {
            logWarning(`
A modal was mounted, but the page container could not be found.
Please wrap your primary content area with the ID "${PAGE_CONTAINER_ID}" so it can be hidden to screenreaders.
            `);
        }

        this.setCloseFocusElement();
        this.focusInitialElement();
        pageContainer && pageContainer.setAttribute("aria-hidden", true);

        // Add the escape keyboard listener only on the first modal in the stack.
        if (Modal.stack.length === 0) {
            document.addEventListener("keydown", this.handleDocumentEscapePress);
        }
        Modal.stack.push(this);
    }

    public handleDestroyed = () => {
        // Do some quick state updates to bump the modal to the top of the portal stack.
        // When we set this to true we render null once.
        // The in the update we set back to false.
        // The second render will re-create the portal.
        this.setState({ wasDestroyed: true });

        // We were destroyed so we should focus back to the last element.
        this.closeFocusElement?.focus();
    };

    public componentDidUpdate(prevProps: IProps, prevState: IState) {
        if (this.props.elementToFocusOnExit !== prevProps.elementToFocusOnExit) {
            this.setCloseFocusElement();
        }

        if (!prevProps.isVisible && this.props.isVisible) {
            this.focusInitialElement();
            this.setCloseFocusElement();
            this.setState({ wasDestroyed: false });
        }
    }

    /**
     * Tear down setup from componentDidMount
     */
    public componentWillUnmount() {
        const pageContainer = this.getPageContainer();
        // Set aria-hidden on page and reenable scrolling if we're removing the last modal
        Modal.stack.pop();
        if (Modal.stack.length === 0) {
            pageContainer && pageContainer.removeAttribute("aria-hidden");

            // This event listener is only added once (on the top modal).
            // So we only remove when clearing the last one.
            document.removeEventListener("keydown", this.handleDocumentEscapePress);
        } else {
            pageContainer && pageContainer.setAttribute("aria-hidden", true);
        }

        this.closeFocusElement?.focus();
    }

    private getPageContainer(): HTMLElement | null {
        return document.getElementById(PAGE_CONTAINER_ID);
    }

    /**
     * Focus the initial element in the Modal.
     */
    private focusInitialElement() {
        const focusElement = this.props.elementToFocus ? this.props.elementToFocus : this.tabHandler?.getInitial();
        if (focusElement) {
            focusElement!.focus();
        }
    }

    /**
     * Set focus on element to target when we close the modal
     */
    private setCloseFocusElement() {
        // if we need to rerender the component, we don't want to include a bad value in the focus history
        if (this.props.elementToFocusOnExit) {
            this.closeFocusElement = this.props.elementToFocusOnExit;
        } else {
            // Get the last focused element
            this.closeFocusElement = document.activeElement as HTMLElement;
        }

        if (debug() && (!this.closeFocusElement || this.closeFocusElement === document.documentElement)) {
            const message = `
Dev Mode Error: Could not detect an element to focus on <Modal /> close.

It seems auto-detection isn't working, so you'll need to specify the "elementToFocusOnExit" props.`;
            throw new Error(message);
        }
    }

    /**
     * Handle tab keyboard presses.
     */
    private handleTabbing = (event: React.KeyboardEvent) => {
        const tabKey = 9;

        if (event.shiftKey && event.keyCode === tabKey) {
            this.handleShiftTab(event);
        } else if (!event.shiftKey && event.keyCode === tabKey) {
            this.handleTab(event);
        }
    };

    /**
     * Handle escape press and close the top modal.
     *
     * This listener is added to the document in the event a non-focusable element inside the modal is clicked.
     * In that case focus will be on the document.
     *
     * Because of this we have to be smarter and call only the top modal's escape handler.
     */
    private handleDocumentEscapePress = (event: React.SyntheticEvent | KeyboardEvent) => {
        const topModal = Modal.stack[Modal.stack.length - 1];
        const escKey = 27;

        if ("keyCode" in event && event.keyCode === escKey) {
            event.preventDefault();
            event.stopPropagation();
            if (Modal.stack.length === 1 && this.props.isWholePage) {
                return;
            } else {
                if (topModal.props.exitHandler) {
                    topModal.props.exitHandler(event as any);
                }
            }
        }
    };

    /**
     * Stop propagation of events at the top of the modal so they don't make it
     * to the scrim click handler.
     */
    private handleModalClick = (event: React.MouseEvent) => {
        event.stopPropagation();
    };

    /**
     * Call the exit handler when the scrim is clicked directly.
     */
    private handleScrimClick = (event: React.MouseEvent) => {
        event.preventDefault();
        if (this.props.exitHandler) {
            this.props.exitHandler(event);
        }
    };

    /**
     * Handle shift tab key presses.
     *
     * - Focuses the previous element in the modal.
     * - Loops if we are at the beginning
     *
     * @param event The react event.
     */
    private handleShiftTab(event: React.KeyboardEvent) {
        const nextElement = this.tabHandler?.getNext(undefined, true);
        if (nextElement) {
            event.preventDefault();

            event.stopPropagation();
            nextElement.focus();
        }
    }

    /**
     * Handle tab key presses.
     *
     * - Focuses the next element in the modal.
     * - Loops if we are at the end.
     *
     * @param event The react event.
     */
    private handleTab(event: React.KeyboardEvent) {
        const previousElement = this.tabHandler?.getNext();
        if (previousElement) {
            event.preventDefault();
            event.stopPropagation();
            previousElement.focus();
        }
    }
}<|MERGE_RESOLUTION|>--- conflicted
+++ resolved
@@ -10,23 +10,9 @@
 import React, { ReactElement } from "react";
 import ReactDOM from "react-dom";
 import { TabHandler } from "@vanilla/dom-utils";
-<<<<<<< HEAD
-import { ModalTransitionType, IModalTransitioner } from "@library/modal/ModalTransition";
-
-interface IHeadingDescription {
-    titleID: string;
-}
-
-interface ITextDescription {
-    label: string; // Necessary if there's no proper title
-}
-
-interface IModalCommonProps extends Partial<IModalTransitioner> {
-=======
 import { mountPortal } from "@vanilla/react-utils";
 
 interface IProps {
->>>>>>> bb629702
     className?: string;
     exitHandler?: (event?: React.SyntheticEvent<any>) => void;
     pageContainer?: Element | null;
@@ -38,15 +24,10 @@
     scrollable?: boolean;
     elementToFocusOnExit?: HTMLElement; // Should either be a specific element or use document.activeElement
     isWholePage?: boolean;
-<<<<<<< HEAD
-    isVisible?: boolean;
-    transitionType?: ModalTransitionType;
-=======
     isVisible: boolean;
     afterContent?: React.ReactNode;
     titleID?: string;
     label?: string; // Necessary if there's no proper title
->>>>>>> bb629702
 }
 
 interface IState {
@@ -76,15 +57,6 @@
  * - Focuses the first focusable element in the Modal.
  */
 export default class Modal extends React.Component<IProps, IState> {
-<<<<<<< HEAD
-    public static defaultProps: Partial<IProps> = {
-        isWholePage: false,
-        isVisible: true,
-        transitionType: ModalTransitionType.FADE_IN,
-    };
-
-=======
->>>>>>> bb629702
     public static stack: Modal[] = [];
     private closeFocusElement: HTMLElement | null = null;
     private selfRef = React.createRef<HTMLDivElement>();
@@ -97,25 +69,6 @@
      * Render the contents into a portal.
      */
     public render() {
-<<<<<<< HEAD
-        const portal = ReactDOM.createPortal(
-            <ModalView
-                scrollable={this.props.scrollable}
-                onKeyDown={this.handleTabbing}
-                onModalClick={this.handleModalClick}
-                onOverlayClick={this.handleScrimClick}
-                description={this.props.description}
-                size={this.props.size}
-                modalRef={this.selfRef}
-                titleID={"titleID" in this.props ? this.props.titleID : undefined}
-                label={"label" in this.props ? this.props.label : undefined}
-                transitionType={this.props.transitionType!}
-                isVisible={this.props.isVisible!}
-            >
-                {this.props.children}
-            </ModalView>,
-            this.getModalContainer(),
-=======
         if (this.state.wasDestroyed) {
             return null;
         }
@@ -141,7 +94,6 @@
             </>,
             MODAL_CONTAINER_ID,
             true,
->>>>>>> bb629702
         );
     }
 
