/*
 * @author Stéphane LaFlèche <stephane.l@vanillaforums.com>
 * @copyright 2009-2019 Vanilla Forums Inc.
 * @license GPL-2.0-only
 */

import React from "react";
import { globalVariables } from "@library/styles/globalStyleVars";
import { styleFactory, useThemeCache, variableFactory } from "@library/styles/styleUtils";
import { px, em } from "csx";
<<<<<<< HEAD
import {
    colorOut,
    margins,
    paddings,
    clickableItemStates,
    singleLineEllipsis,
    unit,
    userSelect,
    EMPTY_FONTS,
    fonts,
} from "@library/styles/styleHelpers";
=======
import { colorOut, margins, singleLineEllipsis, unit, userSelect } from "@library/styles/styleHelpers";
import { clickableItemStates } from "@dashboard/compatibilityStyles/clickableItemHelpers";
>>>>>>> 45728bc2

export const breadcrumbsVariables = useThemeCache(() => {
    const globalVars = globalVariables();
    const makeVariables = variableFactory("breadcrumbs");

    const sizing = makeVariables("sizing", {
        minHeight: 16,
    });

    const link = makeVariables("link", {
        textTransform: "uppercase",
        font: {
            ...EMPTY_FONTS,
            size: globalVars.fonts.size.small,
            lineHeight: globalVars.lineHeights.condensed,
        },
    });

    return { sizing, link };
});

export const breadcrumbsClasses = useThemeCache(() => {
    const globalVars = globalVariables();
    const vars = breadcrumbsVariables();
    const style = styleFactory("breadcrumbs");
    const linkColors = clickableItemStates();
    const link = style("link", {
        ...singleLineEllipsis(),
        display: "inline-flex",
<<<<<<< HEAD
        ...fonts(vars.link.font),
        textTransform: vars.link.textTransform as any,
        color: colorOut(linkColors.color),
=======
        fontSize: unit(globalVars.fonts.size.small),
        lineHeight: globalVars.lineHeights.condensed,
        textTransform: "uppercase",
        color: linkColors.color ? colorOut(linkColors.color as any) : undefined,
>>>>>>> 45728bc2
        $nest: linkColors.$nest,
    });

    const root = style({
        display: "flex",
        alignItems: "center",
        justifyContent: "flex-start",
        flexWrap: "wrap",
        $nest: {
            [`& a.${link}`]: {
                color: colorOut(globalVars.mainColors.primary),
                textDecoration: "underline",
            },
        },
    });

    const crumb = style("crumb", {
        ...singleLineEllipsis(),
        display: "inline-flex",
        fontSize: unit(globalVars.fonts.size.small),
        lineHeight: globalVars.lineHeights.condensed,
    });

    const list = style("list", {
        display: "flex",
        alignItems: "center",
        flexDirection: "row",
        justifyContent: "flex-start",
        flexWrap: "wrap",
        minHeight: unit(vars.sizing.minHeight),
    });

    const separator = style("separator", {
        ...userSelect(),
        ...margins({
            vertical: 0,
            horizontal: em(0.2),
        }),
    });

    const separatorIcon = style("separatorIcon", {
        display: "inline-flex",
        justifyContent: "center",
        alignItems: "center",
        fontFamily: "arial, sans-serif !important",
        width: `1ex`,
        opacity: 0.5,
        position: "relative",
        color: "inherit",
    });

    const breadcrumb = style("breadcrumb", {
        display: "inline-flex",
        lineHeight: 1,
        minHeight: unit(vars.sizing.minHeight),
    });

    const current = style("current", {
        color: "inherit",
        opacity: 1,
    });

    return {
        root,
        list,
        separator,
        separatorIcon,
        breadcrumb,
        link,
        current,
        crumb,
    };
});<|MERGE_RESOLUTION|>--- conflicted
+++ resolved
@@ -8,22 +8,17 @@
 import { globalVariables } from "@library/styles/globalStyleVars";
 import { styleFactory, useThemeCache, variableFactory } from "@library/styles/styleUtils";
 import { px, em } from "csx";
-<<<<<<< HEAD
 import {
     colorOut,
     margins,
-    paddings,
-    clickableItemStates,
     singleLineEllipsis,
     unit,
     userSelect,
     EMPTY_FONTS,
     fonts,
+    ensureColorHelper,
 } from "@library/styles/styleHelpers";
-=======
-import { colorOut, margins, singleLineEllipsis, unit, userSelect } from "@library/styles/styleHelpers";
 import { clickableItemStates } from "@dashboard/compatibilityStyles/clickableItemHelpers";
->>>>>>> 45728bc2
 
 export const breadcrumbsVariables = useThemeCache(() => {
     const globalVars = globalVariables();
@@ -33,10 +28,12 @@
         minHeight: 16,
     });
 
+    const linkColors = clickableItemStates();
     const link = makeVariables("link", {
         textTransform: "uppercase",
         font: {
             ...EMPTY_FONTS,
+            color: ensureColorHelper(linkColors.color as string),
             size: globalVars.fonts.size.small,
             lineHeight: globalVars.lineHeights.condensed,
         },
@@ -53,16 +50,8 @@
     const link = style("link", {
         ...singleLineEllipsis(),
         display: "inline-flex",
-<<<<<<< HEAD
         ...fonts(vars.link.font),
         textTransform: vars.link.textTransform as any,
-        color: colorOut(linkColors.color),
-=======
-        fontSize: unit(globalVars.fonts.size.small),
-        lineHeight: globalVars.lineHeights.condensed,
-        textTransform: "uppercase",
-        color: linkColors.color ? colorOut(linkColors.color as any) : undefined,
->>>>>>> 45728bc2
         $nest: linkColors.$nest,
     });
 
