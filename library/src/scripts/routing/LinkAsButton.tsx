--- conflicted
+++ resolved
@@ -32,14 +32,7 @@
 
     public render() {
         const { baseClass, className, title, ariaLabel, to, children, tabIndex, ...restProps } = this.props;
-<<<<<<< HEAD
-        const componentClasses = classNames(getButtonStyleFromBaseClass(baseClass), className);
-=======
-        const componentClasses = classNames(
-            getDynamicClassFromButtonType(baseClass || ButtonTypes.STANDARD),
-            className,
-        );
->>>>>>> 0773f8db
+        const componentClasses = classNames(getButtonStyleFromBaseClass(baseClass || ButtonTypes.STANDARD), className);
         return (
             <SmartLink
                 className={componentClasses}
