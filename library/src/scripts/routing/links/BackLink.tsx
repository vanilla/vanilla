/*
 * @author Stéphane LaFlèche <stephane.l@vanillaforums.com>
 * @copyright 2009-2019 Vanilla Forums Inc.
 * @license GPL-2.0-only
 */

import Button from "@library/forms/Button";
import { ButtonTypes } from "@library/forms/buttonTypes";
import { LeftChevronCompactIcon } from "@library/icons/common";
import { useBackRouting } from "@library/routing/links/BackRoutingProvider";
import backLinkClasses from "@library/routing/links/backLinkStyles";
import SmartLink from "@library/routing/links/SmartLink";
import { t } from "@library/utility/appUtils";
import classNames from "classnames";
import React from "react";
import { useHistory } from "react-router";

interface IProps {
    ///
    /// Routing options.
    ///

    /** The URL to navigate to if we can't do a dynamic browser back navigation. */
    fallbackUrl?: string;

    /** An action to if the component is clicked */
    onClick?: (e: React.MouseEvent) => void;

    ///
    /// Display options
    ///
    /** Title contents for the backlink */
    title?: React.ReactNode;

    /** CSS class to apply to the container */
    className?: string;

    /** CSS class to apply to the contents. */
    linkClassName?: string;

    /** Whether or not to display the label visibly. */
    visibleLabel?: boolean;

<<<<<<< HEAD
    chevronClass?: string;
=======
    /** Check history and hide if there's no where to go **/
    hideIfNoHistory?: boolean;
>>>>>>> 3d95eb1d
}

/**
 * A link button for navigating backwards. Uses a back arrow icon.
 *
 * Render priority:
 * - Render a button w/ the provided click handler.
 * - Render a button that navigates back using (dynamic routing, uses real browser history back & preserves scroll).
 * - Render the a link to one of the following if we can't navigate back.
 *   - The `fallbackUrl` prop.
 *   - The site homepage.
 */
export default function BackLink(props: IProps) {
    const history = useHistory();
    const { canGoBack, backFallbackUrl, navigateBack } = useBackRouting();

    const classes = backLinkClasses();
    const className = classNames(classes.link, { hasVisibleLabel: !!props.visibleLabel }, props.linkClassName);
    const title = props.title || t("Back");

    if (!canGoBack && props.hideIfNoHistory && !props.fallbackUrl) {
        return null;
    }

    let content = (
        <>
            <LeftChevronCompactIcon className={classNames(classes.icon, props.chevronClass)} />
            {props.visibleLabel && <span className={classes.label}>{title}</span>}
        </>
    );

    if (props.onClick) {
        content = (
            <Button
                baseClass={ButtonTypes.RESET}
                className={className}
                aria-label={title as string}
                title={title as string}
                onClick={props.onClick}
            >
                {content}
            </Button>
        );
    } else if (canGoBack) {
        // We can go back.
        content = (
            <Button
                baseClass={ButtonTypes.RESET}
                className={className}
                aria-label={title as string}
                title={title as string}
                onClick={(event: React.MouseEvent) => {
                    event.preventDefault();
                    event.stopPropagation();
                    history.goBack();
                }}
            >
                {content}
            </Button>
        );
    } else {
        content = (
            <SmartLink
                to={props.fallbackUrl ?? backFallbackUrl} // Only here for showing the URL on hover.
                className={className}
                aria-label={title as string}
                title={title as string}
                onClick={(event: React.MouseEvent) => {
                    // We don't use a real link navigation.
                    event.preventDefault();
                    event.stopPropagation();
                    navigateBack(props.fallbackUrl);
                }}
            >
                {content}
            </SmartLink>
        );
    }

    return <div className={classNames("backLink", classes.root, props.className)}>{content}</div>;
}

BackLink.defaultProps = {
    visibleLabel: false,
};<|MERGE_RESOLUTION|>--- conflicted
+++ resolved
@@ -41,12 +41,11 @@
     /** Whether or not to display the label visibly. */
     visibleLabel?: boolean;
 
-<<<<<<< HEAD
+    /** Optional extra class for chevron **/
     chevronClass?: string;
-=======
+
     /** Check history and hide if there's no where to go **/
     hideIfNoHistory?: boolean;
->>>>>>> 3d95eb1d
 }
 
 /**
