--- conflicted
+++ resolved
@@ -3,15 +3,9 @@
  * @license GPL-2.0-only
  */
 
-import { ColorValues } from "@library/forms/buttonStyles";
 import { formElementsVariables } from "@library/forms/formElementStyles";
 import { globalVariables } from "@library/styles/globalStyleVars";
 import { styleFactory } from "@library/styles/styleUtils";
-<<<<<<< HEAD
-import { assetUrl, themeAsset } from "@library/utility/appUtils";
-=======
-import { log } from "@library/utility/utils";
->>>>>>> a0a143c5
 import {
     AlignItemsProperty,
     AppearanceProperty,
@@ -46,9 +40,10 @@
     WhiteSpaceProperty,
 } from "csstype";
 import { ColorHelper, deg, important, percent, px, quote, url, viewHeight, viewWidth } from "csx";
-import get from "lodash/get";
 import { keyframes } from "typestyle";
 import { NestedCSSProperties, TLength } from "typestyle/lib/types";
+import { assetUrl, themeAsset } from "@library/utility/appUtils";
+import { ColorValues } from "@library/forms/buttonStyles";
 
 const fontFallbacks = [
     "-apple-system",
@@ -406,7 +401,7 @@
 
 export const allLinkStates = (styles: ILinkStates) => {
     const output = allButtonStates(styles);
-    const visited = get(styles, "visited", {});
+    const visited = styles.visited !== undefined ? styles.visited : {};
     output.$nest["&:visited"] = { ...styles.allStates, ...visited };
     return output;
 };
@@ -872,30 +867,21 @@
 
 export const fonts = (props: IFont) => {
     if (props) {
-<<<<<<< HEAD
-        return {
-            color: props.color ? colorOut(props.color) : undefined,
-            fontSize: props.size ? unit(props.size) : undefined,
-            fontWeight: props.weight ? props.weight : undefined,
-            lineHeight: props.lineHeight ? unit(props.lineHeight) : undefined,
-            textAlign: props.align ? props.align : undefined,
-            textShadow: props.shadow ? props.shadow : undefined,
-            fontFamily: props.family ? fontFamilyWithDefaults(props.family) : undefined,
-=======
-        const size = props.size ? props.size : undefined;
-        const fontWeight = props.weight ? props.weight : undefined;
-        const color = props.color ? props.color : undefined;
-        const lineHeight = props.lineHeight ? props.lineHeight : undefined;
-        const textAlign = props.align ? props.align : undefined;
-        const textShadow = props.shadow ? props.shadow : undefined;
-        return {
-            color: colorOut(color),
-            fontSize: size ? unit(size) : undefined,
+        const fontSize = props.size !== undefined ? unit(props.size) : undefined;
+        const fontWeight = props.weight !== undefined ? props.weight : undefined;
+        const color = props.color !== undefined ? colorOut(props.color) : undefined;
+        const lineHeight = props.lineHeight !== undefined ? props.lineHeight : undefined;
+        const textAlign = props.align !== undefined ? props.align : undefined;
+        const textShadow = props.shadow !== undefined ? props.shadow : undefined;
+        const fontFamily = props.family !== undefined ? fontFamilyWithDefaults(props.family) : undefined;
+        return {
+            color,
+            fontSize,
             fontWeight,
-            lineHeight: lineHeight ? unit(lineHeight) : undefined,
+            lineHeight,
             textAlign,
             textShadow,
->>>>>>> a0a143c5
+            fontFamily,
         } as NestedCSSProperties;
     } else {
         return {} as NestedCSSProperties;
@@ -972,13 +958,13 @@
  * *** You must use this inside of a "$nest" ***
  */
 export const buttonStates = (styles: IActionStates) => {
-    const allStates = get(styles, "allStates", {});
-    const hover = get(styles, "hover", {});
-    const focus = get(styles, "focus", {});
-    const focusNotKeyboard = get(styles, "focusNotKeyboard", focus);
-    const accessibleFocus = get(styles, "accessibleFocus", focus);
-    const active = get(styles, "active", {});
-    const noState = get(styles, "noState", {});
+    const allStates = styles.allStates !== undefined ? styles.allStates : {};
+    const hover = styles.hover !== undefined ? styles.hover : {};
+    const focus = styles.focus !== undefined ? styles.focus : {};
+    const focusNotKeyboard = styles.focusNotKeyboard !== undefined ? styles.focusNotKeyboard : {};
+    const accessibleFocus = styles.accessibleFocus !== undefined ? styles.accessibleFocus : {};
+    const active = styles.active !== undefined ? styles.active : {};
+    const noState = styles.noState !== undefined ? styles.noState : {};
 
     return {
         "&": { ...allStates, ...noState },
