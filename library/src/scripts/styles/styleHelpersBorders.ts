/*
 * @author Stéphane LaFlèche <stephane.l@vanillaforums.com>
 * @copyright 2009-2019 Vanilla Forums Inc.
 * @license GPL-2.0-only
 */

import { colorOut, ColorValues } from "@library/styles/styleHelpersColors";
import { BorderRadiusProperty, BorderStyleProperty, BorderWidthProperty } from "csstype";
import { NestedCSSProperties, TLength } from "typestyle/lib/types";
import { unit } from "@library/styles/styleHelpers";
import { globalVariables, IGlobalBorderStyles } from "@library/styles/globalStyleVars";
import merge from "lodash/merge";
import { ColorHelper } from "csx";
import { getValueIfItExists } from "@library/forms/borderStylesCalculator";

export interface ISimpleBorderStyle {
    color?: ColorValues | ColorHelper;
    width?: BorderWidthProperty<TLength>;
    style?: BorderStyleProperty;
}

export interface IBordersWithRadius extends ISimpleBorderStyle {
    radius?: radiusValue;
}

type radiusValue = BorderRadiusProperty<TLength> | string;

export type IRadiusValue = IBorderRadiusValue | IRadiusShorthand | IBorderRadiusOutput;

interface IRadiusFlex {
    radius?: IRadiusValue;
}

export interface IRadiusShorthand {
    all?: IBorderRadiusValue;
    top?: IBorderRadiusValue;
    bottom?: IBorderRadiusValue;
    left?: IBorderRadiusValue;
    right?: IBorderRadiusValue;
}

export interface IBorderRadiusOutput {
    borderTopRightRadius?: IBorderRadiusValue;
    borderTopLeftRadius?: IBorderRadiusValue;
    borderBottomRightRadius?: IBorderRadiusValue;
    borderBottomLeftRadius?: IBorderRadiusValue;
}

type IRadiusInput = IRadiusShorthand | IBorderRadiusOutput | IRadiusValue;

export type IBorderRadiusValue = BorderRadiusProperty<TLength> | number | string | undefined;

export interface IBorderStyles extends ISimpleBorderStyle, IRadiusFlex {
    all?: ISimpleBorderStyle;
    topBottom?: ISimpleBorderStyle;
    leftRight?: ISimpleBorderStyle;
    top?: ISimpleBorderStyle;
    bottom?: ISimpleBorderStyle;
    left?: ISimpleBorderStyle;
    right?: ISimpleBorderStyle;
}

const typeIsStringOrNumber = (variable: unknown): variable is number | string => {
    if (variable != null) {
        const type = typeof variable;
        return type === "string" || type === "number";
    } else {
        return false;
    }
};

const setAllRadii = (radius: BorderRadiusProperty<TLength>) => {
    return {
        borderTopRightRadius: radius,
        borderBottomRightRadius: radius,
        borderBottomLeftRadius: radius,
        borderTopLeftRadius: radius,
    };
};

<<<<<<< HEAD
/**
 * Main utility function for generation proper border radiuses. Supports numerous shorthand properties.
 *
 * @param radii
 * @param debug
 */
export const standardizeBorderRadius = (radii: IRadiusInput, debug = false): IRadiusValue => {
    if (radii == null) {
        return;
    }

    const output: IBorderRadiusOutput = {};

    if (typeIsStringOrNumber(radii)) {
        const value = unit(radii as number | string);
        return {
            borderTopRightRadius: value,
            borderBottomRightRadius: value,
            borderBottomLeftRadius: value,
            borderTopLeftRadius: value,
        };
    }

    // Otherwise we need to check all of the values.
    const all = getValueIfItExists(radii, "all");
    const top = getValueIfItExists(radii, "top");
    const bottom = getValueIfItExists(radii, "bottom");
    const left = getValueIfItExists(radii, "left");
    const right = getValueIfItExists(radii, "right");

    if (typeIsStringOrNumber(all)) {
        merge(output, {
            borderTopRightRadius: unit(all),
            borderBottomRightRadius: unit(all),
            borderBottomLeftRadius: unit(all),
            borderTopLeftRadius: unit(all),
=======
const borderStylesFallbacks = (fallbacks: any[], ultimateFallback, unitFunction?: (value: any) => string) => {
    let output = ultimateFallback;
    const convert = unitFunction ? unitFunction : value => value.toString();
    try {
        const BreakException = {};
        fallbacks.forEach((style, key) => {
            if (style) {
                output = style;
                throw BreakException;
            }
>>>>>>> d0e03399
        });
    }

    if (top !== undefined) {
        const isShorthand = typeIsStringOrNumber(top);

        if (isShorthand) {
            const value = isShorthand ? unit(top) : top;
            merge(output, {
                borderTopRightRadius: value,
                borderTopLeftRadius: value,
            });
        } else {
            merge(
                output,
                right !== undefined ? { borderTopRightRadius: unit(right) } : {},
                left !== undefined ? { borderTopLeftRadius: unit(left) } : {},
            );
        }
    }

    if (bottom !== undefined) {
        const isShorthand = typeIsStringOrNumber(bottom);

        if (isShorthand) {
            const value = isShorthand ? unit(bottom) : bottom;
            merge(output, {
                borderBottomRightRadius: value,
                borderBottomLeftRadius: value,
            });
        } else {
            merge(
                output,
                right !== undefined ? { borderBottomRightRadius: unit(right) } : {},
                left !== undefined ? { borderBottomLeftRadius: unit(left) } : {},
            );
        }
    }

    if (left !== undefined) {
        const isShorthand = typeIsStringOrNumber(left);

        if (isShorthand) {
            const value = isShorthand ? unit(left) : left;
            merge(output, {
                borderTopLeftRadius: value,
                borderBottomLeftRadius: value,
            });
        } else {
            const topStyles = top !== undefined ? { borderBottomRightRadius: unit(top) } : {};
            const bottomStyles = bottom !== undefined ? { borderBottomLeftRadius: unit(bottom) } : {};
            merge(
                output,
                !typeIsStringOrNumber(topStyles) ? topStyles : {},
                !typeIsStringOrNumber(bottomStyles) ? bottomStyles : {},
            );
        }
    }
    if (right !== undefined) {
        const isShorthand = typeIsStringOrNumber(right);

        if (isShorthand) {
            const value = isShorthand ? unit(right) : right;
            merge(output, {
                borderTopRightRadius: value,
                borderBottomRightRadius: value,
            });
        } else {
            const topStyles = top !== undefined ? { borderBottomRightRadius: unit(top) } : {};
            const bottomStyles = bottom !== undefined ? { borderBottomLeftRadius: unit(bottom) } : {};
            merge(
                output,
                !typeIsStringOrNumber(topStyles) ? topStyles : {},
                !typeIsStringOrNumber(bottomStyles) ? bottomStyles : {},
            );
        }
    }

    const borderTopRightRadius = getValueIfItExists(radii, "borderTopRightRadius");
    if (borderTopRightRadius !== undefined) {
        merge(output, {
            borderTopRightRadius: unit(borderTopRightRadius),
        });
    }
    const borderTopLeftRadius = getValueIfItExists(radii, "borderTopLeftRadius");
    if (borderTopLeftRadius !== undefined) {
        merge(output, {
            borderTopLeftRadius: unit(borderTopLeftRadius),
        });
    }
    const borderBottomRightRadius = getValueIfItExists(radii, "borderBottomRightRadius");
    if (borderBottomRightRadius !== undefined) {
        merge(output, {
            borderBottomRightRadius: unit(borderBottomRightRadius),
        });
    }
    const borderBottomLeftRadius = getValueIfItExists(radii, "borderBottomLeftRadius");
    if (borderBottomLeftRadius !== undefined) {
        merge(output, {
            borderBottomLeftRadius: unit(borderBottomLeftRadius),
        });
    }
    return output;
};

export const borderRadii = (radii: IRadiusValue, fallbackRadii = globalVariables().border.radius) => {
    const output: IBorderRadiusOutput = {};

    if (typeIsStringOrNumber(fallbackRadii)) {
        merge(output, setAllRadii(unit(fallbackRadii as any) as any));
    } else {
        merge(output, typeIsStringOrNumber(fallbackRadii) ? fallbackRadii : fallbackRadii);
    }

    const hasRadiusShorthand = typeIsStringOrNumber(radii);
    const hasRadiusShorthandFallback = typeIsStringOrNumber(fallbackRadii);

    // Make sure we have a value before overwriting.
    if (hasRadiusShorthand) {
        merge(output, setAllRadii(unit(radii as any) as any));
    } else if (hasRadiusShorthandFallback) {
        merge(output, setAllRadii(unit(fallbackRadii as any) as any));
    } else {
        // our fallback must be an object.
        merge(output, standardizeBorderRadius(fallbackRadii as any));
    }
    merge(output, standardizeBorderRadius(radii as any));
    return output as NestedCSSProperties;
};

const setAllBorders = (
    color: ColorValues,
    width: BorderWidthProperty<TLength>,
    style: BorderStyleProperty,
    radius?: IBorderRadiusOutput,
) => {
    return {
        borderTopColor: color,
        borderRightColor: color,
        borderBottomColor: color,
        borderLeftColor: color,
        borderTopWidth: unit(width),
        borderRightWidth: unit(width),
        borderBottomWidth: unit(width),
        borderLeftWidth: unit(width),
        borderTopStyle: style,
        borderRightStyle: style,
        borderBottomStyle: style,
        borderLeftStyle: style,
        ...radius,
    };
};

const singleBorderStyle = (
    borderStyles: ISimpleBorderStyle,
    fallbackVariables: IGlobalBorderStyles = globalVariables().border,
) => {
    if (!borderStyles) {
        return;
    }
    const { color, width, style } = borderStyles;
    const output: ISimpleBorderStyle = {};
    output.color = colorOut(borderStyles.color ? borderStyles.color : color) as ColorValues;
    output.width = unit(borderStyles.width ? borderStyles.width : width) as BorderWidthProperty<TLength>;
    output.style = borderStyles.style ? borderStyles.style : (style as BorderStyleProperty);

    if (Object.keys(output).length > 0) {
        return output;
    } else {
        return;
    }
};

export const borders = (
    detailedStyles?: IBorderStyles | ISimpleBorderStyle | undefined,
    fallbackVariables: IGlobalBorderStyles = globalVariables().border,
): NestedCSSProperties => {
    const output: NestedCSSProperties = {};
    const style = getValueIfItExists(detailedStyles, "style", fallbackVariables.style);
    const color = getValueIfItExists(detailedStyles, "color", fallbackVariables.color);
    const width = getValueIfItExists(detailedStyles, "width", fallbackVariables.width);
    const radius = getValueIfItExists(detailedStyles, "radius", fallbackVariables.radius);

    if (style !== undefined || color !== undefined || width !== undefined || radius !== undefined) {
        merge(output, setAllBorders(color, width, style, typeIsStringOrNumber(radius) ? radius : undefined));
    }

    // Now we are sure to not have simple styles anymore.
    detailedStyles = detailedStyles as IBorderStyles;
    if (detailedStyles) {
        const top = getValueIfItExists(detailedStyles, "top");
        if (top !== undefined) {
            const topStyles = singleBorderStyle(top, fallbackVariables);
            if (topStyles !== undefined) {
                output.borderTopWidth = getValueIfItExists(topStyles, "width", fallbackVariables.width);
                output.borderTopStyle = getValueIfItExists(topStyles, "style", fallbackVariables.style);
                output.borderTopColor = getValueIfItExists(topStyles, "color", fallbackVariables.color);
            }
        }

        const right = getValueIfItExists(detailedStyles, "right");
        if (right !== undefined) {
            const rightStyles = singleBorderStyle(right, fallbackVariables);
            if (rightStyles !== undefined) {
                output.borderRightWidth = getValueIfItExists(rightStyles, "width", fallbackVariables.width);
                output.borderRightStyle = getValueIfItExists(rightStyles, "style", fallbackVariables.style);
                output.borderRightColor = getValueIfItExists(rightStyles, "color", fallbackVariables.color);
            }
        }

        const bottom = getValueIfItExists(detailedStyles, "bottom");
        if (bottom !== undefined) {
            const bottomStyles = singleBorderStyle(bottom, fallbackVariables);
            if (bottomStyles !== undefined) {
                output.borderBottomWidth = getValueIfItExists(bottomStyles, "width", fallbackVariables.width);
                output.borderBottomStyle = getValueIfItExists(bottomStyles, "style", fallbackVariables.style);
                output.borderBottomColor = getValueIfItExists(bottomStyles, "color", fallbackVariables.color);
            }
        }

        const left = getValueIfItExists(detailedStyles, "left");
        if (left !== undefined) {
            const leftStyles = singleBorderStyle(left, fallbackVariables);
            if (leftStyles !== undefined) {
                output.borderLeftWidth = getValueIfItExists(leftStyles, "width", fallbackVariables.width);
                output.borderLeftStyle = getValueIfItExists(leftStyles, "style", fallbackVariables.style);
                output.borderLeftColor = getValueIfItExists(leftStyles, "color", fallbackVariables.color);
            }
        }

        const detailedRadius = getValueIfItExists(detailedStyles, "radius");

        merge(output, standardizeBorderRadius(detailedRadius));
    }

    return output;
};

export const singleBorder = (styles?: ISimpleBorderStyle) => {
    const vars = globalVariables();
    const borderStyles = styles !== undefined ? styles : {};
    return `${borderStyles.style ? borderStyles.style : vars.border.style} ${
        borderStyles.color ? colorOut(borderStyles.color) : colorOut(vars.border.color)
    } ${borderStyles.width ? unit(borderStyles.width) : unit(vars.border.width)}` as any;
};<|MERGE_RESOLUTION|>--- conflicted
+++ resolved
@@ -7,115 +7,59 @@
 import { colorOut, ColorValues } from "@library/styles/styleHelpersColors";
 import { BorderRadiusProperty, BorderStyleProperty, BorderWidthProperty } from "csstype";
 import { NestedCSSProperties, TLength } from "typestyle/lib/types";
-import { unit } from "@library/styles/styleHelpers";
-import { globalVariables, IGlobalBorderStyles } from "@library/styles/globalStyleVars";
-import merge from "lodash/merge";
-import { ColorHelper } from "csx";
-import { getValueIfItExists } from "@library/forms/borderStylesCalculator";
-
-export interface ISimpleBorderStyle {
-    color?: ColorValues | ColorHelper;
+import { unit, ifExistsWithFallback } from "@library/styles/styleHelpers";
+import { globalVariables } from "@library/styles/globalStyleVars";
+
+interface ISingleBorderStyle {
+    color?: ColorValues;
     width?: BorderWidthProperty<TLength>;
     style?: BorderStyleProperty;
 }
 
-export interface IBordersWithRadius extends ISimpleBorderStyle {
-    radius?: radiusValue;
-}
-
-type radiusValue = BorderRadiusProperty<TLength> | string;
-
-export type IRadiusValue = IBorderRadiusValue | IRadiusShorthand | IBorderRadiusOutput;
-
-interface IRadiusFlex {
-    radius?: IRadiusValue;
-}
-
-export interface IRadiusShorthand {
-    all?: IBorderRadiusValue;
-    top?: IBorderRadiusValue;
-    bottom?: IBorderRadiusValue;
-    left?: IBorderRadiusValue;
-    right?: IBorderRadiusValue;
-}
-
-export interface IBorderRadiusOutput {
-    borderTopRightRadius?: IBorderRadiusValue;
-    borderTopLeftRadius?: IBorderRadiusValue;
-    borderBottomRightRadius?: IBorderRadiusValue;
-    borderBottomLeftRadius?: IBorderRadiusValue;
-}
-
-type IRadiusInput = IRadiusShorthand | IBorderRadiusOutput | IRadiusValue;
-
-export type IBorderRadiusValue = BorderRadiusProperty<TLength> | number | string | undefined;
-
-export interface IBorderStyles extends ISimpleBorderStyle, IRadiusFlex {
-    all?: ISimpleBorderStyle;
-    topBottom?: ISimpleBorderStyle;
-    leftRight?: ISimpleBorderStyle;
-    top?: ISimpleBorderStyle;
-    bottom?: ISimpleBorderStyle;
-    left?: ISimpleBorderStyle;
-    right?: ISimpleBorderStyle;
-}
-
-const typeIsStringOrNumber = (variable: unknown): variable is number | string => {
-    if (variable != null) {
-        const type = typeof variable;
-        return type === "string" || type === "number";
-    } else {
-        return false;
-    }
-};
-
-const setAllRadii = (radius: BorderRadiusProperty<TLength>) => {
+export interface IBordersSameAllSidesStyles extends ISingleBorderStyle {
+    radius?: BorderRadiusProperty<TLength>;
+}
+
+type radiusType = BorderRadiusProperty<TLength> | IBorderRadii;
+
+interface IBorderStyles extends ISingleBorderStyle {
+    all?: ISingleBorderStyle;
+    topBottom?: ISingleBorderStyle;
+    leftRight?: ISingleBorderStyle;
+    top?: ISingleBorderStyle;
+    bottom?: ISingleBorderStyle;
+    left?: ISingleBorderStyle;
+    right?: ISingleBorderStyle;
+    radius?: radiusType;
+}
+
+interface IBorderRadii {
+    all?: BorderRadiusProperty<TLength> | number;
+    top?: BorderRadiusProperty<TLength> | number;
+    bottom?: BorderRadiusProperty<TLength> | number;
+    left?: BorderRadiusProperty<TLength> | number;
+    right?: BorderRadiusProperty<TLength> | number;
+    topRight?: BorderRadiusProperty<TLength> | number;
+    topLeft?: BorderRadiusProperty<TLength> | number;
+    bottomLeft?: BorderRadiusProperty<TLength> | number;
+    bottomRight?: BorderRadiusProperty<TLength> | number;
+}
+
+export const borderRadii = (props: IBorderRadii) => {
     return {
-        borderTopRightRadius: radius,
-        borderBottomRightRadius: radius,
-        borderBottomLeftRadius: radius,
-        borderTopLeftRadius: radius,
+        borderTopLeftRadius: unit(ifExistsWithFallback([props.all, props.top, props.left, props.topLeft, undefined])),
+        borderTopRightRadius: unit(
+            ifExistsWithFallback([props.all, props.top, props.right, props.topRight, undefined]),
+        ),
+        borderBottomLeftRadius: unit(
+            ifExistsWithFallback([props.all, props.bottom, props.left, props.bottomLeft, undefined]),
+        ),
+        borderBottomRightRadius: unit(
+            ifExistsWithFallback([props.all, props.bottom, props.right, props.bottomRight, undefined]),
+        ),
     };
 };
 
-<<<<<<< HEAD
-/**
- * Main utility function for generation proper border radiuses. Supports numerous shorthand properties.
- *
- * @param radii
- * @param debug
- */
-export const standardizeBorderRadius = (radii: IRadiusInput, debug = false): IRadiusValue => {
-    if (radii == null) {
-        return;
-    }
-
-    const output: IBorderRadiusOutput = {};
-
-    if (typeIsStringOrNumber(radii)) {
-        const value = unit(radii as number | string);
-        return {
-            borderTopRightRadius: value,
-            borderBottomRightRadius: value,
-            borderBottomLeftRadius: value,
-            borderTopLeftRadius: value,
-        };
-    }
-
-    // Otherwise we need to check all of the values.
-    const all = getValueIfItExists(radii, "all");
-    const top = getValueIfItExists(radii, "top");
-    const bottom = getValueIfItExists(radii, "bottom");
-    const left = getValueIfItExists(radii, "left");
-    const right = getValueIfItExists(radii, "right");
-
-    if (typeIsStringOrNumber(all)) {
-        merge(output, {
-            borderTopRightRadius: unit(all),
-            borderBottomRightRadius: unit(all),
-            borderBottomLeftRadius: unit(all),
-            borderTopLeftRadius: unit(all),
-=======
 const borderStylesFallbacks = (fallbacks: any[], ultimateFallback, unitFunction?: (value: any) => string) => {
     let output = ultimateFallback;
     const convert = unitFunction ? unitFunction : value => value.toString();
@@ -126,246 +70,132 @@
                 output = style;
                 throw BreakException;
             }
->>>>>>> d0e03399
         });
-    }
-
-    if (top !== undefined) {
-        const isShorthand = typeIsStringOrNumber(top);
-
-        if (isShorthand) {
-            const value = isShorthand ? unit(top) : top;
-            merge(output, {
-                borderTopRightRadius: value,
-                borderTopLeftRadius: value,
-            });
+    } catch (e) {
+        // break out of loop
+    }
+    return convert(output);
+};
+
+export const borders = (props: IBorderStyles = {}, debug: boolean = false) => {
+    const globalVars = globalVariables();
+
+    const output: NestedCSSProperties = {
+        borderLeft: undefined,
+        borderRight: undefined,
+        borderTop: undefined,
+        borderBottom: undefined,
+    };
+
+    // Set border radii
+    let globalRadiusFound = false;
+    let specificRadiusFound = false;
+    if (props.radius !== undefined) {
+        if (typeof props.radius === "string" || typeof props.radius === "number") {
+            output.borderRadius = unit(props.radius as BorderRadiusProperty<TLength>);
+            globalRadiusFound = true;
         } else {
-            merge(
-                output,
-                right !== undefined ? { borderTopRightRadius: unit(right) } : {},
-                left !== undefined ? { borderTopLeftRadius: unit(left) } : {},
-            );
+            if (props.radius.all) {
+                globalRadiusFound = true;
+                output.borderRadius = unit(props.radius as BorderRadiusProperty<TLength>);
+            } else {
+                if (props.radius.top) {
+                    specificRadiusFound = true;
+                    output.borderTopRightRadius = unit(props.radius.top);
+                    output.borderTopLeftRadius = unit(props.radius.top);
+                }
+                if (props.radius.bottom) {
+                    specificRadiusFound = true;
+                    output.borderBottomRightRadius = unit(props.radius.bottom);
+                    output.borderBottomLeftRadius = unit(props.radius.bottom);
+                }
+                if (props.radius.right) {
+                    specificRadiusFound = true;
+                    output.borderTopRightRadius = unit(props.radius.right);
+                    output.borderBottomRightRadius = unit(props.radius.right);
+                }
+                if (props.radius.left) {
+                    specificRadiusFound = true;
+                    output.borderTopLeftRadius = unit(props.radius.left);
+                    output.borderBottomLeftRadius = unit(props.radius.left);
+                }
+                if (props.radius.topRight) {
+                    specificRadiusFound = true;
+                    output.borderTopRightRadius = unit(props.radius.topRight);
+                }
+                if (props.radius.topLeft) {
+                    specificRadiusFound = true;
+                    output.borderTopLeftRadius = unit(props.radius.topLeft);
+                }
+                if (props.radius.bottomRight) {
+                    specificRadiusFound = true;
+                    output.borderBottomLeftRadius = unit(props.radius.bottomRight);
+                }
+                if (props.radius.topLeft) {
+                    specificRadiusFound = true;
+                    output.borderBottomRightRadius = unit(props.radius.bottomLeft);
+                }
+            }
         }
     }
-
-    if (bottom !== undefined) {
-        const isShorthand = typeIsStringOrNumber(bottom);
-
-        if (isShorthand) {
-            const value = isShorthand ? unit(bottom) : bottom;
-            merge(output, {
-                borderBottomRightRadius: value,
-                borderBottomLeftRadius: value,
-            });
-        } else {
-            merge(
-                output,
-                right !== undefined ? { borderBottomRightRadius: unit(right) } : {},
-                left !== undefined ? { borderBottomLeftRadius: unit(left) } : {},
-            );
-        }
-    }
-
-    if (left !== undefined) {
-        const isShorthand = typeIsStringOrNumber(left);
-
-        if (isShorthand) {
-            const value = isShorthand ? unit(left) : left;
-            merge(output, {
-                borderTopLeftRadius: value,
-                borderBottomLeftRadius: value,
-            });
-        } else {
-            const topStyles = top !== undefined ? { borderBottomRightRadius: unit(top) } : {};
-            const bottomStyles = bottom !== undefined ? { borderBottomLeftRadius: unit(bottom) } : {};
-            merge(
-                output,
-                !typeIsStringOrNumber(topStyles) ? topStyles : {},
-                !typeIsStringOrNumber(bottomStyles) ? bottomStyles : {},
-            );
-        }
-    }
-    if (right !== undefined) {
-        const isShorthand = typeIsStringOrNumber(right);
-
-        if (isShorthand) {
-            const value = isShorthand ? unit(right) : right;
-            merge(output, {
-                borderTopRightRadius: value,
-                borderBottomRightRadius: value,
-            });
-        } else {
-            const topStyles = top !== undefined ? { borderBottomRightRadius: unit(top) } : {};
-            const bottomStyles = bottom !== undefined ? { borderBottomLeftRadius: unit(bottom) } : {};
-            merge(
-                output,
-                !typeIsStringOrNumber(topStyles) ? topStyles : {},
-                !typeIsStringOrNumber(bottomStyles) ? bottomStyles : {},
-            );
-        }
-    }
-
-    const borderTopRightRadius = getValueIfItExists(radii, "borderTopRightRadius");
-    if (borderTopRightRadius !== undefined) {
-        merge(output, {
-            borderTopRightRadius: unit(borderTopRightRadius),
-        });
-    }
-    const borderTopLeftRadius = getValueIfItExists(radii, "borderTopLeftRadius");
-    if (borderTopLeftRadius !== undefined) {
-        merge(output, {
-            borderTopLeftRadius: unit(borderTopLeftRadius),
-        });
-    }
-    const borderBottomRightRadius = getValueIfItExists(radii, "borderBottomRightRadius");
-    if (borderBottomRightRadius !== undefined) {
-        merge(output, {
-            borderBottomRightRadius: unit(borderBottomRightRadius),
-        });
-    }
-    const borderBottomLeftRadius = getValueIfItExists(radii, "borderBottomLeftRadius");
-    if (borderBottomLeftRadius !== undefined) {
-        merge(output, {
-            borderBottomLeftRadius: unit(borderBottomLeftRadius),
-        });
-    }
+    // Set fallback border radius if none found
+    if (!globalRadiusFound && !specificRadiusFound) {
+        output.borderRadius = unit(globalVars.border.radius);
+    }
+
+    // Set border styles
+    let borderSet = false;
+    if (props.all) {
+        output.borderTop = singleBorder(props.all);
+        output.borderRight = singleBorder(props.all);
+        output.borderBottom = singleBorder(props.all);
+        output.borderLeft = singleBorder(props.all);
+        borderSet = true;
+    }
+
+    if (props.topBottom) {
+        output.borderTop = singleBorder(props.topBottom);
+        output.borderBottom = singleBorder(props.topBottom);
+        borderSet = true;
+    }
+
+    if (props.leftRight) {
+        output.borderLeft = singleBorder(props.leftRight);
+        output.borderRight = singleBorder(props.leftRight);
+        borderSet = true;
+    }
+
+    if (props.top) {
+        output.borderTop = singleBorder(props.top);
+        borderSet = true;
+    }
+
+    if (props.bottom) {
+        output.borderBottom = singleBorder(props.bottom);
+        borderSet = true;
+    }
+
+    if (props.right) {
+        output.borderRight = singleBorder(props.right);
+        borderSet = true;
+    }
+
+    if (props.left) {
+        output.borderLeft = singleBorder(props.left);
+        borderSet = true;
+    }
+
+    // If nothing was found, look for globals and fallback to global styles.
+    if (!borderSet) {
+        output.borderStyle = props.style ? props.style : globalVars.border.style;
+        output.borderColor = props.color ? colorOut(props.color) : colorOut(globalVars.border.color);
+        output.borderWidth = props.width ? unit(props.width) : unit(globalVars.border.width);
+    }
+
     return output;
 };
 
-export const borderRadii = (radii: IRadiusValue, fallbackRadii = globalVariables().border.radius) => {
-    const output: IBorderRadiusOutput = {};
-
-    if (typeIsStringOrNumber(fallbackRadii)) {
-        merge(output, setAllRadii(unit(fallbackRadii as any) as any));
-    } else {
-        merge(output, typeIsStringOrNumber(fallbackRadii) ? fallbackRadii : fallbackRadii);
-    }
-
-    const hasRadiusShorthand = typeIsStringOrNumber(radii);
-    const hasRadiusShorthandFallback = typeIsStringOrNumber(fallbackRadii);
-
-    // Make sure we have a value before overwriting.
-    if (hasRadiusShorthand) {
-        merge(output, setAllRadii(unit(radii as any) as any));
-    } else if (hasRadiusShorthandFallback) {
-        merge(output, setAllRadii(unit(fallbackRadii as any) as any));
-    } else {
-        // our fallback must be an object.
-        merge(output, standardizeBorderRadius(fallbackRadii as any));
-    }
-    merge(output, standardizeBorderRadius(radii as any));
-    return output as NestedCSSProperties;
-};
-
-const setAllBorders = (
-    color: ColorValues,
-    width: BorderWidthProperty<TLength>,
-    style: BorderStyleProperty,
-    radius?: IBorderRadiusOutput,
-) => {
-    return {
-        borderTopColor: color,
-        borderRightColor: color,
-        borderBottomColor: color,
-        borderLeftColor: color,
-        borderTopWidth: unit(width),
-        borderRightWidth: unit(width),
-        borderBottomWidth: unit(width),
-        borderLeftWidth: unit(width),
-        borderTopStyle: style,
-        borderRightStyle: style,
-        borderBottomStyle: style,
-        borderLeftStyle: style,
-        ...radius,
-    };
-};
-
-const singleBorderStyle = (
-    borderStyles: ISimpleBorderStyle,
-    fallbackVariables: IGlobalBorderStyles = globalVariables().border,
-) => {
-    if (!borderStyles) {
-        return;
-    }
-    const { color, width, style } = borderStyles;
-    const output: ISimpleBorderStyle = {};
-    output.color = colorOut(borderStyles.color ? borderStyles.color : color) as ColorValues;
-    output.width = unit(borderStyles.width ? borderStyles.width : width) as BorderWidthProperty<TLength>;
-    output.style = borderStyles.style ? borderStyles.style : (style as BorderStyleProperty);
-
-    if (Object.keys(output).length > 0) {
-        return output;
-    } else {
-        return;
-    }
-};
-
-export const borders = (
-    detailedStyles?: IBorderStyles | ISimpleBorderStyle | undefined,
-    fallbackVariables: IGlobalBorderStyles = globalVariables().border,
-): NestedCSSProperties => {
-    const output: NestedCSSProperties = {};
-    const style = getValueIfItExists(detailedStyles, "style", fallbackVariables.style);
-    const color = getValueIfItExists(detailedStyles, "color", fallbackVariables.color);
-    const width = getValueIfItExists(detailedStyles, "width", fallbackVariables.width);
-    const radius = getValueIfItExists(detailedStyles, "radius", fallbackVariables.radius);
-
-    if (style !== undefined || color !== undefined || width !== undefined || radius !== undefined) {
-        merge(output, setAllBorders(color, width, style, typeIsStringOrNumber(radius) ? radius : undefined));
-    }
-
-    // Now we are sure to not have simple styles anymore.
-    detailedStyles = detailedStyles as IBorderStyles;
-    if (detailedStyles) {
-        const top = getValueIfItExists(detailedStyles, "top");
-        if (top !== undefined) {
-            const topStyles = singleBorderStyle(top, fallbackVariables);
-            if (topStyles !== undefined) {
-                output.borderTopWidth = getValueIfItExists(topStyles, "width", fallbackVariables.width);
-                output.borderTopStyle = getValueIfItExists(topStyles, "style", fallbackVariables.style);
-                output.borderTopColor = getValueIfItExists(topStyles, "color", fallbackVariables.color);
-            }
-        }
-
-        const right = getValueIfItExists(detailedStyles, "right");
-        if (right !== undefined) {
-            const rightStyles = singleBorderStyle(right, fallbackVariables);
-            if (rightStyles !== undefined) {
-                output.borderRightWidth = getValueIfItExists(rightStyles, "width", fallbackVariables.width);
-                output.borderRightStyle = getValueIfItExists(rightStyles, "style", fallbackVariables.style);
-                output.borderRightColor = getValueIfItExists(rightStyles, "color", fallbackVariables.color);
-            }
-        }
-
-        const bottom = getValueIfItExists(detailedStyles, "bottom");
-        if (bottom !== undefined) {
-            const bottomStyles = singleBorderStyle(bottom, fallbackVariables);
-            if (bottomStyles !== undefined) {
-                output.borderBottomWidth = getValueIfItExists(bottomStyles, "width", fallbackVariables.width);
-                output.borderBottomStyle = getValueIfItExists(bottomStyles, "style", fallbackVariables.style);
-                output.borderBottomColor = getValueIfItExists(bottomStyles, "color", fallbackVariables.color);
-            }
-        }
-
-        const left = getValueIfItExists(detailedStyles, "left");
-        if (left !== undefined) {
-            const leftStyles = singleBorderStyle(left, fallbackVariables);
-            if (leftStyles !== undefined) {
-                output.borderLeftWidth = getValueIfItExists(leftStyles, "width", fallbackVariables.width);
-                output.borderLeftStyle = getValueIfItExists(leftStyles, "style", fallbackVariables.style);
-                output.borderLeftColor = getValueIfItExists(leftStyles, "color", fallbackVariables.color);
-            }
-        }
-
-        const detailedRadius = getValueIfItExists(detailedStyles, "radius");
-
-        merge(output, standardizeBorderRadius(detailedRadius));
-    }
-
-    return output;
-};
-
-export const singleBorder = (styles?: ISimpleBorderStyle) => {
+export const singleBorder = (styles?: ISingleBorderStyle) => {
     const vars = globalVariables();
     const borderStyles = styles !== undefined ? styles : {};
     return `${borderStyles.style ? borderStyles.style : vars.border.style} ${
