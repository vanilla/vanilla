--- conflicted
+++ resolved
@@ -32,18 +32,9 @@
     return colorOut(colorValue, true);
 };
 
-<<<<<<< HEAD
 /**
  * Check if it's a light color or dark color.
  * Calculation is based off of this formula. http://alienryderflex.com/hsp.html
-=======
-export const colorOutIfDefined = (colorValue: ColorValues | string, makeImportant = false, debug = false) => {
-    return colorValue !== undefined ? colorOut(colorValue, makeImportant, debug) : undefined;
-};
-
-/*
- * Check if it's a light color or dark color based on lightness
->>>>>>> 2331361e
  * @param color - The color we're checking
  */
 export const isLightColor = (color: ColorHelper) => {
