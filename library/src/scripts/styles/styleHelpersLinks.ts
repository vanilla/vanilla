/*
 * @author Stéphane LaFlèche <stephane.l@vanillaforums.com>
 * @copyright 2009-2019 Vanilla Forums Inc.
 * @license GPL-2.0-only
 */

import { ColorHelper } from "csx";
import { colorOut, ColorValues } from "@library/styles/styleHelpersColors";
import { globalVariables } from "@library/styles/globalStyleVars";
import { IButtonStates } from "@library/styles/styleHelpersButtons";
<<<<<<< HEAD
import { emptyObject } from "expect/build/utils";
=======
>>>>>>> c5451688
import { IBorderStyles } from "@library/styles/styleHelpersBorders";

export interface ILinkStates {
    allStates?: object; // Applies to all
    noState?: object;
    hover?: object;
    focus?: object;
    keyboardFocus?: object;
    active?: object;
    visited?: object;
}

export interface ILinkStates extends IButtonStates {
    visited?: object;
}

export const linkStyleFallbacks = (
    specificOverwrite: undefined | ColorHelper | string,
    defaultOverwrite: undefined | ColorHelper | string,
    globalDefault: undefined | ColorHelper | string,
) => {
    if (specificOverwrite) {
        return specificOverwrite as ColorValues;
    } else if (defaultOverwrite) {
        return defaultOverwrite as ColorValues;
    } else {
        return globalDefault as ColorValues;
    }
};

export interface ILinkColorOverwrites {
    default?: ColorValues;
    hover?: ColorValues;
    focus?: ColorValues;
<<<<<<< HEAD
=======
    clickFocus?: ColorValues;
>>>>>>> c5451688
    keyboardFocus?: ColorValues;
    active?: ColorValues;
    visited?: ColorValues;
    allStates?: ColorValues;
}

export interface ILinkBorderOverwrites {
    default?: IBorderStyles;
    hover?: IBorderStyles;
    focus?: IBorderStyles;
    mouseFocus?: IBorderStyles;
    keyboardFocus?: IBorderStyles;
    active?: IBorderStyles;
    visited?: IBorderStyles;
    allStates?: IBorderStyles;
}

export const EMPTY_LINK_COLOR_OVERWRITES = {
    default: undefined as undefined | ColorValues,
    hover: undefined as undefined | ColorValues,
    focus: undefined as undefined | ColorValues,
<<<<<<< HEAD
    mouseFocus: undefined as undefined | ColorValues,
=======
    clickFocus: undefined as undefined | ColorValues,
>>>>>>> c5451688
    keyboardFocus: undefined as undefined | ColorValues,
    active: undefined as undefined | ColorValues,
    visited: undefined as undefined | ColorValues,
    allStates: undefined as undefined | ColorValues,
};

export interface ILinkColorOverwritesWithOptions extends ILinkColorOverwrites {
    skipDefault?: boolean;
}

export const EMPTY_LINK_COLOR_OVERWRITES_WITH_OPTIONS = {
    ...EMPTY_LINK_COLOR_OVERWRITES,
    skipDefault: undefined as undefined | boolean,
};

<<<<<<< HEAD
export const setAllLinkStateStyles = (
    overwriteColors?: ILinkColorOverwritesWithOptions,
    overwriteBorders?: ILinkBorderOverwrites,
) => {
    const vars = globalVariables();
    // We want to default to the standard styles and only overwrite what we want/need
    const linkColors = vars.links.colors;
=======
export const setAllLinkStateStyles = (overwriteColors?: ILinkColorOverwritesWithOptions) => {
    const vars = globalVariables();
    // We want to default to the standard styles and only overwrite what we want/need
    const linkColors = vars.links.colors;

>>>>>>> c5451688
    const overwrites = overwriteColors ? overwriteColors : {};

    const mergedColors = {
        default: !overwrites.skipDefault
            ? linkStyleFallbacks(overwrites.default, overwrites.allStates, linkColors.default)
            : undefined,
        hover: linkStyleFallbacks(overwrites.hover, overwrites.allStates, linkColors.hover),
        focus: linkStyleFallbacks(overwrites.focus, overwrites.allStates, linkColors.focus),
<<<<<<< HEAD
        keyboardFocus: linkStyleFallbacks(overwrites.keyboardFocus, overwrites.allStates, linkColors.keyboardFocus),
        active: linkStyleFallbacks(overwrites.active, overwrites.allStates, linkColors.active),
        visited: linkStyleFallbacks(overwrites.visited, overwrites.allStates, linkColors.visited),
    };

    const mergedBorders = {
        default: !overwrites.skipDefault
            ? linkStyleFallbacks(overwrites.default, overwrites.allStates, linkColors.default)
            : undefined,
        hover: linkStyleFallbacks(overwrites.hover, overwrites.allStates, linkColors.hover),
        focus: linkStyleFallbacks(overwrites.focus, overwrites.allStates, linkColors.focus),
=======
        clickFocus: linkStyleFallbacks(overwrites.clickFocus, overwrites.allStates, linkColors.focus),
>>>>>>> c5451688
        keyboardFocus: linkStyleFallbacks(overwrites.keyboardFocus, overwrites.allStates, linkColors.keyboardFocus),
        active: linkStyleFallbacks(overwrites.active, overwrites.allStates, linkColors.active),
        visited: linkStyleFallbacks(overwrites.visited, overwrites.allStates, linkColors.visited),
    };

    const styles = {
        default: {
            color: !overwrites.skipDefault ? colorOut(mergedColors.default) : undefined,
        },
        hover: {
            color: colorOut(mergedColors.hover),
            cursor: "pointer",
        },
        focus: {
            color: colorOut(mergedColors.focus),
        },
<<<<<<< HEAD
=======
        clickFocus: {
            color: colorOut(mergedColors.focus),
        },
>>>>>>> c5451688
        keyboardFocus: {
            color: colorOut(mergedColors.keyboardFocus),
        },
        active: {
            color: colorOut(mergedColors.active),
            cursor: "pointer",
        },
        visited: {},
    };

    if (mergedColors.visited) {
        styles.visited = {
            color: colorOut(mergedColors.visited),
        };
    }

    const final = {
        color: styles.default.color as ColorValues,
        nested: {
            "&&:hover": styles.hover,
<<<<<<< HEAD
            "&&:focus": styles.focus,
            "&&.focus-visible": styles.keyboardFocus,
=======
            "&&:focus": {
                ...(styles.focus ?? {}),
                ...(styles.clickFocus ?? {}),
            },
            "&&.focus-visible": {
                ...(styles.focus ?? {}),
                ...(styles.keyboardFocus ?? {}),
            },
>>>>>>> c5451688
            "&&:active": styles.active,
            "&:visited": !!styles.visited && !emptyObject(styles.visited) ? styles.visited : undefined,
        },
    };

    return final;
};<|MERGE_RESOLUTION|>--- conflicted
+++ resolved
@@ -8,10 +8,6 @@
 import { colorOut, ColorValues } from "@library/styles/styleHelpersColors";
 import { globalVariables } from "@library/styles/globalStyleVars";
 import { IButtonStates } from "@library/styles/styleHelpersButtons";
-<<<<<<< HEAD
-import { emptyObject } from "expect/build/utils";
-=======
->>>>>>> c5451688
 import { IBorderStyles } from "@library/styles/styleHelpersBorders";
 
 export interface ILinkStates {
@@ -46,36 +42,18 @@
     default?: ColorValues;
     hover?: ColorValues;
     focus?: ColorValues;
-<<<<<<< HEAD
-=======
     clickFocus?: ColorValues;
->>>>>>> c5451688
     keyboardFocus?: ColorValues;
     active?: ColorValues;
     visited?: ColorValues;
     allStates?: ColorValues;
 }
 
-export interface ILinkBorderOverwrites {
-    default?: IBorderStyles;
-    hover?: IBorderStyles;
-    focus?: IBorderStyles;
-    mouseFocus?: IBorderStyles;
-    keyboardFocus?: IBorderStyles;
-    active?: IBorderStyles;
-    visited?: IBorderStyles;
-    allStates?: IBorderStyles;
-}
-
 export const EMPTY_LINK_COLOR_OVERWRITES = {
     default: undefined as undefined | ColorValues,
     hover: undefined as undefined | ColorValues,
     focus: undefined as undefined | ColorValues,
-<<<<<<< HEAD
-    mouseFocus: undefined as undefined | ColorValues,
-=======
     clickFocus: undefined as undefined | ColorValues,
->>>>>>> c5451688
     keyboardFocus: undefined as undefined | ColorValues,
     active: undefined as undefined | ColorValues,
     visited: undefined as undefined | ColorValues,
@@ -91,21 +69,11 @@
     skipDefault: undefined as undefined | boolean,
 };
 
-<<<<<<< HEAD
-export const setAllLinkStateStyles = (
-    overwriteColors?: ILinkColorOverwritesWithOptions,
-    overwriteBorders?: ILinkBorderOverwrites,
-) => {
-    const vars = globalVariables();
-    // We want to default to the standard styles and only overwrite what we want/need
-    const linkColors = vars.links.colors;
-=======
 export const setAllLinkStateStyles = (overwriteColors?: ILinkColorOverwritesWithOptions) => {
     const vars = globalVariables();
     // We want to default to the standard styles and only overwrite what we want/need
     const linkColors = vars.links.colors;
 
->>>>>>> c5451688
     const overwrites = overwriteColors ? overwriteColors : {};
 
     const mergedColors = {
@@ -114,21 +82,7 @@
             : undefined,
         hover: linkStyleFallbacks(overwrites.hover, overwrites.allStates, linkColors.hover),
         focus: linkStyleFallbacks(overwrites.focus, overwrites.allStates, linkColors.focus),
-<<<<<<< HEAD
-        keyboardFocus: linkStyleFallbacks(overwrites.keyboardFocus, overwrites.allStates, linkColors.keyboardFocus),
-        active: linkStyleFallbacks(overwrites.active, overwrites.allStates, linkColors.active),
-        visited: linkStyleFallbacks(overwrites.visited, overwrites.allStates, linkColors.visited),
-    };
-
-    const mergedBorders = {
-        default: !overwrites.skipDefault
-            ? linkStyleFallbacks(overwrites.default, overwrites.allStates, linkColors.default)
-            : undefined,
-        hover: linkStyleFallbacks(overwrites.hover, overwrites.allStates, linkColors.hover),
-        focus: linkStyleFallbacks(overwrites.focus, overwrites.allStates, linkColors.focus),
-=======
         clickFocus: linkStyleFallbacks(overwrites.clickFocus, overwrites.allStates, linkColors.focus),
->>>>>>> c5451688
         keyboardFocus: linkStyleFallbacks(overwrites.keyboardFocus, overwrites.allStates, linkColors.keyboardFocus),
         active: linkStyleFallbacks(overwrites.active, overwrites.allStates, linkColors.active),
         visited: linkStyleFallbacks(overwrites.visited, overwrites.allStates, linkColors.visited),
@@ -145,12 +99,9 @@
         focus: {
             color: colorOut(mergedColors.focus),
         },
-<<<<<<< HEAD
-=======
         clickFocus: {
             color: colorOut(mergedColors.focus),
         },
->>>>>>> c5451688
         keyboardFocus: {
             color: colorOut(mergedColors.keyboardFocus),
         },
@@ -158,23 +109,15 @@
             color: colorOut(mergedColors.active),
             cursor: "pointer",
         },
-        visited: {},
+        visited: {
+            color: mergedColors.visited ? colorOut(mergedColors.visited) : undefined,
+        },
     };
-
-    if (mergedColors.visited) {
-        styles.visited = {
-            color: colorOut(mergedColors.visited),
-        };
-    }
 
     const final = {
         color: styles.default.color as ColorValues,
         nested: {
             "&&:hover": styles.hover,
-<<<<<<< HEAD
-            "&&:focus": styles.focus,
-            "&&.focus-visible": styles.keyboardFocus,
-=======
             "&&:focus": {
                 ...(styles.focus ?? {}),
                 ...(styles.clickFocus ?? {}),
@@ -183,9 +126,8 @@
                 ...(styles.focus ?? {}),
                 ...(styles.keyboardFocus ?? {}),
             },
->>>>>>> c5451688
             "&&:active": styles.active,
-            "&:visited": !!styles.visited && !emptyObject(styles.visited) ? styles.visited : undefined,
+            "&:visited": styles.visited ?? undefined,
         },
     };
 
