/*
 * @author Stéphane LaFlèche <stephane.l@vanillaforums.com>
 * @copyright 2009-2019 Vanilla Forums Inc.
 * @license GPL-2.0-only
 */

import { NestedCSSProperties } from "typestyle/lib/types";
import { style } from "typestyle";
import getStore from "@library/redux/getStore";
import { getMeta } from "@library/utility/appUtils";
import memoize from "lodash/memoize";
import merge from "lodash/merge";
<<<<<<< HEAD
import { color, ColorHelper } from "csx";
import { logDebug, logWarning } from "@vanilla/utils";
=======
import { color } from "csx";
import { logDebug, logWarning, hashString } from "@vanilla/utils";
>>>>>>> 6f0f7974
import { getThemeVariables } from "@library/theming/getThemeVariables";

export const DEBUG_STYLES = Symbol.for("Debug");

/**
 * A better helper to generate human readable classes generated from TypeStyle.
 *
 * This works like debugHelper but automatically. The generated function behaves just like `style()`
 * but can automatically adds a debug name & allows the first argument to be a string subcomponent name.
 *
 * Additionally passing the first parameter as true will log out out debug information about the styles.
 *
 * @example
 * const style = styleFactory("myComponent");
 * const myClass = style({ color: "red" }); // .myComponent-sad421s
 * const mySubClass = style("subcomponent", { color: "red" }) // .myComponent-subcomponent-23sdaf43
 * const withDebugMode = style(true, "subcomponent", {color: "red"}).
 */
export function styleFactory(componentName: string) {
    function styleCreator(subcomponentName: string, ...objects: NestedCSSProperties[]): string;
    function styleCreator(debug: symbol, subcomponentName: string, ...objects: NestedCSSProperties[]): string;
    function styleCreator(...objects: NestedCSSProperties[]): string;
    function styleCreator(...objects: Array<NestedCSSProperties | string | symbol>): string {
        if (objects.length === 0) {
            return style();
        }

        let debugName = componentName;
        let shouldLogDebug = false;
        let styleObjs: Array<NestedCSSProperties | undefined> = objects as any;
        if (objects[0] === DEBUG_STYLES) {
            styleObjs.shift();
            shouldLogDebug = true;
        }
        if (typeof objects[0] === "string") {
            const [subcomponentName, ...restObjects] = styleObjs;
            debugName += `-${subcomponentName}`;
            styleObjs = restObjects;
        }

        if (shouldLogDebug) {
            logWarning(`Debugging component ${debugName}`);
            logDebug(styleObjs);
        }

        const hasNestedStyles = !!objects.find(obj => typeof obj === "object" && "$nest" in obj);

        // Applying $unique generally gives better consistency, but it can cause issues with nested styles.
        // As a result we don't apply it if the class has any nested styles.
        return style({ $debugName: debugName, $unique: !hasNestedStyles }, ...styleObjs);
    }

    return styleCreator;
}

let themeUniqueness = hashString(Math.random().toString());

export function clearThemeCache() {
    themeUniqueness = hashString(Math.random().toString());
    return themeUniqueness;
}

/**
 * Wrap a callback so that it will only run once with a particular set of global theme variables.
 *
 * @param callback The function to wrap.
 */
export function useThemeCache<Cb>(callback: Cb): Cb {
    const makeCacheKey = (...args) => {
        const storeState = getStore().getState();
        const themeKey = getMeta("ui.themeKey", "default");
        const status = storeState.theme.assets.status;
        const cacheKey = themeKey + status + themeUniqueness;
        const result = cacheKey + JSON.stringify(args);
        return result;
    };
    return memoize(callback as any, makeCacheKey);
}

/**
 * A helper class for declaring variables while mixing server defined variables from context.
 *
 * The function returned from the factory
 * - will search the API based theme for an item of the same key.
 * - Normalize the items {@see normalizeVariables}
 * - Merge in all subtrees. (theme variables override your defaults).
 *
 * @param componentName The base name of the component being styled.
 *
 * @example
 *
 * // The stuff returned through the API response
 * const serverVars = {
 *      "globalVars": {
 *          "links": {
 *              "colors": {
 *                  "default": "red",
 *                  "hover": "#444444",
 *              }
 *          }
 *      }
 * };
 *
 * // Your declaration
 * const makeThemeVars = variableFactory("globalVars");
 * const subVars = makeThemeVars("links", { colors: {
 *      default: mainColors.primary, // These are `ColorHelpers`
 *      hover: mainColors.primary.darken(0.2), // They mixed variables will be automatically converted
 * }});
 */
export function variableFactory(componentName: string) {
    const themeVars = getThemeVariables();
    const componentVars = (themeVars && themeVars[componentName]) || {};

    return function makeThemeVars<T extends object>(subElementName: string, declaredVars: T): T {
        const subcomponentVars = (componentVars && componentVars[subElementName]) || {};
        return merge(declaredVars, normalizeVariables(subcomponentVars, declaredVars));
    };
}

const allowedColorPrefixes = ["#", "rgb(", "rgba(", "hsl("];

/**
 * Take some Object/Value from the variable factory and wrap it in it's proper wrapper.
 *
 * Iterates through all children and does the following:
 *
 * - Strings starting with `#` get wrapped in `color()`;
 */
function normalizeVariables(customVariable: any, defaultVariable: any) {
    if (defaultVariable instanceof ColorHelper) {
        if (typeof customVariable !== "string") {
            logWarning("Encountered an improper value for a color variable. It will not be applied", customVariable);
            return defaultVariable;
        }

        if (customVariable === "transparent") {
            return defaultVariable;
        }

        const isValidColor = !!allowedColorPrefixes.find(prefix => customVariable.startsWith(prefix));
        if (!isValidColor) {
            logWarning(
                `Invalid custom color "${customVariable}" supplied. Allowed color prefixes are ${allowedColorPrefixes.join(
                    ", ",
                )}.`,
            );
            return defaultVariable;
        }
        const result = color(customVariable);
        return result;
    }

    if (Array.isArray(customVariable)) {
        return customVariable.map(normalizeVariables);
    }

    if (typeof customVariable === "object") {
        const newObj: any = {};
        for (const [key, value] of Object.entries(customVariable)) {
            const defaultNested = defaultVariable[key];
            if (!defaultNested) {
                continue;
            }
            newObj[key] = normalizeVariables(value, defaultNested);
        }
        return newObj;
    }

    return customVariable;
}

/**
 * Helper to overwrite styles
 * @param theme - The theme overwrites.
 * @param componentName - The name of the component to overwrite
 *
 * @deprecated
 */
export const componentThemeVariables = (componentName: string) => {
    const themeVars = getThemeVariables();
    const componentVars = (themeVars && themeVars[componentName]) || {};

    const subComponentStyles = (subElementName: string): object => {
        return (componentVars && componentVars[subElementName]) || {};
    };

    return {
        subComponentStyles,
    };
};<|MERGE_RESOLUTION|>--- conflicted
+++ resolved
@@ -10,13 +10,8 @@
 import { getMeta } from "@library/utility/appUtils";
 import memoize from "lodash/memoize";
 import merge from "lodash/merge";
-<<<<<<< HEAD
-import { color, ColorHelper } from "csx";
-import { logDebug, logWarning } from "@vanilla/utils";
-=======
 import { color } from "csx";
 import { logDebug, logWarning, hashString } from "@vanilla/utils";
->>>>>>> 6f0f7974
 import { getThemeVariables } from "@library/theming/getThemeVariables";
 
 export const DEBUG_STYLES = Symbol.for("Debug");
@@ -133,11 +128,9 @@
 
     return function makeThemeVars<T extends object>(subElementName: string, declaredVars: T): T {
         const subcomponentVars = (componentVars && componentVars[subElementName]) || {};
-        return merge(declaredVars, normalizeVariables(subcomponentVars, declaredVars));
+        return merge(declaredVars, normalizeVariables(subcomponentVars));
     };
 }
-
-const allowedColorPrefixes = ["#", "rgb(", "rgba(", "hsl("];
 
 /**
  * Take some Object/Value from the variable factory and wrap it in it's proper wrapper.
@@ -146,47 +139,25 @@
  *
  * - Strings starting with `#` get wrapped in `color()`;
  */
-function normalizeVariables(customVariable: any, defaultVariable: any) {
-    if (defaultVariable instanceof ColorHelper) {
-        if (typeof customVariable !== "string") {
-            logWarning("Encountered an improper value for a color variable. It will not be applied", customVariable);
-            return defaultVariable;
-        }
-
-        if (customVariable === "transparent") {
-            return defaultVariable;
-        }
-
-        const isValidColor = !!allowedColorPrefixes.find(prefix => customVariable.startsWith(prefix));
-        if (!isValidColor) {
-            logWarning(
-                `Invalid custom color "${customVariable}" supplied. Allowed color prefixes are ${allowedColorPrefixes.join(
-                    ", ",
-                )}.`,
-            );
-            return defaultVariable;
-        }
-        const result = color(customVariable);
-        return result;
-    }
-
-    if (Array.isArray(customVariable)) {
-        return customVariable.map(normalizeVariables);
-    }
-
-    if (typeof customVariable === "object") {
+function normalizeVariables(variables: any) {
+    if (Array.isArray(variables)) {
+        variables = variables.map(normalizeVariables);
+    } else if (typeof variables === "object") {
         const newObj: any = {};
-        for (const [key, value] of Object.entries(customVariable)) {
-            const defaultNested = defaultVariable[key];
-            if (!defaultNested) {
-                continue;
-            }
-            newObj[key] = normalizeVariables(value, defaultNested);
+        for (const [key, value] of Object.entries(variables)) {
+            newObj[key] = normalizeVariables(value);
         }
         return newObj;
     }
 
-    return customVariable;
+    if (typeof variables === "string") {
+        if (variables.startsWith("#")) {
+            // It's a colour.
+            return color(variables);
+        }
+    }
+
+    return variables;
 }
 
 /**
