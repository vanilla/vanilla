--- conflicted
+++ resolved
@@ -5,27 +5,18 @@
 
 import { LoadStatus } from "@library/@types/api/core";
 import apiv2 from "@library/apiv2";
-<<<<<<< HEAD
 import Backgrounds from "@library/layout/Backgrounds";
 import { inputClasses } from "@library/forms/inputStyles";
 import Loader from "@library/loaders/Loader";
 import { prepareShadowRoot } from "@library/dom/domUtils";
 import getStore from "@library/redux/getStore";
 import { ICoreStoreState } from "@library/redux/reducerRegistry";
-=======
-import { onReady } from "@library/application";
-import Backgrounds from "@library/components/body/Backgrounds";
-import { inputClasses } from "@library/components/forms/inputStyles";
-import Loader from "@library/components/Loader";
-import { prepareShadowRoot } from "@library/dom";
-import getStore from "@library/state/getStore";
-import { ICoreStoreState } from "@library/state/reducerRegistry";
->>>>>>> 6fdc6e55
 import ThemeActions from "@library/theming/ThemeActions";
 import { IThemeVariables } from "@library/theming/themeReducer";
 import React from "react";
 import { connect } from "react-redux";
 import { Store } from "redux";
+import { onReady } from "@library/utility/appUtils";
 
 let store: Store | null = null;
 
