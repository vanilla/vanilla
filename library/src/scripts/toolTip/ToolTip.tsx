/**
 * @author Stéphane LaFlèche <stephane.l@vanillaforums.com>
 * @copyright 2009-2019 Vanilla Forums Inc.
 * @license GPL-2.0-only
 */

import classNames from "classnames";
import React, { cloneElement, ReactElement, useState } from "react";
import { useTooltip, TooltipPopup } from "@reach/tooltip";
import Portal from "@reach/portal";
import { toolTipClasses, tooltipVariables } from "@library/toolTip/toolTipStyles";
import { globalVariables } from "@library/styles/globalStyleVars";

const nubPosition = (triggerRect, hasOverflow) => {
    const toolTipVars = tooltipVariables();
    const globalVars = globalVariables();

    const overTriggerPosition =
        triggerRect.top - toolTipVars.nub.width * 2 + globalVars.border.width * 2 + window.scrollY;
    const underTriggerPosition = triggerRect.bottom - globalVars.border.width * 2 + window.scrollY;

    return {
        left: triggerRect.left + triggerRect.width / 2 - toolTipVars.nub.width,
        top: hasOverflow ? overTriggerPosition : underTriggerPosition,
    };
};

<<<<<<< HEAD
function TriangleTooltip(props: { children: React.ReactNode; label: React.ReactNode; ariaLabel?: React.ReactNode }) {
=======
function TriangleTooltip(props: { children: React.ReactNode; label: React.ReactNode; ariaLabel?: string }) {
>>>>>>> 9de05947
    const globalVars = globalVariables();
    const { children, label, ariaLabel } = props;

    // get the props from useTooltip
    const [trigger, tooltip] = useTooltip();

    // destructure off what we need to position the triangle
    const { isVisible, triggerRect } = tooltip;

    const [hasOverflow, setHasOverflow] = useState(false);
    const classes = toolTipClasses();
    const toolTipVars = tooltipVariables();
    const borderOffset = globalVars.border.width * 2;

    const toolBoxPosition = (triggerRect, tooltipRect) => {
        const triangleHeight = toolTipVars.nub.width / 2;
        const triggerCenter = triggerRect.left + triggerRect.width / 2;
        const left = triggerCenter - tooltipRect.width / 2;
        const maxLeft = window.innerWidth - tooltipRect.width - 2;
        const hasOverflow = triggerRect.bottom + tooltipRect.height + triangleHeight > window.innerHeight;

        setHasOverflow(hasOverflow);

        const overTriggerPosition =
            triggerRect.top - tooltipRect.height + borderOffset - toolTipVars.nub.width + window.scrollY;
        const underTriggerPosition = triggerRect.bottom - borderOffset + toolTipVars.nub.width + window.scrollY;

        return {
            left: Math.min(Math.max(2, left), maxLeft) + window.scrollX,
            top: hasOverflow ? overTriggerPosition : underTriggerPosition,
        };
    };

    return (
        <>
            {cloneElement(children as any, trigger)}
            {isVisible && triggerRect && (
                // The Triangle. We position it relative to the trigger, not the popup
                // so that collisions don't have a triangle pointing off to nowhere.
                // Using a Portal may seem a little extreme, but we can keep the
                // positioning logic simpler here instead of needing to consider
                // the popup's position relative to the trigger and collisions
                <Portal>
                    <div className={classes.nubPosition} style={nubPosition(triggerRect, hasOverflow) as any}>
                        <div className={classNames(classes.nub, hasOverflow ? "isDown" : "isUp")} />
                    </div>
                </Portal>
            )}
            <TooltipPopup
                {...tooltip}
                label={label}
                ariaLabel={ariaLabel ? ariaLabel : label}
                position={toolBoxPosition}
                className={classes.box}
            />
        </>
    );
}

/**
 * Tooltip component.
 *
 * Custom children (not base dom nodes), must use React.forwardRef().
 */
<<<<<<< HEAD
export function ToolTip(props: { children: React.ReactNode; label: React.ReactNode; ariaLabel?: React.ReactNode }) {
=======
export function ToolTip(props: { children: React.ReactNode; label: React.ReactNode; ariaLabel?: string }) {
>>>>>>> 9de05947
    const { children, label, ariaLabel } = props;

    return (
        <TriangleTooltip label={label} ariaLabel={ariaLabel}>
            {children}
        </TriangleTooltip>
    );
}

interface IIconProps extends React.HTMLAttributes<HTMLSpanElement> {}

/**
 * Class for reprenting to wrap an icon inside of a tooltip.
 */
export const ToolTipIcon = React.forwardRef(function ToolTipIcon(
    props: IIconProps,
    ref: React.RefObject<HTMLSpanElement>,
) {
    const classes = toolTipClasses();
    return (
        <span {...props} ref={ref} className={classes.noPointerContent}>
            {props.children}
        </span>
    );
});<|MERGE_RESOLUTION|>--- conflicted
+++ resolved
@@ -25,11 +25,7 @@
     };
 };
 
-<<<<<<< HEAD
-function TriangleTooltip(props: { children: React.ReactNode; label: React.ReactNode; ariaLabel?: React.ReactNode }) {
-=======
 function TriangleTooltip(props: { children: React.ReactNode; label: React.ReactNode; ariaLabel?: string }) {
->>>>>>> 9de05947
     const globalVars = globalVariables();
     const { children, label, ariaLabel } = props;
 
@@ -94,11 +90,7 @@
  *
  * Custom children (not base dom nodes), must use React.forwardRef().
  */
-<<<<<<< HEAD
-export function ToolTip(props: { children: React.ReactNode; label: React.ReactNode; ariaLabel?: React.ReactNode }) {
-=======
 export function ToolTip(props: { children: React.ReactNode; label: React.ReactNode; ariaLabel?: string }) {
->>>>>>> 9de05947
     const { children, label, ariaLabel } = props;
 
     return (
