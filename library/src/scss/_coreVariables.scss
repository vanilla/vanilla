/*!
 * @copyright 2009-2018 Vanilla Forums Inc.
 * @license GPL-2.0-only
 */

/* -------------------------------------------------------------- *\
    Utility Variables
\* -------------------------------------------------------------- */

$utility-baseUnit                                    : 6px;
$utility-baseUnitHalf                                : $utility-baseUnit / 2; // Derived
$utility-baseUnitDouble                              : $utility-baseUnit * 2; // Derived
$utility-percentage_third                            : (100% / 3);
$utility-percentage_nineSixteenths                   : (9 / 16 * 100%);
$utility-SVGEncoding                                 : "data:image/svg+xml,";

/* -------------------------------------------------------------- *\
    Globals
\* -------------------------------------------------------------- */

$global-color_black                                  : #000;
$global-color_white                                  : #fff;
$global-color_transparent                            : transparent;
$global-color_fg                                     : #555a62 !default;
$global-color_bg                                     : #fff !default;
$global-color_primary                                : #0291db !default;
$global-color_secondary                              : darken($global-color_primary, 10%) !default; // Derived
$global-color_warning                                : #ffce00 !default;

$global-error_fg                                     : #ff3933 !default;
$global-error_bg                                     : mix($global-error_fg, $global-color_bg, 10%) !default; // Derived

$global-color_confirm                                : #60bd68 !default;
$global-color_unresolved                             : mix($global-color_warning, $global-color_fg, 10%) !default; // Resolved

$global-body_bg                                      : $global-color_bg !default; // Derived - color outside main content in margins

$global-border_color                                 : mix($global-color_fg, $global-color_bg, 24%) !default; // Note it's off by default due to the border width
$global-border-width                                 : 1px;
$global-border-style                                 : solid;
$global_borderRadius                                 : 2px !default;

/* -------------------------------------------------------------- *\
    States
\* -------------------------------------------------------------- */

$state-icon_opacity                                  : .6;
$state-text_opacity                                  : .75;

$state-hover_color                                   : mix($global-color_primary, $global-color_bg, 5.5%) !default; // rgba(174, 228, 255, 0.2);
$state-hover_opacity                                 : 1 !default;

$state-focus_color                                   : mix($global-color_primary, $global-color_bg, 12%) !default; // rgba(174, 228, 255, 0.4);
$state-focus_opacity                                 : 1 !default;
$state-focus_outline                                 : none !default;

$global-color_active_primaryBg                       : rgba($global-color_primary, .05) !default; // Derived
$state-active_color                                  : mix($global-color_primary, $global-color_bg, 95%) !default; // #0075f5
$state-active_opacity                                : 1 !default;

/* -------------------------------------------------------------- *\
    Password Strength Colors
\* -------------------------------------------------------------- */

$passwordStrength-level1_color                       : #c81818 !default;
$passwordStrength-level2_color                       : #ff891d !default;
$passwordStrength-level3_color                       : #ffac1d !default;
$passwordStrength-level4_color                       : #5DB112 !default;
$passwordStrength-level5_color                       : #27b30f !default;
$passwordStrength-bg                                 : mix($global-error_bg, $global-error_fg, 80%) !default; // Derived

/* -------------------------------------------------------------- *\
    Third Party Colors
\* -------------------------------------------------------------- */

$global-color_facebook                               : #3b5998;
$global-color_twitter                                : #00b6f1;
$global-color_youTube                                : #b31217;
$global-color_pinterest                              : #cb2027;
$global-color_googlePlus                             : #df4a32;
$global-color_tumblr                                 : #2c4762;
$global-color_stumbleUpon                            : #eb4924;
$global-color_reddit                                 : #ff5700;
$global-color_vine                                   : #00b489;
$global-color_discord                                : #7289da;
$global-color_instagram                              : #bc2a8d;
$global-color_linkedIn                               : #007bb6;

/* -------------------------------------------------------------- *\
    Typography
\* -------------------------------------------------------------- */

$global-large_fontSize                               : 16px !default;
$global-medium_fontSize                              : 14px !default;
$global-small_fontSize                               : 12px !default;

$global-title_fontSize                               : 32px !default;
$global-subTitle_fontSize                            : 18px !default;

$userContent_fontSize                                : $global-medium_fontSize !default; // 14 for forums, but 16 for KB

$userContent-fontSizeH1                              : 2em !default;
$userContent-fontSizeH2                              : 1.5em !default;
$userContent-fontSizeH3                              : 1.25em !default;
$userContent-fontSizeH4                              : 1em !default;
$userContent-fontSizeH5                              : .875em !default;
$userContent-fontSizeH6                              : .85em !default;

$global-heading_topMargin                            : 1.5 * $global-medium_fontSize;

$global-fontWeight_normal                            : 400 !default;
$global-fontWeight_semiBold                          : 600 !default;
$global-fontWeight_bold                              : 700 !default;

$global-block_margin                                 : $userContent_fontSize !default;

$global-base_lineHeight                              : 1.5 !default;
$global-condensed_lineHeight                         : 1.25 !default;
$global-code_lineHeight                              : 1.45 !default;
$global-excerpt_lineHeight                           : 1.45 !default;

$global_spacer                                       : $userContent_fontSize * $global-base_lineHeight;

$global-heading_fontFamily                           : "Open Sans", HelveticaNeue-Light, "Segoe UI", "Helvetica Neue", Helvetica, Raleway, Arial, sans-serif, "Apple Color Emoji", "Segoe UI Emoji", "Segoe UI Symbol" !default;
$global-heading_fontWeight                           : $global-fontWeight_bold !default; // Derived
$global-heading_lineHeightRatio                      : .8;

$global-body_fontFamily                              : "Open Sans", "Segoe UI", "Helvetica Neue", Helvetica, Raleway, Arial, sans-serif !default;
$global-body_fontWeight                              : $global-fontWeight_normal !default; // Derived
$global-body_lineHeightRatio                         : $global-heading_lineHeightRatio;

$link-default_color                                  : $global-color_primary !default;
$link-default_hover_color                            : $global-color_secondary !default;
$link-default_focus_color                            : $global-color_secondary !default;
$link-default_visited_color                          : mix($global-color_secondary, $global-color_fg, 90%) !default;

/* -------------------------------------------------------------- *\
    Animation
\* -------------------------------------------------------------- */

$global-default_timing                               : .15s !default;
$global-default_easing                               : ease-out !default;

/* -------------------------------------------------------------- *\
    Icons
\* -------------------------------------------------------------- */

$icon-large_size                                     : 32px !default;
$icon-default_size                                   : 24px !default;
$icon-small_size                                     : 16px !default;

/* -------------------------------------------------------------- *\
    Layout
\* -------------------------------------------------------------- */

$global-gutter_size                                  : $global_spacer;
$global-gutter_halfSize                              : $global-gutter_size / 2;
$global-gutter_quarterSize                           : $global-gutter_size / 4;

$global-panel_width                                  : 250px !default;
$global-panel_paddedWidth                            : $global-panel_width + $global_gutter_size !default;

$global-middleColumn_width                           : 660px;

$global-main_width                                   : $global-panel_paddedWidth * 2 + $global-middleColumn_width !default;
$global-main_paddedWidth                             : $global-main_width + 2 * $global-gutter_size !default;  // Derived

$global-twoColumn_breakpoint                         : 900px !default; // Generic breakpoint for 2 columns
$global-xs_breakpoint                                : 500px !default;

// Hard coded columns
$evenColumns_breakpoint                              : $global-twoColumn_breakpoint !default;
$evenColumns-threeColumns-breakToOne                 : $evenColumns_breakpoint !default;

// Uses CSS Columns
$flexColumns-twoColumns_breakToOne                   : $global-twoColumn_breakpoint !default;
$flexColumns-threeColumns_breakToTwo                 : $global-twoColumn_breakpoint !default;
$flexColumns-threeColumns_breakToOne                 : 500px !default;

/* -------------------------------------------------------------- *\
    Components
\* -------------------------------------------------------------- */

$component_bg                                        : mix($global-color_bg, $global-color_fg, 97%) !default;
$component-titleBar_bg                               : mix($global-color_bg, $global-color_fg, 93%) !default;
$component-body_bg                                   : $component_bg !default;
$component-well_bg                                   : $global-color_bg !default;

$component-separator                                 : $utility-baseUnit * 2 !default;
$component-spacing                                   : 27px !default;
$component-spacing_half                              : $component-spacing / 2 !default;
$component-viewAll_bg                                : $component_bg !default;

$component-titleBar_verticalPadding                  : $component-spacing_half !default;
$component-titleBar_minHeight                        : 60px;
$component-titleBar_countBg                          : mix($global-color_bg, $global-color_fg, 88%) !default;
$component-titleBar_viewMoreColor                    : mix($global-color_bg, $global-color_fg, 60%) !default;

/* -------------------------------------------------------------- *\
    Widgets
\* -------------------------------------------------------------- */

// Global
$global-widgetInnerVertical_padding                  : $global-gutter_halfSize !default; // sections of widget
$global-widgetInnerHorizontal_padding                : $global-gutter_quarterSize !default; // sections of widget
$global-widgetSection-gap                            : 0 !default; // Between widget sections
$global-widget_gap                                   : $global-gutter_halfSize !default; // Between widgets
$global-widget_bg                                    : transparent !default;
$global-widget_fg                                    : $global-color_fg !default;

$global-widgetBorder_color                           : $global-border_color !default;
$global-widgetBorder_width                           : $global-border-width !default;
$global-widgetBorder_radius                          : $global_borderRadius !default;

$global-widgetTitle_size                             : $global-subTitle_fontSize !default;
$global-widgetSubTitle_size                          : $global-large_fontSize !default;
$global-widgetText_size                              : $global-medium_fontSize !default;


// Outer Widget Wrap
$widget_borderColor                                  : $global-widgetBorder_color !default;
$widget_borderWidth                                  : 0 !default;
$widget_borderRadius                                 : $global-widgetBorder_radius !default;

// Widget Contents - no padding on this guy, comes from wrapper or sub sections
$widget-contents_bg                                  : $global-widget_bg !default;



/* -------------------------------------------------------------- *\
    Form Elements
\* -------------------------------------------------------------- */

$formElement_borderWidth                             : 1px !default;
$formElement_fullBorderWidth                         : $formElement_borderWidth * 2;
$formElement_height                                  : $utility-baseUnit * 6; // Derived
$formElement_margin                                  : $utility-baseUnit * 4; // Derived
$formElement_heightWithBorder                        : $formElement_height + 2 * $formElement_borderWidth; // Derived
$formElement_borderColor                             : $global-border_color !default; // Derived
$formElement_borderStyle                             : solid;
$formElement_borderRadius                            : $global_borderRadius !default;

// For Home Page
$formElement_giantInput_height                       : 82px !default;
$formElement_giantInput_fontSize                     : 24px !default;

// For Search
$formElement_largeInput_height                       : 48px !default;
$formElement_largeInput_fontSize                     : 16px !default;

$formElement_halfHeight                              : $formElement_height / 2 !default; // Derived
$formElement-borderWidthFull                         : $formElement_borderWidth * 2 !default; // Derived
$formElement_horizontalPadding                       : $utility-baseUnit * 2 !default; // Derived
$formElement_paddingVertical                         : $utility-baseUnit !default; // Derived
$formElement_placeholderColor                        : mix($global-color_fg, $global-color_bg, 50%) !default; // Derived
$formElement_maxWidth                                : 528px !default;
$formElement_fg                                      : mix($global-color_fg, $global-color_bg, 80%) !default; // Derived
$formElement_bg                                      : $global-color_bg !default;
$formElement_miniInput_width                         : 100px !default;
$global-formNote_fg                                  : mix($global-color_fg, $global-color_bg, 72%) !default; // Derived
$global-formNoteLink_fg                              : $global-color_primary !default; // Derived

$global-selectBox_height                             : $utility-baseUnit * 4 !default; // Derived

$global-textArea_minHeight                           : 100px !default;
$global-textArea_padding                             : $utility-baseUnit !default;

$global-fileUpload_bg                                : $global-color_primary !default;
$global-fileUpload_fg                                : $global-color_white !default;
$global-fileUpload_hover_bg                          : mix($global-color_primary, $global-color_fg, 20%) !default;

$formElement-panel_shadowColor                       : rgba($global-color_fg, .2) !default;
$formElement-panel_boxShadow                         : 0 1px 3px 0 $formElement-panel_shadowColor !default;

$formElement-disabled_opacity                        : .5 !default;

$buttonToIconMargin                                  : ($formElement_height - $icon_default_size) / 2; // To align sides of icon with padding of parent

/* -------------------------------------------------------------- *\
    Overlays (Menus, flyouts and Modals)
\* -------------------------------------------------------------- */

@function getBlackOrWhiteBasedOnColor($color) {
    @if (lightness($color) > 50) {
        @return white; // Lighter backgorund
    } @else {
        @return black; // Darker backgorund
    }
}

$overlay_bgColor                                        : rgba(getBlackOrWhiteBasedOnColor($global-color_fg), .2)!default;
$overlay-dropShadow_color                               : $overlay_bgColor !default;
$overlay-border_color                                   : mix($global-color_fg, $global-color_bg, 15%) !default;
$overlay-dropShadow                                     : 0 5px 10px $overlay_bgColor !default;
$overlay-borderRadius                                   : $global_borderRadius !default;

/* -------------------------------------------------------------- *\
    Buttons
\* -------------------------------------------------------------- */

// Icon Button Size

$buttonIcon_size                                     : 36px !default;

$buttonIcon-iconPadding_offset                       : ($buttonIcon_size - $icon-default_size) / 2;

// Global Button options

$global-button_paddingTop                            : 2px !default;
$global-button_paddingBottom                         : 3px !default;
$global-button_paddingSide                           : $utility-baseUnit !default;
$global-button_minWidth                              : 16 * $utility-baseUnit !default; // Derived
$global-button_radius                                : $global_borderRadius !default;

$buttonBar_margin                                    : $utility-baseUnit * 2 !default; // Derived

// Basic Button

$button-basic_fg                                     : $global-color_fg !default;
$button-basic_bg                                     : $global-color_bg !default;
$button-basic_border                                 : mix($global-color_fg, $global-color_bg, 24%) !default;

$button-basic_hover_fg                               : $button-basic_fg !default;
$button-basic_hover_bg                               : $global-color_bg !default;
$button-basic_hover_border                           : mix($global-color_bg, $global-color_fg, 40%) !default;

$button-basic_focus_fg                               : $global-color_fg !default;
$button-basic_focus_bg                               : $button-basic_hover_bg !default;
$button-basic_focus_border                           : rgba($global-color_primary, .8) !default;

$button-basic: (
    default: (
        color: $button-basic_fg,
        background-color: $button-basic_bg,
        border-color: $button-basic_border
    ),
    hover: (
        color: $button-basic_hover_fg,
        background-color: $button-basic_hover_bg,
        border-color: $button-basic_hover_border
    ),
    focus: (
        color: $button-basic_focus_fg,
        background-color: $button-basic_focus_bg,
        border-color: $button-basic_focus_border
    )
) !default;


// Button Primary

$button-primary_fg                                   : $global-color_white !default;
$button-primary_bg                                   : $global-color_primary !default;
$button-primary_border                               : $global-color_primary !default;

$button-primary_hover_fg                             : $global-color_white !default;
$button-primary_hover_bg                             : $global-color_secondary !default;
$button-primary_hover_border                         : $global-color_secondary !default;

$button-primary_focus_fg                             : $global-color_white !default;
$button-primary_focus_bg                             : $global-color_secondary !default;
$button-primary_focus_border                         : $global-color_secondary !default;

$buttonPrimary: (
    default: (
        color: $button-primary_fg,
        background-color: $button-primary_bg,
        border-color: $button-primary_border
    ),
    hover: (
        color: $button-primary_hover_fg,
        background-color: $button-primary_hover_bg,
        border-color: $button-primary_hover_border
    ),
    focus: (
        color: $button-primary_focus_fg,
        background-color: $button-primary_focus_bg,
        border-color: $button-primary_focus_border
    )
) !default;

/* -------------------------------------------------------------- *\
      Meta
\* -------------------------------------------------------------- */

$metaText_fontSize                                   : $global-small_fontSize;
$metaText_color                                      : mix($global-color_fg, $global-color_bg, 85%) !default;
$metaText_margin                                     : 4px !default;

/* -------------------------------------------------------------- *\
      Thumbnails
\* -------------------------------------------------------------- */

$thumbnail-border_color                             : mix($global-color_fg, $global-color_bg, 10%) !default; // Derived
$thumbnail-border_width                             : 0;

/* -------------------------------------------------------------- *\
    Separators
\* -------------------------------------------------------------- */

$global-separator_color                             : mix($global-color_fg, $global-color_bg, 10%) !default;
$global-separator_width                             : 1px;


/* -------------------------------------------------------------- *\
    SelectBox
\* -------------------------------------------------------------- */

$selectBox-separator_height                         : 1px !default;
$selectBox-separator_margin                         : 6px !default;
$selectBox-separator_color                          : $global-separator_color !default;

/* -------------------------------------------------------------- *\
    DropDown
\* -------------------------------------------------------------- */

$dropDown_width                                     : 250px;
$dropDown_borderRadius                              : 1px;
$dropDown_bg                                        : $global-color_bg;

$dropDown-metas_verticalPadding                     : 6px;
$dropDown-metas_horizontalPadding                   : 18px;

$dropDown-item_verticalPadding                      : 6px;
$dropDown-item_horizontalPadding                    : 18px;

$dropDown-item_minHeight                            : 30px;
$dropDown-item_mobile_minHeight                     : 44px;

$dropDown-item_mobile_fontSize                      : 18px;

/* -------------------------------------------------------------- *\
    Header
\* -------------------------------------------------------------- */

$vanillaHeader_height                               : 50px !default;
$vanillaHeader_mobile_height                        : 44px !default;
$vanillaHeader_fg                                   : #fff !default;
$vanillaHeader_bg                                   : $global-color_primary !default;
$vanillaHeader-spacer_width                         : 12px;
$vanillaHeader-button_borderRadius                  : 3px;
$vanillaHeader-button_size                          : 40px;
<<<<<<< HEAD


/* -------------------------------------------------------------- *\
    Compact Me Box
\* -------------------------------------------------------------- */
=======
>>>>>>> 97f72e8d

$compactMeBox-tab_height                            : 44px !default;

/* -------------------------------------------------------------- *\
    Footer
\* -------------------------------------------------------------- */

$global-footer_height                               : 50px !default;

/* -------------------------------------------------------------- *\
    user content
\* -------------------------------------------------------------- */

$userContent-list_margin                            : 2em;
$userContent-listDecoration_minWidth                : 2em;

/* -------------------------------------------------------------- *\
    Etc
\* -------------------------------------------------------------- */

$mark_bg                                            : mix($global-color-primary, $global-color-bg, 22%);<|MERGE_RESOLUTION|>--- conflicted
+++ resolved
@@ -440,14 +440,10 @@
 $vanillaHeader-spacer_width                         : 12px;
 $vanillaHeader-button_borderRadius                  : 3px;
 $vanillaHeader-button_size                          : 40px;
-<<<<<<< HEAD
-
 
 /* -------------------------------------------------------------- *\
     Compact Me Box
 \* -------------------------------------------------------------- */
-=======
->>>>>>> 97f72e8d
 
 $compactMeBox-tab_height                            : 44px !default;
 
