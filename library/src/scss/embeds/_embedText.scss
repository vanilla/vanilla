--- conflicted
+++ resolved
@@ -1,18 +1,8 @@
-/**
- * @author Stéphane LaFlèche <stephane.l@vanillaforums.com>
- * @copyright 2009-2018 Vanilla Forums Inc.
- * @license GPL-2.0-only
- */
-
 $embedText-header_fontSize: $userContent_fontSize !default;
-<<<<<<< HEAD
-$embedText-title_fontWeight: $global-bold_fontWeight !default;
-=======
 $embedText-title_fontWeight: $global-fontWeight_bold !default;
 $embedText-content_boxShadowColor: rgba($global-color_fg, .3) !default;
->>>>>>> d15122f9
 $embedText-content_bg: #ffffff !default;
-
+$embedText-content_boxShadow: 0 1px 3px 0 $embedText-content_boxShadowColor !default;
 
 .embedText {
     font-size: $global-medium_fontSize;
@@ -20,9 +10,10 @@
 
 
 .embedText-content {
-    @include shadow-embed;
     display: block;
     background: $embedText-content_bg;
+    box-shadow: $embedText-content_boxShadow;
+
     &,
     &:hover,
     &:focus {
