--- conflicted
+++ resolved
@@ -7,14 +7,6 @@
         "babel-polyfill": "^6.26.0",
         "classnames": "^2.2.5",
         "emojibase-data": "^2.2.0",
-<<<<<<< HEAD
-        "lodash": "^4.17.5",
-        "lodash.debounce": "^4.0.8",
-        "moment": "^2.19.4",
-        "promise-polyfill": "^6.1.0",
-        "prop-types": "^15.6.0",
-=======
->>>>>>> e295a1bc
         "react": "^16.2.0",
         "react-dom": "^16.2.0",
         "react-virtualized": "^9.18.5",
