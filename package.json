--- conflicted
+++ resolved
@@ -34,11 +34,7 @@
         "@types/react-dom": "^16.0.4",
         "@vanillaforums/babel-preset": "^1.0.2",
         "@vanillaforums/eslint-config": "^1.2.2",
-<<<<<<< HEAD
-        "@vanillaforums/tslint-config": "^1.0.3",
-=======
         "@vanillaforums/tslint-config": "^1.0.4",
->>>>>>> 41df424b
         "babel-core": "^6.26.0",
         "babel-eslint": "^8.2.1",
         "babel-jest": "^22.0.4",
