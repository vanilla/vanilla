--- conflicted
+++ resolved
@@ -6,37 +6,22 @@
         "axios": "^0.17.1",
         "babel-polyfill": "^6.26.0",
         "classnames": "^2.2.5",
-<<<<<<< HEAD
         "emojibase-data": "^2.2.0",
-        "lodash": "^4.17.5",
-        "lodash.debounce": "^4.0.8",
-        "moment": "^2.19.4",
-        "promise-polyfill": "^6.1.0",
-        "prop-types": "^15.6.0",
-        "quill": "^1.3.5",
         "react": "^16.2.0",
         "react-dom": "^16.2.0",
         "react-virtualized": "^9.18.5",
-=======
         "lodash": "^4.17.4",
         "lodash.debounce": "^4.0.8",
         "moment": "^2.19.4",
         "promise-polyfill": "^6.1.0",
         "prop-types": "^15.6.1",
-        "react": "^16.2.0",
-        "react-dom": "^16.2.0",
         "react-redux": "^5.0.7",
         "react-router-dom": "^4.2.2",
         "redux": "^3.7.2",
->>>>>>> f6c48da7
         "setasap": "^2.0.0",
         "shave": "^2.1.3",
         "sprintf-js": "^1.1.1",
-<<<<<<< HEAD
-        "twemoji": "^2.5.0",
-=======
         "twemoji": "^2.5.1",
->>>>>>> f6c48da7
         "webpack": "^3.10.0"
     },
     "devDependencies": {
@@ -44,7 +29,6 @@
         "@types/enzyme": "^3.1.9",
         "@types/jest": "^22.0.0",
         "@types/prop-types": "^15.5.2",
-        "@types/quill": "^1.3.5",
         "@types/react": "^16.0.36",
         "@vanillaforums/babel-preset": "^1.0.2",
         "@vanillaforums/eslint-config": "^1.2.2",
