{
    "name": "vanilla",
    "description": "Vanilla is a powerfully simple discussion forum you can easily customize to make as unique as your community.",
    "license": "GPL-2.0",
    "dependencies": {
        "axios": "^0.17.1",
        "babel-polyfill": "^6.26.0",
        "classnames": "^2.2.5",
        "emojibase-data": "^2.2.0",
        "react": "^16.2.0",
        "react-dom": "^16.2.0",
        "react-virtualized": "^9.18.5",
        "lodash": "^4.17.4",
        "lodash.debounce": "^4.0.8",
        "moment": "^2.19.4",
        "promise-polyfill": "^6.1.0",
        "prop-types": "^15.6.1",
        "react-redux": "^5.0.7",
        "react-router-dom": "^4.2.2",
        "redux": "^3.7.2",
        "setasap": "^2.0.0",
        "shave": "^2.1.3",
        "sprintf-js": "^1.1.1",
        "twemoji": "^2.5.1",
        "webpack": "^3.10.0"
    },
    "devDependencies": {
        "@types/classnames": "^2.2.3",
        "@types/enzyme": "^3.1.9",
        "@types/jest": "^22.0.0",
<<<<<<< HEAD
        "@types/prop-types": "^15.5.2",
        "@types/react": "^16.0.36",
=======
        "@types/react": "^16.1.0",
        "@types/react-dom": "^16.0.4",
>>>>>>> 785f46ce
        "@vanillaforums/babel-preset": "^1.0.2",
        "@vanillaforums/eslint-config": "^1.2.2",
        "@vanillaforums/tslint-config": "^1.0.2",
        "babel-core": "^6.26.0",
        "babel-eslint": "^8.2.1",
        "babel-jest": "^22.0.4",
        "enzyme": "^3.3.0",
        "enzyme-adapter-react-16": "^1.1.1",
        "eslint": "^4.17.0",
        "eslint-plugin-react": "^7.6.1",
<<<<<<< HEAD
        "glob": "^7.1.2",
        "html-loader-jest": "^0.2.1",
        "jest": "^22.0.4",
        "mutationobserver-shim": "^0.3.2"
    },
    "scripts": {
        "test": "NODE_ENV=test BABEL_ENV=test jest --no-cache",
        "test:watch": "NODE_ENV=test BABEL_ENV=test jest --watch"
=======
        "jest": "^22.4.3",
        "ts-jest": "^22.4.2",
        "tslint": "^5.9.1",
        "typescript": "^2.8.1"
    },
    "scripts": {
        "test": "cross-env NODE_ENV=test BABEL_ENV=test jest",
        "test:watch": "cross-env NODE_ENV=test BABEL_ENV=test jest --watch",
        "lint:ts": "tslint -c tslint.json -e **/node_modules/** -p tsconfig.json -t stylish",
        "lint:ts:fix": "tslint -c tslint.json -e **/node_modules/** -p tsconfig.json -t stylish --fix"
>>>>>>> 785f46ce
    },
    "jest": {
        "testPathIgnorePatterns": [
            "/node_modules/",
            "/fixtures/",
            "/bower_components/",
            "test-setup.js"
        ],
        "watchPathIgnorePatterns": [
            "/fixtures/"
        ],
        "moduleDirectories": [
            "node_modules"
        ],
        "moduleNameMapper": {
            "@core/(.*)$": "<rootDir>/src/scripts/$1",
            "@dashboard/(.*)$": "<rootDir>/applications/dashboard/src/scripts/$1",
            "@vanilla/(.*)$": "<rootDir>/applications/vanilla/src/scripts/$1"
        },
        "transform": {
<<<<<<< HEAD
            "^.+\\.(js|jsx|ts|tsx)$": "babel-jest",
            "^.+\\.svg?$": "html-loader-jest"
        },
        "transformIgnorePatterns": [
            "node_modules/react"
        ],
=======
            "^.+\\.(js|jsx)$": "babel-jest",
            "^.+\\.(ts|tsx)$": "ts-jest"
        },
        "moduleFileExtensions": [
            "ts",
            "tsx",
            "js",
            "jsx"
        ],
        "testRegex": "__tests__/.*\\.test\\.(ts|tsx|js|jsx)$",
>>>>>>> 785f46ce
        "setupFiles": [
            "<rootDir>/src/scripts/__tests__/test-setup.js"
        ]
    }
}<|MERGE_RESOLUTION|>--- conflicted
+++ resolved
@@ -28,13 +28,9 @@
         "@types/classnames": "^2.2.3",
         "@types/enzyme": "^3.1.9",
         "@types/jest": "^22.0.0",
-<<<<<<< HEAD
         "@types/prop-types": "^15.5.2",
-        "@types/react": "^16.0.36",
-=======
         "@types/react": "^16.1.0",
         "@types/react-dom": "^16.0.4",
->>>>>>> 785f46ce
         "@vanillaforums/babel-preset": "^1.0.2",
         "@vanillaforums/eslint-config": "^1.2.2",
         "@vanillaforums/tslint-config": "^1.0.2",
@@ -45,17 +41,10 @@
         "enzyme-adapter-react-16": "^1.1.1",
         "eslint": "^4.17.0",
         "eslint-plugin-react": "^7.6.1",
-<<<<<<< HEAD
         "glob": "^7.1.2",
         "html-loader-jest": "^0.2.1",
-        "jest": "^22.0.4",
-        "mutationobserver-shim": "^0.3.2"
-    },
-    "scripts": {
-        "test": "NODE_ENV=test BABEL_ENV=test jest --no-cache",
-        "test:watch": "NODE_ENV=test BABEL_ENV=test jest --watch"
-=======
         "jest": "^22.4.3",
+        "mutationobserver-shim": "^0.3.2",
         "ts-jest": "^22.4.2",
         "tslint": "^5.9.1",
         "typescript": "^2.8.1"
@@ -65,7 +54,6 @@
         "test:watch": "cross-env NODE_ENV=test BABEL_ENV=test jest --watch",
         "lint:ts": "tslint -c tslint.json -e **/node_modules/** -p tsconfig.json -t stylish",
         "lint:ts:fix": "tslint -c tslint.json -e **/node_modules/** -p tsconfig.json -t stylish --fix"
->>>>>>> 785f46ce
     },
     "jest": {
         "testPathIgnorePatterns": [
@@ -86,17 +74,13 @@
             "@vanilla/(.*)$": "<rootDir>/applications/vanilla/src/scripts/$1"
         },
         "transform": {
-<<<<<<< HEAD
-            "^.+\\.(js|jsx|ts|tsx)$": "babel-jest",
+            "^.+\\.(js|jsx)$": "babel-jest",
+            "^.+\\.(ts|tsx)$": "ts-jest",
             "^.+\\.svg?$": "html-loader-jest"
         },
         "transformIgnorePatterns": [
             "node_modules/react"
         ],
-=======
-            "^.+\\.(js|jsx)$": "babel-jest",
-            "^.+\\.(ts|tsx)$": "ts-jest"
-        },
         "moduleFileExtensions": [
             "ts",
             "tsx",
@@ -104,7 +88,6 @@
             "jsx"
         ],
         "testRegex": "__tests__/.*\\.test\\.(ts|tsx|js|jsx)$",
->>>>>>> 785f46ce
         "setupFiles": [
             "<rootDir>/src/scripts/__tests__/test-setup.js"
         ]
