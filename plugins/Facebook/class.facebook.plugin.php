<?php
/**
 * @copyright 2009-2019 Vanilla Forums Inc.
 * @license http://www.opensource.org/licenses/gpl-2.0.php GNU GPL v2
 * @package Facebook
 */

use Vanilla\Web\CurlWrapper;
<<<<<<< HEAD
use Vanilla\SafeCurl\Exception;
=======
>>>>>>> fdb8b1f8

/**
 * Class FacebookPlugin
 */
class FacebookPlugin extends Gdn_Plugin {

    const API_VERSION = '2.7';

    /** Authentication table key. */
    const PROVIDER_KEY = 'Facebook';

    /** @var string  */
    protected $_AccessToken = null;

    /** @var null  */
    protected $_RedirectUri = null;

    /** @var SsoUtils */
    private $ssoUtils;

    /**
     * Constructor.
     *
     * @param SsoUtils $ssoUtils
     */
    public function __construct(SsoUtils $ssoUtils) {
        parent::__construct();
        $this->ssoUtils = $ssoUtils;
    }

    /**
     * Retrieve an access token from the session.
     *
     * @return bool|mixed|null
     */
    public function accessToken() {
        if (!$this->isConfigured()) {
            return false;
        }

        if ($this->_AccessToken === null) {
            if (Gdn::session()->isValid()) {
                $this->_AccessToken = valr(self::PROVIDER_KEY.'.AccessToken', Gdn::session()->User->Attributes);
            } else {
                $this->_AccessToken = false;
            }
        }

        return $this->_AccessToken;
    }

    /**
     * Redirect current user to the authorization URI.
     *
     * @param bool $query
     */
    public function authorize($query = false) {
        $uri = $this->authorizeUri($query);
        redirectTo($uri, 302, false);
    }

    /**
     * Send a request to Facebook's API.
     *
     * @param string $path
     * @param bool $post
     *
     * @return string|array Response from the API.
     * @throws Gdn_UserException
     */
    public function api($path, $post = false) {
        // Build the url.
        $url = 'https://graph.facebook.com/v'.self::API_VERSION.'/'.ltrim($path, '/');
        $accessToken = $this->accessToken();
        if (!$accessToken) {
            throw new Gdn_UserException("You don't have a valid Facebook connection.");
        }

        if (strpos($url, '?') === false) {
            $url .= '?';
        } else {
            $url .= '&';
        }

        $url .= 'access_token='.urlencode($accessToken);
        $ch = curl_init();
        curl_setopt($ch, CURLOPT_HEADER, false);
        curl_setopt($ch, CURLOPT_RETURNTRANSFER, true);
        curl_setopt($ch, CURLOPT_SSL_VERIFYPEER, true);
        curl_setopt($ch, CURLOPT_URL, $url);

        if ($post !== false) {
            curl_setopt($ch, CURLOPT_POST, true);
            curl_setopt($ch, CURLOPT_POSTFIELDS, $post);
            trace("  POST $url");
        } else {
            trace("  GET  $url");
        }

<<<<<<< HEAD
        try {
            $response = CurlWrapper::curlExec($url, $ch, false);
        } catch (\Exception $e) {
            throw new \Exception($e->getMessage());
        }

=======
        $response = CurlWrapper::curlExec($ch, false);
>>>>>>> fdb8b1f8
        $httpCode = curl_getinfo($ch, CURLINFO_HTTP_CODE);
        $contentType = curl_getinfo($ch, CURLINFO_CONTENT_TYPE);
        curl_close($ch);

        Gdn::controller()->setJson('Type', $contentType);

        if (strpos($contentType, 'javascript') !== false) {
            $result = json_decode($response, true);

            if (isset($result['error'])) {
                Gdn::dispatcher()->passData('FacebookResponse', $result);
                throw new Gdn_UserException($result['error']['message']);
            }
        } else {
            $result = $response;
        }

        return $result;
    }

    /**
     * Add Facebook button to normal signin page.
     *
     * @param Gdn_Controller $sender
     * @param array $args
     */
    public function entryController_signIn_handler($sender, $args) {
        if (!$this->socialSignIn()) {
            return;
        }

        if (isset($sender->Data['Methods'])) {
            // pass the relative path, socialSigninButton handles the URL.
            $url = '/entry/facebook';

            // Add the facebook method to the controller.
            $fbMethod = [
                'Name' => self::PROVIDER_KEY,
                'SignInHtml' => socialSigninButton('Facebook', $url, 'button')
            ];

            $sender->Data['Methods'][] = $fbMethod;
        }
    }

    /**
     * Add 'Facebook' option to the reactions row under posts.
     *
     * @param Gdn_Controller $sender
     * @param array $args
     */
    public function base_afterReactions_handler($sender, $args) {
        if (!$this->socialReactions()) {
            return;
        }

        if (!is_array($args) || empty($args)) {
            return;
        }

        $recordType = $args["RecordType"] ?? null;
        if (!is_string($recordType)) {
            return;
        }

        if (strtolower($recordType) === "comment" && array_key_exists("Comment", $args)) {
            $url = commentUrl($args["Comment"]);
        } elseif (strtolower($recordType) === "discussion" && array_key_exists("Discussion", $args)) {
            $url = discussionUrl($args["Discussion"]);
        } else {
            return;
        }

        echo Gdn_Theme::bulletItem('Share');
        $this->addReactButton($url);
    }

    /**
     * Output Quote link to share via Facebook.
     *
     * @param string $url
     */
    private function addReactButton(string $url) {
        $query = http_build_query(["u" => $url]);
        $sharingUrl = "https://www.facebook.com/sharer/sharer.php?{$query}";

        echo anchor(
            sprite('ReactFacebook', 'Sprite ReactSprite', t('Share on Facebook')),
            url($sharingUrl, true),
            'ReactButton PopupWindow',
            ['rel' => 'nofollow']
        );
    }

    /**
     * Add Facebook button to MeModule.
     *
     * @param Gdn_Controller $sender
     * @param array $args
     */
    public function base_signInIcons_handler($sender, $args) {
        if (!$this->socialSignIn()) {
            return;
        }

        echo "\n".$this->_getButton();
    }

    /**
     * Add Facebook button to GuestModule.
     *
     * @param Gdn_Controller $sender
     * @param array $args
     */
    public function base_beforeSignInButton_handler($sender, $args) {
        if (!$this->socialSignIn()) {
            return;
        }

        echo "\n".$this->_getButton();
    }

    /**
     * Add Facebook button to default mobile theme.
     *
     * @param Gdn_Controller $sender
     */
    public function base_beforeSignInLink_handler($sender) {
        if (!$this->socialSignIn()) {
            return;
        }

        if (!Gdn::session()->isValid()) {
            echo "\n".wrap($this->_getButton(), 'li', ['class' => 'Connect FacebookConnect']);
        }
    }

    /**
     * Make this available as an SSO method to users.
     *
     * @param Gdn_Controller $sender
     * @param array $args
     */
    public function base_getConnections_handler($sender, $args) {
        $profile = valr('User.Attributes.'.self::PROVIDER_KEY.'.Profile', $args);

        $sender->Data["Connections"][self::PROVIDER_KEY] = [
            'Icon' => $this->getWebResource('icon.png', '/'),
            'Name' => 'Facebook',
            'ProviderKey' => self::PROVIDER_KEY,
            'ConnectUrl' => $this->authorizeUri(false, self::profileConnecUrl()),
            'Profile' => [
                'Name' => val('name', $profile),
                'Photo' => "//graph.facebook.com/{$profile['id']}/picture?width=200&height=200"
            ]
        ];
    }

    /**
     * Endpoint to handle connecting user to Facebook.
     *
     * @param ProfileController $sender
     * @param mixed $userReference
     * @param string $username
     * @param string|bool $code
     *
     * @throws Gdn_UserException
     */
    public function profileController_facebookConnect_create($sender, $userReference, $username, $code = false) {
        $sender->permission('Garden.SignIn.Allow');

        $state = json_decode(Gdn::request()->get('state', ''), true);
        $suppliedStateToken = val('token', $state);
        $this->ssoUtils->verifyStateToken('facebookSocial', $suppliedStateToken);

        $sender->getUserInfo($userReference, $username, '', true);
        $sender->_setBreadcrumbs(t('Connections'), '/profile/connections');

        // Get the access token.
        $accessToken = $this->getAccessToken($code, self::profileConnecUrl());

        // Get the profile.
        $profile = $this->getProfile($accessToken);

        // Save the authentication.
        Gdn::userModel()->saveAuthentication([
            'UserID' => $sender->User->UserID,
            'Provider' => self::PROVIDER_KEY,
            'UniqueID' => $profile['id']]);

        // Save the information as attributes.
        $attributes = [
            'AccessToken' => $accessToken,
            'Profile' => $profile
        ];
        Gdn::userModel()->saveAttribute($sender->User->UserID, self::PROVIDER_KEY, $attributes);

        $this->EventArguments['Provider'] = self::PROVIDER_KEY;
        $this->EventArguments['User'] = $sender->User;
        $this->fireEvent('AfterConnection');

        redirectTo(userUrl($sender->User, '', 'connections'));
    }

    /**
     * Build-A-Button.
     *
     * @return string
     */
    private function _getButton() {
        // pass the relative path, socialSigninButton handles the URL.
        $url = '/entry/facebook';
        return socialSigninButton('Facebook', $url, 'icon', ['rel' => 'nofollow']);
    }

    /**
     * Endpoint for configuring this addon.
     *
     * @param $sender
     * @param $args
     */
    public function socialController_facebook_create($sender, $args) {
        $sender->permission('Garden.Settings.Manage');
        if ($sender->Form->authenticatedPostBack()) {
            $settings = [
                'Plugins.Facebook.ApplicationID' => trim($sender->Form->getFormValue('ApplicationID')),
                'Plugins.Facebook.Secret' => trim($sender->Form->getFormValue('Secret')),
                'Plugins.Facebook.UseFacebookNames' => $sender->Form->getFormValue('UseFacebookNames'),
                'Plugins.Facebook.SocialSignIn' => $sender->Form->getFormValue('SocialSignIn'),
                'Plugins.Facebook.SocialReactions' => $sender->Form->getFormValue('SocialReactions'),
                'Garden.Registration.SendConnectEmail' => $sender->Form->getFormValue('SendConnectEmail')];

            saveToConfig($settings);
            $sender->informMessage(t("Your settings have been saved."));

        } else {
            $sender->Form->setValue('ApplicationID', c('Plugins.Facebook.ApplicationID'));
            $sender->Form->setValue('Secret', c('Plugins.Facebook.Secret'));
            $sender->Form->setValue('UseFacebookNames', c('Plugins.Facebook.UseFacebookNames'));
            $sender->Form->setValue('SendConnectEmail', c('Garden.Registration.SendConnectEmail', false));
            $sender->Form->setValue('SocialSignIn', c('Plugins.Facebook.SocialSignIn', true));
            $sender->Form->setValue('SocialReactions', $this->socialReactions());
        }

        $sender->setHighlightRoute('dashboard/social');
        $sender->setData('Title', t('Facebook Settings'));
        $sender->render('Settings', '', 'plugins/Facebook');
    }

    /**
     * Standard SSO hook into Vanilla to handle authentication & user info transfer.
     *
     * @param Gdn_Controller $sender
     * @param array $args
     */
    public function base_connectData_handler($sender, $args) {
        if (val(0, $args) != 'facebook') {
            return;
        }

        $state = json_decode(Gdn::request()->get('state', ''), true);
        $suppliedStateToken = val('token', $state);
        $this->ssoUtils->verifyStateToken('facebook', $suppliedStateToken);

        if (isset($_GET['error'])) { // TODO global nope x2
            throw new Gdn_UserException(val('error_description', $_GET, t('There was an error connecting to Facebook')));
        }

        $code = val('code', $_GET); // TODO nope
        $query = '';
        if ($sender->Request->get('display')) {
            $query = 'display='.urlencode($sender->Request->get('display'));
        }

        $redirectUri = concatSep('&', $this->redirectUri(), $query);

        $accessToken = $sender->Form->getFormValue('AccessToken');

        // Get the access token.
        if (!$accessToken && $code) {
            // Exchange the token for an access token.
            $code = urlencode($code);

            $accessToken = $this->getAccessToken($code, $redirectUri);

            $newToken = true;
        }

        // Get the profile.
        try {
            $profile = $this->getProfile($accessToken);
        } catch (Exception $ex) {
            if (!isset($newToken)) {
                // There was an error getting the profile, which probably means the saved access token is no longer valid. Try and reauthorize.
                if ($sender->deliveryType() == DELIVERY_TYPE_ALL) {
                    redirectTo($this->authorizeUri(), 302, false);
                } else {
                    $sender->setHeader('Content-type', 'application/json');
                    $sender->deliveryMethod(DELIVERY_METHOD_JSON);
                    $sender->setRedirectTo($this->authorizeUri(), false);
                }
            } else {
                $sender->Form->addError('There was an error with the Facebook connection.');
            }
        }

        // This isn't a trusted connection. Don't allow it to automatically connect a user account.
        saveToConfig('Garden.Registration.AutoConnect', false, false);

        $form = $sender->Form; //new gdn_Form();
        $iD = val('id', $profile);
        $form->setFormValue('UniqueID', $iD);
        $form->setFormValue('Provider', self::PROVIDER_KEY);
        $form->setFormValue('ProviderName', 'Facebook');
        $form->setFormValue('FullName', val('name', $profile));
        $form->setFormValue('Email', val('email', $profile));
        $form->setFormValue('Photo', "//graph.facebook.com/{$iD}/picture?width=200&height=200");
        $form->setFormValue('Target', val('target', $state, '/'));
        $form->addHidden('AccessToken', $accessToken);

        if (c('Plugins.Facebook.UseFacebookNames')) {
            $form->setFormValue('Name', val('name', $profile));
            saveToConfig([
                'Garden.User.ValidationRegex' => UserModel::USERNAME_REGEX_MIN,
                'Garden.User.ValidationLength' => '{3,50}',
                'Garden.Registration.NameUnique' => false
            ], '', false);
        }

        // Save some original data in the attributes of the connection for later API calls.
        $attributes = [];
        $attributes[self::PROVIDER_KEY] = [
            'AccessToken' => $accessToken,
            'Profile' => $profile
        ];
        $form->setFormValue('Attributes', $attributes);

        $sender->setData('Verified', true);
    }

    /**
     * Retrieve a Facebook access token.
     *
     * @param string $code
     * @param string $redirectUri
     * @param bool $throwError
     *
     * @return mixed
     * @throws Gdn_UserException
     */
    protected function getAccessToken($code, $redirectUri, $throwError = true) {
        $get = [
            'client_id' => c('Plugins.Facebook.ApplicationID'),
            'client_secret' => c('Plugins.Facebook.Secret'),
            'code' => $code,
            'redirect_uri' => $redirectUri];

        $url = 'https://graph.facebook.com/oauth/access_token?'.http_build_query($get);

        // Get the redirect URI.
        $c = curl_init();
        curl_setopt($c, CURLOPT_RETURNTRANSFER, true);
        curl_setopt($c, CURLOPT_SSL_VERIFYPEER, true);
        curl_setopt($c, CURLOPT_PROTOCOLS, CURLPROTO_HTTPS);
        curl_setopt($c, CURLOPT_URL, $url);
<<<<<<< HEAD
        try {
            $contents = CurlWrapper::curlExec($url, $c, false);
        } catch (\Exception $e) {
            throw new \Exception($e->getMessage());
        }

=======
        
        $contents = CurlWrapper::curlExec($c, false);
>>>>>>> fdb8b1f8
        $info = curl_getinfo($c);
        if (strpos(val('content_type', $info, ''), '/javascript') !== false) {
            $tokens = json_decode($contents, true);
        } else if (strpos(val('content_type', $info, ''), '/json') !== false) {
            $tokens = json_decode($contents, true);
        } else {
            parse_str($contents, $tokens);
        }

        if (val('error', $tokens)) {
            throw new Gdn_UserException('Facebook returned the following error: '.valr('error.message', $tokens, 'Unknown error.'), 400);
        }

        $accessToken = val('access_token', $tokens);
        return $accessToken;
    }

    /**
     * Get users' Facebook profile data.
     *
     * @param $accessToken
     * @return mixed
     */
    public function getProfile($accessToken) {
        $url = "https://graph.facebook.com/me?access_token=$accessToken&fields=name,id,email";
        $c = curl_init();
        curl_setopt($c, CURLOPT_RETURNTRANSFER, true);
        curl_setopt($c, CURLOPT_SSL_VERIFYPEER, true);
        curl_setopt($c, CURLOPT_PROTOCOLS, CURLPROTO_HTTPS);
        curl_setopt($c, CURLOPT_URL, $url);

<<<<<<< HEAD
        try {
            $contents = CurlWrapper::curlExec($url, $c, false);
        } catch (\Exception $e) {
            throw new \Exception($e->getMessage());
        }

=======
        $contents = CurlWrapper::curlExec($c, false);
>>>>>>> fdb8b1f8
        $profile = json_decode($contents, true);
        return $profile;
    }

    /**
     * Where to send authorization request.
     *
     * @param bool $query
     * @param bool $redirectUri
     *
     * @return string URL.
     */
    public function authorizeUri($query = false, $redirectUri = false) {
        $appID = c('Plugins.Facebook.ApplicationID');
        $fBScope = c('Plugins.Facebook.Scope', 'email');

        if (is_array($fBScope)) {
            $scopes = implode(',', $fBScope);
        } else {
            $scopes = $fBScope;
        }

        if (!$redirectUri) {
            $redirectUri = $this->redirectUri();
        }

        if ($query) {
            $redirectUri .= (stripos($redirectUri, '?') === false) ? '?' : '&' .$query;
        }

        // Get a state token.
        $stateToken = $this->ssoUtils->getStateToken();

        $authQuery = http_build_query([
            'client_id' => $appID,
            'redirect_uri' => $redirectUri,
            'scope' => $scopes,
            'state' => json_encode(['token' => $stateToken, 'target' => $this->getTargetUri()]),
        ]);
        $signinHref = "https://graph.facebook.com/oauth/authorize?{$authQuery}";

        if ($query) {
            $signinHref .= '&'.$query;
        }

        return $signinHref;
    }

    /**
     * Send the Facebook entry page to Facebook as the redirectURI.
     *
     * @param null $newValue
     *
     * @return null|string URL.
     */
    public function redirectUri($newValue = null) {
        if ($newValue !== null) {
            $this->_RedirectUri = $newValue;
        } elseif ($this->_RedirectUri === null) {
            $redirectUri = url('/entry/connect/facebook', true);
            if (strpos($redirectUri, '=') !== false) {
                $p = strrchr($redirectUri, '=');
                $uri = substr($redirectUri, 0, -strlen($p));
                $p = urlencode(ltrim($p, '='));
                $redirectUri = $uri.'='.$p;
            }
            $this->_RedirectUri = $redirectUri;
        }

        return $this->_RedirectUri;
    }

    /**
     * Get the target URL to pass to the state when making requests.
     *
     * @return mixed|string
     */
    public function getTargetUri() {
        $target = Gdn::request()->getValueFrom(Gdn_Request::INPUT_GET, 'Target', '/');
        if (ltrim($target, '/') == 'entry/signin' || ltrim($target, '/') == 'entry/facebook') {
            $target = '/';
        }
        return $target;
    }

    /**
     * Get the URL for connection page.
     *
     * @return string URL.
     */
    public static function profileConnecUrl() {
        return url(userUrl(Gdn::session()->User, false, 'facebookconnect'), true);
    }

    /**
     * Whether this plugin is setup with enough info to function.
     *
     * @return bool
     */
    public function isConfigured() {
        $appID = c('Plugins.Facebook.ApplicationID');
        $secret = c('Plugins.Facebook.Secret');

        if (!$appID || !$secret) {
            return false;
        }

        return true;
    }

    /**
     * Whether social signin is enabled.
     *
     * @return bool
     */
    public function socialSignIn() {
        return c('Plugins.Facebook.SocialSignIn', true) && $this->isConfigured();
    }

    /**
     * Whether social reactions is enabled.
     *
     * @return bool
     */
    public function socialReactions(): bool {
        return (bool)c('Plugins.Facebook.SocialReactions', true);
    }

    /**
     * Create an entry/facebook endpoint that redirects to the authorization URI.
     */
    public function entryController_facebook_create() {
        redirectTo($this->authorizeUri(), 302, false);
    }

    /**
     * Run once on enable.
     *
     * @throws Gdn_UserException
     */
    public function setup() {
        $error = '';
        if (!function_exists('curl_init')) {
            $error = concatSep("\n", $error, 'This plugin requires curl.');
        }

        if ($error) {
            throw new Gdn_UserException($error, 400);
        }

        $this->structure();
    }

    /**
     * Run on utility/update.
     */
    public function structure() {
        // Save the facebook provider type.
        Gdn::sql()->replace(
            'UserAuthenticationProvider',
            ['AuthenticationSchemeAlias' => 'facebook', 'URL' => '...', 'AssociationSecret' => '...', 'AssociationHashMethod' => '...'],
            ['AuthenticationKey' => self::PROVIDER_KEY],
            true
        );
    }
}<|MERGE_RESOLUTION|>--- conflicted
+++ resolved
@@ -6,10 +6,6 @@
  */
 
 use Vanilla\Web\CurlWrapper;
-<<<<<<< HEAD
-use Vanilla\SafeCurl\Exception;
-=======
->>>>>>> fdb8b1f8
 
 /**
  * Class FacebookPlugin
@@ -99,6 +95,7 @@
         curl_setopt($ch, CURLOPT_HEADER, false);
         curl_setopt($ch, CURLOPT_RETURNTRANSFER, true);
         curl_setopt($ch, CURLOPT_SSL_VERIFYPEER, true);
+        curl_setopt($ch, CURLOPT_PROTOCOLS, CURLPROTO_HTTPS);
         curl_setopt($ch, CURLOPT_URL, $url);
 
         if ($post !== false) {
@@ -109,16 +106,7 @@
             trace("  GET  $url");
         }
 
-<<<<<<< HEAD
-        try {
-            $response = CurlWrapper::curlExec($url, $ch, false);
-        } catch (\Exception $e) {
-            throw new \Exception($e->getMessage());
-        }
-
-=======
         $response = CurlWrapper::curlExec($ch, false);
->>>>>>> fdb8b1f8
         $httpCode = curl_getinfo($ch, CURLINFO_HTTP_CODE);
         $contentType = curl_getinfo($ch, CURLINFO_CONTENT_TYPE);
         curl_close($ch);
@@ -484,17 +472,8 @@
         curl_setopt($c, CURLOPT_SSL_VERIFYPEER, true);
         curl_setopt($c, CURLOPT_PROTOCOLS, CURLPROTO_HTTPS);
         curl_setopt($c, CURLOPT_URL, $url);
-<<<<<<< HEAD
-        try {
-            $contents = CurlWrapper::curlExec($url, $c, false);
-        } catch (\Exception $e) {
-            throw new \Exception($e->getMessage());
-        }
-
-=======
         
         $contents = CurlWrapper::curlExec($c, false);
->>>>>>> fdb8b1f8
         $info = curl_getinfo($c);
         if (strpos(val('content_type', $info, ''), '/javascript') !== false) {
             $tokens = json_decode($contents, true);
@@ -526,16 +505,7 @@
         curl_setopt($c, CURLOPT_PROTOCOLS, CURLPROTO_HTTPS);
         curl_setopt($c, CURLOPT_URL, $url);
 
-<<<<<<< HEAD
-        try {
-            $contents = CurlWrapper::curlExec($url, $c, false);
-        } catch (\Exception $e) {
-            throw new \Exception($e->getMessage());
-        }
-
-=======
         $contents = CurlWrapper::curlExec($c, false);
->>>>>>> fdb8b1f8
         $profile = json_decode($contents, true);
         return $profile;
     }
