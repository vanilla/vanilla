<?php if (!defined('APPLICATION')) exit();

// Define the plugin:
$PluginInfo['Gravatar'] = array(
   'Name' => 'Gravatar',
   'Description' => 'Implements Gravatar avatars for all users who have not uploaded their own custom profile picture & icon.',
   'Version' => '1.3.1',
   'Author' => "Mark O'Sullivan",
   'AuthorEmail' => 'mark@vanillaforums.com',
   'AuthorUrl' => 'http://vanillaforums.com',
	'MobileFriendly' => TRUE
);

// 1.1 Fixes - Used GetValue to retrieve array props instead of direct references
// 1.2 Fixes - Make Gravatar work with the mobile theme
// 1.3 Fixes - Changed UserBuilder override to also accept an array of user info

class GravatarPlugin extends Gdn_Plugin {
   public function Setup() {
      // No setup required.
   }
}

if (!function_exists('UserBuilder')) {
   /**
    * Override the default UserBuilder function with one that switches the photo
    * out with a gravatar url if the photo is empty.
    */
   function UserBuilder($Object, $UserPrefix = '') {
		$Object = (object)$Object;
      $User = new stdClass();
      $UserID = $UserPrefix.'UserID';
      $Name = $UserPrefix.'Name';
      $Photo = $UserPrefix.'Photo';
      $Email = $UserPrefix.'Email';
      $User->UserID = $Object->$UserID;
      $User->Name = $Object->$Name;
      $User->Photo = property_exists($Object, $Photo) ? $Object->$Photo : '';
<<<<<<< HEAD
      $User->Gender = property_exists($Object, $UserPrefix.'Gender') ? $Object->{$UserPrefix.'Gender'} : '';
      $Protocol =  (strlen(GetValue('HTTPS', $_SERVER, 'No')) != 'No' || GetValue('SERVER_PORT', $_SERVER) == 443) ? 'https://secure.' : 'http://www.';
=======
      $HTTPS = GetValue('HTTPS', $_SERVER, '');
      $Protocol =  (strlen($HTTPS) || GetValue('SERVER_PORT', $_SERVER) == 443) ? 'https://secure.' : 'http://www.';
>>>>>>> ca3adb2c
      if ($User->Photo == '' && property_exists($Object, $Email)) {
         $User->Photo = $Protocol.'gravatar.com/avatar.php?'
            .'gravatar_id='.md5(strtolower($Object->$Email))
            .'&amp;default='.urlencode(Asset(Gdn::Config('Plugins.Gravatar.DefaultAvatar', 'plugins/Gravatar/default.gif'), TRUE))
            .'&amp;size='.Gdn::Config('Garden.Thumbnail.Width', 40);
      }
		return $User;
   }
}<|MERGE_RESOLUTION|>--- conflicted
+++ resolved
@@ -36,13 +36,8 @@
       $User->UserID = $Object->$UserID;
       $User->Name = $Object->$Name;
       $User->Photo = property_exists($Object, $Photo) ? $Object->$Photo : '';
-<<<<<<< HEAD
-      $User->Gender = property_exists($Object, $UserPrefix.'Gender') ? $Object->{$UserPrefix.'Gender'} : '';
-      $Protocol =  (strlen(GetValue('HTTPS', $_SERVER, 'No')) != 'No' || GetValue('SERVER_PORT', $_SERVER) == 443) ? 'https://secure.' : 'http://www.';
-=======
       $HTTPS = GetValue('HTTPS', $_SERVER, '');
       $Protocol =  (strlen($HTTPS) || GetValue('SERVER_PORT', $_SERVER) == 443) ? 'https://secure.' : 'http://www.';
->>>>>>> ca3adb2c
       if ($User->Photo == '' && property_exists($Object, $Email)) {
          $User->Photo = $Protocol.'gravatar.com/avatar.php?'
             .'gravatar_id='.md5(strtolower($Object->$Email))
