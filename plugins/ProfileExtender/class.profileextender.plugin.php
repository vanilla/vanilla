<?php
/**
 * ProfileExtender Plugin.
 *
 * @author Lincoln Russell <lincoln@vanillaforums.com>
 * @copyright 2009-2016 Vanilla Forums Inc.
 * @license http://www.opensource.org/licenses/gpl-2.0.php GNU GPL v2
 * @package ProfileExtender
 */

$PluginInfo['ProfileExtender'] = array(
    'Name' => 'Profile Extender',
    'Description' => 'Add fields (like status, location, or gamer tags) to profiles and registration.',
    'Version' => '3.0.2',
    'RequiredApplications' => array('Vanilla' => '2.1'),
    'MobileFriendly' => true,
    //'RegisterPermissions' => array('Plugins.ProfileExtender.Add'),
    'SettingsUrl' => '/dashboard/settings/profileextender',
    'SettingsPermission' => 'Garden.Settings.Manage',
    'Author' => "Lincoln Russell",
    'AuthorEmail' => 'lincoln@vanillaforums.com',
    'AuthorUrl' => 'http://lincolnwebs.com'
);

/**
 * Plugin to add additional fields to user profiles.
 *
 * If the field name is an existing column on user table (e.g. Title, About, Location)
 * it will store there. Otherwise, it stores in UserMeta.
 *
 * @todo Option to show in discussions
 * @todo Sort order
 * @todo Lockable for Garden.Moderation.Manage
 * @todo Date fields
 * @todo Gender, birthday adding
 * @todo Dynamic magic field filtering/linking
 * @todo Dynamic validation rule
 */
class ProfileExtenderPlugin extends Gdn_Plugin {

    /** @var array */
    public $MagicLabels = array('Twitter', 'Google', 'Facebook', 'LinkedIn', 'GitHub', 'Website', 'Real Name');

    /**
     * Available form field types in format Gdn_Type => DisplayName.
     */
    public $FormTypes = array(
        'TextBox' => 'TextBox',
        'Dropdown' => 'Dropdown',
        'CheckBox' => 'Checkbox',
        'DateOfBirth' => 'Birthday',
    );

    /**
     * Whitelist of allowed field properties.
     */
    public $FieldProperties = array('Name', 'Label', 'FormType', 'Required', 'Locked',
        'Options', 'Length', 'Sort', 'OnRegister', 'OnProfile', 'OnDiscussion');

    /**
     * Blacklist of disallowed field names.
     * Prevents accidental or malicious overwrite of sensitive fields.
     */
    public $ReservedNames = array('Name', 'Email', 'Password', 'HashMethod', 'Admin', 'Banned', 'Points',
        'Deleted', 'Verified', 'Attributes', 'Permissions', 'Preferences');

    /** @var array */
    public $ProfileFields = array();

    /**
     * Add the Dashboard menu item.
     */
    public function base_GetAppSettingsMenuItems_handler($Sender) {
<<<<<<< HEAD
	$nav = &$Sender->EventArguments['Nav'];
	$nav->addLinkIf(Gdn::session()->checkPermission('Garden.Settings.Manage'), t('Profile Fields'), 'settings/profileextender', 'users.profile-extender');
=======
        $nav = &$Sender->EventArguments['Nav'];
        $nav->addLinkIf(Gdn::session()->checkPermission('Garden.Settings.Manage'), t('Profile Fields'), 'settings/profileextender', 'users.profile-extender');
>>>>>>> 8c5be8b7
    }

    /**
     * Add non-checkbox fields to registration forms.
     */
    public function entryController_registerBeforePassword_handler($Sender) {
        $ProfileFields = $this->getProfileFields();
        $Sender->RegistrationFields = array();
        foreach ($ProfileFields as $Name => $Field) {
            if (val('OnRegister', $Field) && val('FormType', $Field) != 'CheckBox') {
                $Sender->RegistrationFields[$Name] = $Field;
            }
        }
        include($this->getView('registrationfields.php'));
    }

    /**
     * Add checkbox fields to registration forms.
     */
    public function entryController_registerFormBeforeTerms_handler($Sender) {
        $ProfileFields = $this->getProfileFields();
        $Sender->RegistrationFields = array();
        foreach ($ProfileFields as $Name => $Field) {
            if (val('OnRegister', $Field) && val('FormType', $Field) == 'CheckBox') {
                $Sender->RegistrationFields[$Name] = $Field;
            }
        }
        include($this->getView('registrationfields.php'));
    }

    /**
     * Required fields on registration forms.
     */
    public function entryController_registerValidation_handler($Sender) {
        // Require new fields
        $ProfileFields = $this->getProfileFields();
        foreach ($ProfileFields as $Name => $Field) {
            // Check both so you can't break register form by requiring omitted field
            if (val('Required', $Field) && val('OnRegister', $Field)) {
                $Sender->UserModel->Validation->applyRule($Name, 'Required', T('%s is required.', $Field['Label']));
            }
        }

        // DateOfBirth zeroes => NULL
        if ('0-00-00' == $Sender->Form->getFormValue('DateOfBirth')) {
            $Sender->Form->setFormValue('DateOfBirth', null);
        }
    }

    /**
     * Special manipulations.
     */
    public function parseSpecialFields($Fields = array()) {
        if (!is_array($Fields)) {
            return $Fields;
        }

        foreach ($Fields as $Label => $Value) {
            if ($Value == '') {
                continue;
            }

            // Use plaintext for building these
            $Value = Gdn_Format::text($Value);

            switch ($Label) {
                case 'Twitter':
                    $Fields['Twitter'] = '@'.anchor($Value, 'http://twitter.com/'.$Value);
                    break;
                case 'Facebook':
                    $Fields['Facebook'] = anchor($Value, 'http://facebook.com/'.$Value);
                    break;
                case 'LinkedIn':
                    $Fields['LinkedIn'] = anchor($Value, 'http://www.linkedin.com/in/'.$Value);
                    break;
                case 'GitHub':
                    $Fields['GitHub'] = anchor($Value, 'https://github.com/'.$Value);
                    break;
                case 'Google':
                    $Fields['Google'] = anchor('Google+', $Value, '', array('rel' => 'me'));
                    break;
                case 'Website':
                    $LinkValue = (isUrl($Value)) ? $Value : 'http://'.$Value;
                    $Fields['Website'] = anchor($Value, $LinkValue);
                    break;
                case 'Real Name':
                    $Fields['Real Name'] = wrap(htmlspecialchars($Value), 'span', array('itemprop' => 'name'));
                    break;
            }
        }

        return $Fields;
    }

    /**
     * Add fields to edit profile form.
     */
    public function profileController_editMyAccountAfter_handler($Sender) {
        $this->profileFields($Sender);
    }

    /**
     * Add custom fields to discussions.
     */
    public function base_AuthorInfo_handler($Sender, $Args) {
        //echo ' '.WrapIf(htmlspecialchars(val('Department', $Args['Author'])), 'span', array('class' => 'MItem AuthorDepartment'));
        //echo ' '.WrapIf(htmlspecialchars(val('Organization', $Args['Author'])), 'span', array('class' => 'MItem AuthorOrganization'));
    }

    /**
     * Get custom profile fields.
     *
     * @return array
     */
    private function getProfileFields() {
        $Fields = c('ProfileExtender.Fields', array());
        if (!is_array($Fields)) {
            $Fields = array();
        }

        // Data checks
        foreach ($Fields as $Name => $Field) {
            // Require an array for each field
            if (!is_array($Field) || strlen($Name) < 1) {
                unset($Fields[$Name]);
                //RemoveFromConfig('ProfileExtender.Fields.'.$Name);
            }

            // Verify field form type
            if (!isset($Field['FormType'])) {
                $Fields[$Name]['FormType'] = 'TextBox';
            } elseif (!array_key_exists($Field['FormType'], $this->FormTypes)) {
                unset($this->ProfileFields[$Name]);
            } elseif ($Fields[$Name]['FormType'] == 'DateOfBirth') {
                // Special case for birthday field
                $Fields[$Name]['FormType'] = 'Date';
                $Fields[$Name]['Label'] = t('Birthday');
            }
        }

        return $Fields;
    }

    /**
     * Get data for a single profile field.
     *
     * @param $Name
     * @return array
     */
    private function getProfileField($Name) {
        $Field = c('ProfileExtender.Fields.'.$Name, array());
        if (!isset($Field['FormType'])) {
            $Field['FormType'] = 'TextBox';
        }
        return $Field;
    }

    /**
     * Display custom profile fields on form.
     *
     * @access private
     */
    private function profileFields($Sender) {
        // Retrieve user's existing profile fields
        $this->ProfileFields = $this->getProfileFields();

        // Get user-specific data
        $this->UserFields = Gdn::userModel()->getMeta($Sender->Form->getValue('UserID'), 'Profile.%', 'Profile.');
        // Fill in user data on form
        foreach ($this->UserFields as $Field => $Value) {
            $Sender->Form->setValue($Field, $Value);
        }

        include($this->getView('profilefields.php'));
    }

    /**
     * Settings page.
     */
    public function settingsController_profileExtender_create($Sender) {
        $Sender->permission('Garden.Settings.Manage');
        // Detect if we need to upgrade settings
        if (!c('ProfileExtender.Fields')) {
            $this->setup();
        }

        // Set data
        $Data = $this->getProfileFields();
        $Sender->setData('ExtendedFields', $Data);

        $Sender->addSideMenu('settings/profileextender');
        $Sender->setData('Title', t('Profile Fields'));
        $Sender->render('settings', '', 'plugins/ProfileExtender');
    }

    /**
     * Add/edit a field.
     */
    public function settingsController_profileFieldAddEdit_create($Sender, $Args) {
        $Sender->permission('Garden.Settings.Manage');
        $Sender->setData('Title', t('Add Profile Field'));

        if ($Sender->Form->authenticatedPostBack()) {
            // Get whitelisted properties
            $FormPostValues = $Sender->Form->formValues();
            foreach ($FormPostValues as $Key => $Value) {
                if (!in_array($Key, $this->FieldProperties)) {
                    unset ($FormPostValues[$Key]);
                }
            }

            // Make Options an array
            if ($Options = val('Options', $FormPostValues)) {
                $Options = explode("\n", preg_replace('/[^\w\s()-]/u', '', $Options));
                if (count($Options) < 2) {
                    $Sender->Form->addError('Must have at least 2 options.', 'Options');
                }
                setValue('Options', $FormPostValues, $Options);
            }

            // Check label
            if (val('FormType', $FormPostValues) == 'DateOfBirth') {
                setValue('Label', $FormPostValues, 'DateOfBirth');
            }
            if (!val('Label', $FormPostValues)) {
                $Sender->Form->addError('Label is required.', 'Label');
            }

            // Check form type
            if (!array_key_exists(val('FormType', $FormPostValues), $this->FormTypes)) {
                $Sender->Form->addError('Invalid form type.', 'FormType');
            }

            // Force CheckBox options
            if (val('FormType', $FormPostValues) == 'CheckBox') {
                setValue('Required', $FormPostValues, true);
                setValue('OnRegister', $FormPostValues, true);
            }

            // Merge updated data into config
            $Fields = $this->getProfileFields();
            if (!$Name = val('Name', $FormPostValues)) {
                // Make unique name from label for new fields
                $Name = $TestSlug = substr(preg_replace('`[^0-9a-zA-Z]`', '', val('Label', $FormPostValues)), 0, 50);
                $i = 1;
                while (array_key_exists($Name, $Fields) || in_array($Name, $this->ReservedNames)) {
                    $Name = $TestSlug.$i++;
                }
            }

            // Save if no errors
            if (!$Sender->Form->errorCount()) {
                $Data = c('ProfileExtender.Fields.'.$Name, array());
                $Data = array_merge((array)$Data, (array)$FormPostValues);
                saveToConfig('ProfileExtender.Fields.'.$Name, $Data);
                $Sender->RedirectUrl = url('/settings/profileextender');
            }
        } elseif (isset($Args[0])) {
            // Editing
            $Data = $this->getProfileField($Args[0]);
            if (isset($Data['Options']) && is_array($Data['Options'])) {
                $Data['Options'] = implode("\n", $Data['Options']);
            }
            $Sender->Form->setData($Data);
            $Sender->Form->addHidden('Name', $Args[0]);
            $Sender->setData('Title', t('Edit Profile Field'));
        }

        $CurrentFields = $this->getProfileFields();
        $FormTypes = $this->FormTypes;

        /**
         * We only allow one DateOfBirth field, since it is a special case.  Remove it as an option if we already
         * have one, unless we're editing the one instance we're allowing.
         */
        if (array_key_exists('DateOfBirth', $CurrentFields) && $Sender->Form->getValue('FormType') != 'DateOfBirth') {
            unset($FormTypes['DateOfBirth']);
        }

        $Sender->setData('FormTypes', $FormTypes);
        $Sender->setData('CurrentFields', $CurrentFields);

        $Sender->render('addedit', '', 'plugins/ProfileExtender');
    }

    /**
     * Delete a field.
     */
    public function settingsController_profileFieldDelete_create($Sender, $Args) {
        $Sender->permission('Garden.Settings.Manage');
        $Sender->setData('Title', 'Delete Field');
        if (isset($Args[0])) {
            if ($Sender->Form->authenticatedPostBack()) {
                removeFromConfig('ProfileExtender.Fields.'.$Args[0]);
                $Sender->RedirectUrl = url('/settings/profileextender');
            } else {
                $Sender->setData('Field', $this->getProfileField($Args[0]));
            }
        }
        $Sender->render('delete', '', 'plugins/ProfileExtender');
    }

    /**
     * Display custom fields on Edit User form.
     */
    public function userController_afterFormInputs_handler($Sender) {
        echo '<ul>';
        $this->profileFields($Sender);
        echo '</ul>';
    }

    /**
     * Display custom fields on Profile.
     */
    public function userInfoModule_onBasicInfo_handler($Sender) {
        if ($Sender->User->Banned) {
            return;
        }

        try {
            // Get the custom fields
            $ProfileFields = Gdn::userModel()->getMeta($Sender->User->UserID, 'Profile.%', 'Profile.');

            // Import from CustomProfileFields if available
            if (!count($ProfileFields) && is_object($Sender->User) && c('Plugins.CustomProfileFields.SuggestedFields', false)) {
                $ProfileFields = Gdn::userModel()->getAttribute($Sender->User->UserID, 'CustomProfileFields', false);
                if ($ProfileFields) {
                    // Migrate to UserMeta & delete original
                    Gdn::userModel()->setMeta($Sender->User->UserID, $ProfileFields, 'Profile.');
                    Gdn::userModel()->saveAttribute($Sender->User->UserID, 'CustomProfileFields', false);
                }
            }

            // Send them off for magic formatting
            $ProfileFields = $this->parseSpecialFields($ProfileFields);

            // Get all field data, error check
            $AllFields = $this->getProfileFields();
            if (!is_array($AllFields) || !is_array($ProfileFields)) {
                return;
            }

            // DateOfBirth is special case that core won't handle
            // Hack it in here instead
            if (c('ProfileExtender.Fields.DateOfBirth.OnProfile')) {
                // Do not use Gdn_Format::Date because it shifts to local timezone
                $BirthdayStamp = Gdn_Format::toTimestamp($Sender->User->DateOfBirth);
                if ($BirthdayStamp) {
                    $ProfileFields['DateOfBirth'] = date(t('Birthday Format', 'F j, Y'), $BirthdayStamp);
                    $AllFields['DateOfBirth'] = array('Label' => t('Birthday'), 'OnProfile' => true);
                }
            }

            // Display all non-hidden fields
            $ProfileFields = array_reverse($ProfileFields);
            foreach ($ProfileFields as $Name => $Value) {
                // Skip empty and hidden fields.
                if (!$Value || !val('OnProfile', $AllFields[$Name])) {
                    continue;
                }

                // Non-magic fields must be plain text, but we'll auto-link
                if (!in_array($Name, $this->MagicLabels)) {
                    $Value = Gdn_Format::links(Gdn_Format::text($Value));
                }

                echo ' <dt class="ProfileExtend Profile'.Gdn_Format::alphaNumeric($Name).'">'.Gdn_Format::text($AllFields[$Name]['Label']).'</dt> ';
                echo ' <dd class="ProfileExtend Profile'.Gdn_Format::alphaNumeric($Name).'">'.Gdn_Format::htmlFilter($Value).'</dd> ';
            }
        } catch (Exception $ex) {
            // No errors
        }
    }

    /**
     * Save custom profile fields when saving the user.
     *
     * @param $Sender object
     * @param $Args array
     */
    public function userModel_afterSave_handler($Sender, $Args) {
        $this->updateUserFields($Args['UserID'], $Args['FormPostValues']);
    }

    /**
     * Save custom profile fields on registration.
     *
     * @param $Sender object
     * @param $Args array
     */
    public function userModel_afterInsertUser_handler($Sender, $Args) {
        $this->updateUserFields($Args['InsertUserID'], $Args['RegisteringUser']);
    }

    /**
     * Update user with new profile fields.
     *
     * @param $UserID int
     * @param $Fields array
     */
    protected function updateUserFields($UserID, $Fields) {
        // Confirm we have submitted form values
        if (is_array($Fields)) {
            // Retrieve whitelist & user column list
            $AllowedFields = $this->getProfileFields();
            $Columns = Gdn::sql()->fetchColumns('User');

            foreach ($Fields as $Name => $Field) {
                // Whitelist
                if (!array_key_exists($Name, $AllowedFields)) {
                    unset($Fields[$Name]);
                    continue;
                }
                // Don't allow duplicates on User table
                if (in_array($Name, $Columns)) {
                    unset($Fields[$Name]);
                }
            }

            // Update UserMeta if any made it thru
            if (count($Fields)) {
                Gdn::userModel()->setMeta($UserID, $Fields, 'Profile.');
            }
        }
    }


    /**
     * Endpoint to export basic user data along with all custom fields into CSV.
     */
    public function utilityController_exportProfiles_create($sender) {
        // Clear our ability to do this.
        $sender->permission('Garden.Settings.Manage');
        if (Gdn::userModel()->pastUserMegaThreshold()) {
            throw new Gdn_UserException('You have too many users to export automatically.');
        }

        // Determine profile fields we need to add.
        $fields = $this->getProfileFields();
        $columnNames = array('Name', 'Email', 'Joined', 'Last Seen', 'Discussions', 'Comments', 'Points');

        // Set up our basic query.
        Gdn::sql()
            ->select('u.Name')
            ->select('u.Email')
            ->select('u.DateInserted')
            ->select('u.DateLastActive')
            ->select('u.CountDiscussions')
            ->select('u.CountComments')
            ->select('u.Points')
            ->from('User u')
            ->where('u.Deleted', 0)
            ->where('u.Admin <', 2);

        $i = 0;
        foreach ($fields as $slug => $fieldData) {
            // Add this field to the output
            $columnNames[] = val('Label', $fieldData, $slug);

            // Add this field to the query.
            Gdn::sql()
                ->join('UserMeta a'.$i, "u.UserID = a$i.UserID and a$i.Name = 'Profile.$slug'", 'left')
                ->select('a'.$i.'.Value', '', $slug);
            $i++;
        }

        // Get our user data.
        $users = Gdn::sql()->get()->resultArray();

        // Serve a CSV of the results.
        exportCSV($columnNames, $users);
        die();

        // Useful for query debug.
        //$sender->render('blank');
    }

    /**
     * Import from CustomProfileFields or upgrade from ProfileExtender 2.0.
     */
    public function setup() {
        if ($Fields = c('Plugins.ProfileExtender.ProfileFields', c('Plugins.CustomProfileFields.SuggestedFields'))) {
            // Get defaults
            $Hidden = c('Plugins.ProfileExtender.HideFields', c('Plugins.CustomProfileFields.HideFields'));
            $OnRegister = c('Plugins.ProfileExtender.RegistrationFields');
            $Length = c('Plugins.ProfileExtender.TextMaxLength', c('Plugins.CustomProfileFields.ValueLength'));

            // Convert to arrays
            $Fields = array_filter((array)explode(',', $Fields));
            $Hidden = array_filter((array)explode(',', $Hidden));
            $OnRegister = array_filter((array)explode(',', $OnRegister));

            // Assign new data structure
            $NewData = array();
            foreach ($Fields as $Field) {
                // Make unique slug
                $Name = $TestSlug = preg_replace('`[^0-9a-zA-Z]`', '', $Field);
                $i = 1;
                while (array_key_exists($Name, $NewData) || in_array($Name, $this->ReservedNames)) {
                    $Name = $TestSlug.$i++;
                }

                // Convert
                $NewData[$Name] = array(
                    'Label' => $Field,
                    'Length' => $Length,
                    'FormType' => 'TextBox',
                    'OnProfile' => (in_array($Field, $Hidden)) ? 0 : 1,
                    'OnRegister' => (in_array($Field, $OnRegister)) ? 1 : 0,
                    'OnDiscussion' => 0,
                    'Required' => 0,
                    'Locked' => 0,
                    'Sort' => 0
                );
            }
            saveToConfig('ProfileExtender.Fields', $NewData);
        }
    }
}

// 2.0 used these config settings; the first 3 were a comma-separated list of field names.
//'Plugins.ProfileExtender.ProfileFields' => array('Control' => 'TextBox', 'Options' => array('MultiLine' => TRUE)),
//'Plugins.ProfileExtender.RegistrationFields' => array('Control' => 'TextBox', 'Options' => array('MultiLine' => TRUE)),
//'Plugins.ProfileExtender.HideFields' => array('Control' => 'TextBox', 'Options' => array('MultiLine' => TRUE)),
//'Plugins.ProfileExtender.TextMaxLength' => array('Control' => 'TextBox'),<|MERGE_RESOLUTION|>--- conflicted
+++ resolved
@@ -71,13 +71,8 @@
      * Add the Dashboard menu item.
      */
     public function base_GetAppSettingsMenuItems_handler($Sender) {
-<<<<<<< HEAD
-	$nav = &$Sender->EventArguments['Nav'];
-	$nav->addLinkIf(Gdn::session()->checkPermission('Garden.Settings.Manage'), t('Profile Fields'), 'settings/profileextender', 'users.profile-extender');
-=======
         $nav = &$Sender->EventArguments['Nav'];
         $nav->addLinkIf(Gdn::session()->checkPermission('Garden.Settings.Manage'), t('Profile Fields'), 'settings/profileextender', 'users.profile-extender');
->>>>>>> 8c5be8b7
     }
 
     /**
