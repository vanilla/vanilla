<?php
/**
 * ProfileExtender Plugin.
 *
 * @author Lincoln Russell <lincoln@vanillaforums.com>
 * @copyright 2009-2016 Vanilla Forums Inc.
 * @license http://www.opensource.org/licenses/gpl-2.0.php GNU GPL v2
 * @package ProfileExtender
 */

$PluginInfo['ProfileExtender'] = array(
    'Name' => 'Profile Extender',
    'Description' => 'Add fields (like status, location, or gamer tags) to profiles and registration.',
    'Version' => '3.0.2',
    'RequiredApplications' => array('Vanilla' => '2.1'),
    'MobileFriendly' => true,
    //'RegisterPermissions' => array('Plugins.ProfileExtender.Add'),
    'SettingsUrl' => '/dashboard/settings/profileextender',
    'SettingsPermission' => 'Garden.Settings.Manage',
    'Author' => "Lincoln Russell",
    'AuthorEmail' => 'lincoln@vanillaforums.com',
    'AuthorUrl' => 'http://lincolnwebs.com'
);

/**
 * Plugin to add additional fields to user profiles.
 *
 * If the field name is an existing column on user table (e.g. Title, About, Location)
 * it will store there. Otherwise, it stores in UserMeta.
 *
 * @todo Option to show in discussions
 * @todo Sort order
 * @todo Lockable for Garden.Moderation.Manage
 * @todo Date fields
 * @todo Gender, birthday adding
 * @todo Dynamic magic field filtering/linking
 * @todo Dynamic validation rule
 */
class ProfileExtenderPlugin extends Gdn_Plugin {

    /** @var array */
    public $MagicLabels = array('Twitter', 'Google', 'Facebook', 'LinkedIn', 'GitHub', 'Website', 'Real Name');

    /**
     * Available form field types in format Gdn_Type => DisplayName.
     */
    public $FormTypes = array(
        'TextBox' => 'TextBox',
        'Dropdown' => 'Dropdown',
        'CheckBox' => 'Checkbox',
        'DateOfBirth' => 'Birthday',
    );

    /**
     * Whitelist of allowed field properties.
     */
    public $FieldProperties = array('Name', 'Label', 'FormType', 'Required', 'Locked',
        'Options', 'Length', 'Sort', 'OnRegister', 'OnProfile', 'OnDiscussion');

    /**
     * Blacklist of disallowed field names.
     * Prevents accidental or malicious overwrite of sensitive fields.
     */
    public $ReservedNames = array('Name', 'Email', 'Password', 'HashMethod', 'Admin', 'Banned', 'Points',
        'Deleted', 'Verified', 'Attributes', 'Permissions', 'Preferences');

    /** @var array */
    public $ProfileFields = array();

    /**
     * Add the Dashboard menu item.
     */
    public function base_getAppSettingsMenuItems_handler($Sender) {
        $Menu = &$Sender->EventArguments['SideMenu'];
        $Menu->addLink('Users', t('Profile Fields'), 'settings/profileextender', 'Garden.Settings.Manage');
    }

    /**
     * Add non-checkbox fields to registration forms.
     */
    public function entryController_registerBeforePassword_handler($Sender) {
        $ProfileFields = $this->getProfileFields();
        $Sender->RegistrationFields = array();
        foreach ($ProfileFields as $Name => $Field) {
            if (val('OnRegister', $Field) && val('FormType', $Field) != 'CheckBox') {
                $Sender->RegistrationFields[$Name] = $Field;
            }
        }
        include_once $Sender->fetchViewLocation('registrationfields', '', 'plugins/ProfileExtender');
    }

    /**
     * Add checkbox fields to registration forms.
     */
    public function entryController_registerFormBeforeTerms_handler($Sender) {
        $ProfileFields = $this->getProfileFields();
        $Sender->RegistrationFields = array();
        foreach ($ProfileFields as $Name => $Field) {
            if (val('OnRegister', $Field) && val('FormType', $Field) == 'CheckBox') {
                $Sender->RegistrationFields[$Name] = $Field;
            }
        }
        include_once $Sender->fetchViewLocation('registrationfields', '', 'plugins/ProfileExtender');
    }

    /**
     * Required fields on registration forms.
     */
    public function entryController_registerValidation_handler($Sender) {
        // Require new fields
        $ProfileFields = $this->getProfileFields();
        foreach ($ProfileFields as $Name => $Field) {
            // Check both so you can't break register form by requiring omitted field
            if (val('Required', $Field) && val('OnRegister', $Field)) {
                $Sender->UserModel->Validation->applyRule($Name, 'Required', T('%s is required.', $Field['Label']));
            }
        }

        // DateOfBirth zeroes => NULL
        if ('0-00-00' == $Sender->Form->getFormValue('DateOfBirth')) {
            $Sender->Form->setFormValue('DateOfBirth', null);
        }
    }

    /**
     * Special manipulations.
     */
    public function parseSpecialFields($Fields = array()) {
        if (!is_array($Fields)) {
            return $Fields;
        }

        foreach ($Fields as $Label => $Value) {
            if ($Value == '') {
                continue;
            }

            // Use plaintext for building these
            $Value = Gdn_Format::text($Value);

            switch ($Label) {
                case 'Twitter':
                    $Fields['Twitter'] = '@'.anchor($Value, 'http://twitter.com/'.$Value);
                    break;
                case 'Facebook':
                    $Fields['Facebook'] = anchor($Value, 'http://facebook.com/'.$Value);
                    break;
                case 'LinkedIn':
                    $Fields['LinkedIn'] = anchor($Value, 'http://www.linkedin.com/in/'.$Value);
                    break;
                case 'GitHub':
                    $Fields['GitHub'] = anchor($Value, 'https://github.com/'.$Value);
                    break;
                case 'Google':
                    $Fields['Google'] = anchor('Google+', $Value, '', array('rel' => 'me'));
                    break;
                case 'Website':
                    $LinkValue = (isUrl($Value)) ? $Value : 'http://'.$Value;
                    $Fields['Website'] = anchor($Value, $LinkValue);
                    break;
                case 'Real Name':
                    $Fields['Real Name'] = wrap(htmlspecialchars($Value), 'span', array('itemprop' => 'name'));
                    break;
            }
        }

        return $Fields;
    }

    /**
     * Add fields to edit profile form.
     */
    public function profileController_editMyAccountAfter_handler($Sender) {
        $this->profileFields($Sender);
    }

    /**
     * Add custom fields to discussions.
     */
    public function base_AuthorInfo_handler($Sender, $Args) {
        //echo ' '.WrapIf(htmlspecialchars(val('Department', $Args['Author'])), 'span', array('class' => 'MItem AuthorDepartment'));
        //echo ' '.WrapIf(htmlspecialchars(val('Organization', $Args['Author'])), 'span', array('class' => 'MItem AuthorOrganization'));
    }

    /**
     * Get custom profile fields.
     *
     * @return array
     */
    private function getProfileFields() {
        $Fields = c('ProfileExtender.Fields', array());
        if (!is_array($Fields)) {
            $Fields = array();
        }

        // Data checks
        foreach ($Fields as $Name => $Field) {
            // Require an array for each field
            if (!is_array($Field) || strlen($Name) < 1) {
                unset($Fields[$Name]);
                //RemoveFromConfig('ProfileExtender.Fields.'.$Name);
            }

            // Verify field form type
            if (!isset($Field['FormType'])) {
                $Fields[$Name]['FormType'] = 'TextBox';
            } elseif (!array_key_exists($Field['FormType'], $this->FormTypes)) {
                unset($this->ProfileFields[$Name]);
            } elseif ($Fields[$Name]['FormType'] == 'DateOfBirth') {
                // Special case for birthday field
                $Fields[$Name]['FormType'] = 'Date';
                $Fields[$Name]['Label'] = t('Birthday');
            }
        }

        return $Fields;
    }

    /**
     * Get data for a single profile field.
     *
     * @param $Name
     * @return array
     */
    private function getProfileField($Name) {
        $Field = c('ProfileExtender.Fields.'.$Name, array());
        if (!isset($Field['FormType'])) {
            $Field['FormType'] = 'TextBox';
        }
        return $Field;
    }

    /**
     * Display custom profile fields on form.
     *
     * @access private
     */
    private function profileFields($Sender) {
        // Retrieve user's existing profile fields
        $this->ProfileFields = $this->getProfileFields();

        // Get user-specific data
        $this->UserFields = Gdn::userModel()->getMeta($Sender->Form->getValue('UserID'), 'Profile.%', 'Profile.');
        // Fill in user data on form
        foreach ($this->UserFields as $Field => $Value) {
            $Sender->Form->setValue($Field, $Value);
        }

        include_once $Sender->fetchViewLocation('profilefields', '', 'plugins/ProfileExtender');
    }

    /**
     * Settings page.
     */
    public function settingsController_profileExtender_create($Sender) {
        $Sender->permission('Garden.Settings.Manage');
        // Detect if we need to upgrade settings
        if (!c('ProfileExtender.Fields')) {
            $this->setup();
        }

        // Set data
        $Data = $this->getProfileFields();
        $Sender->setData('ExtendedFields', $Data);

        $Sender->addSideMenu('settings/profileextender');
        $Sender->setData('Title', t('Profile Fields'));
        $Sender->render('settings', '', 'plugins/ProfileExtender');
    }

    /**
     * Add/edit a field.
     */
    public function settingsController_profileFieldAddEdit_create($Sender, $Args) {
        $Sender->permission('Garden.Settings.Manage');
        $Sender->setData('Title', t('Add Profile Field'));

        if ($Sender->Form->authenticatedPostBack()) {
            // Get whitelisted properties
            $FormPostValues = $Sender->Form->formValues();
            foreach ($FormPostValues as $Key => $Value) {
                if (!in_array($Key, $this->FieldProperties)) {
                    unset ($FormPostValues[$Key]);
                }
            }

            // Make Options an array
            if ($Options = val('Options', $FormPostValues)) {
                $Options = explode("\n", preg_replace('/[^\w\s()-]/u', '', $Options));
                if (count($Options) < 2) {
                    $Sender->Form->addError('Must have at least 2 options.', 'Options');
                }
                setValue('Options', $FormPostValues, $Options);
            }

            // Check label
            if (val('FormType', $FormPostValues) == 'DateOfBirth') {
                setValue('Label', $FormPostValues, 'DateOfBirth');
            }
            if (!val('Label', $FormPostValues)) {
                $Sender->Form->addError('Label is required.', 'Label');
            }

            // Check form type
            if (!array_key_exists(val('FormType', $FormPostValues), $this->FormTypes)) {
                $Sender->Form->addError('Invalid form type.', 'FormType');
            }

            // Force CheckBox options
            if (val('FormType', $FormPostValues) == 'CheckBox') {
                setValue('Required', $FormPostValues, true);
                setValue('OnRegister', $FormPostValues, true);
            }

            // Merge updated data into config
            $Fields = $this->getProfileFields();
            if (!$Name = val('Name', $FormPostValues)) {
                // Make unique name from label for new fields
                $Name = $TestSlug = substr(preg_replace('`[^0-9a-zA-Z]`', '', val('Label', $FormPostValues)), 0, 50);
                $i = 1;
                while (empty($Name) || array_key_exists($Name, $Fields) || in_array($Name, $this->ReservedNames)) {
                    $Name = $TestSlug.$i++;
                }
            }

            // Save if no errors
            if (!$Sender->Form->errorCount()) {
                $Data = c('ProfileExtender.Fields.'.$Name, array());
                $Data = array_merge((array)$Data, (array)$FormPostValues);
                saveToConfig('ProfileExtender.Fields.'.$Name, $Data);
                $Sender->RedirectUrl = url('/settings/profileextender');
            }
        } elseif (isset($Args[0])) {
            // Editing
            $Data = $this->getProfileField($Args[0]);
            if (isset($Data['Options']) && is_array($Data['Options'])) {
                $Data['Options'] = implode("\n", $Data['Options']);
            }
            $Sender->Form->setData($Data);
            $Sender->Form->addHidden('Name', $Args[0]);
            $Sender->setData('Title', t('Edit Profile Field'));
        }

        $CurrentFields = $this->getProfileFields();
        $FormTypes = $this->FormTypes;

        /**
         * We only allow one DateOfBirth field, since it is a special case.  Remove it as an option if we already
         * have one, unless we're editing the one instance we're allowing.
         */
        if (array_key_exists('DateOfBirth', $CurrentFields) && $Sender->Form->getValue('FormType') != 'DateOfBirth') {
            unset($FormTypes['DateOfBirth']);
        }

        $Sender->setData('FormTypes', $FormTypes);
        $Sender->setData('CurrentFields', $CurrentFields);

        $Sender->render('addedit', '', 'plugins/ProfileExtender');
    }

    /**
     * Delete a field.
     */
    public function settingsController_profileFieldDelete_create($Sender, $Args) {
        $Sender->permission('Garden.Settings.Manage');
        $Sender->setData('Title', 'Delete Field');
        if (isset($Args[0])) {
            if ($Sender->Form->authenticatedPostBack()) {
                removeFromConfig('ProfileExtender.Fields.'.$Args[0]);
                $Sender->RedirectUrl = url('/settings/profileextender');
            } else {
                $Sender->setData('Field', $this->getProfileField($Args[0]));
            }
        }
        $Sender->render('delete', '', 'plugins/ProfileExtender');
    }

    /**
     * Display custom fields on Edit User form.
     */
    public function userController_afterFormInputs_handler($Sender) {
        echo '<ul>';
        $this->profileFields($Sender);
        echo '</ul>';
    }

    /**
     * Display custom fields on Profile.
     */
    public function userInfoModule_onBasicInfo_handler($Sender) {
        if ($Sender->User->Banned) {
            return;
        }

        try {
            // Get the custom fields
            $ProfileFields = Gdn::userModel()->getMeta($Sender->User->UserID, 'Profile.%', 'Profile.');

            // Get allowed GDN_User fields.
            $Blacklist = array_combine($this->ReservedNames, $this->ReservedNames);
            $NativeFields = array_diff_key((array)$Sender->User, $Blacklist);

            // Combine custom fields (GDN_UserMeta) with GDN_User fields.
            // This is OK because we're blacklisting our $ReservedNames AND whitelisting $AllFields below.
            $ProfileFields = array_merge($ProfileFields, $NativeFields);

            // Import from CustomProfileFields if available
            if (!count($ProfileFields) && is_object($Sender->User) && c('Plugins.CustomProfileFields.SuggestedFields', false)) {
                $ProfileFields = Gdn::userModel()->getAttribute($Sender->User->UserID, 'CustomProfileFields', false);
                if ($ProfileFields) {
                    // Migrate to UserMeta & delete original
                    Gdn::userModel()->setMeta($Sender->User->UserID, $ProfileFields, 'Profile.');
                    Gdn::userModel()->saveAttribute($Sender->User->UserID, 'CustomProfileFields', false);
                }
            }

            // Send them off for magic formatting
            $ProfileFields = $this->parseSpecialFields($ProfileFields);

            // Get all field data, error check
            $AllFields = $this->getProfileFields();
            if (!is_array($AllFields) || !is_array($ProfileFields)) {
                return;
            }

            // DateOfBirth is special case that core won't handle
            // Hack it in here instead
            if (c('ProfileExtender.Fields.DateOfBirth.OnProfile')) {
                // Do not use Gdn_Format::Date because it shifts to local timezone
                $BirthdayStamp = Gdn_Format::toTimestamp($Sender->User->DateOfBirth);
                if ($BirthdayStamp) {
                    $ProfileFields['DateOfBirth'] = date(t('Birthday Format', 'F j, Y'), $BirthdayStamp);
                    $AllFields['DateOfBirth'] = array('Label' => t('Birthday'), 'OnProfile' => true);
                }
            }

            // Display all non-hidden fields
<<<<<<< HEAD
            $ProfileFields = array_reverse($ProfileFields, true);
            foreach ($ProfileFields as $Name => $Value) {
                // Skip empty and hidden fields.
                if (!$Value || !val('OnProfile', $AllFields[$Name])) {
                    continue;
                }

                // Non-magic fields must be plain text, but we'll auto-link
                if (!in_array($Name, $this->MagicLabels)) {
                    $Value = Gdn_Format::links(Gdn_Format::text($Value));
                }

                echo ' <dt class="ProfileExtend Profile'.Gdn_Format::alphaNumeric($Name).'">'.Gdn_Format::text($AllFields[$Name]['Label']).'</dt> ';
                echo ' <dd class="ProfileExtend Profile'.Gdn_Format::alphaNumeric($Name).'">'.Gdn_Format::htmlFilter($Value).'</dd> ';
            }
=======
            require_once Gdn::controller()->fetchViewLocation('helper_functions', '', 'plugins/ProfileExtender', true, false);
            $ProfileFields = array_reverse($ProfileFields);
            extendedProfileFields($ProfileFields, $AllFields, $this->MagicLabels);
>>>>>>> f9273a20
        } catch (Exception $ex) {
            // No errors
        }
    }

    /**
     * Save custom profile fields when saving the user.
     *
     * @param $Sender object
     * @param $Args array
     */
    public function userModel_afterSave_handler($Sender, $Args) {
        $this->updateUserFields($Args['UserID'], $Args['FormPostValues']);
    }

    /**
     * Save custom profile fields on registration.
     *
     * @param $Sender object
     * @param $Args array
     */
    public function userModel_afterInsertUser_handler($Sender, $Args) {
        $this->updateUserFields($Args['InsertUserID'], $Args['RegisteringUser']);
    }

    /**
     * Update user with new profile fields.
     *
     * @param $UserID int
     * @param $Fields array
     */
    protected function updateUserFields($UserID, $Fields) {
        // Confirm we have submitted form values
        if (is_array($Fields)) {
            // Retrieve whitelist & user column list
            $AllowedFields = $this->getProfileFields();
            $Columns = Gdn::sql()->fetchColumns('User');

            foreach ($Fields as $Name => $Field) {
                // Whitelist
                if (!array_key_exists($Name, $AllowedFields)) {
                    unset($Fields[$Name]);
                    continue;
                }
                // Don't allow duplicates on User table
                if (in_array($Name, $Columns)) {
                    unset($Fields[$Name]);
                }
            }

            // Update UserMeta if any made it thru
            if (count($Fields)) {
                Gdn::userModel()->setMeta($UserID, $Fields, 'Profile.');
            }
        }
    }


    /**
     * Endpoint to export basic user data along with all custom fields into CSV.
     */
    public function utilityController_exportProfiles_create($sender) {
        // Clear our ability to do this.
        $sender->permission('Garden.Settings.Manage');
        if (Gdn::userModel()->pastUserMegaThreshold()) {
            throw new Gdn_UserException('You have too many users to export automatically.');
        }

        // Determine profile fields we need to add.
        $fields = $this->getProfileFields();
        $columnNames = array('Name', 'Email', 'Joined', 'Last Seen', 'Discussions', 'Comments', 'Points');

        // Set up our basic query.
        Gdn::sql()
            ->select('u.Name')
            ->select('u.Email')
            ->select('u.DateInserted')
            ->select('u.DateLastActive')
            ->select('u.CountDiscussions')
            ->select('u.CountComments')
            ->select('u.Points')
            ->from('User u')
            ->where('u.Deleted', 0)
            ->where('u.Admin <', 2);

        if (val('DateOfBirth', $fields)) {
            $columnNames[] = 'Birthday';
            Gdn::sql()->select('u.DateOfBirth');
            unset($fields['DateOfBirth']);
        }

        $i = 0;
        foreach ($fields as $slug => $fieldData) {
            // Add this field to the output
            $columnNames[] = val('Label', $fieldData, $slug);

            // Add this field to the query.
            Gdn::sql()
                ->join('UserMeta a'.$i, "u.UserID = a$i.UserID and a$i.Name = 'Profile.$slug'", 'left')
                ->select('a'.$i.'.Value', '', $slug);
            $i++;
        }

        // Get our user data.
        $users = Gdn::sql()->get()->resultArray();

        // Serve a CSV of the results.
        exportCSV($columnNames, $users);
        die();

        // Useful for query debug.
        //$sender->render('blank');
    }

    /**
     * Import from CustomProfileFields or upgrade from ProfileExtender 2.0.
     */
    public function setup() {
        if ($Fields = c('Plugins.ProfileExtender.ProfileFields', c('Plugins.CustomProfileFields.SuggestedFields'))) {
            // Get defaults
            $Hidden = c('Plugins.ProfileExtender.HideFields', c('Plugins.CustomProfileFields.HideFields'));
            $OnRegister = c('Plugins.ProfileExtender.RegistrationFields');
            $Length = c('Plugins.ProfileExtender.TextMaxLength', c('Plugins.CustomProfileFields.ValueLength'));

            // Convert to arrays
            $Fields = array_filter((array)explode(',', $Fields));
            $Hidden = array_filter((array)explode(',', $Hidden));
            $OnRegister = array_filter((array)explode(',', $OnRegister));

            // Assign new data structure
            $NewData = array();
            foreach ($Fields as $Field) {
                // Make unique slug
                $Name = $TestSlug = preg_replace('`[^0-9a-zA-Z]`', '', $Field);
                $i = 1;
                while (empty($Name) || array_key_exists($Name, $NewData) || in_array($Name, $this->ReservedNames)) {
                    $Name = $TestSlug.$i++;
                }

                // Convert
                $NewData[$Name] = array(
                    'Label' => $Field,
                    'Length' => $Length,
                    'FormType' => 'TextBox',
                    'OnProfile' => (in_array($Field, $Hidden)) ? 0 : 1,
                    'OnRegister' => (in_array($Field, $OnRegister)) ? 1 : 0,
                    'OnDiscussion' => 0,
                    'Required' => 0,
                    'Locked' => 0,
                    'Sort' => 0
                );
            }
            saveToConfig('ProfileExtender.Fields', $NewData);
        }
    }
}

// 2.0 used these config settings; the first 3 were a comma-separated list of field names.
//'Plugins.ProfileExtender.ProfileFields' => array('Control' => 'TextBox', 'Options' => array('MultiLine' => TRUE)),
//'Plugins.ProfileExtender.RegistrationFields' => array('Control' => 'TextBox', 'Options' => array('MultiLine' => TRUE)),
//'Plugins.ProfileExtender.HideFields' => array('Control' => 'TextBox', 'Options' => array('MultiLine' => TRUE)),
//'Plugins.ProfileExtender.TextMaxLength' => array('Control' => 'TextBox'),<|MERGE_RESOLUTION|>--- conflicted
+++ resolved
@@ -435,27 +435,9 @@
             }
 
             // Display all non-hidden fields
-<<<<<<< HEAD
+            require_once Gdn::controller()->fetchViewLocation('helper_functions', '', 'plugins/ProfileExtender', true, false);
             $ProfileFields = array_reverse($ProfileFields, true);
-            foreach ($ProfileFields as $Name => $Value) {
-                // Skip empty and hidden fields.
-                if (!$Value || !val('OnProfile', $AllFields[$Name])) {
-                    continue;
-                }
-
-                // Non-magic fields must be plain text, but we'll auto-link
-                if (!in_array($Name, $this->MagicLabels)) {
-                    $Value = Gdn_Format::links(Gdn_Format::text($Value));
-                }
-
-                echo ' <dt class="ProfileExtend Profile'.Gdn_Format::alphaNumeric($Name).'">'.Gdn_Format::text($AllFields[$Name]['Label']).'</dt> ';
-                echo ' <dd class="ProfileExtend Profile'.Gdn_Format::alphaNumeric($Name).'">'.Gdn_Format::htmlFilter($Value).'</dd> ';
-            }
-=======
-            require_once Gdn::controller()->fetchViewLocation('helper_functions', '', 'plugins/ProfileExtender', true, false);
-            $ProfileFields = array_reverse($ProfileFields);
             extendedProfileFields($ProfileFields, $AllFields, $this->MagicLabels);
->>>>>>> f9273a20
         } catch (Exception $ex) {
             // No errors
         }
