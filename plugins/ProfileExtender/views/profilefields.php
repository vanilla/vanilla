--- conflicted
+++ resolved
@@ -1,27 +1,9 @@
 <?php if (!defined('APPLICATION')) exit();
 
-
-<<<<<<< HEAD
-// Write out the suggested fields first
-if (count($this->ProfileFields) > 0)
-   echo Wrap(Wrap(T('More Information'), 'h3'), 'li');
-	
-$CountFields = 0;
-foreach ($this->ProfileFields as $Field) {
-	$Value = $this->IsPostBack ? GetValue($CountFields, $CustomValues, '') : GetValue($Field, $this->UserFields, '');
-	$CountFields++;
-	echo '<li>';
-		echo $Sender->Form->Hidden('CustomLabel[]', array('value' => $Field));
-		echo $Sender->Form->Label($Field, 'CustomValue[]');
-		echo $Sender->Form->TextBox('CustomValue[]', array('value' => $Value));
-	echo '</li>';
-}
-=======
 foreach ($this->ProfileFields as $Name => $Field) {
    $Options = array();
    if ($Field['FormType'] == 'Dropdown')
       $Options =  array_combine($Field['Options'], $Field['Options']);
->>>>>>> 97e277cf
 
    echo Wrap($Sender->Form->Label($Field['Label'], $Name) .
       $Sender->Form->{$Field['FormType']}($Name, $Options), 'li');
