--- conflicted
+++ resolved
@@ -9,10 +9,7 @@
  * Changes: 
  *  1.5     Fix TagModule usage
  *  1.6     Add tag permissions
-<<<<<<< HEAD
-=======
  *  1.6.1   Add tag permissions to UI
->>>>>>> 084c4cfa
  * 
  * @author Mark O'Sullivan <mark@vanillaforums.com>
  * @copyright 2003 Vanilla Forums, Inc
@@ -23,11 +20,7 @@
 $PluginInfo['Tagging'] = array(
    'Name' => 'Tagging',
    'Description' => 'Users may add tags to each discussion they create. Existing tags are shown in the sidebar for navigation by tag.',
-<<<<<<< HEAD
-   'Version' => '1.6',
-=======
    'Version' => '1.6.2',
->>>>>>> 084c4cfa
    'SettingsUrl' => '/dashboard/settings/tagging',
    'SettingsPermission' => 'Garden.Settings.Manage',
    'Author' => "Mark O'Sullivan",
@@ -610,11 +603,7 @@
       }
 
       $Sender->SetData('Title', T('Delete Tag'));
-<<<<<<< HEAD
-      return $Sender->Render('delete', '', 'plugins/Tagging');
-=======
       $Sender->Render('delete', '', 'plugins/Tagging');
->>>>>>> 084c4cfa
    }
 
    /**
