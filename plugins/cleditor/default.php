<?php
if(!defined('APPLICATION')) die();

/*
Plugin adds CLEditor (http://premiumsoftware.net/cleditor/) jQuery WYSIWYG to Vanilla 2

Included files:
1. jquery.cleditor.min.js (as v.1.3.0 - unchanged)
2. jquery.cleditor.css (as v.1.3.0 - unchanged)
3. images/toolbar.gif (as v.1.3.0 - unchanged)
4. images/buttons.gif (as v.1.3.0 - unchanged)

Changelog:
v0.1: 25AUG2010 - Initial release. 
- Known bugs: 
-- 1. Both HTML and WYSIWYG view are visible in 'Write comment' view. Quick fix: click HTML view button twice to toggle on/off.

Optional: Edit line 19 of jquery.cleditor.min.js to remove extra toolbar buttons.

v0.2: 29OCT2010 - by Mark @ Vanilla.
- Fixed:
-- 1. Removed autogrow from textbox. Caused previous bug of showing both html and wysiwyg.
-- 2. Disabled safestyles. Caused inline css to be ignored when rendering comments.
-- 3. Added livequery so textareas loaded on the fly (ie. during an inline edit) get wysiwyg.
-- 4. Upgraded to CLEditor 1.3.0

v0.3: 30OCT2010 - by Mark @ Vanilla
- Fixed:
-- 1. Adding a comment caused the textarea to be revealed and the wysiwyg to
retain the content just posted. Hooked into core js triggers to clear the
wysiwyg and re-hide the textbox.

v0.4: 30OCT2010 - by Mark @ Vanilla
- Fixed:
-- 1. Removed "preview" button since the wysiwyg *is* a preview, and it caused
some glitches.

v0.5: 02NOV2010 - by Tim @ Vanilla
- Fixed:
-- 1. Added backreference to the cleditor JS object and attached it to the textarea, for external interaction
 
v1.0.1 31AUG2011 - by Todd @ Vanilla
- Fixed:
-- 1. Fixed js error with new versions of jQuery.

v1.1 14SEPT2011 - by Linc @ Vanilla
-- Disabled CLEditor for IE6 or less if using Vanilla 2.0.18b5+.

v1.1.1 28SEPT2011 - Linc
-- Fixed infinite height loop confict with embed plugin.
 */

$PluginInfo['cleditor'] = array(
   'Name' => 'WYSIWYG (CLEditor)',
   'Description' => 'Adds a <a href="http://en.wikipedia.org/wiki/WYSIWYG">WYSIWYG</a> editor to your forum so that your users can enter rich text comments.',
<<<<<<< HEAD
   'Version' => '1.3.0',
=======
   'Version' => '1.3.1',
>>>>>>> fd51f295
   'Author' => "Mirabilia Media",
   'AuthorEmail' => 'info@mirabiliamedia.com',
   'AuthorUrl' => 'http://mirabiliamedia.com',
   'RequiredApplications' => array('Vanilla' => '>=2'),
   'RequiredTheme' => FALSE, 
   'RequiredPlugins' => FALSE,
   'HasLocale' => FALSE,
   'RegisterPermissions' => FALSE,
   'SettingsUrl' => FALSE,
   'SettingsPermission' => FALSE
);

class cleditorPlugin extends Gdn_Plugin {

//	public function PostController_Render_Before($Sender) {
//		$this->_AddCLEditor($Sender);
//	}
//	
//	public function DiscussionController_Render_Before($Sender) {
//		$this->_AddCLEditor($Sender);
//	}
   
   /**
    * @param AssetModel $Sender
    */
   public function AssetModel_StyleCss_Handler($Sender, $Args) {
      $Sender->AddCssFile('jquery.cleditor.css', 'plugins/cleditor');
   }
   
   /**
    *
    * @param Gdn_Form $Sender 
    */
   public function Gdn_Form_BeforeBodyBox_Handler($Sender, $Args) {
      $Column = GetValue('Column', $Args, 'Body');
      $this->_AddCLEditor(Gdn::Controller(), $Column);
      
      $Format = $Sender->GetValue('Format');
      
      if ($Format) {
         $Formatter = Gdn::Factory($Format.'Formatter');
         
         if ($Formatter && method_exists($Formatter, 'FormatForWysiwyg')) {
            $Body = $Formatter->FormatForWysiwyg($Sender->GetValue($Column));
            $Sender->SetValue($Column, $Body);
         } elseif (!in_array($Format, array('Html', 'Wysiwyg'))) {
            $Sender->SetValue($Column, Gdn_Format::To($Sender->GetValue($Column), $Format));
         }
      }
      $Sender->SetValue('Format', 'Wysiwyg');
   }
   
   public function AddClEditor() {
      $this->_AddCLEditor(Gdn::Controller());
   }
	
	private function _AddCLEditor($Sender, $Column = 'Body') {
      static $Added = FALSE;
      if ($Added)
         return;
      
		// Add the CLEditor to the form
		$Options = array('ie' => 'gt IE 6', 'notie' => TRUE); // Exclude IE6
		$Sender->RemoveJsFile('jquery.autogrow.js');
		$Sender->AddJsFile('jquery.cleditor'.(Debug() ? '' : '.min').'.js', 'plugins/cleditor', $Options);
      
      $CssInfo = AssetModel::CssPath('cleditor.css', 'plugins/cleditor');
      
      if ($CssInfo) {
         $CssPath = Asset($CssInfo[1]);
      }
      
		$Sender->Head->AddString(<<<EOT
<style type="text/css">
a.PreviewButton {
	display: none !important;
}
</style>
<script type="text/javascript">
	jQuery(document).ready(function($) {
		// Make sure the removal of autogrow does not break anything
		$.fn.autogrow = function(o) { return; }
		// Attach the editor to comment boxes.
		$("textarea.BodyBox").livequery(function() {
			var frm = $(this).closest("form");
			ed = jQuery(this).cleditor({
            width:"100%", height:"100%",
            controls: "bold italic strikethrough | font size " +
                    "style | color highlight removeformat | bullets numbering | outdent indent | " +
                    "alignleft center alignright | undo redo | " +
                    "image link unlink | pastetext source",
            docType: '<!DOCTYPE html>',
            docCSSFile: "$CssPath"
         })[0];
			this.editor = ed; // Support other plugins!
			jQuery(frm).bind("clearCommentForm", {editor:ed}, function(e) {
				frm.find("textarea").hide();
				e.data.editor.clear();
			});
		});
	});
</script>
EOT
);
      $Added = TRUE;
   }
   
   public function PostController_Quote_Before($Sender, $Args) {
      // Make sure quotes know that we are hijacking the format to wysiwyg.
      if (!C('Garden.ForceInputFormatter'))
         SaveToConfig('Garden.InputFormatter', 'Wysiwyg', FALSE);
   }

	public function Setup() {
      $this->Structure();
   }
   
   public function Structure() {
      SaveToConfig('Garden.Html.SafeStyles', FALSE);
   }
}<|MERGE_RESOLUTION|>--- conflicted
+++ resolved
@@ -53,11 +53,7 @@
 $PluginInfo['cleditor'] = array(
    'Name' => 'WYSIWYG (CLEditor)',
    'Description' => 'Adds a <a href="http://en.wikipedia.org/wiki/WYSIWYG">WYSIWYG</a> editor to your forum so that your users can enter rich text comments.',
-<<<<<<< HEAD
-   'Version' => '1.3.0',
-=======
    'Version' => '1.3.1',
->>>>>>> fd51f295
    'Author' => "Mirabilia Media",
    'AuthorEmail' => 'info@mirabiliamedia.com',
    'AuthorUrl' => 'http://mirabiliamedia.com',
