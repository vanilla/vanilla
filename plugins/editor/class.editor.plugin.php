--- conflicted
+++ resolved
@@ -889,23 +889,7 @@
         $CanDelete = ($IsOwner || Gdn::session()->checkPermission('Garden.Moderation.Manage'));
         if ($Media && $CanDelete) {
             try {
-<<<<<<< HEAD
-                if ($Model->deleteID($MediaID)) {
-                    // unlink the images.
-                    $path = PATH_UPLOADS.'/'.$Media['Path'];
-                    $thumbPath = PATH_UPLOADS.'/'.$Media['ThumbPath'];
-
-                    if (file_exists($path)) {
-                        unlink($path);
-                    }
-
-                    if (file_exists($thumbPath)) {
-                        unlink($thumbPath);
-                    }
-                }
-=======
-                $Model->delete(['MediaID' => $MediaID], ['deleteFile' => true]);
->>>>>>> 51725d45
+                $Model->deleteID($MediaID, ['deleteFile' => true]);
             } catch (Exception $e) {
                 die($e->getMessage());
                 return false;
