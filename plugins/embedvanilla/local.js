--- conflicted
+++ resolved
@@ -33,16 +33,9 @@
    
          messageUrl = function(message) {
             var id = Math.floor(Math.random() * 100000);
-<<<<<<< HEAD
-//            var remoteDomain = window.parent.location;
-//            remoteDomain = remoteDomain.protocol+'//'+remoteDomain.hostname+(remoteDomain.port ? ':'+remoteDomain.port:'')+'/';
-            if (remoteUrl[remoteUrl.length - 1] != '/')
-               remoteUrl += '/';
-=======
             if (remoteUrl.substr(remoteUrl.length - 1) != '/')
                remoteUrl += '/';
             
->>>>>>> 6f227cff
             return remoteUrl + "poll.html#poll:" + id + ":" + message;
 //            return remoteUrl + "#poll:" + id + ":" + message;
          }
@@ -177,16 +170,4 @@
       });
    }
 
-<<<<<<< HEAD
-   var path = gdn.definition('Path', '');
-   if (path.length > 0 && path[0] != '/')
-      path = '/'+path;
-   remotePostMessage('location:' + path, '*');
-
-//   var foo = true;
-//   setInterval(function() { foo = !foo; if (foo) $('h1').hide(); else $('h1').show(); }, 100);
-=======
-//   var foo = true;
-//   setInterval(function() { foo = !foo; if o) $('h1').hide(); else $('h1').show(); }, 100);
->>>>>>> 6f227cff
 });