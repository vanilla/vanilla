--- conflicted
+++ resolved
@@ -24,10 +24,10 @@
      * Add the style script to the head
      *
      * @param Gdn_Controller $sender
-     * @return void
+     * @return int
      */
 
-    public function get_editorID() {
+    public function get_editorID(): int {
         return $this->editorNumber;
     }
 
@@ -55,13 +55,6 @@
      * @param Gdn_Form $sender
      */
     public function gdn_form_beforeBodyBox_handler($sender, $args) {
-<<<<<<< HEAD
-//        require_once Gdn::controller()->fetchViewLocation("helper_functions", "", "plugins/rich-editor");
-
-        require_once Gdn::controller()->fetchViewLocation("icons", "", "plugins/rich-editor");
-//        $view = renderEditorShell();
-        $view = "<div class='js-richText'></div>";
-=======
         /** @var Gdn_Controller $controller */
         $controller = Gdn::controller();
         /** @var int $editorID */
@@ -75,7 +68,6 @@
 
         // Load up the helper functions for the editor views.
         //$controller->fetchView('helper_functions', '', 'plugins/rich-editor');
->>>>>>> fcecb73a
 
         // Render the editor view.
         $args['BodyBox'] = $controller->fetchView('rich-editor', '', 'plugins/rich-editor');
