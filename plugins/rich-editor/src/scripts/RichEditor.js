--- conflicted
+++ resolved
@@ -4,10 +4,10 @@
  * @license https://opensource.org/licenses/GPL-2.0 GPL-2.0
  */
 
-<<<<<<< HEAD
-import Quill from "quill";
+import Quill from "quill/quill";
 import EmojiBlot from "./blots/EmojiBlot.js";
 import ImageBlot from "./blots/ImageBlot.js";
+import VanillaTheme from "./quill/VanillaTheme";
 import * as utility from "@core/utility";
 
 Quill.register(EmojiBlot);
@@ -38,17 +38,7 @@
         // autoLinker: true,
     },
     placeholder: false,
-    theme: false,
-=======
-import Quill from "quill/quill";
-import VanillaTheme from "./quill/VanillaTheme";
-import * as utility from "@core/utility";
-
-Quill.register("themes/vanilla", VanillaTheme);
-
-const options = {
     theme: "vanilla",
->>>>>>> 1a6099a3
 };
 
 export default class RichEditor {
@@ -139,7 +129,9 @@
     }
 
     initializeOtherFormat() {
+
         // TODO: check if we can convert from a format
+
         return;
     }
 }