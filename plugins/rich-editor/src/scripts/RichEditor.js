/*
 * @author Adam (charrondev) Charron <adam.c@vanillaforums.com>
 * @copyright 2009-2018 Vanilla Forums Inc.
 * @license https://opensource.org/licenses/GPL-2.0 GPL-2.0
 */

import Quill from "./Quill";
import * as utility from "@core/utility";
import {delegateEvent} from "@core/dom-utility";

const options = {
    theme: "vanilla",
};

export default class RichEditor {

    initialFormat = "rich";
    initialValue = "";

    /** @type {HTMLFormElement} */
    form;

    /**
     * Create a new RichEditor.
     *
     * @param {string|Element} containerSelector - The CSS selector or the container to render into.
     */
    constructor(containerSelector) {
        if (typeof containerSelector === "string") {
            this.container = document.querySelector(containerSelector);
            if (!this.container) {
                if (!this.container) {
                    throw new Error(`Editor container ${containerSelector} could not be found. Rich Editor could not be started.`);
                }
            }
        } else if (containerSelector instanceof HTMLElement) {
            this.container = containerSelector;
        }

        // Hijack the form submit
        const form = this.container.closest("form");
        this.bodybox = form.querySelector(".BodyBox");

        if (!this.bodybox) {
            throw new Error("Could not find the BodyBox inside of the form.");
        }

        this.initialFormat = this.bodybox.getAttribute("format") || "Rich";
        this.initialValue = this.bodybox.value;

        if (this.initialFormat === "Rich") {
            this.initializeWithRichFormat();
        } else {
            this.initializeOtherFormat();
        }
    }

    /**
     * Handle a click on a video.
     *
     * @param {Event} event - The event.
     */
    handlePlayVideo() {
        const playButton = this;
        if (!(playButton instanceof HTMLElement)) {
            return;
        }
        const container = playButton.closest(".embedVideo-ratio");
        container.innerHTML = `<iframe frameborder="0" allow="autoplay; encrypted-media" class="embedVideo-iframe" src="${playButton.dataset.url}" allowfullscreen></iframe>`;
    }

    initializeWithRichFormat() {
        utility.log("Initializing Rich Editor");
        this.quill = new Quill(this.container, options);
        this.bodybox.style.display = "none";

        if (this.initialValue) {
            utility.log("Setting existing content as contents of editor");
            this.quill.setContents(JSON.parse(this.initialValue));
        }

        this.quill.on("text-change", this.synchronizeDelta.bind(this));

<<<<<<< HEAD
        const insertSpoiler = () => {
            this.quill.format('spoiler', true, Quill.sources.USER);
        };
        document.querySelector(".test-spoiler").addEventListener("click", insertSpoiler);

        // Dummy data
        const insertText = () => {
            const range = this.quill.getSelection(true);
            const blurb = "Quasar rich in mystery Apollonius of Perga concept of the number one rich in mystery! Apollonius of Perga, rogue, hearts of the stars, brain is the seed of intelligence dispassionate extraterrestrial observer finite but unbounded. Tingling of the spine kindling the energy hidden in matter gathered by gravity science Apollonius of Perga Euclid cosmic fugue gathered by gravity take root and flourish dream of the mind's eye descended from astronomers ship of the imagination vastness is bearable only through love with pretty stories for which there's little good evidence Orion's sword. Trillion a billion trillion Apollonius of Perga, not a sunrise but a galaxyrise the sky calls to us! Descended from astronomers?\n" +
                "Vanquish the impossible, another world. Are creatures of the cosmos, white dwarf Cambrian explosion ship of the imagination colonies, how far away. Venture, extraplanetary stirred by starlight, cosmic ocean across the centuries. With pretty stories for which there's little good evidence extraplanetary concept of the number one culture quasar permanence of the stars, Orion's sword, white dwarf. Something incredible is waiting to be known birth Hypatia tingling of the spine network of wormholes bits of moving fluff ship of the imagination as a patch of light.\n" +
                "With pretty stories for which there's little good evidence Euclid dream of the mind's eye, rings of Uranus decipherment the sky calls to us descended from astronomers trillion, Tunguska event radio telescope, hydrogen atoms! Concept of the number one, at the edge of forever ship of the imagination, Sea of Tranquility, hydrogen atoms encyclopaedia galactica astonishment something incredible is waiting to be known tendrils of gossamer clouds. The only home we've ever known extraordinary claims require extraordinary evidence. Stirred by starlight made in the interiors of collapsing stars galaxies emerged into consciousness! Dispassionate extraterrestrial observer and billions upon billions upon billions upon billions upon billions upon billions upon billions?";
            this.quill.insertText(range.index, blurb, Quill.sources.USER);
            this.quill.setSelection(range.index + blurb.length, Quill.sources.SILENT);
        };
        document.querySelector(".test-sagan").addEventListener("click", insertText);

        // Code Block - Inline
        const insertInlineCodeBlock = () => {
            this.quill.format('code-inline', true, Quill.sources.USER);
        };
        document.querySelector(".test-codeblockinline").addEventListener("click", insertInlineCodeBlock);

        // Code Block - Block
        const insertCodeBlockBlock = () => {
            this.quill.format('code-block', true, Quill.sources.USER);
        };
        document.querySelector(".test-blockparagraph").addEventListener("click", insertCodeBlockBlock);

        // Embed Error - Blok
        const insertEmbedError = () => {
            const range = this.quill.getSelection(true);
            this.quill.insertText(range.index, '\n', Quill.sources.SILENT);
            this.quill.insertEmbed(range.index + 1, 'error-embed', {
                errors: [{
                    message: 'Embed failed please try again',
                }, {
                    message: 'Error Message 2Error Message 2Error Message 2Error Message 2Error Message 2Error Message 2Error Message 2Error Message 2Error Message 2Error Message 2Error Message 2Error Message 2Error Message 2Error Message 2Error Message 2Error Message 2Error Message 2Error Message 2Error Message 2Error Message 2Error Message 2Error Message 2Error Message 2Error Message 2',
                }],
            }, Quill.sources.USER);
            this.quill.setSelection(range.index + 2, Quill.sources.SILENT);
        };
        document.querySelector(".test-error").addEventListener("click", insertEmbedError);

        // Embed Loading - Blok
        const insertEmbedLoading = () => {
            const range = this.quill.getSelection(true);
            this.quill.insertText(range.index, '\n', Quill.sources.SILENT);
            this.quill.insertEmbed(range.index + 1, 'loading-embed', {}, Quill.sources.USER);
            this.quill.setSelection(range.index + 2, Quill.sources.SILENT);
        };
        document.querySelector(".test-loading").addEventListener("click", insertEmbedLoading);

        // Insert Image
        const insertImage = () => {
            const range = this.quill.getSelection(true);
            this.quill.insertText(range.index, '\n', Quill.sources.SILENT);
            this.quill.insertEmbed(range.index + 1, 'image-embed', {
                url: 'https://images.pexels.com/photos/31459/pexels-photo.jpg?w=1260&h=750&dpr=2&auto=compress&cs=tinysrgb',
                alt: "Some Alt Text",
            }, Quill.sources.USER);
            this.quill.setSelection(range.index + 2, Quill.sources.SILENT);
        };
        document.querySelector(".test-image").addEventListener("click", insertImage);

        // Code Block - Block
        const insertCodeBlock = () => {
            const range = this.quill.getSelection(true);
            this.quill.insertText(range.index, '\n', Quill.sources.SILENT);
            this.quill.insertEmbed(range.index + 1, 'blockquote-block', {
                content: '<p>\n' +
                '  <strong>Can we use jsConnect without providing an email address?</strong><br/>\n' +
                '  No. You absolutely must send an email, which is the only method for mapping users. If you are importing forum users without email addresses and need a way to map them over SSO, we recommend using dummy email addresses that follow a formula like <code>uniqueID</code> <a href="#">@yoursite.com</a>.\n' +
                '</p>',
            }, Quill.sources.USER);
            this.quill.setSelection(range.index + 2, Quill.sources.SILENT);
        };
        document.querySelector(".test-blockquote").addEventListener("click", insertCodeBlock);

        // Code Block - Block
        const insertVideo = () => {
            const range = this.quill.getSelection(true);
            this.quill.insertText(range.index, '\n', Quill.sources.SILENT);
            this.quill.insertEmbed(range.index + 1, 'video-placeholder', {
                photoUrl: 'https://i.ytimg.com/vi/wupToqz1e2g/hqdefault.jpg',
                url: 'https://www.youtube.com/embed/wupToqz1e2g',
                name: "Video Title",
                width: 1858,
                height: 1276,

            }, Quill.sources.USER);
            this.quill.setSelection(range.index + 2, Quill.sources.SILENT);
        };
        document.querySelector(".test-video").addEventListener("click", insertVideo);
        delegateEvent('click', '.js-playVideo', this.handlePlayVideo);

        // Link Internal
        const insertLinkInternal = () => {
            const range = this.quill.getSelection(true);
            this.quill.insertText(range.index, '\n', Quill.sources.SILENT);
            this.quill.insertEmbed(range.index + 1, 'link-embed', {
                url: 'https://www.google.ca/',
                userPhoto: 'https://secure.gravatar.com/avatar/b0420af06d6fecc16fc88a88cbea8218/',
                userName: 'steve_captain_rogers',
                timestamp: '2017-02-17 11:13',
                humanTime: 'Feb 17, 2017 11:13 AM',
                excerpt: 'The Battle of New York, locally known as "The Incident", was a major battle between the Avengers and Loki with his borrowed Chitauri army in Manhattan, New York City. It was, according to Loki\'s plan, the first battle in Loki\'s war to subjugate Earth, but the actions of the Avengers neutralized the threat of the Chitauri before they could continue the invasion.',
            }, Quill.sources.USER);
            this.quill.setSelection(range.index + 2, Quill.sources.SILENT);
        };
        document.querySelector(".test-urlinternal").addEventListener("click", insertLinkInternal);

        // Link External - Image
        const insertLinkExternalImage = () => {
            const range = this.quill.getSelection(true);
            this.quill.insertText(range.index, '\n', Quill.sources.SILENT);
            this.quill.insertEmbed(range.index + 1, 'link-embed', {
                url: 'https://www.google.ca/',
                name: 'Hulk attacks New York, kills 17, injures 23 in deadliest attack in 5 years   Hulk attacks New York, kills 17, injures 23 in deadliest attack in 5 years',
                source: 'nytimes.com',
                linkImage: 'https://cdn.mdn.mozilla.net/static/img/opengraph-logo.72382e605ce3.png',
                excerpt: 'The Battle of New York, locally known as "The Incident", was a major battle between the Avengers and Loki with his borrowed Chitauri army in Manhattan, New York City. It was, according to Loki\'s plan, the first battle in Loki\'s war to subjugate Earth, but the actions of the Avengers neutralized the threat of the Chitauri before they could continue the invasion.',
            }, Quill.sources.USER);
            this.quill.setSelection(range.index + 2, Quill.sources.SILENT);
        };
        document.querySelector(".test-urlexternalimage").addEventListener("click", insertLinkExternalImage);

        // Link External - No Image
        const insertLinkExternalNoImage = () => {
            const range = this.quill.getSelection(true);
            this.quill.insertText(range.index, '\n', Quill.sources.SILENT);
            this.quill.insertEmbed(range.index + 1, 'link-embed', {
                url: 'https://www.google.ca/',
                name: 'Hulk attacks New York, kills 17, injures 23 in deadliest attack in 5 years   Hulk attacks New York, kills 17, injures 23 in deadliest attack in 5 years',
                source: 'nytimes.com',
                excerpt: 'The Battle of New York, locally known as "The Incident", was a major battle between the Avengers and Loki with his borrowed Chitauri army in Manhattan, New York City. It was, according to Loki\'s plan, the first battle in Loki\'s war to subjugate Earth, but the actions of the Avengers neutralized the threat of the Chitauri before they could continue the invasion.',
            }, Quill.sources.USER);
            this.quill.setSelection(range.index + 2, Quill.sources.SILENT);
        };
        document.querySelector(".test-urlexternal").addEventListener("click", insertLinkExternalNoImage);
=======
    //     // Dummy data
    //     const insertText = () => {
    //         const range = this.quill.getSelection(true);
    //         const blurb = "Quasar rich in mystery Apollonius of Perga concept of the number one rich in mystery! Apollonius of Perga, rogue, hearts of the stars, brain is the seed of intelligence dispassionate extraterrestrial observer finite but unbounded. Tingling of the spine kindling the energy hidden in matter gathered by gravity science Apollonius of Perga Euclid cosmic fugue gathered by gravity take root and flourish dream of the mind's eye descended from astronomers ship of the imagination vastness is bearable only through love with pretty stories for which there's little good evidence Orion's sword. Trillion a billion trillion Apollonius of Perga, not a sunrise but a galaxyrise the sky calls to us! Descended from astronomers?\n" +
    //             "Vanquish the impossible, another world. Are creatures of the cosmos, white dwarf Cambrian explosion ship of the imagination colonies, how far away. Venture, extraplanetary stirred by starlight, cosmic ocean across the centuries. With pretty stories for which there's little good evidence extraplanetary concept of the number one culture quasar permanence of the stars, Orion's sword, white dwarf. Something incredible is waiting to be known birth Hypatia tingling of the spine network of wormholes bits of moving fluff ship of the imagination as a patch of light.\n" +
    //             "With pretty stories for which there's little good evidence Euclid dream of the mind's eye, rings of Uranus decipherment the sky calls to us descended from astronomers trillion, Tunguska event radio telescope, hydrogen atoms! Concept of the number one, at the edge of forever ship of the imagination, Sea of Tranquility, hydrogen atoms encyclopaedia galactica astonishment something incredible is waiting to be known tendrils of gossamer clouds. The only home we've ever known extraordinary claims require extraordinary evidence. Stirred by starlight made in the interiors of collapsing stars galaxies emerged into consciousness! Dispassionate extraterrestrial observer and billions upon billions upon billions upon billions upon billions upon billions upon billions?";
    //         this.quill.insertText(range.index, blurb, Quill.sources.USER);
    //         this.quill.setSelection(range.index + blurb.length, Quill.sources.SILENT);
    //     };
    //     document.querySelector(".test-sagan").addEventListener("click", insertText);
    //
    //     // Embed Error - Blok
    //     const insertEmbedError = () => {
    //         const range = this.quill.getSelection(true);
    //         this.quill.insertText(range.index, '\n', Quill.sources.SILENT);
    //         this.quill.insertEmbed(range.index + 1, 'error-embed', {
    //             errors: [{
    //                 message: 'Embed failed please try again',
    //             }, {
    //                 message: 'Error Message 2Error Message 2Error Message 2Error Message 2Error Message 2Error Message 2Error Message 2Error Message 2Error Message 2Error Message 2Error Message 2Error Message 2Error Message 2Error Message 2Error Message 2Error Message 2Error Message 2Error Message 2Error Message 2Error Message 2Error Message 2Error Message 2Error Message 2Error Message 2',
    //             }],
    //         }, Quill.sources.USER);
    //         this.quill.setSelection(range.index + 2, Quill.sources.SILENT);
    //     };
    //     document.querySelector(".test-error").addEventListener("click", insertEmbedError);
    //
    //     // Embed Loading - Blok
    //     const insertEmbedLoading = () => {
    //         const range = this.quill.getSelection(true);
    //         this.quill.insertText(range.index, '\n', Quill.sources.SILENT);
    //         this.quill.insertEmbed(range.index + 1, 'loading-embed', {}, Quill.sources.USER);
    //         this.quill.setSelection(range.index + 2, Quill.sources.SILENT);
    //     };
    //     document.querySelector(".test-loading").addEventListener("click", insertEmbedLoading);
    //
    //     // Insert Image
    //     const insertImage = () => {
    //         const range = this.quill.getSelection(true);
    //         this.quill.insertText(range.index, '\n', Quill.sources.SILENT);
    //         this.quill.insertEmbed(range.index + 1, 'image-embed', {
    //             url: 'https://images.pexels.com/photos/31459/pexels-photo.jpg?w=1260&h=750&dpr=2&auto=compress&cs=tinysrgb',
    //             alt: "Some Alt Text",
    //         }, Quill.sources.USER);
    //         this.quill.setSelection(range.index + 2, Quill.sources.SILENT);
    //     };
    //     document.querySelector(".test-image").addEventListener("click", insertImage);
    //

        // const resetQuill = () => {
        //     this.quill.setContents("");
        // };
        // document.querySelector(".clearQuill").addEventListener("click", resetQuill);
    //
    //     const insertVideo = () => {
    //         const range = this.quill.getSelection(true);
    //         this.quill.insertText(range.index, '\n', Quill.sources.SILENT);
    //         this.quill.insertEmbed(range.index + 1, 'video-placeholder', {
    //             photoUrl: 'https://i.ytimg.com/vi/wupToqz1e2g/hqdefault.jpg',
    //             url: 'https://www.youtube.com/embed/wupToqz1e2g',
    //             name: "Video Title",
    //             width: 1858,
    //             height: 1276,
    //
    //         }, Quill.sources.USER);
    //         this.quill.setSelection(range.index + 2, Quill.sources.SILENT);
    //     };
    //     document.querySelector(".test-video").addEventListener("click", insertVideo);
    //     delegateEvent('click', '.js-playVideo', this.handlePlayVideo);
    //
    //     // Link Internal
    //     const insertLinkInternal = () => {
    //         const range = this.quill.getSelection(true);
    //         this.quill.insertText(range.index, '\n', Quill.sources.SILENT);
    //         this.quill.insertEmbed(range.index + 1, 'link-embed', {
    //             url: 'https://www.google.ca/',
    //             userPhoto: 'https://secure.gravatar.com/avatar/b0420af06d6fecc16fc88a88cbea8218/',
    //             userName: 'steve_captain_rogers',
    //             timestamp: '2017-02-17 11:13',
    //             humanTime: 'Feb 17, 2017 11:13 AM',
    //             excerpt: 'The Battle of New York, locally known as "The Incident", was a major battle between the Avengers and Loki with his borrowed Chitauri army in Manhattan, New York City. It was, according to Loki\'s plan, the first battle in Loki\'s war to subjugate Earth, but the actions of the Avengers neutralized the threat of the Chitauri before they could continue the invasion.',
    //         }, Quill.sources.USER);
    //         this.quill.setSelection(range.index + 2, Quill.sources.SILENT);
    //     };
    //     document.querySelector(".test-urlinternal").addEventListener("click", insertLinkInternal);
    //
    //     // Link External - Image
    //     const insertLinkExternalImage = () => {
    //         const range = this.quill.getSelection(true);
    //         this.quill.insertText(range.index, '\n', Quill.sources.SILENT);
    //         this.quill.insertEmbed(range.index + 1, 'link-embed', {
    //             url: 'https://www.google.ca/',
    //             name: 'Hulk attacks New York, kills 17, injures 23 in deadliest attack in 5 years   Hulk attacks New York, kills 17, injures 23 in deadliest attack in 5 years',
    //             source: 'nytimes.com',
    //             linkImage: 'https://cdn.mdn.mozilla.net/static/img/opengraph-logo.72382e605ce3.png',
    //             excerpt: 'The Battle of New York, locally known as "The Incident", was a major battle between the Avengers and Loki with his borrowed Chitauri army in Manhattan, New York City. It was, according to Loki\'s plan, the first battle in Loki\'s war to subjugate Earth, but the actions of the Avengers neutralized the threat of the Chitauri before they could continue the invasion.',
    //         }, Quill.sources.USER);
    //         this.quill.setSelection(range.index + 2, Quill.sources.SILENT);
    //     };
    //     document.querySelector(".test-urlexternalimage").addEventListener("click", insertLinkExternalImage);
    //
    //     // Link External - No Image
    //     const insertLinkExternalNoImage = () => {
    //         const range = this.quill.getSelection(true);
    //         this.quill.insertText(range.index, '\n', Quill.sources.SILENT);
    //         this.quill.insertEmbed(range.index + 1, 'link-embed', {
    //             url: 'https://www.google.ca/',
    //             name: 'Hulk attacks New York, kills 17, injures 23 in deadliest attack in 5 years   Hulk attacks New York, kills 17, injures 23 in deadliest attack in 5 years',
    //             source: 'nytimes.com',
    //             excerpt: 'The Battle of New York, locally known as "The Incident", was a major battle between the Avengers and Loki with his borrowed Chitauri army in Manhattan, New York City. It was, according to Loki\'s plan, the first battle in Loki\'s war to subjugate Earth, but the actions of the Avengers neutralized the threat of the Chitauri before they could continue the invasion.',
    //         }, Quill.sources.USER);
    //         this.quill.setSelection(range.index + 2, Quill.sources.SILENT);
    //     };
    //     document.querySelector(".test-urlexternal").addEventListener("click", insertLinkExternalNoImage);
>>>>>>> c92ed0cf
    }

    /**
     * For compatibility with the legacy base theme's javascript the Quill Delta needs to always be in the main form
     * as a hidden input (Because we aren't overriding the submit)
     */
    synchronizeDelta() {
        this.bodybox.value = JSON.stringify(this.quill.getContents()["ops"]);
    }

    initializeOtherFormat() {
        // TODO: check if we can convert from a format
        return;
    }
}<|MERGE_RESOLUTION|>--- conflicted
+++ resolved
@@ -81,147 +81,6 @@
 
         this.quill.on("text-change", this.synchronizeDelta.bind(this));
 
-<<<<<<< HEAD
-        const insertSpoiler = () => {
-            this.quill.format('spoiler', true, Quill.sources.USER);
-        };
-        document.querySelector(".test-spoiler").addEventListener("click", insertSpoiler);
-
-        // Dummy data
-        const insertText = () => {
-            const range = this.quill.getSelection(true);
-            const blurb = "Quasar rich in mystery Apollonius of Perga concept of the number one rich in mystery! Apollonius of Perga, rogue, hearts of the stars, brain is the seed of intelligence dispassionate extraterrestrial observer finite but unbounded. Tingling of the spine kindling the energy hidden in matter gathered by gravity science Apollonius of Perga Euclid cosmic fugue gathered by gravity take root and flourish dream of the mind's eye descended from astronomers ship of the imagination vastness is bearable only through love with pretty stories for which there's little good evidence Orion's sword. Trillion a billion trillion Apollonius of Perga, not a sunrise but a galaxyrise the sky calls to us! Descended from astronomers?\n" +
-                "Vanquish the impossible, another world. Are creatures of the cosmos, white dwarf Cambrian explosion ship of the imagination colonies, how far away. Venture, extraplanetary stirred by starlight, cosmic ocean across the centuries. With pretty stories for which there's little good evidence extraplanetary concept of the number one culture quasar permanence of the stars, Orion's sword, white dwarf. Something incredible is waiting to be known birth Hypatia tingling of the spine network of wormholes bits of moving fluff ship of the imagination as a patch of light.\n" +
-                "With pretty stories for which there's little good evidence Euclid dream of the mind's eye, rings of Uranus decipherment the sky calls to us descended from astronomers trillion, Tunguska event radio telescope, hydrogen atoms! Concept of the number one, at the edge of forever ship of the imagination, Sea of Tranquility, hydrogen atoms encyclopaedia galactica astonishment something incredible is waiting to be known tendrils of gossamer clouds. The only home we've ever known extraordinary claims require extraordinary evidence. Stirred by starlight made in the interiors of collapsing stars galaxies emerged into consciousness! Dispassionate extraterrestrial observer and billions upon billions upon billions upon billions upon billions upon billions upon billions?";
-            this.quill.insertText(range.index, blurb, Quill.sources.USER);
-            this.quill.setSelection(range.index + blurb.length, Quill.sources.SILENT);
-        };
-        document.querySelector(".test-sagan").addEventListener("click", insertText);
-
-        // Code Block - Inline
-        const insertInlineCodeBlock = () => {
-            this.quill.format('code-inline', true, Quill.sources.USER);
-        };
-        document.querySelector(".test-codeblockinline").addEventListener("click", insertInlineCodeBlock);
-
-        // Code Block - Block
-        const insertCodeBlockBlock = () => {
-            this.quill.format('code-block', true, Quill.sources.USER);
-        };
-        document.querySelector(".test-blockparagraph").addEventListener("click", insertCodeBlockBlock);
-
-        // Embed Error - Blok
-        const insertEmbedError = () => {
-            const range = this.quill.getSelection(true);
-            this.quill.insertText(range.index, '\n', Quill.sources.SILENT);
-            this.quill.insertEmbed(range.index + 1, 'error-embed', {
-                errors: [{
-                    message: 'Embed failed please try again',
-                }, {
-                    message: 'Error Message 2Error Message 2Error Message 2Error Message 2Error Message 2Error Message 2Error Message 2Error Message 2Error Message 2Error Message 2Error Message 2Error Message 2Error Message 2Error Message 2Error Message 2Error Message 2Error Message 2Error Message 2Error Message 2Error Message 2Error Message 2Error Message 2Error Message 2Error Message 2',
-                }],
-            }, Quill.sources.USER);
-            this.quill.setSelection(range.index + 2, Quill.sources.SILENT);
-        };
-        document.querySelector(".test-error").addEventListener("click", insertEmbedError);
-
-        // Embed Loading - Blok
-        const insertEmbedLoading = () => {
-            const range = this.quill.getSelection(true);
-            this.quill.insertText(range.index, '\n', Quill.sources.SILENT);
-            this.quill.insertEmbed(range.index + 1, 'loading-embed', {}, Quill.sources.USER);
-            this.quill.setSelection(range.index + 2, Quill.sources.SILENT);
-        };
-        document.querySelector(".test-loading").addEventListener("click", insertEmbedLoading);
-
-        // Insert Image
-        const insertImage = () => {
-            const range = this.quill.getSelection(true);
-            this.quill.insertText(range.index, '\n', Quill.sources.SILENT);
-            this.quill.insertEmbed(range.index + 1, 'image-embed', {
-                url: 'https://images.pexels.com/photos/31459/pexels-photo.jpg?w=1260&h=750&dpr=2&auto=compress&cs=tinysrgb',
-                alt: "Some Alt Text",
-            }, Quill.sources.USER);
-            this.quill.setSelection(range.index + 2, Quill.sources.SILENT);
-        };
-        document.querySelector(".test-image").addEventListener("click", insertImage);
-
-        // Code Block - Block
-        const insertCodeBlock = () => {
-            const range = this.quill.getSelection(true);
-            this.quill.insertText(range.index, '\n', Quill.sources.SILENT);
-            this.quill.insertEmbed(range.index + 1, 'blockquote-block', {
-                content: '<p>\n' +
-                '  <strong>Can we use jsConnect without providing an email address?</strong><br/>\n' +
-                '  No. You absolutely must send an email, which is the only method for mapping users. If you are importing forum users without email addresses and need a way to map them over SSO, we recommend using dummy email addresses that follow a formula like <code>uniqueID</code> <a href="#">@yoursite.com</a>.\n' +
-                '</p>',
-            }, Quill.sources.USER);
-            this.quill.setSelection(range.index + 2, Quill.sources.SILENT);
-        };
-        document.querySelector(".test-blockquote").addEventListener("click", insertCodeBlock);
-
-        // Code Block - Block
-        const insertVideo = () => {
-            const range = this.quill.getSelection(true);
-            this.quill.insertText(range.index, '\n', Quill.sources.SILENT);
-            this.quill.insertEmbed(range.index + 1, 'video-placeholder', {
-                photoUrl: 'https://i.ytimg.com/vi/wupToqz1e2g/hqdefault.jpg',
-                url: 'https://www.youtube.com/embed/wupToqz1e2g',
-                name: "Video Title",
-                width: 1858,
-                height: 1276,
-
-            }, Quill.sources.USER);
-            this.quill.setSelection(range.index + 2, Quill.sources.SILENT);
-        };
-        document.querySelector(".test-video").addEventListener("click", insertVideo);
-        delegateEvent('click', '.js-playVideo', this.handlePlayVideo);
-
-        // Link Internal
-        const insertLinkInternal = () => {
-            const range = this.quill.getSelection(true);
-            this.quill.insertText(range.index, '\n', Quill.sources.SILENT);
-            this.quill.insertEmbed(range.index + 1, 'link-embed', {
-                url: 'https://www.google.ca/',
-                userPhoto: 'https://secure.gravatar.com/avatar/b0420af06d6fecc16fc88a88cbea8218/',
-                userName: 'steve_captain_rogers',
-                timestamp: '2017-02-17 11:13',
-                humanTime: 'Feb 17, 2017 11:13 AM',
-                excerpt: 'The Battle of New York, locally known as "The Incident", was a major battle between the Avengers and Loki with his borrowed Chitauri army in Manhattan, New York City. It was, according to Loki\'s plan, the first battle in Loki\'s war to subjugate Earth, but the actions of the Avengers neutralized the threat of the Chitauri before they could continue the invasion.',
-            }, Quill.sources.USER);
-            this.quill.setSelection(range.index + 2, Quill.sources.SILENT);
-        };
-        document.querySelector(".test-urlinternal").addEventListener("click", insertLinkInternal);
-
-        // Link External - Image
-        const insertLinkExternalImage = () => {
-            const range = this.quill.getSelection(true);
-            this.quill.insertText(range.index, '\n', Quill.sources.SILENT);
-            this.quill.insertEmbed(range.index + 1, 'link-embed', {
-                url: 'https://www.google.ca/',
-                name: 'Hulk attacks New York, kills 17, injures 23 in deadliest attack in 5 years   Hulk attacks New York, kills 17, injures 23 in deadliest attack in 5 years',
-                source: 'nytimes.com',
-                linkImage: 'https://cdn.mdn.mozilla.net/static/img/opengraph-logo.72382e605ce3.png',
-                excerpt: 'The Battle of New York, locally known as "The Incident", was a major battle between the Avengers and Loki with his borrowed Chitauri army in Manhattan, New York City. It was, according to Loki\'s plan, the first battle in Loki\'s war to subjugate Earth, but the actions of the Avengers neutralized the threat of the Chitauri before they could continue the invasion.',
-            }, Quill.sources.USER);
-            this.quill.setSelection(range.index + 2, Quill.sources.SILENT);
-        };
-        document.querySelector(".test-urlexternalimage").addEventListener("click", insertLinkExternalImage);
-
-        // Link External - No Image
-        const insertLinkExternalNoImage = () => {
-            const range = this.quill.getSelection(true);
-            this.quill.insertText(range.index, '\n', Quill.sources.SILENT);
-            this.quill.insertEmbed(range.index + 1, 'link-embed', {
-                url: 'https://www.google.ca/',
-                name: 'Hulk attacks New York, kills 17, injures 23 in deadliest attack in 5 years   Hulk attacks New York, kills 17, injures 23 in deadliest attack in 5 years',
-                source: 'nytimes.com',
-                excerpt: 'The Battle of New York, locally known as "The Incident", was a major battle between the Avengers and Loki with his borrowed Chitauri army in Manhattan, New York City. It was, according to Loki\'s plan, the first battle in Loki\'s war to subjugate Earth, but the actions of the Avengers neutralized the threat of the Chitauri before they could continue the invasion.',
-            }, Quill.sources.USER);
-            this.quill.setSelection(range.index + 2, Quill.sources.SILENT);
-        };
-        document.querySelector(".test-urlexternal").addEventListener("click", insertLinkExternalNoImage);
-=======
     //     // Dummy data
     //     const insertText = () => {
     //         const range = this.quill.getSelection(true);
@@ -335,7 +194,6 @@
     //         this.quill.setSelection(range.index + 2, Quill.sources.SILENT);
     //     };
     //     document.querySelector(".test-urlexternal").addEventListener("click", insertLinkExternalNoImage);
->>>>>>> c92ed0cf
     }
 
     /**
