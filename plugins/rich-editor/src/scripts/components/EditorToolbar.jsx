/**
 * @author Adam (charrondev) Charron <adam.c@vanillaforums.com>
 * @copyright 2009-2018 Vanilla Forums Inc.
 * @license https://opensource.org/licenses/GPL-2.0 GPL-2.0
 */

import React from "react";
import * as PropTypes from "prop-types";
import Quill from "quill/core";
import LinkBlot from "quill/formats/link";
import { t } from "@core/utility";
import EditorMenuItem from "./EditorMenuItem";
import * as quillUtilities from "../quill-utilities";
<<<<<<< HEAD
=======
import { withEditor, editorContextTypes } from "./EditorProvider";
>>>>>>> 7d4a937d

/**
 * @typedef {Object} MenuItemData
 * @property {boolean} active - Whether the given item should be lit up.
 * @property {string} [value] - A value if applicable.
 * @property {string} [formatName] - The name of the format if it is different than the item's key.
 * @property {Object} [enableValue] - The value to use to enable this item.
 * @property {function} [formatter] - A custom handler to run in addition to the default handler.
 */

/**
 * Component for declaring a dynamic toolbar linked to a quill instance.
 */
export class EditorToolbar extends React.PureComponent {

    static propTypes = {
<<<<<<< HEAD
        quill: PropTypes.instanceOf(Quill).isRequired,
        menuItems: PropTypes.object.isRequired,
=======
        ...editorContextTypes,
        menuItems: PropTypes.object,
>>>>>>> 7d4a937d
        isHidden: PropTypes.bool,
        checkForExternalFocus: PropTypes.func,
        itemRole: PropTypes.string,
    };

    static defaultItems = {
        bold: {
            active: false,
        },
        italic: {
            active: false,
        },
        strike: {
            active: false,
        },
        code: {
            active: false,
        },
        link: {
            active: false,
        },
    };

    /** @type {Quill} */
    quill;

    /** @type {Object<string, MenuItemData>} */
    state;

    /**
     * @inheritDoc
     */
    constructor(props) {
        super(props);
        this.state = props.menuItems || EditorToolbar.defaultItems;
        // Quill can directly on the class as it won't ever change in a single instance.
        this.quill = props.quill;
    }

    /**
     * Handle quill changes. Used to detect selection changes.
     *
     * @param {string} type - The change type.
     * @param {RangeStatic} range - The new selection range.
     */
    quillChangeHandler = (type, range) => {
        if (!this.props.isHidden) {
            this.update(range);
        }
    };

    componentWillReceiveProps(nextProps) {
        if (this.props.isHidden && !nextProps.isHidden) {
            const [range] = this.quill.selection.getRange();
            this.update(range);
        }
    }

    /**
     * React to quill optimizations passes.
     */
    quillOptimizeHandler = () => {
        if (!this.props.isHidden) {
            const [range] = this.quill.selection.getRange();
            this.update(range);
        }
    };

    /**
     * Attach some quill listeners.
     */
    componentWillMount() {
        this.quill.on(Quill.events.EDITOR_CHANGE, this.quillChangeHandler);
        this.quill.on(Quill.events.SCROLL_OPTIMIZE, this.quillOptimizeHandler);
    }

    /**
     * Be sure to remove the listeners when the component unmounts.
     */
    componentWillUnmount() {
        this.quill.off(Quill.events.EDITOR_CHANGE, this.quillChangeHandler);
        this.quill.off(Quill.events.SCROLL_OPTIMIZE, this.quillOptimizeHandler);
    }

    /**
     * @inheritDoc
     */
    render() {
        const menuItemList = Object.keys(this.state);
        const checkForExternalFocus = this.props.checkForExternalFocus;
        const menuItems = menuItemList.map((itemName, key) => {
            const isActive = this.state[itemName].active;
            return <EditorMenuItem
                propertyName={itemName}
                label={t('itemName')}
                key={key}
                isActive={isActive}
                isLast={key + 1 === menuItemList.length}
                isFirst={key === 0}
                clickHandler={this.formatItem.bind(this, itemName, event)}
                checkForExternalFocus={checkForExternalFocus}
                role={this.props.itemRole}
            />;
        });

        return (
            <div className="richEditor-menu" role="menu">
                <div className="richEditor-menuItems MenuItems">
                    {menuItems}
                </div>
            </div>
        );
    }

    /** MARK: Click handlers */

    /**
     * Generic item click handler. This will defer to other handlers where available.
     *
     * @param {string} itemKey - The key of the item that was clicked.
     */
    formatItem(itemKey) {
        const itemData = this.state[itemKey];

        if ("formatter" in itemData) {
            itemData.formatter(itemData);
        } else {
            const formatName = itemData.formatName || itemKey;
            let value;

            if (itemData.active) {
                value = false;
            } else {
                value = itemData.enableValue || true;
            }
            // Fall back to simple boolean
            this.quill.format(formatName, value, Quill.sources.USER);
        }

        this.update();
    }


    /**
     * Update all toolbar items' states.
     *
     * @param {Object=} range - A quill range object. Defaults to currently selected range.
     */
    update(range = null) {
        if (!range) {
            return;
        }

        for (const [itemKey, itemData] of Object.entries(this.state)) {
            if (itemKey === "link") {
                const newState = {
                    [itemKey]: {
                        ...itemData,
                        active: quillUtilities.rangeContainsBlot(this.quill, range, LinkBlot),
                    },
                };
                this.setState(newState);
                continue;
            }

            this.updateBooleanFormat(itemKey, itemData, range);
        }
    }

    /**
     * Handle the simple on/off inline formats (eg. bold, italic).
     *
     * @param {string} itemKey - The key of the item.
     * @param {MenuItemData} itemData - The item to modify.
     * @param {Object} range - The range to update.
     */
    updateBooleanFormat(itemKey, itemData, range) {
        let newActiveState = false;
        if (range !== null) {
            const formats = this.quill.getFormat(range);
            const lookupKey = itemData.formatName || itemKey;
            const value = formats[lookupKey];
            if (itemData.enableValue ? value === itemData.enableValue : value) {
                newActiveState = true;
            }
        }

        const newState = {
            [itemKey]: {
                ...itemData,
                active: newActiveState,
            },
        };

        this.setState(newState);
    }
}

export default withEditor(EditorToolbar);<|MERGE_RESOLUTION|>--- conflicted
+++ resolved
@@ -11,10 +11,7 @@
 import { t } from "@core/utility";
 import EditorMenuItem from "./EditorMenuItem";
 import * as quillUtilities from "../quill-utilities";
-<<<<<<< HEAD
-=======
 import { withEditor, editorContextTypes } from "./EditorProvider";
->>>>>>> 7d4a937d
 
 /**
  * @typedef {Object} MenuItemData
@@ -31,16 +28,9 @@
 export class EditorToolbar extends React.PureComponent {
 
     static propTypes = {
-<<<<<<< HEAD
-        quill: PropTypes.instanceOf(Quill).isRequired,
-        menuItems: PropTypes.object.isRequired,
-=======
         ...editorContextTypes,
         menuItems: PropTypes.object,
->>>>>>> 7d4a937d
         isHidden: PropTypes.bool,
-        checkForExternalFocus: PropTypes.func,
-        itemRole: PropTypes.string,
     };
 
     static defaultItems = {
@@ -72,7 +62,9 @@
      */
     constructor(props) {
         super(props);
+
         this.state = props.menuItems || EditorToolbar.defaultItems;
+
         // Quill can directly on the class as it won't ever change in a single instance.
         this.quill = props.quill;
     }
@@ -126,28 +118,26 @@
      * @inheritDoc
      */
     render() {
-        const menuItemList = Object.keys(this.state);
-        const checkForExternalFocus = this.props.checkForExternalFocus;
-        const menuItems = menuItemList.map((itemName, key) => {
+        const menuItems = Object.keys(this.state).map((itemName, key) => {
             const isActive = this.state[itemName].active;
+
             return <EditorMenuItem
                 propertyName={itemName}
-                label={t('itemName')}
                 key={key}
                 isActive={isActive}
-                isLast={key + 1 === menuItemList.length}
-                isFirst={key === 0}
-                clickHandler={this.formatItem.bind(this, itemName, event)}
-                checkForExternalFocus={checkForExternalFocus}
-                role={this.props.itemRole}
+                clickHandler={this.formatItem.bind(this, itemName)}
             />;
         });
 
         return (
-            <div className="richEditor-menu" role="menu">
-                <div className="richEditor-menuItems MenuItems">
+            <div className="richEditor-menu" role="dialog" aria-label={t("Inline Level Formatting Menu")}>
+                <ul
+                    className="richEditor-menuItems MenuItems"
+                    role="menubar"
+                    aria-label={t("Inline Level Formatting Menu")}
+                >
                     {menuItems}
-                </div>
+                </ul>
             </div>
         );
     }
@@ -178,7 +168,7 @@
         }
 
         this.update();
-    }
+    };
 
 
     /**
