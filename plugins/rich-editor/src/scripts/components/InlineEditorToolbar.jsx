--- conflicted
+++ resolved
@@ -75,12 +75,7 @@
      */
     componentDidMount() {
         this.quill.on(Emitter.events.EDITOR_CHANGE, this.handleEditorChange);
-<<<<<<< HEAD
-        document.addEventListener("keydown", this.escFunction, false);
-        document.addEventListener(CLOSE_FLYOUT_EVENT, this.clearLinkInput);
-=======
         document.addEventListener(quillUtilities.CLOSE_FLYOUT_EVENT, this.clearLinkInput);
->>>>>>> 7d4a937d
 
         // Add a key binding for the link popup.
         this.quill.options.modules.keyboard.bindings.link = {
@@ -105,26 +100,8 @@
      */
     componentWillUnmount() {
         this.quill.off(Quill.events.EDITOR_CHANGE, this.handleEditorChange);
-<<<<<<< HEAD
-        document.removeEventListener("keydown", this.escFunction, false);
-        document.removeEventListener(CLOSE_FLYOUT_EVENT, this.clearLinkInput);
-=======
         document.removeEventListener(quillUtilities.CLOSE_FLYOUT_EVENT, this.clearLinkInput);
->>>>>>> 7d4a937d
-    }
-
-    /**
-     * Close the menu.
-     *
-     * @param {Event} event -
-     */
-    escFunction = (event) => {
-        if(event.keyCode === 27) {
-            const range = this.quill.getSelection(true);
-            window.console.log("range: ", range);
-            this.quill.setSelection((range.length + range.index), 0, Emitter.sources.USER);
-        }
-    };
+    }
 
     /**
      * Handle changes from the editor.
@@ -235,16 +212,9 @@
      * @inheritDoc
      */
     render() {
-        const alertMessage = this.state.showLink ? null : <span aria-live="assertive" role="alert" className="sr-only">{t('Inline Menu Available')}</span>;
         return <div>
-<<<<<<< HEAD
-            <SelectionPositionToolbar quill={this.quill} forceVisibility={this.state.showLink ? "hidden" : "ignore"}>
-                {alertMessage}
-                <EditorToolbar quill={this.quill} menuItems={this.menuItems}/>
-=======
             <SelectionPositionToolbar forceVisibility={this.state.showLink ? "hidden" : "ignore"}>
                 <EditorToolbar menuItems={this.menuItems}/>
->>>>>>> 7d4a937d
             </SelectionPositionToolbar>
             <SelectionPositionToolbar forceVisibility={this.state.showLink ? "visible" : "hidden"}>
                 <div className="richEditor-menu FlyoutMenu insertLink" role="dialog" aria-label={t("Insert Url")}>
