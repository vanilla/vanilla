--- conflicted
+++ resolved
@@ -124,12 +124,7 @@
                 activeItemId={activeSuggestionID}
                 id={this.ID}
                 loaderID={this.loaderID}
-<<<<<<< HEAD
-                showLoader={showLoader}
-=======
                 showLoader={isLoading}
-                mentionSelection={this.props.instanceState.mentionSelection}
->>>>>>> 2a2df113
             />
         );
     }
@@ -178,13 +173,8 @@
      * Keydown listener for ARIA compliance with
      */
     private keyDownListener = (event: KeyboardEvent) => {
-<<<<<<< HEAD
-        const { suggestions, activeSuggestionIndex, activeSuggestionID, showLoader } = this.props;
+        const { suggestions, activeSuggestionIndex, activeSuggestionID, isLoading } = this.props;
         const { mentionSelection } = this.props;
-=======
-        const { suggestions, activeSuggestionIndex, activeSuggestionID, isLoading } = this.props;
-        const { mentionSelection } = this.props.instanceState;
->>>>>>> 2a2df113
         const inActiveMention = mentionSelection !== null;
 
         if (!suggestions || suggestions.status !== LoadStatus.SUCCESS || !suggestions.data) {
