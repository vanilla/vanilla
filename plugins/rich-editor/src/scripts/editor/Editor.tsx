/**
 * @author Adam (charrondev) Charron <adam.c@vanillaforums.com>
 * @copyright 2009-2019 Vanilla Forums Inc.
 * @license GPL-2.0-only
 */

import { userContentClasses } from "@library/content/userContentStyles";
import { delegateEvent, removeDelegatedEvent } from "@library/dom/domUtils";
import { Devices } from "@library/layout/DeviceContext";
import getStore from "@library/redux/getStore";
import { t } from "@library/utility/appUtils";
import { debug, log } from "@library/utility/utils";
import { IStoreState } from "@rich-editor/@types/store";
import { EditorProvider } from "@rich-editor/editor/context";
import EditorDescriptions from "@rich-editor/editor/pieces/EditorDescriptions";
import EmbedBar from "@rich-editor/editor/pieces/EmbedBar";
import { richEditorClasses } from "@rich-editor/editor/richEditorClasses";
import { richEditorFormClasses } from "@rich-editor/editor/richEditorFormClasses";
import HeaderBlot from "@rich-editor/quill/blots/blocks/HeaderBlot";
import EmbedInsertionModule from "@rich-editor/quill/EmbedInsertionModule";
import registerQuill from "@rich-editor/quill/registerQuill";
import { getIDForQuill, SELECTION_UPDATE } from "@rich-editor/quill/utility";
import { actions } from "@rich-editor/state/instance/instanceActions";
import InlineToolbar from "@rich-editor/toolbars/InlineToolbar";
import MentionToolbar from "@rich-editor/toolbars/MentionToolbar";
import ParagraphToolbar from "@rich-editor/menuBar/paragraph/ParagraphMenusBarToggle";
import classNames from "classnames";
import throttle from "lodash/throttle";
import uniqueId from "lodash/uniqueId";
import Quill, { DeltaOperation, QuillOptionsStatic, Sources } from "quill/core";
import React from "react";
import { Provider } from "react-redux";
import hljs from "highlight.js";
<<<<<<< HEAD
import AccessibleError from "@library/forms/AccessibleError";
=======
import { hot } from "react-hot-loader";
>>>>>>> 5abb6395

interface ICommonProps {
    isPrimaryEditor: boolean;
    isLoading?: boolean;
    onChange?: (newContent: DeltaOperation[]) => void;
    allowUpload: boolean;
    device?: Devices;
    initialValue?: DeltaOperation[];
    reinitialize?: boolean;
    operationsQueue?: EditorQueueItem[];
    clearOperationsQueue?: () => void;
    error?: string;
}

interface ILegacyProps extends ICommonProps {
    legacyMode: true;
    legacyTextArea?: HTMLInputElement;
}

interface INewProps extends ICommonProps {
    className?: string;
    legacyMode: boolean;
}

type IProps = ILegacyProps | INewProps;

export type EditorQueueItem = DeltaOperation[] | string;

/**
 * React component for instantiating a rich editor.
 */
export class Editor extends React.Component<IProps> {
    /** Ref for a dom node for quill to mount into. */
    private quillMountRef = React.createRef<HTMLDivElement>();

    /** Ref for the embedBar height */
    private embedBarRef = React.createRef<HTMLDivElement>();

    /** Ref for the scroll container */
    private scrollContainerRef = React.createRef<HTMLDivElement>();

    /** The ID of the root rich editor node. */
    private domID: string = uniqueId("editor-");

    /** The ID of error messages. */
    private errorID: string = this.domID + "-errors";

    /** The redux store. */
    private store = getStore<IStoreState>();

    private skipCallback = false;

    /**
     * The ID of our quill instance.
     * This is needed to work our quill instance's chunk of the redux store
     */
    private quillID: string;

    /** The quill instance. */
    private quill: Quill;

    /** The hash of our delegated quote event handler. Used to unset the handler on unmount. */
    private quoteHandler: string;

    /**
     * Render either the legacy or modern view for the editor.
     */
    public render() {
        return this.props.legacyMode ? this.renderLegacy() : this.renderModern();
    }

    /**
     * The modern view is characterized by a contextual menu at the top and it's own scroll container.
     */
    private renderModern(): React.ReactNode {
        const { className } = this.props as INewProps;
        const classesRichEditor = richEditorClasses(this.props.legacyMode);
        const classesRichEditorForm = richEditorFormClasses(this.props.legacyMode);
        const classesUserContent = userContentClasses();
        const hasError = !!this.props.error;

        return (
            <div
                className={classNames(
                    "richEditor",
                    className,
                    { isDisabled: this.props.isLoading },
                    classesRichEditor.root,
                )}
                aria-label={t("Type your message.")}
                aria-describedby={this.descriptionID}
                role="textbox"
                aria-multiline={true}
                id={this.domID}
                aria-errormessage={hasError ? this.errorID : undefined}
                aria-invalid={hasError}
            >
                {this.renderContexts(
                    <>
                        {this.renderEmbedBar()}
                        <div className={classNames("richEditor-scrollFrame", classesRichEditorForm.scrollFrame)}>
                            <div
                                className={classNames(
                                    "richEditor-scrollContainer",
                                    classesRichEditorForm.scrollContainer,
                                )}
                                ref={this.scrollContainerRef}
                            >
                                <div className={classNames("richEditor-frame", "InputBox", "isMenuInset")}>
                                    {this.props.error && (
                                        <AccessibleError
                                            id={this.errorID}
                                            ariaHidden={true}
                                            error={this.props.error}
                                            className={classesRichEditorForm.bodyErrorMessage}
                                            paragraphClassName={classesRichEditorForm.categoryErrorParagraph}
                                            wrapClassName={classesUserContent.root}
                                        />
                                    )}
                                    {this.renderMountPoint()}
                                    {this.renderInlineToolbars()}
                                </div>
                                {this.renderParagraphToolbar()}
                            </div>
                        </div>
                    </>,
                )}
            </div>
        );
    }

    /**
     * The legacy rendering mode has everything at the bottom, and uses the document as it's scroll container.
     */
    private renderLegacy(): React.ReactNode {
        const classesRichEditorForm = richEditorFormClasses(true);
        return this.renderContexts(
            <div className={classNames("richEditor-frame", "InputBox", classesRichEditorForm.scrollFrame)}>
                {this.renderMountPoint()}
                {this.renderParagraphToolbar()}
                {this.renderInlineToolbars()}
                {this.renderEmbedBar()}
            </div>,
        );
    }

    /**
     * Render the elements that Quill will mount into.
     */
    private renderMountPoint(): React.ReactNode {
        return <div className="richEditor-textWrap" ref={this.quillMountRef} />;
    }

    private get contentClasses() {
        const classesRichEditor = richEditorClasses(this.props.legacyMode);
        const classesUserContent = userContentClasses();
        return classNames("ql-editor", "richEditor-text", "userContent", classesRichEditor.text, {
            [classesUserContent.root]: !this.props.legacyMode,
            // These classes shouln't be applied until the forum is converted to the new styles.
        });
    }

    /**
     * Conditionally render the embed bar.
     */
    private renderEmbedBar(): React.ReactNode {
        return (
            this.quill && (
                <EmbedBar
                    isLoading={!!this.props.isLoading}
                    isMobile={this.isMobile}
                    legacyMode={this.props.legacyMode}
                    barRef={this.embedBarRef}
                />
            )
        );
    }

    /**
     * Conditionally render the paragraph toolbar.
     */
    private renderParagraphToolbar(): React.ReactNode {
        return this.quill && !this.props.isLoading && !this.isMobile && <ParagraphToolbar />;
    }

    /**
     * Conditionally render the inline toolbars.
     */
    private renderInlineToolbars(): React.ReactNode {
        return (
            this.quill &&
            !this.props.isLoading && (
                <>
                    <InlineToolbar />
                    <MentionToolbar />
                </>
            )
        );
    }

    /**
     * Render the top level contexts for the editor.
     * @param content The content to nest inside of the contexts.
     */
    private renderContexts(content: React.ReactNode): React.ReactNode {
        const { isLoading, legacyMode } = this.props;

        return (
            <Provider store={this.store}>
                <EditorProvider
                    value={{
                        quill: this.quill,
                        editorID: this.quillID,
                        legacyMode,
                        isLoading: !!isLoading,
                    }}
                >
                    <EditorDescriptions id={this.descriptionID} />
                    {content}
                </EditorProvider>
            </Provider>
        );
    }

    /**
     * Determine if we are in mobile view or not. Always false for legacy mode.
     */
    private get isMobile(): boolean {
        let isMobile = false; // fallback for legacy: isMobile is always false
        if (!this.props.legacyMode && this.props.device) {
            isMobile = this.props.device === Devices.MOBILE;
        }
        return isMobile;
    }

    /**
     * Initial editor setup.
     */
    public componentDidMount() {
        document.body.classList.add("hasFullHeight");

        // Setup quill
        registerQuill();
        const options: QuillOptionsStatic = {
            theme: "vanilla",
            modules: {
                syntax: {
                    highlight: text => hljs.highlightAuto(text).value,
                },
            },
            scrollingContainer: this.scrollContainerRef.current || document.documentElement!,
        };
        this.quill = new Quill(this.quillMountRef.current!, options);
        this.quill.root.classList.value = this.contentClasses;
        if (this.props.initialValue) {
            this.quill.setContents(this.props.initialValue);
        }
        if (this.props.isLoading) {
            this.quill.disable();
        }
        window.quill = this.quill;
        this.quillID = getIDForQuill(this.quill);

        // Setup syncing
        this.setupLegacyTextAreaSync();
        this.setupDebugPasteListener();
        this.store.dispatch(actions.createInstance(this.quillID));
        this.quill.on(Quill.events.EDITOR_CHANGE, this.onQuillUpdate);

        this.addGlobalSelectionHandler();
        this.addQuoteHandler();

        // Once we've created our quill instance we need to force an update to allow all of the quill dependent
        // Modules to render.
        this.forceUpdate();
    }

    /**
     * Cleanup from componentDidMount.
     */
    public componentWillUnmount() {
        this.removeGlobalSelectionHandler();
        this.removeQuoteHandler();
        this.quill.off(Quill.events.EDITOR_CHANGE, this.onQuillUpdate);
        this.store.dispatch(actions.deleteInstance(this.quillID));
    }

    public componentDidUpdate(oldProps: IProps) {
        if (oldProps.isLoading && !this.props.isLoading) {
            this.quill.enable();
        } else if (!oldProps.isLoading && this.props.isLoading) {
            this.quill.disable();
        }

        if (!oldProps.reinitialize && this.props.reinitialize) {
            if (this.props.initialValue) {
                this.skipCallback = true;
                this.setEditorContent(this.props.initialValue);
            }
        }

        if (this.props.operationsQueue && this.props.operationsQueue.length > 0) {
            this.props.operationsQueue.forEach(operation => {
                const scrollLength = this.quill.scroll.length();

                if (typeof operation === "string") {
                    this.quill.clipboard.dangerouslyPasteHTML(scrollLength, operation);
                } else {
                    const offsetOperations = scrollLength > 1 ? { retain: scrollLength } : { delete: 1 };
                    this.quill.updateContents([offsetOperations, ...operation]);
                }
            });
            if (this.props.clearOperationsQueue) {
                this.props.clearOperationsQueue();
            }
        }
    }

    /**
     * Get the content out of the quill editor.
     */
    public getEditorOperations(): DeltaOperation[] | undefined {
        this.ensureUniqueHeaderIDs();
        return this.quill.getContents().ops;
    }

    /**
     * Loop through the editor document and ensure every header has a unique data-id.
     */
    private ensureUniqueHeaderIDs() {
        HeaderBlot.resetCounters();
        const headers = (this.quill.scroll.descendants(
            blot => blot instanceof HeaderBlot,
            0,
            this.quill.scroll.length(),
        ) as any) as HeaderBlot[]; // Explicit mapping of types because the parchments types suck.

        headers.forEach(header => header.setGeneratedID());
        this.quill.update(Quill.sources.API);
    }

    /**
     * Get the content out of the quill editor.
     */
    public getEditorText(): string {
        return this.quill.getText();
    }

    /**
     * Set the quill editor contents.
     *
     * @param content The delta to set.
     */
    public setEditorContent(content: DeltaOperation[]) {
        log("Setting existing content as contents of editor");
        this.quill.setContents(content);
        // Clear the history so that you can't "undo" your initial content.
        this.quill.getModule("history").clear();
    }

    /**
     * Quill dispatches a lot of unnecessary updates. We need to filter out only the ones we want.
     *
     * We need
     * - Every non-silent event.
     * - Every selection change event (even the "silent" ones).
     */
    private onQuillUpdate = throttle((type: string, newValue, oldValue, source: Sources) => {
        if (this.skipCallback) {
            this.skipCallback = false;
            return;
        }
        if (this.props.onChange && type === Quill.events.TEXT_CHANGE && source !== Quill.sources.SILENT) {
            this.props.onChange(this.getEditorOperations()!);
        }

        let shouldDispatch = false;
        if (type === Quill.events.SELECTION_CHANGE) {
            shouldDispatch = true;
        } else if (source !== Quill.sources.SILENT) {
            shouldDispatch = true;
        }

        if (shouldDispatch) {
            this.store.dispatch(actions.setSelection(this.quillID, this.quill.getSelection(), this.quill));
        }
    }, 1000 / 60); // Throttle to 60 FPS.

    /**
     * Synchronization from quill's contents to the bodybox for legacy contexts.
     *
     * Once we rewrite the post page, this should no longer be necessary.
     */
    private setupLegacyTextAreaSync() {
        if (!this.props.legacyMode) {
            return;
        }

        const { legacyTextArea } = this.props as ILegacyProps;
        if (!legacyTextArea) {
            return;
        }

        const initialValue = legacyTextArea.value;

        if (initialValue) {
            this.setEditorContent(JSON.parse(initialValue));
        }

        this.quill.on("text-change", () => {
            legacyTextArea.value = JSON.stringify(this.quill.getContents().ops);
        });

        // Listen for the legacy form event if applicable and clear the form.
        const form = this.quill.container.closest("form");
        if (form) {
            form.addEventListener("X-ClearCommentForm", () => {
                this.quill.setContents([]);
                this.quill.setSelection(null as any, Quill.sources.USER);
            });
        }
    }

    /**
     * Handler for clicking on quote button.
     *
     * Triggers a media scraping.
     */
    private quoteButtonClickHandler = (event: MouseEvent, triggeringElement: Element) => {
        event.preventDefault();
        const embedInserter: EmbedInsertionModule = this.quill.getModule("embed/insertion");
        const url = triggeringElement.getAttribute("data-scrape-url") || "";
        void embedInserter.scrapeMedia(url);
    };

    /**
     * Add the handler for when a quote button is clicked.
     */
    private addQuoteHandler() {
        this.quoteHandler = delegateEvent("click", ".js-quoteButton", this.quoteButtonClickHandler)!;
    }

    /**
     * Removes the event listener from addQuoteHandler.
     *
     * In some rare instances the component will unmount before quoteHandler exists.
     * Because of this we need to check that it has been set.
     */
    private removeQuoteHandler() {
        if (this.quoteHandler) {
            removeDelegatedEvent(this.quoteHandler);
        }
    }

    /**
     * Handle forced selection updates.
     */
    private handleGlobalSelectionUpdate = () => {
        window.requestAnimationFrame(() => {
            this.onQuillUpdate(Quill.events.SELECTION_CHANGE, null, null, Quill.sources.USER);
        });
    };

    /**
     * Add a handler for forced selection updates.
     */
    private addGlobalSelectionHandler() {
        document.addEventListener(SELECTION_UPDATE, this.handleGlobalSelectionUpdate);
    }

    /**
     * Remove the handler for forced selection updates.
     */
    private removeGlobalSelectionHandler() {
        document.removeEventListener(SELECTION_UPDATE, this.handleGlobalSelectionUpdate);
    }

    /**
     * Adds a paste listener on the old bodybox for debugging purposes.
     *
     * Pasting a valid quill JSON delta into the box will reset the contents of the editor to that delta.
     * This only works for PASTE. Not editing the contents.
     */
    private setupDebugPasteListener() {
        if (!this.props.legacyMode) {
            return;
        }
        const { legacyTextArea } = this.props as ILegacyProps;

        if (debug() && legacyTextArea) {
            legacyTextArea.addEventListener("paste", event => {
                event.stopPropagation();
                event.preventDefault();

                // Get pasted data via clipboard API
                const clipboardData = event.clipboardData || window.clipboardData;
                const pastedData = clipboardData.getData("Text");
                const delta = JSON.parse(pastedData);
                this.quill.setContents(delta);
            });
        }
    }

    private get descriptionID(): string {
        return this.domID + "-description";
    }
}

export default hot(module)(Editor);<|MERGE_RESOLUTION|>--- conflicted
+++ resolved
@@ -31,11 +31,8 @@
 import React from "react";
 import { Provider } from "react-redux";
 import hljs from "highlight.js";
-<<<<<<< HEAD
 import AccessibleError from "@library/forms/AccessibleError";
-=======
 import { hot } from "react-hot-loader";
->>>>>>> 5abb6395
 
 interface ICommonProps {
     isPrimaryEditor: boolean;
