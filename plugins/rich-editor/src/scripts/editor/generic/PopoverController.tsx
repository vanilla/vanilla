/**
 * @author Adam (charrondev) Charron <adam.c@vanillaforums.com>
 * @copyright 2009-2018 Vanilla Forums Inc.
 * @license https://opensource.org/licenses/GPL-2.0 GPL-2.0
 */

import React from "react";
import { withEditor, IEditorContextProps } from "../ContextProvider";
import { getRequiredID, uniqueIDFromPrefix, IRequiredComponentID } from "@dashboard/componentIDs";
import { watchFocusInDomTree } from "@dashboard/dom";
import { createEditorFlyoutEscapeListener } from "../../quill/utility";

export interface IPopoverControllerChildParameters {
    id: string;
    initialFocusRef: React.RefObject<any>;
    isVisible: boolean;
    closeMenuHandler(event?: React.SyntheticEvent<any>);
}

interface IProps extends IEditorContextProps {
    id: string;
    classNameRoot: string;
    icon: JSX.Element;
    children: (props: IPopoverControllerChildParameters) => JSX.Element;
    onClose?: () => void;
}

interface IState {
    id: string;
    isVisible: boolean;
}

export default class PopoverController extends React.PureComponent<IProps, IState> {
    private initalFocusRef: React.RefObject<any>;
    private buttonRef: React.RefObject<HTMLButtonElement>;
    private controllerRef: React.RefObject<HTMLDivElement>;

    constructor(props) {
        super(props);
        this.controllerRef = React.createRef();
        this.initalFocusRef = React.createRef();
        this.buttonRef = React.createRef();

        this.state = {
            id: getRequiredID(props, "popover"),
            isVisible: false,
        };
    }

    get componentID(): string {
        return this.state.id + "-contents";
    }

    public render() {
        return (
            <div className={this.props.classNameRoot} ref={this.controllerRef}>
                <button
                    id={this.state.id}
                    onClick={this.togglePopover}
<<<<<<< HEAD
                    onBlur={this.blurHandler}
                    className="richEditor-button richEditor-embedButton"
=======
                    className="richEditor-button"
>>>>>>> 84d2e1af
                    type="button"
                    aria-controls={this.componentID}
                    aria-expanded={this.state.isVisible}
                    aria-haspopup="true"
                    ref={this.buttonRef}
                >
                    {this.props.icon}
                </button>
                {this.props.children({
                    id: this.componentID,
                    initialFocusRef: this.initalFocusRef,
                    isVisible: this.state.isVisible,
                    closeMenuHandler: this.closeMenuHandler,
                })}
            </div>
        );
    }

    public componentDidUpdate(prevProps: IProps, prevState: IState) {
        if (!prevState.isVisible && this.state.isVisible && this.initalFocusRef.current) {
            this.initalFocusRef.current.focus();
        }
    }

    public componentDidMount() {
        watchFocusInDomTree(this.controllerRef.current!, this.handleFocusChange);
        createEditorFlyoutEscapeListener(this.controllerRef.current!, this.buttonRef.current!, this.closeMenuHandler);
    }

    private handleFocusChange = hasFocus => {
        if (!hasFocus) {
            this.setState({ isVisible: false });
        }
    };

    /**
     * Toggle Menu menu
     */
    private togglePopover = () => {
        this.setState((prevState: IState) => {
            return { isVisible: !prevState.isVisible };
        });
    };

    /**
     * Closes menu
     * @param event - The fired event. This could be a custom event.
     */
    private closeMenuHandler = event => {
        if (event.detail && event.detail.firingKey && event.detail.firingKey === this.constructor.name) {
            return;
        }

        this.props.onClose && this.props.onClose();

        const { activeElement } = document;
        const parentElement = this.controllerRef.current;

        this.setState({
            isVisible: false,
        });

        if (parentElement && parentElement.contains(activeElement)) {
            this.buttonRef.current && this.buttonRef.current.focus();
        }
    };
}<|MERGE_RESOLUTION|>--- conflicted
+++ resolved
@@ -57,12 +57,7 @@
                 <button
                     id={this.state.id}
                     onClick={this.togglePopover}
-<<<<<<< HEAD
-                    onBlur={this.blurHandler}
                     className="richEditor-button richEditor-embedButton"
-=======
-                    className="richEditor-button"
->>>>>>> 84d2e1af
                     type="button"
                     aria-controls={this.componentID}
                     aria-expanded={this.state.isVisible}
