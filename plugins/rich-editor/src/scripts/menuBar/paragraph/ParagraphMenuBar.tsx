/**
 * @author Adam (charrondev) Charron <adam.c@vanillaforums.com>
 * @copyright 2009-2019 Vanilla Forums Inc.
 * @license GPL-2.0-only
 */

import TabHandler from "@library/dom/TabHandler";
import {
    blockquote,
    codeBlock,
    heading2,
    heading3,
    heading4,
    heading5,
    listOrdered,
    listUnordered,
    spoiler,
} from "@library/icons/editorIcons";
import { globalVariables } from "@library/styles/globalStyleVars";
import { srOnly, unit } from "@library/styles/styleHelpers";
import { t } from "@library/utility/appUtils";
import { richEditorClasses } from "@rich-editor/editor/richEditorClasses";
import { IParagraphMenuState } from "@rich-editor/menuBar/paragraph/formats/formatting";
import { IMenuBarRadioButton } from "@rich-editor/menuBar/paragraph/items/ParagraphMenuBarRadioGroup";
import ParagraphMenuBarTab from "@rich-editor/menuBar/paragraph/tabs/ParagraphMenuBarTab";
import ParagraphMenuHeadingsTabContent from "@rich-editor/menuBar/paragraph/tabs/ParagraphMenuHeadingsTabContent";
import ParagraphMenuListsTabContent from "@rich-editor/menuBar/paragraph/tabs/ParagraphMenuListsTabContent";
import ParagraphMenuResetTab from "@rich-editor/menuBar/paragraph/tabs/ParagraphMenuResetTab";
import ParagraphMenuSpecialBlockTabContent from "@rich-editor/menuBar/paragraph/tabs/ParagraphMenuSpecialBlockTabContent";
import classNames from "classnames";
import { RangeStatic } from "quill/core";
import React from "react";
import { style } from "typestyle";
<<<<<<< HEAD
import { globalVariables } from "@library/styles/globalStyleVars";
import TabHandler from "@library/dom/TabHandler";
import BlockquoteLineBlot from "@rich-editor/quill/blots/blocks/BlockquoteBlot";
import CodeBlockBlot from "@rich-editor/quill/blots/blocks/CodeBlockBlot";
import SpoilerLineBlot from "@rich-editor/quill/blots/blocks/SpoilerBlot";
=======
import Formatter from "@rich-editor/quill/Formatter";
>>>>>>> 3cf93d7d

interface IProps {
    className?: string;
    label: string;
    parentID: string;
    isMenuVisible: boolean;
    lastGoodSelection: RangeStatic;
    legacyMode: boolean;
    close: () => void;
    formatter: Formatter;
    menuActiveFormats: IParagraphMenuState;
    rovingIndex: number;
    setRovingIndex: (index: number, callback?: () => void) => void;
    menusRef: React.RefObject<HTMLDivElement>;
    panelsRef: React.RefObject<HTMLDivElement>;
    topLevelIcons: {
        headingMenuIcon: JSX.Element;
        listMenuIcon: JSX.Element;
        specialBlockMenuIcon: JSX.Element;
    };
}

interface IMenuBarContent {
    component: any;
    label: string;
    className?: string;
    toggleMenu: () => void;
    icon: JSX.Element;
    accessibleInstructions: string;
    open: boolean;
    items?: IMenuBarRadioButton[];
    indent?: () => void;
    outdent?: () => void;
    activeFormats: any;
    openMenu: (callback: () => void) => void;
}

interface IState {
    headingMenuOpen: boolean;
    listMenuOpen: boolean;
    specialBlockMenuOpen: boolean;
}

/**
 * Implemented paragraph menu bar. Note that conceptually, it's a bar of menus, but visually it behaves like tabs.
 */
export default class ParagraphMenuBar extends React.Component<IProps, IState> {
    public state = {
        headingMenuOpen: false,
        listMenuOpen: false,
        specialBlockMenuOpen: false,
    };

    private itemCount: number;
    private openTabFunctions;
    private menuBarLetterIndex: string[] = [];

    public render() {
        const { menuActiveFormats, formatter } = this.props;
        const classes = richEditorClasses(this.props.legacyMode);
        const globalStyles = globalVariables();
        const iconStyle = style({
            width: unit(globalStyles.icon.sizes.default),
            height: unit(globalStyles.icon.sizes.default),
        });

        const menuContents: IMenuBarContent[] = [
            {
                component: ParagraphMenuHeadingsTabContent,
                accessibleInstructions: t("Headings Menu"),
                label: t("Headings Menu"),
                toggleMenu: this.toggleHeadingsMenu,
                icon: this.props.topLevelIcons.headingMenuIcon,
                activeFormats: menuActiveFormats.headings,
                open: this.state.headingMenuOpen,
                openMenu: this.openHeadingsMenu,
                items: [
                    {
                        formatFunction: formatter.h2,
                        icon: heading2(iconStyle),
                        text: t("Heading 2"),
                        checked: menuActiveFormats.headings.heading2,
                    },
                    {
                        formatFunction: formatter.h3,
                        icon: heading3(iconStyle),
                        text: t("Heading 3"),
                        checked: menuActiveFormats.headings.heading3,
                    },
                    {
                        formatFunction: formatter.h4,
                        icon: heading4(iconStyle),
                        text: t("Heading 4"),
                        checked: menuActiveFormats.headings.heading4,
                    },
                    {
                        formatFunction: formatter.h5,
                        icon: heading5(iconStyle),
                        text: t("Heading 5"),
                        checked: menuActiveFormats.headings.heading5,
                    },
                ],
            },
            {
                component: ParagraphMenuListsTabContent,
                accessibleInstructions: t("Lists Menu"),
                label: t("Lists Menu"),
                toggleMenu: this.toggleListsMenu,
                icon: this.props.topLevelIcons.listMenuIcon,
                activeFormats: menuActiveFormats.lists,
                open: this.state.listMenuOpen,
                openMenu: this.openListsMenu,
                items: [
                    {
                        formatFunction: formatter.bulletedList,
                        icon: listUnordered(iconStyle),
                        text: t("Bulleted List"),
                        checked: menuActiveFormats.lists.unordered,
                        disabled:
                            !!menuActiveFormats.lists.depth &&
                            menuActiveFormats.lists.depth > 0 &&
                            menuActiveFormats.lists.ordered,
                    },
                    {
                        formatFunction: formatter.orderedList,
                        icon: listOrdered(iconStyle),
                        text: t("Ordered List"),
                        checked: menuActiveFormats.lists.ordered,
                        disabled:
                            !!menuActiveFormats.lists.depth &&
                            menuActiveFormats.lists.depth > 0 &&
                            menuActiveFormats.lists.unordered,
                    },
                ],
                indent: formatter.indentList,
                outdent: formatter.outdentList,
            },
            {
                component: ParagraphMenuSpecialBlockTabContent,
                accessibleInstructions: t("Special Formats Menu"),
                label: t("Special Formats Menu"),
                toggleMenu: this.toggleSpecialBlockMenu,
                icon: this.props.topLevelIcons.specialBlockMenuIcon,
                activeFormats: menuActiveFormats.specialFormats,
                open: this.state.specialBlockMenuOpen,
                openMenu: this.openSpecialBlockMenu,
                items: [
                    {
                        formatFunction: formatter.blockquote,
                        icon: blockquote(iconStyle),
                        text: t("Quote"),
                        checked: menuActiveFormats.specialFormats.blockQuote,
                    },
                    {
                        formatFunction: formatter.codeBlock,
                        icon: codeBlock(iconStyle),
                        text: t("Code Block"),
                        checked: menuActiveFormats.specialFormats.codeBlock,
                    },
                    {
                        formatFunction: formatter.spoiler,
                        icon: spoiler(iconStyle),
                        text: t("Spoiler"),
                        checked: menuActiveFormats.specialFormats.spoiler,
                    },
                ],
            },
        ];

        this.itemCount = menuContents.length + 1;
        const panelContent: JSX.Element[] = [];
        this.openTabFunctions = [];

        const menus = menuContents.map((menu, index) => {
            const MyContent = menu.component;
            const myRovingIndex = () => {
                this.props.setRovingIndex(index);
            };

            this.openTabFunctions[index] = menu.openMenu;
            this.menuBarLetterIndex[index] = menu.label.substr(0, 1);

            panelContent[index] = (
                <div
                    id={MyContent.get}
                    role="menu"
                    className={!menu.open ? style(srOnly()) : undefined}
                    aria-hidden={!menu.open}
                    key={`menuBarPanel-${index}`}
                >
                    <MyContent
                        {...menu}
                        setRovingIndex={myRovingIndex}
                        disabled={!menu.open}
                        closeMenu={this.props.close}
                        closeMenuAndSetCursor={this.closeMenuAndSetCursor}
                    />
                </div>
            );

            const setMyParagraph = () => {
                this.props.setRovingIndex(index);
            };

            return (
                <ParagraphMenuBarTab
                    accessibleButtonLabel={menu.accessibleInstructions}
                    className={menu.className}
                    index={index}
                    parentID={this.props.parentID}
                    isMenuVisible={this.props.isMenuVisible}
                    toggleMenu={menu.toggleMenu}
                    icon={menu.icon}
                    tabComponent={menu.component}
                    key={`${menu.label}-${index}`}
                    activeFormats={menu.activeFormats}
                    setRovingIndex={setMyParagraph}
                    legacyMode={this.props.legacyMode}
                    tabIndex={this.tabIndex(index)}
                    open={menu.open}
                    selectFirstElement={this.selectLastElementInOpenPanel}
                />
            );
        });

        const paragraphIndex = menuContents.length;
        const setParagraphIndex = () => {
            this.props.setRovingIndex(0);
        };
        this.openTabFunctions[panelContent.length] = this.closeAllSubMenus;
        const paragraphTitle = t("Paragraph (Removes paragraph style and sets to plain paragraph)");
        this.menuBarLetterIndex[panelContent.length] = paragraphTitle.substr(0, 1);
        return (
            <div onKeyDown={this.handleMenuBarKeyDown}>
                <div
                    role="menubar"
                    aria-label={this.props.label}
                    className={classNames(classes.menuBar, this.props.className)}
                    ref={this.props.menusRef}
                >
                    <div className={classes.menuBarToggles}>
                        {menus}
                        <ParagraphMenuResetTab
<<<<<<< HEAD
                            title={paragraphTitle}
                            formatParagraphHandler={textFormats.paragraph}
=======
                            formatParagraphHandler={formatter.paragraph}
>>>>>>> 3cf93d7d
                            setRovingIndex={setParagraphIndex}
                            tabIndex={this.tabIndex(paragraphIndex)}
                            closeMenuAndSetCursor={this.closeMenuAndSetCursor}
                            isMenuVisible={this.props.isMenuVisible}
                        />
                    </div>
                </div>
                <div ref={this.props.panelsRef} onKeyDownCapture={this.handleMenuKeyDown}>
                    {panelContent}
                </div>
            </div>
        );
    }

    public hasMenuOpen = () => {
        return this.state.specialBlockMenuOpen || this.state.headingMenuOpen || this.state.listMenuOpen;
    };

    private toggleHeadingsMenu = () => {
        this.setState({
            headingMenuOpen: !this.state.headingMenuOpen,
            listMenuOpen: false,
            specialBlockMenuOpen: false,
        });
    };
    private openHeadingsMenu = (callback?: () => void) => {
        this.setState(
            {
                headingMenuOpen: true,
                listMenuOpen: false,
                specialBlockMenuOpen: false,
            },
            callback,
        );
    };

    private toggleListsMenu = () => {
        this.setState({
            headingMenuOpen: false,
            listMenuOpen: !this.state.listMenuOpen,
            specialBlockMenuOpen: false,
        });
    };

    private openListsMenu = (callback?: () => void) => {
        this.setState(
            {
                headingMenuOpen: false,
                listMenuOpen: true,
                specialBlockMenuOpen: false,
            },
            callback,
        );
    };

    private toggleSpecialBlockMenu = () => {
        this.setState({
            headingMenuOpen: false,
            listMenuOpen: false,
            specialBlockMenuOpen: !this.state.specialBlockMenuOpen,
        });
    };

    private openSpecialBlockMenu = (callback?: () => void) => {
        this.setState(
            {
                headingMenuOpen: false,
                listMenuOpen: false,
                specialBlockMenuOpen: true,
            },
            callback,
        );
    };

    private closeMenuAndSetCursor = () => {
        this.closeAllSubMenus();
        this.props.close();
    };

    private closeAllSubMenus = () => {
        this.setState({
            headingMenuOpen: false,
            listMenuOpen: false,
            specialBlockMenuOpen: false,
        });
    };

    private selectFirstElementInOpenPanel = () => {
        if (this.props.panelsRef && this.props.panelsRef.current) {
            const tabHandler = new TabHandler(this.props.panelsRef.current);
            const first = tabHandler.getInitial();
            if (first) {
                first.focus();
            }
        }
    };

    private selectLastElementInOpenPanel = () => {
        if (this.props.panelsRef && this.props.panelsRef.current) {
            const tabHandler = new TabHandler(this.props.panelsRef.current);
            const last = tabHandler.getLast();
            if (last) {
                last.focus();
            }
        }
    };

    private selectCurrentTab = () => {
        if (this.props.menusRef && this.props.menusRef.current) {
            const tabHandler = new TabHandler(this.props.menusRef.current);
            const activeTab = tabHandler.getInitial(); // will always be ok, since we have a rolling index
            if (activeTab) {
                activeTab.focus();
            }
        }
    };

    private tabIndex = index => {
        return this.props.rovingIndex === index ? 0 : -1;
    };

    private moveRovingIndexForward = (callback?: () => void) => {
        const targetIndex = (this.props.rovingIndex + 1) % this.itemCount;
        this.props.setRovingIndex(targetIndex, callback);
    };
    private moveRovingIndexBackwards = (callback?: () => void) => {
        const targetIndex = (this.props.rovingIndex - 1 + this.itemCount) % this.itemCount;
        this.props.setRovingIndex(targetIndex, callback);
    };

    /**
     * From an accessibility point of view, this is a Editor Menubar. The only difference is it has a toggled visibility
     *
     * @see https://www.w3.org/TR/wai-aria-practices-1.1/examples/menubar/menubar-2/menubar-2.html
     */
    private handleMenuBarKeyDown = (event: React.KeyboardEvent<any>) => {
        switch (`${event.key}${event.shiftKey ? "-Shift" : ""}`) {
            case "Escape":
                if (this.hasMenuOpen()) {
                    event.stopPropagation();
                    this.closeAllSubMenus();
                    this.selectCurrentTab();
                }
                break;
            // Moves focus to first item in the menubar.
            case "Home":
                if (!this.hasMenuOpen()) {
                    event.stopPropagation();
                    event.preventDefault();
                    this.closeAllSubMenus();
                    this.props.setRovingIndex(0);
                }
                break;
            // 	Moves focus to last item in the menubar.
            case "End":
                if (!this.hasMenuOpen()) {
                    event.stopPropagation();
                    event.preventDefault();
                    this.closeAllSubMenus();
                    this.props.setRovingIndex(this.itemCount - 1);
                }
                break;
            // Moves focus to the next item in the menubar.
            // If focus is on the last item, moves focus to the first item.
            case "ArrowRight":
                event.stopPropagation();
                event.preventDefault();
                if (!this.hasMenuOpen()) {
                    this.moveRovingIndexForward();
                } else {
                    this.moveRovingIndexForward(() => {
                        this.openTabFunctions[this.props.rovingIndex]();
                    });
                }
                break;
            // Moves focus to the previous item in the menubar.
            // If focus is on the first item, moves focus to the last item.
            case "ArrowLeft":
                event.stopPropagation();
                event.preventDefault();
                if (!this.hasMenuOpen()) {
                    this.moveRovingIndexBackwards();
                } else {
                    this.moveRovingIndexBackwards(() => {
                        this.openTabFunctions[this.props.rovingIndex]();
                    });
                }
                break;
            // 	Opens submenu and moves focus to last item in the submenu.
            case "ArrowUp":
                event.preventDefault();
                event.stopPropagation();

                this.openTabFunctions[this.props.rovingIndex](() => {
                    this.selectFirstElementInOpenPanel();
                });
                break;
            // Opens submenu and moves focus to first item in the submenu.
            case "ArrowDown":
                event.preventDefault();
                event.stopPropagation();
                this.openTabFunctions[this.props.rovingIndex](() => {
                    this.selectLastElementInOpenPanel();
                });
                break;
            // Moves focus to next item in the menubar having a name that starts with the typed character.
            // If none of the items have a name starting with the typed character, focus does not move.
            default:
                this.menuBarLetterIndex.forEach((letter, index) => {
                    if (event.key.toLowerCase() === letter.toLowerCase()) {
                        this.props.setRovingIndex(index);
                        return;
                    }
                });
                break;
        }
    };

    /**
     * From an accessibility point of view, this is a Editor Menubar. The only difference is it has a toggled visibility
     *
     * @see https://www.w3.org/TR/wai-aria-practices-1.1/examples/menubar/menubar-2/menubar-2.html
     */
    private handleMenuKeyDown = (event: React.KeyboardEvent<any>) => {
        switch (`${event.key}${event.shiftKey ? "-Shift" : ""}`) {
            // Opens submenu and moves focus to first item in the submenu.
            case "ArrowDown":
                if (this.hasMenuOpen() && this.props.panelsRef.current) {
                    event.preventDefault();
                    event.stopPropagation();
                    const tabHandler = new TabHandler(this.props.panelsRef.current);
                    if (tabHandler) {
                        const next = tabHandler.getNext(document.activeElement, false, true);
                        if (next) {
                            next.focus();
                        }
                    }
                }
                break;
            // Moves focus to previous item in the submenu.
            // If focus is on the first item, moves focus to the last item.
            case "ArrowUp":
                if (this.hasMenuOpen() && this.props.panelsRef.current) {
                    event.preventDefault();
                    event.stopPropagation();
                    const tabHandler = new TabHandler(this.props.panelsRef.current);
                    if (tabHandler) {
                        const previous = tabHandler.getNext(document.activeElement, true, true);
                        if (previous) {
                            previous.focus();
                        }
                    }
                }
                break;
            // Moves focus to the first item in the submenu.
            case "Home":
                if (this.hasMenuOpen()) {
                    event.preventDefault();
                    this.selectFirstElementInOpenPanel();
                }
                break;
            // Moves focus to the first item in the submenu.
            case "End":
                if (this.hasMenuOpen()) {
                    event.preventDefault();
                    this.selectLastElementInOpenPanel();
                }
                break;
            // Moves focus to the next item having a name that starts with the typed character.
            // If none of the items have a name starting with the typed character, focus does not move.
            default:
                if (this.props.panelsRef.current) {
                    const tabHandler = new TabHandler(this.props.panelsRef.current);
                    const items = tabHandler.getAll(this.props.panelsRef.current);
                    if (items && items.length > 0) {
                        items.reverse().forEach(item => {
                            const letter = item.dataset.firstletter || null;
                            if (letter && letter === event.key.toLowerCase()) {
                                item.focus();
                            }
                        });
                    }
                }
                break;
        }
    };
}<|MERGE_RESOLUTION|>--- conflicted
+++ resolved
@@ -31,15 +31,7 @@
 import { RangeStatic } from "quill/core";
 import React from "react";
 import { style } from "typestyle";
-<<<<<<< HEAD
-import { globalVariables } from "@library/styles/globalStyleVars";
-import TabHandler from "@library/dom/TabHandler";
-import BlockquoteLineBlot from "@rich-editor/quill/blots/blocks/BlockquoteBlot";
-import CodeBlockBlot from "@rich-editor/quill/blots/blocks/CodeBlockBlot";
-import SpoilerLineBlot from "@rich-editor/quill/blots/blocks/SpoilerBlot";
-=======
 import Formatter from "@rich-editor/quill/Formatter";
->>>>>>> 3cf93d7d
 
 interface IProps {
     className?: string;
@@ -74,7 +66,7 @@
     indent?: () => void;
     outdent?: () => void;
     activeFormats: any;
-    openMenu: (callback: () => void) => void;
+    openMenu: () => void;
 }
 
 interface IState {
@@ -94,8 +86,6 @@
     };
 
     private itemCount: number;
-    private openTabFunctions;
-    private menuBarLetterIndex: string[] = [];
 
     public render() {
         const { menuActiveFormats, formatter } = this.props;
@@ -109,8 +99,8 @@
         const menuContents: IMenuBarContent[] = [
             {
                 component: ParagraphMenuHeadingsTabContent,
-                accessibleInstructions: t("Headings Menu"),
-                label: t("Headings Menu"),
+                accessibleInstructions: t("Toggle Heading Menu"),
+                label: t("Headings"),
                 toggleMenu: this.toggleHeadingsMenu,
                 icon: this.props.topLevelIcons.headingMenuIcon,
                 activeFormats: menuActiveFormats.headings,
@@ -145,8 +135,8 @@
             },
             {
                 component: ParagraphMenuListsTabContent,
-                accessibleInstructions: t("Lists Menu"),
-                label: t("Lists Menu"),
+                accessibleInstructions: t("Toggle Lists Menu"),
+                label: t("Lists"),
                 toggleMenu: this.toggleListsMenu,
                 icon: this.props.topLevelIcons.listMenuIcon,
                 activeFormats: menuActiveFormats.lists,
@@ -179,8 +169,8 @@
             },
             {
                 component: ParagraphMenuSpecialBlockTabContent,
-                accessibleInstructions: t("Special Formats Menu"),
-                label: t("Special Formats Menu"),
+                accessibleInstructions: t("Toggle Special Formats Menu"),
+                label: t("Special Formats"),
                 toggleMenu: this.toggleSpecialBlockMenu,
                 icon: this.props.topLevelIcons.specialBlockMenuIcon,
                 activeFormats: menuActiveFormats.specialFormats,
@@ -210,17 +200,14 @@
         ];
 
         this.itemCount = menuContents.length + 1;
+
         const panelContent: JSX.Element[] = [];
-        this.openTabFunctions = [];
 
         const menus = menuContents.map((menu, index) => {
             const MyContent = menu.component;
             const myRovingIndex = () => {
                 this.props.setRovingIndex(index);
             };
-
-            this.openTabFunctions[index] = menu.openMenu;
-            this.menuBarLetterIndex[index] = menu.label.substr(0, 1);
 
             panelContent[index] = (
                 <div
@@ -246,7 +233,7 @@
 
             return (
                 <ParagraphMenuBarTab
-                    accessibleButtonLabel={menu.accessibleInstructions}
+                    accessibleButtonLabel={"Toggle Heading Menu"}
                     className={menu.className}
                     index={index}
                     parentID={this.props.parentID}
@@ -260,7 +247,6 @@
                     legacyMode={this.props.legacyMode}
                     tabIndex={this.tabIndex(index)}
                     open={menu.open}
-                    selectFirstElement={this.selectLastElementInOpenPanel}
                 />
             );
         });
@@ -269,11 +255,8 @@
         const setParagraphIndex = () => {
             this.props.setRovingIndex(0);
         };
-        this.openTabFunctions[panelContent.length] = this.closeAllSubMenus;
-        const paragraphTitle = t("Paragraph (Removes paragraph style and sets to plain paragraph)");
-        this.menuBarLetterIndex[panelContent.length] = paragraphTitle.substr(0, 1);
         return (
-            <div onKeyDown={this.handleMenuBarKeyDown}>
+            <div onKeyDownCapture={this.handleMenuBarKeyDown}>
                 <div
                     role="menubar"
                     aria-label={this.props.label}
@@ -283,12 +266,7 @@
                     <div className={classes.menuBarToggles}>
                         {menus}
                         <ParagraphMenuResetTab
-<<<<<<< HEAD
-                            title={paragraphTitle}
-                            formatParagraphHandler={textFormats.paragraph}
-=======
                             formatParagraphHandler={formatter.paragraph}
->>>>>>> 3cf93d7d
                             setRovingIndex={setParagraphIndex}
                             tabIndex={this.tabIndex(paragraphIndex)}
                             closeMenuAndSetCursor={this.closeMenuAndSetCursor}
@@ -296,13 +274,17 @@
                         />
                     </div>
                 </div>
-                <div ref={this.props.panelsRef} onKeyDownCapture={this.handleMenuKeyDown}>
-                    {panelContent}
-                </div>
+                <div ref={this.props.panelsRef}>{panelContent}</div>
             </div>
         );
     }
 
+    public componentDidUpdate(prevProps: IProps) {
+        if (this.hasMenuOpen()) {
+            this.selectFirstElementInOpenPanel();
+        }
+    }
+
     public hasMenuOpen = () => {
         return this.state.specialBlockMenuOpen || this.state.headingMenuOpen || this.state.listMenuOpen;
     };
@@ -314,15 +296,12 @@
             specialBlockMenuOpen: false,
         });
     };
-    private openHeadingsMenu = (callback?: () => void) => {
-        this.setState(
-            {
-                headingMenuOpen: true,
-                listMenuOpen: false,
-                specialBlockMenuOpen: false,
-            },
-            callback,
-        );
+    private openHeadingsMenu = () => {
+        this.setState({
+            headingMenuOpen: true,
+            listMenuOpen: false,
+            specialBlockMenuOpen: false,
+        });
     };
 
     private toggleListsMenu = () => {
@@ -333,15 +312,12 @@
         });
     };
 
-    private openListsMenu = (callback?: () => void) => {
-        this.setState(
-            {
-                headingMenuOpen: false,
-                listMenuOpen: true,
-                specialBlockMenuOpen: false,
-            },
-            callback,
-        );
+    private openListsMenu = () => {
+        this.setState({
+            headingMenuOpen: false,
+            listMenuOpen: true,
+            specialBlockMenuOpen: false,
+        });
     };
 
     private toggleSpecialBlockMenu = () => {
@@ -352,15 +328,12 @@
         });
     };
 
-    private openSpecialBlockMenu = (callback?: () => void) => {
-        this.setState(
-            {
-                headingMenuOpen: false,
-                listMenuOpen: false,
-                specialBlockMenuOpen: true,
-            },
-            callback,
-        );
+    private openSpecialBlockMenu = () => {
+        this.setState({
+            headingMenuOpen: false,
+            listMenuOpen: false,
+            specialBlockMenuOpen: true,
+        });
     };
 
     private closeMenuAndSetCursor = () => {
@@ -408,15 +381,6 @@
 
     private tabIndex = index => {
         return this.props.rovingIndex === index ? 0 : -1;
-    };
-
-    private moveRovingIndexForward = (callback?: () => void) => {
-        const targetIndex = (this.props.rovingIndex + 1) % this.itemCount;
-        this.props.setRovingIndex(targetIndex, callback);
-    };
-    private moveRovingIndexBackwards = (callback?: () => void) => {
-        const targetIndex = (this.props.rovingIndex - 1 + this.itemCount) % this.itemCount;
-        this.props.setRovingIndex(targetIndex, callback);
     };
 
     /**
@@ -438,7 +402,6 @@
                 if (!this.hasMenuOpen()) {
                     event.stopPropagation();
                     event.preventDefault();
-                    this.closeAllSubMenus();
                     this.props.setRovingIndex(0);
                 }
                 break;
@@ -447,132 +410,40 @@
                 if (!this.hasMenuOpen()) {
                     event.stopPropagation();
                     event.preventDefault();
-                    this.closeAllSubMenus();
                     this.props.setRovingIndex(this.itemCount - 1);
                 }
                 break;
             // Moves focus to the next item in the menubar.
             // If focus is on the last item, moves focus to the first item.
             case "ArrowRight":
-                event.stopPropagation();
-                event.preventDefault();
                 if (!this.hasMenuOpen()) {
-                    this.moveRovingIndexForward();
-                } else {
-                    this.moveRovingIndexForward(() => {
-                        this.openTabFunctions[this.props.rovingIndex]();
-                    });
+                    event.stopPropagation();
+                    event.preventDefault();
+                    this.props.setRovingIndex((this.props.rovingIndex + 1) % this.itemCount);
                 }
                 break;
             // Moves focus to the previous item in the menubar.
             // If focus is on the first item, moves focus to the last item.
             case "ArrowLeft":
-                event.stopPropagation();
-                event.preventDefault();
                 if (!this.hasMenuOpen()) {
-                    this.moveRovingIndexBackwards();
-                } else {
-                    this.moveRovingIndexBackwards(() => {
-                        this.openTabFunctions[this.props.rovingIndex]();
-                    });
+                    event.stopPropagation();
+                    event.preventDefault();
+                    this.props.setRovingIndex((this.props.rovingIndex + (this.itemCount - 1)) % this.itemCount);
                 }
                 break;
             // 	Opens submenu and moves focus to last item in the submenu.
             case "ArrowUp":
-                event.preventDefault();
-                event.stopPropagation();
-
-                this.openTabFunctions[this.props.rovingIndex](() => {
-                    this.selectFirstElementInOpenPanel();
-                });
-                break;
-            // Opens submenu and moves focus to first item in the submenu.
-            case "ArrowDown":
-                event.preventDefault();
-                event.stopPropagation();
-                this.openTabFunctions[this.props.rovingIndex](() => {
-                    this.selectLastElementInOpenPanel();
-                });
+                if (this.hasMenuOpen()) {
+                    event.stopPropagation();
+                    this.closeAllSubMenus();
+                    this.selectCurrentTab();
+                }
                 break;
             // Moves focus to next item in the menubar having a name that starts with the typed character.
             // If none of the items have a name starting with the typed character, focus does not move.
             default:
-                this.menuBarLetterIndex.forEach((letter, index) => {
-                    if (event.key.toLowerCase() === letter.toLowerCase()) {
-                        this.props.setRovingIndex(index);
-                        return;
-                    }
-                });
+                // TODO
                 break;
         }
     };
-
-    /**
-     * From an accessibility point of view, this is a Editor Menubar. The only difference is it has a toggled visibility
-     *
-     * @see https://www.w3.org/TR/wai-aria-practices-1.1/examples/menubar/menubar-2/menubar-2.html
-     */
-    private handleMenuKeyDown = (event: React.KeyboardEvent<any>) => {
-        switch (`${event.key}${event.shiftKey ? "-Shift" : ""}`) {
-            // Opens submenu and moves focus to first item in the submenu.
-            case "ArrowDown":
-                if (this.hasMenuOpen() && this.props.panelsRef.current) {
-                    event.preventDefault();
-                    event.stopPropagation();
-                    const tabHandler = new TabHandler(this.props.panelsRef.current);
-                    if (tabHandler) {
-                        const next = tabHandler.getNext(document.activeElement, false, true);
-                        if (next) {
-                            next.focus();
-                        }
-                    }
-                }
-                break;
-            // Moves focus to previous item in the submenu.
-            // If focus is on the first item, moves focus to the last item.
-            case "ArrowUp":
-                if (this.hasMenuOpen() && this.props.panelsRef.current) {
-                    event.preventDefault();
-                    event.stopPropagation();
-                    const tabHandler = new TabHandler(this.props.panelsRef.current);
-                    if (tabHandler) {
-                        const previous = tabHandler.getNext(document.activeElement, true, true);
-                        if (previous) {
-                            previous.focus();
-                        }
-                    }
-                }
-                break;
-            // Moves focus to the first item in the submenu.
-            case "Home":
-                if (this.hasMenuOpen()) {
-                    event.preventDefault();
-                    this.selectFirstElementInOpenPanel();
-                }
-                break;
-            // Moves focus to the first item in the submenu.
-            case "End":
-                if (this.hasMenuOpen()) {
-                    event.preventDefault();
-                    this.selectLastElementInOpenPanel();
-                }
-                break;
-            // Moves focus to the next item having a name that starts with the typed character.
-            // If none of the items have a name starting with the typed character, focus does not move.
-            default:
-                if (this.props.panelsRef.current) {
-                    const tabHandler = new TabHandler(this.props.panelsRef.current);
-                    const items = tabHandler.getAll(this.props.panelsRef.current);
-                    if (items && items.length > 0) {
-                        items.reverse().forEach(item => {
-                            const letter = item.dataset.firstletter || null;
-                            if (letter && letter === event.key.toLowerCase()) {
-                                item.focus();
-                            }
-                        });
-                    }
-                }
-                break;
-        }
-    };
 }