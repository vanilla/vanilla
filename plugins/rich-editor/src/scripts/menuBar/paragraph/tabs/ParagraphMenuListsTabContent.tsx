/**
 * @author Stéphane LaFlèche <stephane.l@vanillaforums.com>
 * @copyright 2009-2019 Vanilla Forums Inc.
 * @license GPL-2.0-only
 */

import React from "react";
import { paragraphMenuCheckRadioClasses } from "@rich-editor/menuBar/paragraph/paragraphMenuBarStyles";
import { t } from "@library/utility/appUtils";
import ParagraphMenuBarRadioGroup, {
    IMenuBarRadioButton,
} from "@rich-editor/menuBar/paragraph/items/ParagraphMenuBarRadioGroup";
import ParagraphMenuSeparator from "@rich-editor/menuBar/paragraph/items/ParagraphMenuSeparator";
import classNames from "classnames";
import { indent, outdent } from "@library/icons/editorIcons";
import { richEditorClasses } from "@rich-editor/editor/richEditorClasses";

interface IProps {
    closeMenu: () => void;
    closeMenuAndSetCursor: () => void;
    items: IMenuBarRadioButton[];
    setRovingIndex: () => void;
    indent: () => void;
    outdent: () => void;
    canIndent: boolean;
    canOutdent: boolean;
    disabled?: boolean;
}

/**
 * Implemented tab content for menu list
 */
export default class ParagraphMenuListsTabContent extends React.Component<IProps> {
    public render() {
        const classes = richEditorClasses(false);
        const checkRadioClasses = paragraphMenuCheckRadioClasses();
        const handleClick = (data: IMenuBarRadioButton, index: number) => {
            this.props.items[index].formatFunction();
            this.props.setRovingIndex();
            this.props.closeMenuAndSetCursor();
        };
<<<<<<< HEAD
        const indentDisabled = !!this.props.disabled || !this.props.canIndent;
        const outdentDisabled = !!this.props.disabled || !this.props.canOutdent;
=======
        const indentLabel = t("Indent");
        const outdentLabel = t("Outdent");
>>>>>>> 7c6670bf
        return (
            <>
                <ParagraphMenuBarRadioGroup
                    className={classes.paragraphMenuPanel}
                    label={t("List Types")}
                    items={this.props.items}
                    handleClick={handleClick}
                    disabled={!!this.props.disabled}
                />
                <ParagraphMenuSeparator />
                <div className={checkRadioClasses.group}>
                    <button
                        className={classNames(checkRadioClasses.checkRadio)}
                        type="button"
                        onClick={this.props.indent}
<<<<<<< HEAD
                        disabled={indentDisabled}
                        tabIndex={indentDisabled ? -1 : 0}
=======
                        disabled={!!this.props.disabled}
                        tabIndex={!!this.props.disabled ? -1 : 0}
                        data-firstletter={indentLabel.toLowerCase().substr(0, 1)}
>>>>>>> 7c6670bf
                    >
                        <span className={checkRadioClasses.icon}>{indent()}</span>
                        <span className={checkRadioClasses.checkRadioLabel}>{indentLabel}</span>
                    </button>
                    <button
                        className={classNames(checkRadioClasses.checkRadio)}
                        type="button"
                        onClick={this.props.outdent}
<<<<<<< HEAD
                        disabled={outdentDisabled}
                        tabIndex={outdentDisabled ? -1 : 0}
=======
                        disabled={!!this.props.disabled}
                        tabIndex={!!this.props.disabled ? -1 : 0}
                        data-firstletter={outdentLabel.toLowerCase().substr(0, 1)}
>>>>>>> 7c6670bf
                    >
                        <span className={checkRadioClasses.icon}>{outdent()}</span>
                        <span className={checkRadioClasses.checkRadioLabel}>{outdentLabel}</span>
                    </button>
                </div>
            </>
        );
    }
}<|MERGE_RESOLUTION|>--- conflicted
+++ resolved
@@ -39,13 +39,10 @@
             this.props.setRovingIndex();
             this.props.closeMenuAndSetCursor();
         };
-<<<<<<< HEAD
         const indentDisabled = !!this.props.disabled || !this.props.canIndent;
         const outdentDisabled = !!this.props.disabled || !this.props.canOutdent;
-=======
         const indentLabel = t("Indent");
         const outdentLabel = t("Outdent");
->>>>>>> 7c6670bf
         return (
             <>
                 <ParagraphMenuBarRadioGroup
@@ -61,14 +58,9 @@
                         className={classNames(checkRadioClasses.checkRadio)}
                         type="button"
                         onClick={this.props.indent}
-<<<<<<< HEAD
                         disabled={indentDisabled}
                         tabIndex={indentDisabled ? -1 : 0}
-=======
-                        disabled={!!this.props.disabled}
-                        tabIndex={!!this.props.disabled ? -1 : 0}
                         data-firstletter={indentLabel.toLowerCase().substr(0, 1)}
->>>>>>> 7c6670bf
                     >
                         <span className={checkRadioClasses.icon}>{indent()}</span>
                         <span className={checkRadioClasses.checkRadioLabel}>{indentLabel}</span>
@@ -77,14 +69,9 @@
                         className={classNames(checkRadioClasses.checkRadio)}
                         type="button"
                         onClick={this.props.outdent}
-<<<<<<< HEAD
                         disabled={outdentDisabled}
                         tabIndex={outdentDisabled ? -1 : 0}
-=======
-                        disabled={!!this.props.disabled}
-                        tabIndex={!!this.props.disabled ? -1 : 0}
                         data-firstletter={outdentLabel.toLowerCase().substr(0, 1)}
->>>>>>> 7c6670bf
                     >
                         <span className={checkRadioClasses.icon}>{outdent()}</span>
                         <span className={checkRadioClasses.checkRadioLabel}>{outdentLabel}</span>
