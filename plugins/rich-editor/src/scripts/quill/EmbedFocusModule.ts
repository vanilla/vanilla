/**
 * @author Adam (charrondev) Charron <adam.c@vanillaforums.com>
 * @copyright 2009-2018 Vanilla Forums Inc.
 * @license https://opensource.org/licenses/GPL-2.0 GPL-2.0
 */

import Quill, { Blot } from "quill/core";
import Delta from "quill-delta";
import Parchment from "parchment";
import KeyboardModule, { default as Keyboard } from "quill/modules/keyboard";
import Module from "quill/core/module";
import { RangeStatic } from "quill/core";
import { delegateEvent, getNextTabbableElement } from "@dashboard/dom";
import FocusableEmbedBlot from "./blots/abstract/FocusableEmbedBlot";
import {
    normalizeBlotIntoBlock,
    insertNewLineAtEndOfScroll,
    insertNewLineAtStartOfScroll,
    getBlotAtIndex,
    rangeContainsBlot,
} from "./utility";
<<<<<<< HEAD
import MentionAutoCompleteBlot from "./blots/embeds/MentionAutoCompleteBlot";
=======
import { any } from "prop-types";
>>>>>>> 09db52a5

/**
 * A module for managing focus of Embeds. For this to work for a new Embed,
 * ensure that you're embed extends FocusEmbedBlot
 *
 * @see {FocusableEmbedBlot}
 */
export default class EmbedFocusModule extends Module {
    /** The previous selection */
    private lastSelection: RangeStatic = {
        index: 0,
        length: 0,
    };

    private editorRoot: HTMLElement;
    private formWrapper: HTMLElement;
    private paragraphMenuHandle: HTMLElement;
    private inlineToolbarFirstActiveItem: HTMLElement;
    private emojiPickerButton: HTMLElement;

    constructor(quill: Quill, options = {}) {
        super(quill, options);

        this.editorRoot = this.quill.root.closest(".richEditor") as HTMLElement;
        this.formWrapper = this.editorRoot.closest(".FormWrapper") as HTMLElement;

        // Add event listeners.
        quill.on("selection-change", (range, oldRange, source) => {
            if (range && range.index && source !== Quill.sources.SILENT) {
                this.lastSelection = range;
                this.editorRoot.classList.toggle("isFocused", true);
            }
        });
        this.setupEmbedClickHandler();
        this.setupMobileHandler();

        this.quill.root.addEventListener("keydown", this.keyDownListener);
        this.editorRoot.addEventListener("keydown", this.tabListener);
        this.editorRoot.addEventListener("keydown", this.escapeMobileFullScreen);
        window.quill = quill;
    }

    private setupEmbedClickHandler() {
        delegateEvent(
            "click",
            ".js-richText .embed",
            (event, clickedElement) => {
                const embed = Parchment.find(clickedElement);
                if (embed instanceof FocusableEmbedBlot) {
                    this.focusEmbedBlot(embed);
                    event.preventDefault();
                    event.stopPropagation();
                }
            },
            this.quill.container,
        );
    }

    private setupMobileHandler() {
        delegateEvent(
            "click",
            ".js-richText .richEditor-text",
            (event, clickedElement) => {
                this.editorRoot.classList.toggle("isFocused", true);
            },
            this.quill.container,
        );

        delegateEvent(
            "click",
            ".js-richEditor-next",
            (event, clickedElement) => {
                const nextEl: any = getNextTabbableElement({
                    root: this.formWrapper,
                    fromElement: clickedElement,
                });
                nextEl.focus();
                this.editorRoot.classList.toggle("isFocused", false);
            },
            this.editorRoot,
        );
    }

    /**
     * This needs to be exported in set in the quill options, before the keyboard module is instantiated.
     *
     * @if
     * - Backspace is pressed
     * - The current Blot is an empty Blot.
     * - The previous blot is an embed blot.
     *
     * @then
     * - Delete the current empty line.
     * - Set focus on the previous embed Blot.
     * - Prevent handleDeleteOnEmbed on from running.
     */
    private handleDeleteOnQuill = (event: KeyboardEvent) => {
        if (!this.isKeyCodeDelete(event.keyCode)) {
            return true;
        }
        const [currentBlot] = this.quill.getLine(this.quill.getSelection().index);
        const previousBlot = currentBlot.prev;
        const isPreviousBlotEmbed = previousBlot instanceof FocusableEmbedBlot;
        const isCurrentBlotEmpty = currentBlot.domNode.textContent === "";

        if (isPreviousBlotEmbed && isCurrentBlotEmpty) {
            (currentBlot as Blot).remove();
            this.quill.update(Quill.sources.USER);
            this.focusEmbedBlot(previousBlot);
            return false;
        }

        return true;
    };

    /**
     * Keydown listener on the current quill instance.
     */
    private keyDownListener = (event: KeyboardEvent) => {
        if (!this.quill.container.closest(".richEditor")!.contains(document.activeElement)) {
            return;
        }

        const exclusiveHandlers = [
            this.handleArrowKeyFromEmbed,
            this.handleArrowKeyAwayFromQuill,
            this.handleDeleteOnQuill,
            this.handleDeleteOnEmbed,
            this.handleEnterOnEmbed,
        ];

        // Run all of the event listeners until one returns false;
        return exclusiveHandlers.reduce((shouldContinue, currentHandler) => {
            return shouldContinue ? currentHandler(event) : false;
        }, true);
    };

    /**
     * Keydown listener on the current quill instance.
     */
    private tabListener = (event: KeyboardEvent) => {
        if (!this.quill.container.closest(".richEditor")!.contains(document.activeElement)) {
            return;
        }

        const exclusiveHandlers = [this.handleTab, this.handleShiftTab];

        // Run all of the event listeners until one returns false;
        return exclusiveHandlers.reduce((shouldContinue, currentHandler) => {
            return shouldContinue ? currentHandler(event) : false;
        }, true);
    };

    private escapeMobileFullScreen = (event: KeyboardEvent) => {
        if (KeyboardModule.match(event, { key: KeyboardModule.keys.ESCAPE, shiftKey: false })) {
            this.quill.root.focus();
            const nextEl: any = getNextTabbableElement({
                root: this.formWrapper,
                fromElement: this.quill.root,
            });
            nextEl.focus();
            this.editorRoot.classList.toggle("isFocused", false);
        }
    };

    /**
     * Manually handle tab presses.
     *
     * Because it can be next to impossible to control focus once it shifts into an embedded iframe
     * or shadow dom root, the EmbedFocusManager is now manually handling all tab and shift-tab shortcuts
     * to move focus between the various editor elements.
     *
     * Once you are outside of the editor there is nothing to worry about.
     * This only affects while the cursor is in the editor or inside of an embed blot.
     */
    private handleTab = (event: KeyboardEvent) => {
        if (
            !KeyboardModule.match(event, {
                key: KeyboardModule.keys.TAB,
                shiftKey: false,
            })
        ) {
            return true;
        }

        const blotForActiveElement = this.getEmbedBlotForFocusedElement();
        const focusItemIsEmbedBlot = blotForActiveElement instanceof FocusableEmbedBlot;
        if (this.quill.hasFocus() || focusItemIsEmbedBlot) {
            event.preventDefault();
            event.stopPropagation();

            // Focus the next available editor ui component.
            const nextElement = getNextTabbableElement({
                root: this.editorRoot,
                excludedRoots: [this.quill.root],
                allowLooping: false,
            });
            if (nextElement) {
                nextElement.focus();
                return false;
            }
        }

        return true;
    };

    /**
     * Manually handle tab presses.
     *
     * Because it can be next to impossible to control focus once it shifts into an embedded iframe
     * or shadow dom root, the EmbedFocusManager is now manually handling all tab and shift-tab shortcuts
     * to move focus between the various editor elements.
     *
     * Once you are outside of the editor there is nothing to worry about.
     * This only affects while the cursor is in the editor or inside of an embed blot.
     */
    private handleShiftTab = (event: KeyboardEvent) => {
        if (
            !KeyboardModule.match(event, {
                key: KeyboardModule.keys.TAB,
                shiftKey: true,
            })
        ) {
            return true;
        }

        const prevElement = getNextTabbableElement({
            root: this.editorRoot.closest("form")!,
            excludedRoots: [this.quill.root],
            reverse: true,
            allowLooping: false,
        });

        if (!prevElement) {
            return true;
        }

        // We need to place the selection at the end of quill.
        if (prevElement === this.quill.root) {
            const selection = this.quill.getSelection();
            const documentLength = this.quill.scroll.length();
            const newIndex = selection ? selection.index + selection.length : documentLength - 1;
            const lastEmbedBlot = getBlotAtIndex(this.quill, newIndex, FocusableEmbedBlot);
            if (lastEmbedBlot) {
                this.focusEmbedBlot(lastEmbedBlot);
            } else {
                this.quill.setSelection(selection, Quill.sources.USER);
            }
            event.preventDefault();
            event.stopPropagation();
            return false;
        } else {
            event.preventDefault();
            event.stopPropagation();
            prevElement.focus();
            return false;
        }
    };

    /**
     * Handle delete and backspace presses while an Embed is focussed.
     *
     * @if
     * - Backspace or Delete is pressed
     * - An Embed blot is focused
     *
     * @then
     * - Delete the embed blot.
     */
    private handleDeleteOnEmbed = (event: KeyboardEvent) => {
        if (!this.isKeyCodeDelete(event.keyCode)) {
            return true;
        }

        const blotForActiveElement = this.getEmbedBlotForFocusedElement();
        const focusItemIsEmbedBlot = blotForActiveElement instanceof FocusableEmbedBlot;
        if (blotForActiveElement && focusItemIsEmbedBlot) {
            event.preventDefault();
            event.stopPropagation();
            const offset = blotForActiveElement.offset();
            blotForActiveElement.remove();
            this.quill.update(Quill.sources.USER);

            const [potentialNewEmbedToFocus] = this.quill.scroll.descendant(FocusableEmbedBlot as any, offset);
            if (potentialNewEmbedToFocus) {
                this.focusEmbedBlot(potentialNewEmbedToFocus as any);
            } else {
                this.quill.setSelection(offset, 0, Quill.sources.USER);
            }

            return false;
        }

        return true;
    };

    /**
     * Handle enter presses while an embed is selected
     *
     * @if
     * - Enter is pressed
     * - An Embed blot is focused.
     *
     * @then
     * - Insert a newline after the embed.
     */
    private handleEnterOnEmbed = (event: KeyboardEvent) => {
        if (event.keyCode !== KeyboardModule.keys.ENTER) {
            return true;
        }

        // Only works for items scoped within itself.
        const blotForActiveElement = this.getEmbedBlotForFocusedElement();
        const focusItemIsEmbedBlot = blotForActiveElement instanceof FocusableEmbedBlot;
        if (blotForActiveElement && focusItemIsEmbedBlot) {
            event.preventDefault();
            event.stopPropagation();
            const newBlot = Parchment.create("block", "");
            newBlot.insertInto(this.quill.scroll, blotForActiveElement.next);
            this.quill.update(Quill.sources.USER);
            this.quill.setSelection(blotForActiveElement.offset() + 1, 0, Quill.sources.USER);
            return false;
        }

        return true;
    };

    /**
     * Handle arrow keys if the quill document has focus.
     *
     * @if
     * - An arrow key is pressed
     * - The quill document has focus
     * - The next or previous item in the document is an Embed
     *
     * @then
     * - Set focus on that embed.
     */
    private handleArrowKeyAwayFromQuill = (event: KeyboardEvent) => {
        if (!this.isKeyCodeArrowKey(event.keyCode) || event.shiftKey) {
            return true;
        }

        if (document.activeElement === this.quill.root) {
            const selection = this.quill.getSelection();

            // TODO: CHECK if we have an active @mention open here, and bail out if we do.
            const [currentBlot] = this.quill.getLine(selection.index);
            const blotToMoveTo = this.findBlotToMoveTo(currentBlot, event.keyCode);

            if (blotToMoveTo instanceof FocusableEmbedBlot) {
                this.focusEmbedBlot(blotToMoveTo);
                event.preventDefault();
                event.stopPropagation();
                return false;
            }
        }

        return true;
    };

    /**
     * Handle arrow keys while an embed is Focused.
     *
     * @if
     * - And Embed is Focused
     * - An arrow key is pressed
     *
     * @andif
     * - The Embed is at the beginnning or the end of the document.
     * @then
     * - Insert a new line and move the selection before or after the Embed.
     *
     * @andif
     * - The next or previous Blot is an Embed Blot
     * @then
     * - Set focus on that Blot
     *
     * @else
     * - Move the focus to the next or previous text content.
     */
    private handleArrowKeyFromEmbed = (event: KeyboardEvent) => {
        if (!this.isKeyCodeArrowKey(event.keyCode)) {
            return true;
        }

        const blotForActiveElement = this.getEmbedBlotForFocusedElement();
        if (!(blotForActiveElement instanceof FocusableEmbedBlot)) {
            return true;
        }

        // Check if we are at the beginning or end of the scroll.
        const position = blotForActiveElement.offset();
        const isEndOfScroll = position + blotForActiveElement.length() === this.quill.scroll.length();
        const isStartOfScroll = position === 0;
        const isUpOrLeft = [KeyboardModule.keys.LEFT, KeyboardModule.keys.UP].includes(event.keyCode as any);
        const isDownOrRight = [KeyboardModule.keys.RIGHT, KeyboardModule.keys.DOWN].includes(event.keyCode as any);
        if (isStartOfScroll && isUpOrLeft) {
            event.preventDefault();
            event.stopPropagation();
            insertNewLineAtStartOfScroll(this.quill);
            return false;
        } else if (isEndOfScroll && isDownOrRight) {
            event.preventDefault();
            event.stopPropagation();
            insertNewLineAtEndOfScroll(this.quill);
            return false;
        }

        // Check if we have a blot to move to.
        const blotToMoveTo = this.findBlotToMoveTo(blotForActiveElement, event.keyCode);
        if (!blotToMoveTo) {
            return true;
        }

        event.preventDefault();
        event.stopPropagation();

        if (blotToMoveTo instanceof FocusableEmbedBlot) {
            this.focusEmbedBlot(blotToMoveTo);
        } else {
            // We want to mimic normal movement behaviour as if our Blot was text, so
            // We check if we need to put the cursor in the middle of the next or previous line.
            const newElementStart = blotToMoveTo.offset();
            const newElementEnd = newElementStart + blotToMoveTo.length();
            const previousIndex = this.lastSelection.index;
            const shouldUsePreviousIndex = previousIndex >= newElementStart && previousIndex < newElementEnd;
            const newIndex = shouldUsePreviousIndex ? previousIndex : newElementStart;
            this.quill.setSelection(newIndex, 0);
        }

        return false;
    };

    /**
     * Detect if an keyCode is of an arrow key.
     */
    private isKeyCodeArrowKey(keyCode: number) {
        const { UP, DOWN, LEFT, RIGHT } = KeyboardModule.keys;
        return [UP, DOWN, LEFT, RIGHT].includes(keyCode as any);
    }

    /**
     * Detect if an keyCode is of Delete or Backspace
     */
    private isKeyCodeDelete(keyCode: number) {
        const { BACKSPACE, DELETE } = KeyboardModule.keys;
        return [BACKSPACE, DELETE].includes(keyCode as any);
    }

    /**
     * Focus an Embed blot.
     */
    private focusEmbedBlot(blot: FocusableEmbedBlot) {
        const blotPosition = blot.offset();
        this.quill.setSelection(blotPosition, 0, Quill.sources.SILENT);
        blot.focus();
    }

    /**
     * Check if the focused element in the document is of an Embed blot and return it.
     */
    private getEmbedBlotForFocusedElement() {
        if (!(document.activeElement instanceof Element)) {
            return;
        }

        let activeElement = document.activeElement;
        if (!activeElement.classList.contains("embed")) {
            const closestEmbed = activeElement.closest(".embed");
            if (!closestEmbed) {
                return;
            }

            activeElement = closestEmbed;
        }

        return Parchment.find(activeElement);
    }

    /**
     * Determine which Blot we want to move to based on the arrow key pressed.
     *
     * @param currentBlot The blot to check.
     * @param keyCode The keycode that was pressed.
     */
    private findBlotToMoveTo(currentBlot: Blot, keyCode: number) {
        switch (keyCode) {
            case KeyboardModule.keys.DOWN:
                return currentBlot.next as Blot;
            case KeyboardModule.keys.UP:
                return currentBlot.prev as Blot;
            case KeyboardModule.keys.RIGHT:
                // -1 needed for because end of blot is non-inclusive.
                const endOfBlot = currentBlot.offset() + currentBlot.length() - 1;
                const currentBlotOffset = currentBlot.offset();
                const currentBlotLength = currentBlot.length();
                const currentSelection = this.quill.getSelection();
                if (this.quill.getSelection().index === endOfBlot) {
                    // If we're at the end of the line.
                    return currentBlot.next;
                }
                break;
            case KeyboardModule.keys.LEFT:
                if (this.quill.getSelection().index === currentBlot.offset()) {
                    // If we're at the start of the line.
                    return currentBlot.prev;
                }
                break;
        }
    }
}<|MERGE_RESOLUTION|>--- conflicted
+++ resolved
@@ -19,11 +19,7 @@
     getBlotAtIndex,
     rangeContainsBlot,
 } from "./utility";
-<<<<<<< HEAD
 import MentionAutoCompleteBlot from "./blots/embeds/MentionAutoCompleteBlot";
-=======
-import { any } from "prop-types";
->>>>>>> 09db52a5
 
 /**
  * A module for managing focus of Embeds. For this to work for a new Embed,
