--- conflicted
+++ resolved
@@ -1,255 +1,3 @@
-<<<<<<< HEAD
-// /**
-//  * @author Adam (charrondev) Charron <adam.c@vanillaforums.com>
-//  * @copyright 2009-2019 Vanilla Forums Inc.
-//  * @license GPL-2.0-only
-//  */
-
-// import FocusModule from "@rich-editor/quill/FocusModule";
-// import Quill, { Blot } from "quill/core";
-// import Parchment from "parchment";
-// import { expect } from "chai";
-// import KeyboardModule from "quill/modules/keyboard";
-// import LoadingBlot from "@rich-editor/quill/blots/embeds/LoadingBlot";
-// import { IEmbedValue } from "@rich-editor/quill/blots/embeds/ExternalEmbedBlot";
-// import classNames from "classnames";
-// import { richEditorClasses } from "@rich-editor/editor/richEditorStyles";
-
-// const stubEmbedData: IEmbedValue = {
-//     data: {
-//         embedType: "stub",
-//         url: "",
-//         attributes: [],
-//     },
-//     loaderData: {
-//         type: "link",
-//         link: "adsfasd",
-//     },
-// };
-
-// describe("FocusModule", () => {
-//     let quill: Quill;
-//     let embedFocusModule: FocusModule;
-
-//     before(() => {
-//         Quill.register("formats/embed-loading", LoadingBlot, true);
-//     });
-
-//     beforeEach(() => {
-//         const classesRichEditor = richEditorClasses(false);
-//         document.body.innerHTML = `<div>
-//             <div class="FormWrapper"><div id="quillNoEditor"></div></div>
-//             <div class=${classNames("richEditor", classesRichEditor.root)}><div id="quillNoForm"></div></div>
-//             <div class="FormWrapper">
-//                 <button id="buttonBefore"></button>
-//                 <div class=${classNames("richEditor", classesRichEditor.root)}>
-//                     <div id="quill"></div>
-//                     <button id="button1"></button>
-//                 </div>
-//             </div>
-//         </div>`;
-
-//         quill = new Quill("#quill");
-//         embedFocusModule = new FocusModule(quill);
-//     });
-
-//     it("throws an error if it can't find its needed surrounding HTML", () => {
-//         const createNoEditor = () => {
-//             const badQuill = new Quill("#quillNoEditor");
-//             const badFocusModule = new FocusModule(badQuill);
-//         };
-
-//         const createNoForm = () => {
-//             const badQuill = new Quill("#quillNoForm");
-//             const badFocusModule = new FocusModule(badQuill);
-//         };
-//         expect(createNoEditor).to.throw();
-//         expect(createNoForm).to.throw();
-//     });
-
-//     it("adds a tabindex 0 on the root element", () => {
-//         expect(quill.root.getAttribute("tabindex")).eq("0");
-//     });
-
-//     describe("handleTab()", () => {
-//         it("handles a tab keypress when the quill root is focused", () => {
-//             quill.focus();
-//             const wasHandled = embedFocusModule.handleTab();
-//             expect(wasHandled).eq(true);
-//         });
-
-//         it("handles a tab keypress if the focused item is a FocusableEmbedBlot in the current quill instance", async () => {
-//             const blot = Parchment.create("embed-loading", stubEmbedData) as LoadingBlot;
-//             quill.scroll.insertBefore(blot);
-//             blot.focus();
-
-//             const wasHandled = embedFocusModule.handleTab();
-//             expect(wasHandled).eq(true);
-//         });
-
-//         it("tabs to the next tabbable element outside the editor if conditions were met", async () => {
-//             // Inserting a couple of focusable items in the editor.
-//             const blot = Parchment.create("embed-loading", stubEmbedData) as LoadingBlot;
-//             const blot2 = Parchment.create("embed-loading", stubEmbedData) as LoadingBlot;
-//             const button1 = document.getElementById("button1")!;
-//             quill.scroll.insertBefore(blot);
-//             quill.scroll.insertBefore(blot2);
-//             blot.focus();
-
-//             embedFocusModule.handleTab();
-//             expect(document.activeElement === button1).eq(true);
-//         });
-
-//         it("does not handle a tab keypress if the focused item is not quill or a FocusableEmbedBlot in the quill instance", () => {
-//             const button1 = document.getElementById("button1")!;
-//             button1.focus();
-
-//             const wasHandled = embedFocusModule.handleTab();
-//             expect(wasHandled).eq(false);
-//         });
-//     });
-
-//     describe("handleTabShiftTab()", () => {
-//         // We want natural tabbing here.
-//         it("will handle the keypress if the editor root is focused", () => {
-//             quill.focus();
-//             const wasHandled = embedFocusModule.handleShiftTab();
-//             expect(wasHandled).eq(true);
-//         });
-
-//         // It could be tabbable element inside. We do __not__ want focus to move back to the editor. It already "is".
-//         it("will handle the keypress if an element inside of the editor is focused", async () => {
-//             const blot = Parchment.create("embed-loading", stubEmbedData) as LoadingBlot;
-//             quill.scroll.insertBefore(blot);
-//             blot.focus();
-
-//             const wasHandled = embedFocusModule.handleShiftTab();
-//             expect(wasHandled).eq(true);
-//         });
-//     });
-
-//     describe("focusLastLine()", () => {
-//         it("will place focus and selection on quill if the last element in the editor is text", async () => {
-//             const embed = Parchment.create("embed-loading", stubEmbedData) as LoadingBlot;
-//             quill.scroll.insertBefore(embed);
-//             const test = quill.insertText(quill.scroll.length(), "test");
-
-//             embedFocusModule.focusLastLine();
-
-//             expect(quill.hasFocus()).eq(true);
-//             expect(quill.getSelection().index, "The quill selection was incorrect").eq(quill.scroll.length() - 1);
-//         });
-
-//         it("will place focus on a FocusableEmbedBlot if it is the last element in the editor", async () => {
-//             const embed = Parchment.create("embed-loading", stubEmbedData) as LoadingBlot;
-//             quill.scroll.insertBefore(embed);
-//             const test = quill.insertText(0, "test");
-
-//             embedFocusModule.focusLastLine();
-
-//             expect(embed.domNode.contains(document.activeElement) || document.activeElement === embed.domNode).eq(true);
-//             expect(quill.getSelection().index, "The quill selection was incorrect").eq(quill.scroll.length() - 1);
-//         });
-//     });
-//     describe("focusFirstLine", () => {
-//         it("will place focus and selection on quill if the first element in the editor is text", async () => {
-//             const test = quill.insertText(0, "test");
-//             const embed = Parchment.create("embed-loading", stubEmbedData) as LoadingBlot;
-//             quill.scroll.insertBefore(embed);
-
-//             embedFocusModule.focusFirstLine();
-
-//             expect(quill.hasFocus()).eq(true);
-//             expect(quill.getSelection().index, "The quill selection was incorrect").eq(0);
-//         });
-
-//         it("will place focus on a FocusableEmbedBlot if it is the first element in the editor", async () => {
-//             const embed = Parchment.create("embed-loading", stubEmbedData) as LoadingBlot;
-//             quill.scroll.insertBefore(embed, quill.scroll.children.tail!);
-//             const test = quill.insertText(quill.scroll.length(), "test");
-
-//             embedFocusModule.focusFirstLine();
-
-//             expect(embed.domNode.contains(document.activeElement) || document.activeElement === embed.domNode).eq(true);
-//             expect(quill.getSelection().index, "The quill selection was incorrect").eq(0);
-//         });
-//     });
-
-//     describe("handleArrowKeyFromEmbed()", () => {
-//         let embed: FocusableEmbedBlot;
-
-//         beforeEach(async () => {
-//             embed = Parchment.create("embed-loading", stubEmbedData) as LoadingBlot;
-//             quill.scroll.insertBefore(embed);
-//             embed.focus();
-//         });
-//         [KeyboardModule.keys.UP, KeyboardModule.keys.LEFT].forEach(key => {
-//             it("can insert a newline at the beginning of the scroll", async () => {
-//                 embedFocusModule.handleArrowKeyFromEmbed(key, embed);
-//                 expect(quill.scroll.children.head!.domNode.textContent).eq("");
-//             });
-//         });
-
-//         [KeyboardModule.keys.RIGHT, KeyboardModule.keys.DOWN].forEach(key => {
-//             it("can insert a newline at the end of the scroll", async () => {
-//                 embedFocusModule.handleArrowKeyFromEmbed(key, embed);
-//                 expect(quill.scroll.children.tail!.domNode.textContent).eq("");
-//             });
-//         });
-//     });
-
-//     describe("arrowToBlot()", () => {
-//         it("focuses a FocusableEmbedBlot", async () => {
-//             const embed = Parchment.create("embed-loading", stubEmbedData) as LoadingBlot;
-//             quill.scroll.insertBefore(embed);
-
-//             embedFocusModule.arrowToBlot(embed);
-//         });
-
-//         it("places selection at the start of a line of text by default", async () => {
-//             const embed = Parchment.create("embed-loading", stubEmbedData) as LoadingBlot;
-//             quill.scroll.insertBefore(embed);
-//             quill.insertText(quill.scroll.length(), "test");
-//             embed.focus();
-
-//             const expectedPosition = embed.next.offset(quill.scroll);
-
-//             embedFocusModule.arrowToBlot(embed.next as Blot);
-//             expect(quill.getSelection().index).eq(expectedPosition);
-//         });
-//     });
-
-//     describe("handleDeleteOnQuill()", () => {
-//         it("handles the keypress only if quill is focused", () => {
-//             const button1 = document.getElementById("button1")!;
-//             button1.focus();
-
-//             const wasHandled = embedFocusModule.handleDeleteOnQuill();
-//             expect(wasHandled).eq(false);
-//         });
-
-//         it("handles delete only if the current line is empty and the previous blot is a FocusableEmbedBlot", async () => {
-//             const embed = Parchment.create("embed-loading", stubEmbedData) as LoadingBlot;
-//             quill.scroll.insertBefore(embed);
-//             const test = quill.insertText(quill.scroll.length(), "\n");
-//             quill.setSelection(quill.scroll.length() - 1, 0);
-//             let wasHandled = embedFocusModule.handleDeleteOnQuill();
-//             expect(wasHandled).eq(true);
-
-//             quill.insertText(quill.scroll.length(), "test");
-//             quill.setSelection(3, 0);
-//             wasHandled = embedFocusModule.handleDeleteOnQuill();
-//             expect(wasHandled).eq(false);
-
-//             quill.setContents([]);
-//             quill.insertText(quill.scroll.length(), "\n\n\n\n\n");
-//             quill.setSelection(3, 0);
-//             wasHandled = embedFocusModule.handleDeleteOnQuill();
-//             expect(wasHandled).eq(false);
-//         });
-//     });
-// });
-=======
 /**
  * @author Adam (charrondev) Charron <adam.c@vanillaforums.com>
  * @copyright 2009-2019 Vanilla Forums Inc.
@@ -499,5 +247,4 @@
             expect(wasHandled).eq(false);
         });
     });
-});
->>>>>>> c1ab3de3
+});