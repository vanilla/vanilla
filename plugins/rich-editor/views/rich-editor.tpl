<div class="richEditor" aria-label="{t c="Type your message"}>" data-id="{$editorData.editorID}" aria-describedby="{$editorData.editorDescriptionID}" role="textbox" aria-multiline="true">
    <p id="{$editorData.editorDescriptionID}" class="sr-only">
        {t c="Insert instructions for editor here"}
    </p>
    <div class="richEditor-frame InputBox">
        <div class="js-richText">
            <div class="ql-editor richEditor-text userContent" data-gramm="false" contenteditable="true" data-placeholder="Create a new post..."></div>
        </div>
        <div class="js-InlineEditorToolbar"></div>
        <div class="js-ParagraphEditorToolbar"></div>
        <div class="richEditor-menu embedBar">
            <ul class="richEditor-menuItems" role="menubar" aria-label="{t c="Inline Level Formatting Menu"}">
                <li class="richEditor-menuItem" role="menuitem">
                    <div class="js-emojiHandle emojiMenu">
                        <button class="richEditor-button" type="button" aria-pressed="false">
                            <svg class="richEditorInline-icon" viewBox="0 0 24 24">
                                <title>{t c="Emoji"}</title>
                                <path fill="currentColor" d="M12,4 C7.58168889,4 4,7.58168889 4,12 C4,16.4181333 7.58168889,20 12,20 C16.4183111,20 20,16.4181333 20,12 C20,7.58168889 16.4183111,4 12,4 Z M12,18.6444444 C8.33631816,18.6444444 5.35555556,15.6636818 5.35555556,12 C5.35555556,8.33631816 8.33631816,5.35555556 12,5.35555556 C15.6636818,5.35555556 18.6444444,8.33631816 18.6444444,12 C18.6444444,15.6636818 15.6636818,18.6444444 12,18.6444444 Z M10.7059556,10.2024889 C10.7059556,9.51253333 10.1466667,8.95324444 9.45671111,8.95324444 C8.76675556,8.95324444 8.20746667,9.51253333 8.20746667,10.2024889 C8.20746667,10.8924444 8.76675556,11.4517333 9.45671111,11.4517333 C10.1466667,11.4517333 10.7059556,10.8924444 10.7059556,10.2024889 Z M14.5432889,8.95306667 C13.8533333,8.95306667 13.2940444,9.51235556 13.2940444,10.2023111 C13.2940444,10.8922667 13.8533333,11.4515556 14.5432889,11.4515556 C15.2332444,11.4515556 15.7925333,10.8922667 15.7925333,10.2023111 C15.7925333,9.51235556 15.2332444,8.95306667 14.5432889,8.95306667 Z M14.7397333,14.1898667 C14.5767111,14.0812444 14.3564444,14.1256889 14.2471111,14.2883556 C14.2165333,14.3336889 13.4823111,15.4012444 11.9998222,15.4012444 C10.5198222,15.4012444 9.7856,14.3374222 9.75271111,14.2885333 C9.64444444,14.1256889 9.42471111,14.0803556 9.2608,14.1884444 C9.09688889,14.2963556 9.05155556,14.5169778 9.15964444,14.6810667 C9.19804444,14.7393778 10.1242667,16.1125333 11.9998222,16.1125333 C13.8752,16.1125333 14.8014222,14.7395556 14.84,14.6810667 C14.9477333,14.5173333 14.9027556,14.2983111 14.7397333,14.1898667 Z"></path>
                            </svg>
                        </button>
                    </div>
                </li>
                <li class="richEditor-menuItem" role="menuitem">
                    <button class="richEditor-button" type="button" aria-pressed="false">
                        <svg class="richEditorInline-icon" viewBox="0 0 24 24">
                            <title>{t c="Image"}</title>
                            <path fill="currentColor" fill-rule="nonzero" d="M3,5 L3,19 L21,19 L21,5 L3,5 Z M3,4 L21,4 C21.5522847,4 22,4.44771525 22,5 L22,19 C22,19.5522847 21.5522847,20 21,20 L3,20 C2.44771525,20 2,19.5522847 2,19 L2,5 C2,4.44771525 2.44771525,4 3,4 Z M4,18 L20,18 L20,13.7142857 L15.2272727,7.42857143 L10.5,13.7142857 L7.5,11.5 L4,16.5510204 L4,18 Z M7.41729323,10.2443609 C8.24572036,10.2443609 8.91729323,9.57278803 8.91729323,8.7443609 C8.91729323,7.91593378 8.24572036,7.2443609 7.41729323,7.2443609 C6.58886611,7.2443609 5.91729323,7.91593378 5.91729323,8.7443609 C5.91729323,9.57278803 6.58886611,10.2443609 7.41729323,10.2443609 Z"/>
                        </svg>
                    </button>
                </li>

                <li class="richEditor-menuItem" role="menuitem">
                    <button class="richEditor-button" type="button" aria-pressed="false">
                        <svg class="richEditorInline-icon" viewBox="0 0 24 24">
                            <title>{t c="HTML View"}</title>
                            <path d="M4,5a.944.944,0,0,0-1,.875v12.25A.944.944,0,0,0,4,19H20a.944.944,0,0,0,1-.875V5.875A.944.944,0,0,0,20,5ZM4,4H20a1.9,1.9,0,0,1,2,1.778V18.222A1.9,1.9,0,0,1,20,20H4a1.9,1.9,0,0,1-2-1.778V5.778A1.9,1.9,0,0,1,4,4ZM9.981,16.382l-4.264-3.7V11.645L9.981,7.45V9.126l-3.2,2.958,3.2,2.605Zm4.326-1.693,3.2-2.605-3.2-2.958V7.45l4.265,4.195v1.041l-4.265,3.7Z" style="fill: currentColor"/>
                        </svg>
                    </button>
                </li>
                <li class="richEditor-menuItem isRightAligned" role="menuitem">
                    <button class="richEditor-button" type="button" aria-pressed="false">
                        <svg class="richEditorInline-icon" viewBox="0 0 24 24">
                            <title>{t c="Help"}</title>
                            <path fill="currentColor" d="M12,19 C15.8659932,19 19,15.8659932 19,12 C19,8.13400675 15.8659932,5 12,5 C8.13400675,5 5,8.13400675 5,12 C5,15.8659932 8.13400675,19 12,19 Z M12,20 C7.581722,20 4,16.418278 4,12 C4,7.581722 7.581722,4 12,4 C16.418278,4 20,7.581722 20,12 C20,16.418278 16.418278,20 12,20 Z M11.1336706,13.4973545 L11.1336706,13.1587302 C11.1336706,12.7707212 11.2042167,12.4479731 11.3453108,12.1904762 C11.486405,11.9329793 11.7333161,11.666668 12.0860516,11.3915344 C12.5058068,11.0599631 12.7765272,10.8024701 12.8982209,10.6190476 C13.0199146,10.4356252 13.0807606,10.2169325 13.0807606,9.96296296 C13.0807606,9.66666519 12.9819961,9.43915423 12.7844643,9.28042328 C12.5869324,9.12169233 12.3029847,9.04232804 11.9326124,9.04232804 C11.5975138,9.04232804 11.2871112,9.08994661 11.0013955,9.18518519 C10.7156798,9.28042376 10.437023,9.39506106 10.1654167,9.52910053 L9.72097222,8.5978836 C10.4370252,8.19929254 11.2042133,8 12.0225595,8 C12.713921,8 13.2624164,8.16931048 13.6680622,8.50793651 C14.0737079,8.84656254 14.2765278,9.31393 14.2765278,9.91005291 C14.2765278,10.1746045 14.2377275,10.4100519 14.1601257,10.6164021 C14.0825239,10.8227524 13.9652411,11.0193994 13.8082738,11.2063492 C13.6513065,11.393299 13.3805861,11.6366828 12.9961045,11.9365079 C12.6680605,12.1940048 12.448486,12.4074066 12.3373743,12.5767196 C12.2262627,12.7460326 12.1707077,12.9735435 12.1707077,13.2592593 L12.1707077,13.4973545 L11.1336706,13.4973545 Z M10.9167394,15.1851852 C10.9167394,14.6525547 11.1759961,14.3862434 11.6945172,14.3862434 C11.9484867,14.3862434 12.1424883,14.4559076 12.2765278,14.5952381 C12.4105672,14.7345686 12.477586,14.9312157 12.477586,15.1851852 C12.477586,15.4356274 12.4096854,15.6340381 12.2738823,15.7804233 C12.1380791,15.9268085 11.9449594,16 11.6945172,16 C11.444075,16 11.2518371,15.9285721 11.1177976,15.7857143 C10.9837581,15.6428564 10.9167394,15.4426821 10.9167394,15.1851852 Z"/>
                        </svg>
                    </button>
                </li>
            </ul>
        </div>
    </div>

<<<<<<< HEAD
    <button type="button" class="test-sagan">
        Saganify!
    </button><br/>
    <button type="button" class="test-spoiler">
        Spoiler
    </button><br/>
    <button type="button" class="test-blockparagraph">
        Code Block - Paragraph
    </button><br/>
    <button type="button" class="test-codeblockinline">
        Code Block - Inline
    </button><br/>
    <button type="button" class="test-blockquote">
        Blockquote
    </button><br/>
    <button type="button" class="test-loading">
        Embed - Loading
    </button><br/>
    <button type="button" class="test-error">
        Embed - Error
    </button><br/>
    <button type="button" class="test-image">
        Embed - Image
    </button><br/>
    <button type="button" class="test-video">
        Embed - Video
    </button><br/>
    <button type="button" class="test-urlinternal">
        Embed - Internal URL
    </button><br/>
    <button type="button" class="test-urlexternalimage">
        Embed - External URL With Image
    </button><br/>
    <button type="button" class="test-urlexternal">
        Embed - External URL Without Image
    </button>
=======
    {*<button type="button" class="test-sagan">*}
        {*Saganify!*}
    {*</button><br/>*}
    {*<button type="button" class="test-spoiler">*}
        {*Spoiler*}
    {*</button><br/>*}
    {*<button type="button" class="test-blockparagraph">*}
        {*Code Block - Paragraph*}
    {*</button><br/>*}
    {*<button type="button" class="test-codeblockinline">*}
        {*Code Block - Inline*}
    {*</button><br/>*}
    {*<button type="button" class="clearQuill">*}
        {*ClearQuill*}
    {*</button><br/>*}
    {*<button type="button" class="test-blockquote">*}
        {*Blockquote*}
    {*</button><br/>*}
    {*<button type="button" class="test-loading">*}
        {*Embed - Loading*}
    {*</button><br/>*}
    {*<button type="button" class="test-error">*}
        {*Embed - Error*}
    {*</button><br/>*}
    {*<button type="button" class="test-image">*}
        {*Embed - Image*}
    {*</button><br/>*}
    {*<button type="button" class="test-video">*}
        {*Embed - Video*}
    {*</button><br/>*}
    {*<button type="button" class="test-urlinternal">*}
        {*Embed - Internal URL*}
    {*</button><br/>*}
    {*<button type="button" class="test-urlexternalimage">*}
        {*Embed - External URL With Image*}
    {*</button><br/>*}
    {*<button type="button" class="test-urlexternal">*}
        {*Embed - External URL Without Image*}
    {*</button>*}
>>>>>>> c92ed0cf
</div><|MERGE_RESOLUTION|>--- conflicted
+++ resolved
@@ -48,45 +48,6 @@
             </ul>
         </div>
     </div>
-
-<<<<<<< HEAD
-    <button type="button" class="test-sagan">
-        Saganify!
-    </button><br/>
-    <button type="button" class="test-spoiler">
-        Spoiler
-    </button><br/>
-    <button type="button" class="test-blockparagraph">
-        Code Block - Paragraph
-    </button><br/>
-    <button type="button" class="test-codeblockinline">
-        Code Block - Inline
-    </button><br/>
-    <button type="button" class="test-blockquote">
-        Blockquote
-    </button><br/>
-    <button type="button" class="test-loading">
-        Embed - Loading
-    </button><br/>
-    <button type="button" class="test-error">
-        Embed - Error
-    </button><br/>
-    <button type="button" class="test-image">
-        Embed - Image
-    </button><br/>
-    <button type="button" class="test-video">
-        Embed - Video
-    </button><br/>
-    <button type="button" class="test-urlinternal">
-        Embed - Internal URL
-    </button><br/>
-    <button type="button" class="test-urlexternalimage">
-        Embed - External URL With Image
-    </button><br/>
-    <button type="button" class="test-urlexternal">
-        Embed - External URL Without Image
-    </button>
-=======
     {*<button type="button" class="test-sagan">*}
         {*Saganify!*}
     {*</button><br/>*}
@@ -126,5 +87,4 @@
     {*<button type="button" class="test-urlexternal">*}
         {*Embed - External URL Without Image*}
     {*</button>*}
->>>>>>> c92ed0cf
 </div>