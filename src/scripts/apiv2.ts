/**
 * @author Adam Charron <adam.c@vanillaforums.com>
 * @copyright 2009-2018 Vanilla Forums Inc.
 * @license GPLv2
 */

import {formatUrl, getMeta, setMeta} from "@core/application";
import axios, {AxiosRequestConfig, AxiosResponse} from "axios";

/**
 * Add the transient key to every request.
 *
 * @param {AxiosRequestConfig} request The request being submitted.
 * @returns {AxiosRequestConfig} Returns the transformed request.
 */
function handleRequest(request: AxiosRequestConfig): AxiosRequestConfig {
    request.headers['X-Transient-Key'] = getMeta('TransientKey');
    return request;
}

const requestTransformers = [
    addTransientKey,
];

const api = axios.create({
    baseURL: formatUrl("/api/v2/"),
    // transformRequest: requestTransformers,
});
// api.defaults.headers.post['Content-Type'] = 'application/json';
api.defaults.headers.post['X-Transient-Key'] = getMeta('TransientKey');
api.interceptors.response.use(handleResponse);

/**
 * Intercept all responses and do some data processing.
 *
 * - Refresh the CSRF token.
 *
 * @param {AxiosResponse} response The response to handle.
 * @returns {AxiosResponse} Returns the response.
 */
function handleResponse(response: AxiosResponse) {
    if ('x-csrf-token' in response.headers) {
        setMeta('TransientKey', response.headers['x-csrf-token']);
        api.defaults.headers.post['X-Transient-Key'] = getMeta('TransientKey');
    }
    return response;
}

<<<<<<< HEAD
=======
const api = axios.create({
    baseURL: formatUrl("/api/v2/"),
});
api.interceptors.request.use(handleRequest);
api.interceptors.response.use(handleResponse);

>>>>>>> 41df424b
export default api;<|MERGE_RESOLUTION|>--- conflicted
+++ resolved
@@ -18,18 +18,6 @@
     return request;
 }
 
-const requestTransformers = [
-    addTransientKey,
-];
-
-const api = axios.create({
-    baseURL: formatUrl("/api/v2/"),
-    // transformRequest: requestTransformers,
-});
-// api.defaults.headers.post['Content-Type'] = 'application/json';
-api.defaults.headers.post['X-Transient-Key'] = getMeta('TransientKey');
-api.interceptors.response.use(handleResponse);
-
 /**
  * Intercept all responses and do some data processing.
  *
@@ -41,18 +29,14 @@
 function handleResponse(response: AxiosResponse) {
     if ('x-csrf-token' in response.headers) {
         setMeta('TransientKey', response.headers['x-csrf-token']);
-        api.defaults.headers.post['X-Transient-Key'] = getMeta('TransientKey');
     }
     return response;
 }
 
-<<<<<<< HEAD
-=======
 const api = axios.create({
     baseURL: formatUrl("/api/v2/"),
 });
 api.interceptors.request.use(handleRequest);
 api.interceptors.response.use(handleResponse);
 
->>>>>>> 41df424b
 export default api;