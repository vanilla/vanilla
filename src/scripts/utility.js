/**
 * @author Adam Charron <adam.c@vanillaforums.com>
 * @copyright 2009-2018 Vanilla Forums Inc.
 * @license GPLv2
 */

/**
 * @type {boolean} The current debug setting.
 * @private
 */
let _debug = false;

/**
 * Get or set the debug flag.
 *
 * @param {boolean=} debug The new value of debug.
 * @returns {boolean} returns the current debug setting.
 */
export function debug(debug = undefined) {
    if (debug !== undefined) {
        _debug = debug;
    }

    return _debug;
}

/**
 * Resolve an array of functions that return promises sequentially.
 *
 * @param {PromiseOrNormalCallback[]} promiseFunctions - The functions to execute.
 *
 * @returns {Promise<any[]>} - An array of all results in sequential order.
 *
 * @example
 * const urls = ['/url1', '/url2', '/url3']
 * const functions = urls.map(url => () => fetch(url))
 * resolvePromisesSequentially(funcs)
 *   .then(console.log)
 *   .catch(console.error)
 */
export function resolvePromisesSequentially(promiseFunctions) {
    if (!Array.isArray(promiseFunctions)) {
        throw new Error("First argument needs to be an array of Promises");
    }

    return new Promise((resolve, reject) => {
        let count = 0;
        let results = [];

        function iterationFunction(previousPromise, currentPromise) {
            return previousPromise
                .then(result => {
                    if (count++ !== 0) {
                        results = results.concat(result);
                    }

                    return currentPromise(result, results, count);
                })
                .catch(err => reject(err));
        }

        promiseFunctions = promiseFunctions.concat(() => Promise.resolve());

        promiseFunctions.reduce(iterationFunction, Promise.resolve(false)).then(() => {
            resolve(results);
        });
    });
}

/**
 * Log something to console.
 *
 * This only prints in debug mode.
 *
<<<<<<< HEAD
 * @param {...any} value - The value to log.
 */
export function log(...value) {
    if (getMeta("debug", false)) {
        // eslint-disable-next-line no-console
        console.log.apply(console, value);
=======
 * @param {...*} value - The value to log.
 */
export function log(...value) {
    if (_debug) {
        // eslint-disable-next-line no-console
        console.log(...value);
>>>>>>> f6c48da7
    }
}

/**
 * Log an error to console.
 *
<<<<<<< HEAD
 * @param {...any} value - The value to log.
 */
export function logError(...value) {
    // eslint-disable-next-line no-console
    console.error.apply(console, value);
=======
 * @param {...*} value - The value to log.
 */
export function logError(...value) {
    // eslint-disable-next-line no-console
    console.error(...value);
>>>>>>> f6c48da7
}

/**
 * Log a warning to console.
 *
 * @param {...*} value - The value to log.
 */
export function logWarning(...value) {
    // eslint-disable-next-line no-console
    console.warn(...value);
}

/**
 * A simple, fast method of hashing a string. Similar to Java's hash function.
 * https://stackoverflow.com/a/7616484/1486603
 *
 * @param {string} str - The string to hash.
 *
 * @returns {number} - The hash code returned.
 */
export function hashString(str) {
    function hashReduce(prevHash, currVal) {
        return (prevHash << 5) - prevHash + currVal.charCodeAt(0);
    }
    return str.split("").reduce(hashReduce, 0);
}

/**
 * Re-exported from sprintf-js https://www.npmjs.com/package/sprintf-js
 */
// export const sprintf = sprintfJs.sprintf;
<|MERGE_RESOLUTION|>--- conflicted
+++ resolved
@@ -72,40 +72,23 @@
  *
  * This only prints in debug mode.
  *
-<<<<<<< HEAD
- * @param {...any} value - The value to log.
- */
-export function log(...value) {
-    if (getMeta("debug", false)) {
-        // eslint-disable-next-line no-console
-        console.log.apply(console, value);
-=======
  * @param {...*} value - The value to log.
  */
 export function log(...value) {
     if (_debug) {
         // eslint-disable-next-line no-console
         console.log(...value);
->>>>>>> f6c48da7
     }
 }
 
 /**
  * Log an error to console.
  *
-<<<<<<< HEAD
- * @param {...any} value - The value to log.
- */
-export function logError(...value) {
-    // eslint-disable-next-line no-console
-    console.error.apply(console, value);
-=======
  * @param {...*} value - The value to log.
  */
 export function logError(...value) {
     // eslint-disable-next-line no-console
     console.error(...value);
->>>>>>> f6c48da7
 }
 
 /**
