/*!
 * @author Isis (igraziatto) Graziatto <isis.g@vanillaforums.com>
 * @copyright 2009-2018 Vanilla Forums Inc.
 * @license GPL-2.0-only
 */

/* -------------------------------------------------------------- *\
    Variables
\* -------------------------------------------------------------- */

$flyout_bg:                             $global-color_white !default;
$flyout-hover_bg:                       $global-color_active_primaryBg !default;
$flyout_fg:                             $global-color_grey !default;

$flyoutOverlay-border_color:            mix($flyout_fg, $flyout_bg, 5%) !default;
$flyout_borderRadius:                   $global_borderRadius !default;
$flyout_border:                         1px solid $flyoutOverlay-border_color !default;

<<<<<<< HEAD
$flyout_width:                          200px !default;

$flyout-link-alt_color:                 $global-color_secondary !default;
$flyout-link-altHover_color:            darken($global-color_secondary, 8%) !default;

$flyout_border:                         1px solid $theme-border_color !default;
$flyout_borderRadius:                   $global_borderRadius !default;
$flyout_boxShadow:                      0 5px 10px 0 rgba($global-color_black, 0.15) !default;

$flyout-progress_size:                  24px;
=======
$flyout-link_color:                     $flyout_fg !default;
$flyout-link-hover_color:               $link-default-hover_color !default;

$flyoutHeader_fontSize:                 $global-subTitle_fontSize;
$flyoutHeader_minHeight:                44px;
$flyoutHeader_spacing:                  12px;

$flyoutMessage_padding:                 8px;
$flyoutMessage-unreadDot_width:         12px;

$flyoutFooter_spacing:                  $flyoutHeader_spacing;
$flyoutFooter_minHeight:                $flyoutHeader_minHeight;
$flyoutMessage_minHeight:               calc(44px - #{$flyoutMessage_padding * 2});

$flyoutModal-large_width:               375px;

$dropDown_width:                        350px !default;
$menuItems_width:                       200px !default;
>>>>>>> 9f23c1cf

/* -------------------------------------------------------------- *\
    Styles
\* -------------------------------------------------------------- */

<<<<<<< HEAD
.MenuItems,
.FlyoutMenu {
    box-shadow: $flyout_boxShadow;
    position: absolute;
    top: 100% !important;
    min-width: $flyout_width;
    background-color: $flyout_bg;
    border: {
        radius: $flyout_borderRadius;
        style: solid;
        width: 1px;
        color: $global-border_color;
    }
    color: $flyout_fg;

    &::before,
    &::after {
        display: none;
    }

    input[type= "text"],
    textarea,
    ul.token-input-list,
    input.InputBox,
    select {
        border-color: $formElement_borderColor;
        color: $formElement_color;
    }

    .InProgress {
        position: relative;
        display: flex;
        align-items: center;
        justify-content: center;
        height: $flyout-progress_size * 2;
        width: 100%;
        padding-top: $flyout-progress_size;
        padding-bottom: $flyout-progress_size;
    
        &::after {
            @include spinnerLoader($flyout-progress_size, 4px);
            content: '';
        }
    }
}

.MenuItems-Reactions {
    top: initial !important;
}

.ReactButton {
    position: relative;
=======
.Flyout.FlyoutMenu {
    min-width: $dropDown_width;
>>>>>>> 9f23c1cf
}

.MenuItems {
    min-width: 200px;
}

.Dropdown.MenuItems {
    width: 100%;
}

.OptionsMenu .Flyout {
    right: 0;
    top: 110%;
}

<<<<<<< HEAD
.ToggleFlyout.Open .Flyout.Flyout.Flyout,
.ButtonGroup.Open .Dropdown,
.editor-dropdown-open .Flyout.Flyout.Flyout {
    visibility: visible;
}

.MenuItems.MenuItems {
    padding: 0;

    li > a {
        font-size: $global-medium_fontSize;
        line-height: $global-base_lineHeight;
        text-transform: none;
        text-align: initial;
        transition: 0.2s ease-out color;
        padding: $utility-small_padding $utility-xLarge_padding !important;
        min-height: 45px;
        display: flex !important;
        align-items: center;
        margin: 0;

        &:hover,
        &:focus {
            text-decoration: none;
            color: $global-color_fg !important;
            background-color: $global-color_active_primaryBg !important;
        }

        .Alert,
        .Count {
            margin-left: $utility-medium_padding;
        }

        .ReactSprite {
            margin-right: $utility-medium_padding;
=======
.ToggleFlyout.Open,
.editor-dropdown-open,
.richEditor-button.isOpen {

    @include maxWidth {
        min-width: auto;
    }

    .MenuItems,
    .Flyout {
        display: block;
    }
}

.MenuItems,
.Flyout.Flyout,
.richEditorFlyout {

    @include shadow-dropDown;
    padding: 0;
    position: absolute;
    background-color: $flyout_bg;
    color: $flyout_fg;
    border: $flyout_border;
    border-radius: $flyout_borderRadius;
    z-index: 1;

    @include maxWidth {
        z-index: 1;
    }

    &::before,
    &::after {
        content: none;
    }

    hr,
    .editor-action-separator.editor-action-separator {
        border: none;
        width: 100%;
        padding: 0;
        min-height: 0;
        height: 1px;
        background-color: $flyoutOverlay-border_color;
        margin: 0;
    }

    .Item,
    li:not([role="presentation"]),
    .editor-action {
        padding: $flyoutMessage_padding;
    }

    .editor-action:not(.editor-action-separator) {
        color: inherit !important;

        &:active,
        &:focus,
        &:hover {
            color: inherit !important;
            background-color: $global-color_active_primaryBg !important;
            padding: $flyoutMessage_padding;
        }
    }

    .Item,
    li,
    .editor-action {
        display: flex;
        flex-wrap: nowrap;
        color: inherit;
        position: relative;
        border-bottom-width: 0;

        &:active,
        &:focus,
        &:hover {
            color: inherit;
            background-color: $global-color_active_primaryBg;
>>>>>>> 9f23c1cf
        }

<<<<<<< HEAD
    hr {
        margin: 0;
    }
=======
        a {
>>>>>>> 9f23c1cf

            &:active,
            &:focus,
            &:hover {
                color: inherit !important;
                background-color: transparent !important;
                text-decoration: none;
            }
        }
    }
<<<<<<< HEAD

    &.MenuItems-Reactions {
        .PhotoWrap {
            position: absolute;
            left: 0;
            margin-left: 12px;
            top: 50%;
            min-height: initial;
            transform: translateY(-50%);
            @include photoWrap(24px);

            + a {
                display: inline-block !important;
                padding-left: 45px !important;
                line-height: 45px;
                padding-right: 12px !important;;
                @include ellipsis;
                overflow: hidden;
                max-width: 100%;
            }
        }

        li {
            position: relative;
            display: flex;
        }
    }
}

.Flyout.Flyout.Flyout,
.ButtonGroup .Dropdown {
=======
>>>>>>> 9f23c1cf

    strong {
        font-family: $global-heading_fontFamily;
        font-weight: 700;
        font-size: $global-medium_fontSize;
        line-height: $global-condensed_lineHeight;
        margin: 0;
    }

    a {
        color: $flyout-link_color;

        &:focus,
        &:hover {
            color: $flyout-link-hover_color;
        }
    }
}

.MenuItems {

    li > a,
    .dropdown-menu-link.dropdown-menu-link,
    .editor-action {
        padding: $flyoutMessage_padding;
        min-height: $flyoutMessage_minHeight;
        display: flex;
        width: 100%;
    }

    .emoji-wrap.emoji-wrap.emoji-wrap {
        display: inline-flex;
        padding: $flyoutFooter_spacing;

        &:active,
        &:focus,
        &:hover {
            padding: $flyoutFooter_spacing;
        }
    }
}

.Flyout,
.richEditorFlyout {

    .Item + .Item {
        border-top: solid $flyoutOverlay-border_color 1px;
    }

    .Item.Title,
    .richEditorFlyout-header {
        display: flex;
        position: relative;
        align-items: center;
        flex-wrap: nowrap;
        width: 100%;
        min-height: $flyoutHeader_minHeight;
        padding: 0 $flyoutHeader_spacing;
        z-index: 1;

        &:active,
        &:focus,
        &:hover {
            background-color: transparent;
            text-decoration: none;
        }

        strong {
            display: block;
        }

        a {
            position: absolute;
            right: 0;
            display: flex;
            align-items: center;
            justify-content: center;
            flex-wrap: wrap;
            overflow: hidden;
            height: $formElement-height;
            width: $formElement-height;
            min-width: $formElement-height;
            padding: 0;
            color: transparent;

            &:focus,
            &:hover,
            &:active {
                color: $flyout-link-hover_color;

                &::before {
                    color: $flyout-link-hover_color;
                }
            }

            &::before {
                @include kbicon;
                display: block;
                line-height: $formElement-height;
                font-size: $icon-default_size;
                color: $flyout-link_color;
            }
        }
    }

    .Item.Center:last-child {
        display: flex;
        position: relative;
        flex-wrap: wrap;
        align-items: center;
        padding: $flyoutFooter_spacing;
        min-height: $flyoutFooter_minHeight;
        z-index: 1;

        &:active,
        &:focus,
        &:hover {
            background-color: transparent;
            text-decoration: none;
        }

        a {
            padding: 0 !important;

            &:focus,
            &:hover,
            &:active {
                color: $flyout-link-hover_color !important;
            }
        }

        .button + .button {
            margin-left: $utility-baseUnit * 2 - $formElement-borderWidth;
        }
    }

    .Empty {
        margin: 0;
    }

    .ItemContent {
        margin: 0;
        line-height: inherit;
        flex-grow: 1;
        padding: {
            left: $flyoutMessage_padding;
            right: $flyoutMessage_padding;
        }
        max-width: calc(100% - #{$flyoutMessage-unreadDot_width + $theme-photo_size});

        a {
            font-weight: 700;

            &:focus,
            &:hover {
                color: $flyout-link_color;
            }
        }
    }

    .Subject,
    .Excerpt,
    .ItemContent {
        line-height: $global-excerpt_lineHeight;
    }

    .Meta {
        display: flex;
        flex-wrap: wrap;
        justify-content: flex-start;
        align-items: center;
        width: calc(100% + (#{$utility-baseUnitHalf * 2}));
        margin: 0 -#{$utility-baseUnitHalf};
    }

    .MItem {
        display: inline-block;
        margin: 0 $utility-baseUnitHalf;
        font-size: $global-small_fontSize;
        color: inherit;
    }

    .HasNew.HasNew {
        color: transparent;
        position: absolute;
        display: block;
        top: 0;
        right: $flyoutMessage_padding;
        bottom: 0;
        max-height: 100%;
        max-width: 100%;
        margin: auto 0;
        height: $flyoutMessage-unreadDot_width;
        width: $flyoutMessage-unreadDot_width;
        background-color: $global-color_primary;
        border-radius: 50%;
    }
}

.PopList {
    font-size: $global-medium_fontSize;
}

.PopList.Activities {

    .Item.Title a::before {
        content: $kbicon-settings;
    }
}

.PopList.Conversations {

    .Item.Title a::before {
        content: $kbicon-compose;
    }
}

.OptionsMenu.OptionsMenu li a {
    padding: 0;
    display: flex;
    align-items: center;
}

.editor-action-emoji {

    .MenuItems {
        width: calc(44px * 6 + 2px);
    }
}

.editor-dd-link + .mobileFlyoutOverlay {

    input.InputBox {
        width: calc(100% - (#{$flyoutMessage_padding} * 2));
        margin: $flyoutMessage_padding;
    }


    .MenuButtons {
        border-top: solid $flyoutOverlay-border_color 1px;
        padding: $flyoutMessage_padding;
        min-height: $flyoutMessage_minHeight;
    }
}

.OnlineUserWrap .OnlineUserName,
.MenuItems-Reactions {
    @include shadow-dropDown;
    color: $flyout_bg !important;
    border: $flyout_border;
    border-radius: $flyout_borderRadius;
    background-color: $flyout_bg;
    z-index: 1;

    @include maxWidth {
        z-index: 1;
    }

    &::before,
    &::after {
        content: none !important;
    }
}

.OnlineUserWrap .OnlineUserName {
    padding: $flyoutMessage_padding !important;
}

.MenuItems-Reactions.MenuItems-Reactions {

    a,
    .PhotoWrap {
        padding: 0 !important;
    }

    a {
        line-height: $theme-photo-small_size;
    }

    .PhotoWrap {
        height: $theme-photo-small_size;
        width: $theme-photo-small_size !important;
        margin-right: $flyoutMessage_padding !important;
    }
}

.richEditorFlyout {

    .richEditorFlyout-header {
        border-bottom: solid $flyoutOverlay-border_color 1px;
    }

    .richEditor-button {
        &:active,
        &:focus,
        &:hover {
            background-color: $global-color_active_primaryBg;
        }
    }
}

// ---------- click event for iOS <=9.3 ---------- //
@include maxWidth($theme-breakpoint_tablet) {

    .ToggleFlyout,
    .ButtonGroup,
    .editor-dropdown {
        cursor: pointer;

        .mobileFlyoutOverlay {
            cursor: pointer;
        }
    }
}

// --------------  mobile styles  --------------- //
@include maxWidth {

    .mobileFlyoutOverlay {
        opacity: 0;
        position: fixed;
        bottom: 0;
        left: 0;
        right: 0;
        top: 0;
        height: 100vh;
        width: 100vw;
        background: rgba($global-color_black, 0.2);
        z-index: 1;
        pointer-events: none;
        display: flex;
        align-items: center;
        justify-content: center;
    }

    .ToggleFlyout.Open,
    .ButtonGroup.Open,
    .editor-dropdown-open,
    .richEditor-button.isOpen {

        .mobileFlyoutOverlay {
            opacity: 1;
            z-index: 1;
            pointer-events: initial;
        }

        .MenuItems.MenuItems,
        .Flyout.Flyout {
            visibility: visible;
            transition-delay: 0s;
            opacity: 1;
            top: initial;
            right: initial;
            left: initial;
        }
    }

    .MenuItems,
    .Flyout {
        max-width: $flyoutModal-large_width;
        width: 100%;
        margin-left: auto;
        margin-right: auto;
        position: fixed;
        display: block;
        visibility: hidden;
        box-shadow: 0 -2px 10px 2px rgba($global-color_black, 0.1);
        opacity: 0;
        cursor: pointer;
        max-height: 80vh;
        overflow: auto;
        transition:
            visibility 0s linear $global-default_timing,
            transform $global-default_easing $global-default_timing,
            opacity $global-default_easing $global-default_timing;
        z-index: 100;

        a {
            color: $flyout-link_color;

            &:focus,
            &:hover {
                color: $flyout-link-hover_color;
            }
        }
    }
}<|MERGE_RESOLUTION|>--- conflicted
+++ resolved
@@ -16,18 +16,6 @@
 $flyout_borderRadius:                   $global_borderRadius !default;
 $flyout_border:                         1px solid $flyoutOverlay-border_color !default;
 
-<<<<<<< HEAD
-$flyout_width:                          200px !default;
-
-$flyout-link-alt_color:                 $global-color_secondary !default;
-$flyout-link-altHover_color:            darken($global-color_secondary, 8%) !default;
-
-$flyout_border:                         1px solid $theme-border_color !default;
-$flyout_borderRadius:                   $global_borderRadius !default;
-$flyout_boxShadow:                      0 5px 10px 0 rgba($global-color_black, 0.15) !default;
-
-$flyout-progress_size:                  24px;
-=======
 $flyout-link_color:                     $flyout_fg !default;
 $flyout-link-hover_color:               $link-default-hover_color !default;
 
@@ -46,69 +34,13 @@
 
 $dropDown_width:                        350px !default;
 $menuItems_width:                       200px !default;
->>>>>>> 9f23c1cf
 
 /* -------------------------------------------------------------- *\
     Styles
 \* -------------------------------------------------------------- */
 
-<<<<<<< HEAD
-.MenuItems,
-.FlyoutMenu {
-    box-shadow: $flyout_boxShadow;
-    position: absolute;
-    top: 100% !important;
-    min-width: $flyout_width;
-    background-color: $flyout_bg;
-    border: {
-        radius: $flyout_borderRadius;
-        style: solid;
-        width: 1px;
-        color: $global-border_color;
-    }
-    color: $flyout_fg;
-
-    &::before,
-    &::after {
-        display: none;
-    }
-
-    input[type= "text"],
-    textarea,
-    ul.token-input-list,
-    input.InputBox,
-    select {
-        border-color: $formElement_borderColor;
-        color: $formElement_color;
-    }
-
-    .InProgress {
-        position: relative;
-        display: flex;
-        align-items: center;
-        justify-content: center;
-        height: $flyout-progress_size * 2;
-        width: 100%;
-        padding-top: $flyout-progress_size;
-        padding-bottom: $flyout-progress_size;
-    
-        &::after {
-            @include spinnerLoader($flyout-progress_size, 4px);
-            content: '';
-        }
-    }
-}
-
-.MenuItems-Reactions {
-    top: initial !important;
-}
-
-.ReactButton {
-    position: relative;
-=======
 .Flyout.FlyoutMenu {
     min-width: $dropDown_width;
->>>>>>> 9f23c1cf
 }
 
 .MenuItems {
@@ -124,43 +56,6 @@
     top: 110%;
 }
 
-<<<<<<< HEAD
-.ToggleFlyout.Open .Flyout.Flyout.Flyout,
-.ButtonGroup.Open .Dropdown,
-.editor-dropdown-open .Flyout.Flyout.Flyout {
-    visibility: visible;
-}
-
-.MenuItems.MenuItems {
-    padding: 0;
-
-    li > a {
-        font-size: $global-medium_fontSize;
-        line-height: $global-base_lineHeight;
-        text-transform: none;
-        text-align: initial;
-        transition: 0.2s ease-out color;
-        padding: $utility-small_padding $utility-xLarge_padding !important;
-        min-height: 45px;
-        display: flex !important;
-        align-items: center;
-        margin: 0;
-
-        &:hover,
-        &:focus {
-            text-decoration: none;
-            color: $global-color_fg !important;
-            background-color: $global-color_active_primaryBg !important;
-        }
-
-        .Alert,
-        .Count {
-            margin-left: $utility-medium_padding;
-        }
-
-        .ReactSprite {
-            margin-right: $utility-medium_padding;
-=======
 .ToggleFlyout.Open,
 .editor-dropdown-open,
 .richEditor-button.isOpen {
@@ -240,16 +135,9 @@
         &:hover {
             color: inherit;
             background-color: $global-color_active_primaryBg;
->>>>>>> 9f23c1cf
-        }
-
-<<<<<<< HEAD
-    hr {
-        margin: 0;
-    }
-=======
+        }
+
         a {
->>>>>>> 9f23c1cf
 
             &:active,
             &:focus,
@@ -260,40 +148,6 @@
             }
         }
     }
-<<<<<<< HEAD
-
-    &.MenuItems-Reactions {
-        .PhotoWrap {
-            position: absolute;
-            left: 0;
-            margin-left: 12px;
-            top: 50%;
-            min-height: initial;
-            transform: translateY(-50%);
-            @include photoWrap(24px);
-
-            + a {
-                display: inline-block !important;
-                padding-left: 45px !important;
-                line-height: 45px;
-                padding-right: 12px !important;;
-                @include ellipsis;
-                overflow: hidden;
-                max-width: 100%;
-            }
-        }
-
-        li {
-            position: relative;
-            display: flex;
-        }
-    }
-}
-
-.Flyout.Flyout.Flyout,
-.ButtonGroup .Dropdown {
-=======
->>>>>>> 9f23c1cf
 
     strong {
         font-family: $global-heading_fontFamily;
