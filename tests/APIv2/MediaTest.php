<?php
/**
 * @author Alexandre (DaazKu) Chouinard <alexandre.c@vanillaforums.com>
 * @copyright 2009-2018 Vanilla Forums Inc.
 * @license https://opensource.org/licenses/GPL-2.0 GPL-2.0
 */

namespace VanillaTests\APIv2;

use Gdn_Upload;
use Garden\Http\HttpResponse;
use Vanilla\Embeds\EmbedManager;
use Vanilla\UploadedFile;
use VanillaTests\Fixtures\Uploader;

/**
 * Test the /api/v2/media endpoints.
 */
class MediaTest extends AbstractAPIv2Test {

    /** @var string */
    private $baseUrl = '/media';

    /**
     * Test posting.
     *
     * @return array ['uploadedFile' => UploadedFile, 'responseBody' => $body]
     */
    public function testPost() {
        Uploader::resetUploads();
        $photo = Uploader::uploadFile('photo', PATH_ROOT.'/tests/fixtures/apple.jpg');

        $row = [
            'file' => $photo,
            'type' => 'image',
        ];
        $result = $this->api()->post(
            $this->baseUrl,
            $row
        );

        $this->assertEquals(201, $result->getStatusCode());

        $this->validateMedia($photo, $result);

        return [
            'uploadedFile' => $photo,
            'responseBody' => $result->getBody(),
        ];
    }

    /**
     * Get a media.
     */
    public function testGet() {
        $postResult = $this->testPost();
        $mediaID = $postResult['responseBody']['mediaID'];

        $result = $this->api()->get($this->baseUrl.'/'.$mediaID);

        $this->assertEquals(200, $result->getStatusCode());

        $this->validateMedia($postResult['uploadedFile'], $result);
    }

    /**
     * Get a media by URL.
     */
    public function testGetByUrl() {
        $postResult = $this->testPost();

        $result = $this->api()->get($this->baseUrl.'/by-url', ['url' => $postResult['responseBody']['url']]);

        $this->assertEquals(200, $result->getStatusCode());

        $this->validateMedia($postResult['uploadedFile'], $result);
    }

    /**
     * Delete a media.
     */
    public function testDelete() {
        $postResult = $this->testPost();
        $mediaID = $postResult['responseBody']['mediaID'];

        $result = $this->api()->delete($this->baseUrl.'/'.$mediaID);

        $this->assertEquals(204, $result->getStatusCode());

        try {
            $this->api()->get("{$this->baseUrl}/$mediaID");
            $this->fail("The media did not get deleted.");
        } catch (\Exception $ex) {
            $this->assertEquals(404, $ex->getCode());
            return;
        }
        $this->fail("Something odd happened while deleting a media.");
    }

    /**
     * Delete a media by URL.
     */
    public function testDeleteByURL() {
        $postResult = $this->testPost();
        $mediaID = $postResult['responseBody']['mediaID'];

        $result = $this->api()->delete($this->baseUrl.'/by-url', ['url' => $postResult['responseBody']['url']]);

        $this->assertEquals(204, $result->getStatusCode());

        try {
            $this->api()->get("{$this->baseUrl}/$mediaID");
            $this->fail("The media did not get deleted.");
        } catch (\Exception $ex) {
            $this->assertEquals(404, $ex->getCode());
            return;
        }
        $this->fail("Something odd happened while deleting a media.");
    }

    /**
     * Validate a media.
     *
     * @param UploadedFile $uploadedFile
     * @param HttpResponse $result
     */
    private function validateMedia(UploadedFile $uploadedFile, HttpResponse $result) {
        $body = $result->getBody();
        $this->assertInternalType('array', $body);

        $this->assertArrayHasKey('mediaID', $body);
        $this->assertTrue(is_int($body['mediaID']));

        $urlPrefix = Gdn_Upload::urls('');
        $this->assertArrayHasKey('url', $body);
        $this->assertStringStartsWith($urlPrefix, $body['url']);
        $filename = PATH_UPLOADS.substr($body['url'], strlen($urlPrefix));

        $this->assertArrayHasKey('name', $body);
        $this->assertEquals($uploadedFile->getClientFilename(), $body['name']);

        $this->assertArrayHasKey('type', $body);
        $this->assertEquals($uploadedFile->getClientMediaType(), $body['type']);

        $this->assertArrayHasKey('size', $body);
        $this->assertEquals($uploadedFile->getSize(), $body['size']);

        $this->assertArrayHasKey('width', $body);
        $this->assertArrayHasKey('height', $body);
        if (strpos($body['type'], 'image/') === 0) {
            $imageInfo = getimagesize($filename);
            $this->assertEquals($imageInfo[0], $body['width']);
            $this->assertEquals($imageInfo[1], $body['height']);
        } else {
            $this->assertEquals(null, $body['width']);
            $this->assertEquals(null, $body['height']);
        }

        $this->assertArrayHasKey('foreignType', $body);
        $this->assertEquals('embed', $body['foreignType']);

        $this->assertArrayHasKey('foreignID', $body);
        $this->assertEquals(self::$siteInfo['adminUserID'], $body['foreignID']);
    }

    /**
     * Provide scrape-able URLs in the testing environment and expected information to be returned by each.
     *
     * @return array
     */
    public function provideScrapeUrls() {
        $testBaseUrl = getenv('TEST_BASEURL');
        $urls = [
            [
                "{$testBaseUrl}/tests/fixtures/html/og.htm",
                'link',
                [
                    'name' => 'Online Community Software and Customer Forum Software by Vanilla Forums',
                    'body' => 'Engage your customers with a vibrant and modern online customer community forum. A customer community helps to increases loyalty, reduce support costs and deliver feedback.',
                    'photoUrl' => 'https://vanillaforums.com/images/metaIcons/vanillaForums.png',
                    'height' => null,
                    'width' => null,
                    'attributes' => []
                ],
                true
            ],
            [
                'https://example.com/image.bmp',
                'image',
                [
                    'name' => null,
                    'body' => null,
                    'photoUrl' => 'https://example.com/image.bmp',
                    'height' => null,
                    'width' => null,
                    'attributes' => [],
                ]
            ],
            [
                'https://example.com/image.gif',
                'image',
                [
                    'name' => null,
                    'body' => null,
                    'photoUrl' => 'https://example.com/image.gif',
                    'height' => null,
                    'width' => null,
                    'attributes' => [],
                ]
            ],
            [
                'https://example.com/image.jpg',
                'image',
                [
                    'name' => null,
                    'body' => null,
                    'photoUrl' => 'https://example.com/image.jpg',
                    'height' => null,
                    'width' => null,
                    'attributes' => [],
                ]
            ],
            [
                'https://example.com/image.jpeg',
                'image',
                [
                    'name' => null,
                    'body' => null,
                    'photoUrl' => 'https://example.com/image.jpeg',
                    'height' => null,
                    'width' => null,
                    'attributes' => [],
                ]
            ],
            [
                'https://example.com/image.png',
                'image',
                [
                    'name' => null,
                    'body' => null,
                    'photoUrl' => 'https://example.com/image.png',
                    'height' => null,
                    'width' => null,
                    'attributes' => [],
                ]
            ],
            [
                'https://example.com/image.svg',
                'image',
                [
                    'name' => null,
                    'body' => null,
                    'photoUrl' => 'https://example.com/image.svg',
                    'height' => null,
                    'width' => null,
                    'attributes' => [],
                ]
            ],
            [
                'https://example.com/image.tif',
                'image',
                [
                    'name' => null,
                    'body' => null,
                    'photoUrl' => 'https://example.com/image.tif',
                    'height' => null,
                    'width' => null,
                    'attributes' => [],
                ]
            ],
            [
                'https://example.com/image.tiff',
                'image',
                [
                    'name' => null,
                    'body' => null,
                    'photoUrl' => 'https://example.com/image.tiff',
                    'height' => null,
                    'width' => null,
                    'attributes' => [],
                ]
            ],
            [
                'https://vimeo.com/1234567890',
                'vimeo',
                [
                    'name' => null,
                    'body' => null,
                    'photoUrl' => null,
                    'height' => null,
                    'width' => null,
                    'attributes' => [
                        'videoID' => '1234567890',
                        'embedUrl' => 'https://player.vimeo.com/video/1234567890?autoplay=1'
                    ],
                ]
            ],
            [
                'https://www.youtube.com/watch?v=9bZkp7q19f0',
                'youtube',
                [
                    'name' => null,
                    'body' => null,
                    'photoUrl' => null,
                    'height' => null,
                    'width' => null,
                    'attributes' => [
                        'videoID' => '9bZkp7q19f0',
                        'embedUrl' => 'https://www.youtube.com/embed/9bZkp7q19f0?feature=oembed&autoplay=1',
                    ],
                ]
            ],
            [
                'https://youtu.be/9bZkp7q19f0',
                'youtube',
                [
                    'name' => null,
                    'body' => null,
                    'photoUrl' => null,
                    'height' => null,
                    'width' => null,
                    'attributes' => [
                        'videoID' => '9bZkp7q19f0',
                        'embedUrl' => 'https://www.youtube.com/embed/9bZkp7q19f0?feature=oembed&autoplay=1',
                    ],
                ]
            ],
            [
                "https://www.youtube.com/watch?v=9bZkp7q19f0&t=3m2s",
                'youtube',
                [
                    'name' => null,
                    'body' => null,
                    'photoUrl' => null,
                    'height' => null,
                    'width' => null,
                    'attributes' => [
                        'videoID' => '9bZkp7q19f0',
                        'start' => 182,
                        'embedUrl' => 'https://www.youtube.com/embed/9bZkp7q19f0?feature=oembed&autoplay=1&start=182',
                    ],
                ]
            ],
            [
                "https://youtu.be/9bZkp7q19f0?t=3m2s",
                'youtube',
                [
                    'name' => null,
                    'body' => null,
                    'photoUrl' => null,
                    'height' => null,
                    'width' => null,
                    'attributes' => [
                        'videoID' => '9bZkp7q19f0',
                        'start' => 182,
                        'embedUrl' => 'https://www.youtube.com/embed/9bZkp7q19f0?feature=oembed&autoplay=1&start=182',
                    ],
                ]
            ],
        ];

        return $urls;
    }

    /**
     * Provide data to verify a parsed URL matches a type.
     *
     * @return array
     */
    public function provideTypeUrls() {
        $urls = [
            ['https://vimeo.com/251083506', 'vimeo'],
            ['https://youtube.com/watch?v=example', 'youtube'],
            ['https://youtube.ca/watch?v=example', 'youtube'],
            ['https://www.instagram.com/p/BizC-PPFK1m', 'instagram'],
            ['https://soundcloud.com/syrebralvibes/the-eden-project-circles', 'soundcloud'],
            ['https://imgur.com/gallery/10HROiq', 'imgur'],
<<<<<<< HEAD
            ['https://www.gettyimages.ca/license/905559076', 'getty'],
            ['https://www.gettyimages.ca/event/denmark-v-australia-group-c-2018-fifa-world-cup-russia-775137961#denmarks-forward-pione-sisto-controls-the-ball-during-the-russia-2018-picture-id980320266', 'getty'],
            ['https://www.gettyimages.com/license/460707851', 'getty'],
            ['http://gty.im/460707851', 'getty'],
=======
            ['https://giphy.com/gifs/super-smash-bros-ultimate-jwSlQZnsymUW49NC3R', 'giphy'],
            ['https://gph.is/2sTbvh0', 'giphy'],
            ['https://media.giphy.com/media/2vqIyGV2S3HTGafbKo/giphy.gif', 'giphy'],
>>>>>>> d82c73f3
        ];

        return $urls;
    }

    /**
     * Called after each test is executed.
     *
     * @throws \Garden\Container\ContainerException
     * @throws \Garden\Container\NotFoundException
     */
    public function tearDown() {
        // Make sure fetching page info is re-disabled, after every test.
        $this->setNetworkEnabled(false);
    }

    /**
     * Test scraping pages with /media/scrape.
     *
     * @dataProvider provideScrapeUrls
     * @param array $url
     * @param string $type
     * @param array $info
     * @param bool $networkEnabled
     * @throws \Garden\Container\ContainerException
     * @throws \Garden\Container\NotFoundException
     * @large
     */
    public function testScrape($url, $type, array $info, $networkEnabled = false) {
        // Fetching is disabled by default in tests. Should it be enabled for this test?
        if ($networkEnabled) {
            $this->setNetworkEnabled($networkEnabled);
        }
        $result = $this->api()->post('media/scrape', ['url' => $url]);
        $this->assertEquals(201, $result->getStatusCode());

        $body = $result->getBody();
        $this->assertEquals($url, $body['url']);
        $this->assertEquals($type, $body['type']);

        // Body and type have been validated. Validate the remaining fields.
        unset($body['url'], $body['type']);
        $this->assertCount(count($info), $body);
        foreach ($body as $key => $value) {
            $this->assertEquals($info[$key], $value);
        }
    }

    /**
     * Verify a URL matches a specific type.
     *
     * @param string $url
     * @param string $type
     * @dataProvider provideTypeUrls
     */
    public function testUrlType($url, $type) {
        $result = $this->api()->post('media/scrape', ['url' => $url]);
        $this->assertEquals(201, $result->getStatusCode());

        $body = $result->getBody();
        $this->assertEquals($url, $body['url']);
        $this->assertEquals($type, $body['type']);
    }

    /**
     * Set the "network enabled" flag of the embed manager to allow (or disallow) embed objects using network requests.
     *
     * @param bool $networkEnabled
     * @throws \Garden\Container\ContainerException
     * @throws \Garden\Container\NotFoundException
     */
    private function setNetworkEnabled($networkEnabled) {
        /** @var EmbedManager $embedManager */
        $embedManager = static::container()->get(EmbedManager::class);
        $embedManager->setNetworkEnabled($networkEnabled);
    }
}<|MERGE_RESOLUTION|>--- conflicted
+++ resolved
@@ -375,16 +375,14 @@
             ['https://www.instagram.com/p/BizC-PPFK1m', 'instagram'],
             ['https://soundcloud.com/syrebralvibes/the-eden-project-circles', 'soundcloud'],
             ['https://imgur.com/gallery/10HROiq', 'imgur'],
-<<<<<<< HEAD
             ['https://www.gettyimages.ca/license/905559076', 'getty'],
             ['https://www.gettyimages.ca/event/denmark-v-australia-group-c-2018-fifa-world-cup-russia-775137961#denmarks-forward-pione-sisto-controls-the-ball-during-the-russia-2018-picture-id980320266', 'getty'],
             ['https://www.gettyimages.com/license/460707851', 'getty'],
             ['http://gty.im/460707851', 'getty'],
-=======
             ['https://giphy.com/gifs/super-smash-bros-ultimate-jwSlQZnsymUW49NC3R', 'giphy'],
             ['https://gph.is/2sTbvh0', 'giphy'],
             ['https://media.giphy.com/media/2vqIyGV2S3HTGafbKo/giphy.gif', 'giphy'],
->>>>>>> d82c73f3
+
         ];
 
         return $urls;
