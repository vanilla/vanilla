--- conflicted
+++ resolved
@@ -247,7 +247,6 @@
             ->rule(\Vanilla\Formatting\Quill\Renderer::class)
             ->setShared(true)
 
-<<<<<<< HEAD
             ->rule('BBCodeFormatter')
             ->setClass(\BBCode::class)
             ->setShared(true)
@@ -255,13 +254,11 @@
             ->rule('HtmlFormatter')
             ->setClass(\VanillaHtmlFormatter::class)
             ->setShared(true)
-        ;
-=======
+
             ->rule(\Vanilla\Formatting\FormatService::class)
             ->addCall('registerFormat', [\Vanilla\Formatting\Formats\RichFormat::FORMAT_KEY, \Vanilla\Formatting\Formats\RichFormat::class])
             ->setShared(true)
             ;
->>>>>>> fab96b79
     }
 
     private function initializeAddons(Container $dic) {
