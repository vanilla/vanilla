<?php
/**
 * @author Todd Burry <todd@vanillaforums.com>
 * @copyright 2009-2019 Vanilla Forums Inc.
 * @license GPL-2.0-only
 */

namespace VanillaTests;

use Garden\Container\Container;
use Garden\Container\Reference;
use Garden\Web\RequestInterface;
use Gdn;
use Interop\Container\ContainerInterface;
use Psr\Log\LoggerAwareInterface;
use Psr\Log\LoggerInterface;
use Vanilla\Addon;
use Vanilla\AddonManager;
use Vanilla\Authenticator\PasswordAuthenticator;
use Vanilla\InjectableInterface;
use Vanilla\Models\AuthenticatorModel;
use Vanilla\Models\SSOModel;
use VanillaTests\Fixtures\Authenticator\MockAuthenticator;
use VanillaTests\Fixtures\Authenticator\MockSSOAuthenticator;
use VanillaTests\Fixtures\NullCache;

/**
 * Run bootstrap code for Vanilla tests.
 *
 * This class is meant to be re-used. Calling {@link Bootstrap::run()} on a polluted environment should reset it.
 */
class Bootstrap {
    private $baseUrl;

    /**
     * Bootstrap constructor.
     *
     * A different base URL affects
     *
     * @param string $baseUrl The base URL of the installation.
     */
    public function __construct($baseUrl) {
        $this->baseUrl = str_replace('\\', '/', $baseUrl);
    }


    /**
     * Run the bootstrap and set the global environment.
     *
     * @param Container $container The container to bootstrap.
     */
    public function run(Container $container, $addons = false) {
        $this->initialize($container);
        if ($addons) {
            $this->initializeAddons($container);
        }
        $this->setGlobals($container);
    }

    /**
     * Initialize the container with Vanilla's environment.
     *
     * @param Container $container The container to initialize.
     */
    public function initialize(Container $container) {
        // Set up the dependency injection container.
        Gdn::setContainer($container);

        $container
            ->setInstance('@baseUrl', $this->getBaseUrl())
            ->setInstance(Container::class, $container)

            ->rule(ContainerInterface::class)
            ->setAliasOf(Container::class)

            // Base classes that want to support DI without polluting their constructor implement this.
            ->rule(InjectableInterface::class)
            ->addCall('setDependencies')

            // Cache
            ->setInstance(NullCache::class, new NullCache())

            ->rule(\Gdn_Cache::class)
            ->setAliasOf(NullCache::class)
            ->addAlias('Cache')

            // Configuration
            ->rule(\Gdn_Configuration::class)
            ->setShared(true)
            ->addCall('defaultPath', [$this->getConfigPath()])
            ->addCall('autoSave', [false])
            ->addCall('load', [PATH_ROOT.'/conf/config-defaults.php'])
            ->addAlias('Config')

            // AddonManager
            ->rule(AddonManager::class)
            ->setShared(true)
            ->setConstructorArgs([
                [
                    Addon::TYPE_ADDON => ['/applications', '/plugins'],
                    Addon::TYPE_THEME => '/themes',
                    Addon::TYPE_LOCALE => '/locales'
                ],
                PATH_CACHE
            ])
            ->addAlias('AddonManager')
            ->addCall('registerAutoloader')

            // ApplicationManager
            ->rule(\Gdn_ApplicationManager::class)
            ->setShared(true)
            ->addAlias('ApplicationManager')

            // PluginManager
            ->rule(\Gdn_PluginManager::class)
            ->setShared(true)
            ->addAlias('PluginManager')

            // ThemeManager
            ->rule(\Gdn_ThemeManager::class)
            ->setShared(true)
            ->addAlias('ThemeManager')

            // Logger
            ->rule(\Vanilla\Logger::class)
            ->setShared(true)
            ->addAlias(LoggerInterface::class)

            ->rule(LoggerAwareInterface::class)
            ->addCall('setLogger')

            // EventManager
            ->rule(\Garden\EventManager::class)
            ->setShared(true)

            ->rule(InjectableInterface::class)
            ->addCall('setDependencies')

            ->rule(\Gdn_Request::class)
            ->setShared(true)
            ->addAlias('Request')
            ->addAlias(RequestInterface::class)

            // Database.
            ->rule('Gdn_Database')
            ->setShared(true)
            ->setConstructorArgs([new Reference([\Gdn_Configuration::class, 'Database'])])
            ->addAlias('Database')

            ->rule(\Gdn_DatabaseStructure::class)
            ->setClass(\Gdn_MySQLStructure::class)
            ->setShared(true)
            ->addAlias(Gdn::AliasDatabaseStructure)
            ->addAlias('MySQLStructure')

            ->rule(\Gdn_SQLDriver::class)
            ->setClass(\Gdn_MySQLDriver::class)
            ->setShared(true)
            ->addAlias('Gdn_MySQLDriver')
            ->addAlias('MySQLDriver')
            ->addAlias(Gdn::AliasSqlDriver)

            // Locale
            ->rule(\Gdn_Locale::class)
            ->setShared(true)
            ->setConstructorArgs([new Reference(['Gdn_Configuration', 'Garden.Locale'])])
            ->addAlias(Gdn::AliasLocale)

            ->rule('Identity')
            ->setClass('Gdn_CookieIdentity')
            ->setShared(true)

            ->rule(\Gdn_Session::class)
            ->setShared(true)
            ->addAlias('Session')

            ->rule(Gdn::AliasAuthenticator)
            ->setClass(\Gdn_Auth::class)
            ->setShared(true)

            ->rule(\Gdn_Router::class)
            ->addAlias(Gdn::AliasRouter)
            ->setShared(true)

            ->rule(\Gdn_Dispatcher::class)
            ->setShared(true)
            ->addAlias(Gdn::AliasDispatcher)

            ->rule(\Gdn_Validation::class)
            ->addCall('addRule', ['BodyFormat', new Reference(\Vanilla\BodyFormatValidator::class)])

            ->rule(AuthenticatorModel::class)
            ->setShared(true)
            ->addCall('registerAuthenticatorClass', [PasswordAuthenticator::class])
            ->addCall('registerAuthenticatorClass', [MockAuthenticator::class])
            ->addCall('registerAuthenticatorClass', [MockSSOAuthenticator::class])

            ->rule(SearchModel::class)
            ->setShared(true)

            ->rule(SSOModel::class)
            ->setShared(true)

            ->rule(\Garden\Web\Dispatcher::class)
            ->setShared(true)
            ->addCall('addRoute', ['route' => new \Garden\Container\Reference('@api-v2-route'), 'api-v2'])

            ->rule('@api-v2-route')
            ->setClass(\Garden\Web\ResourceRoute::class)
            ->setConstructorArgs(['/api/v2/', '*\\%sApiController'])
            ->addCall('setConstraint', ['locale', ['position' => 0]])
            ->addCall('setMeta', ['CONTENT_TYPE', 'application/json; charset=utf-8'])

            ->rule('@view-application/json')
            ->setClass(\Vanilla\Web\JsonView::class)
            ->setShared(true)

            ->rule(\Garden\ClassLocator::class)
            ->setClass(\Vanilla\VanillaClassLocator::class)

            ->rule(\Gdn_Plugin::class)
            ->setShared(true)
            ->addCall('setAddonFromManager')

            ->rule(\Vanilla\FileUtils::class)
            ->setAliasOf(\VanillaTests\Fixtures\FileUtils::class)
            ->addAlias('FileUtils')

            ->rule('WebLinking')
            ->setClass(\Vanilla\Web\WebLinking::class)
            ->setShared(true)

            ->rule(\Vanilla\Formatting\Embeds\EmbedManager::class)
            ->addCall('addCoreEmbeds')
            ->addCall('setNetworkEnabled', [false])
            ->setShared(true)

            ->rule(\Vanilla\PageScraper::class)
            ->addCall('registerMetadataParser', [new Reference(\Vanilla\Metadata\Parser\OpenGraphParser::class)])
            ->addCall('registerMetadataParser', [new Reference(\Vanilla\Metadata\Parser\JsonLDParser::class)])
            ->setShared(true)

            ->rule(\Vanilla\Formatting\Quill\Parser::class)
            ->addCall('addCoreBlotsAndFormats')
            ->setShared(true)

            ->rule(\Vanilla\Formatting\Quill\Renderer::class)
            ->setShared(true)

            ->rule(Vanilla\Formatting\FormatService::class)
<<<<<<< HEAD
            ->addCall('registerFormat', [Vanilla\Formatting\Formats::FORMAT_KEY, Vanilla\Formatting\Formats::class])
=======
            ->addCall('registerFormat', [Formats\RichFormat::FORMAT_KEY, Formats\RichFormat::class])
>>>>>>> 4a4f8c90
            ->setShared(true)
            ;
    }

    private function initializeAddons(Container $dic) {
        // Run through the bootstrap with dependencies.
        $dic->call(function (
            Container $dic,
            \Gdn_Configuration $config,
            AddonManager $addonManager,
            \Garden\EventManager $eventManager
        ) {

            // Load installation-specific configuration so that we know what apps are enabled.
            $config->load($config->defaultPath(), 'Configuration', true);


            /**
             * Extension Managers
             *
             * Now load the Addon, Application, Theme and Plugin managers into the Factory, and
             * process the application-specific configuration defaults.
             */

            // Start the addons, plugins, and applications.
            $addonManager->startAddonsByKey($config->get('EnabledPlugins'), Addon::TYPE_ADDON);
            $addonManager->startAddonsByKey($config->get('EnabledApplications'), Addon::TYPE_ADDON);
            $addonManager->startAddonsByKey(array_keys($config->get('EnabledLocales', [])), Addon::TYPE_LOCALE);

//            $currentTheme = c('Garden.Theme', Gdn_ThemeManager::DEFAULT_DESKTOP_THEME);
//            if (isMobile()) {
//                $currentTheme = c('Garden.MobileTheme', Gdn_ThemeManager::DEFAULT_MOBILE_THEME);
//            }
//            $addonManager->startAddonsByKey([$currentTheme], Addon::TYPE_THEME);

            // Load the configurations for enabled addons.
            foreach ($addonManager->getEnabled() as $addon) {
                /* @var Addon $addon */
                if ($configPath = $addon->getSpecial('config')) {
                    $config->load($addon->path($configPath));
                }
            }

            // Re-apply loaded user settings.
            $config->overlayDynamic();

            /**
             * Extension Startup
             *
             * Allow installed addons to execute startup and bootstrap procedures that they may have, here.
             */

            // Bootstrapping.
            foreach ($addonManager->getEnabled() as $addon) {
                /* @var Addon $addon */
                if ($bootstrapPath = $addon->getSpecial('bootstrap')) {
                    $bootstrapPath = $addon->path($bootstrapPath);
                    include_once $bootstrapPath;
                }
            }

            // Plugins startup
            $addonManager->bindAllEvents($eventManager);

            if ($eventManager->hasHandler('gdn_pluginManager_afterStart')) {
                $eventManager->fire('gdn_pluginManager_afterStart', $dic->get(\Gdn_PluginManager::class));
            }

            // Now that all of the events have been bound, fire an event that allows plugins to modify the container.
            $eventManager->fire('container_init', $dic);

            // Start Authenticators
            $dic->get('Authenticator')->startAuthenticator();
        });
    }

    /**
     * Set the global variables that have dependencies.
     *
     * @param Container $container The container with dependencies.
     */
    public function setGlobals(Container $container) {
        // Set some server globals.
        $baseUrl = $this->getBaseUrl();
        $_SERVER['REMOTE_ADDR'] = '::1'; // Simulate requests from local IPv6 address.
        $_SERVER['HTTP_HOST'] = parse_url($baseUrl, PHP_URL_HOST);
        $_SERVER['SERVER_PORT'] = parse_url($baseUrl, PHP_URL_PORT) ?: null;
        $_SERVER['SCRIPT_NAME'] = parse_url($baseUrl, PHP_URL_PATH);
        $_SERVER['PATH_INFO'] = '';
        $_SERVER['HTTPS'] = parse_url($baseUrl, PHP_URL_SCHEME) === 'https';


        $GLOBALS['dic'] = $container;
        Gdn::setContainer($container);
    }

    /**
     * Clean up a container and remove its global references.
     *
     * @param Container $container The container to clean up.
     *
     * @throws \Garden\Container\ContainerException
     * @throws \Garden\Container\NotFoundException
     */
    public static function cleanup(Container $container) {
        self::cleanUpContainer($container);
        self::cleanUpGlobals();
    }

    /**
     * Clean up container.
     *
     * @param \Garden\Container\Container $container
     *
     * @throws \Garden\Container\ContainerException
     * @throws \Garden\Container\NotFoundException
     */
    public static function cleanUpContainer(Container $container) {
       if ($container->hasInstance(AddonManager::class)) {
            /* @var AddonManager $addonManager */

            $addonManager = $container->get(AddonManager::class);
            $addonManager->unregisterAutoloader();
        }

        $container->clearInstances();
    }

    /**
     * Clean up global variables.
     */
    public static function cleanUpGlobals() {
        if (class_exists(\CategoryModel::class)) {
            \CategoryModel::$Categories = null;
        }

        unset($GLOBALS['dic']);
        Gdn::setContainer(new NullContainer());
    }

    /**
     * Get the baseUrl.
     *
     * @return mixed Returns the baseUrl.
     */
    public function getBaseUrl() {
        return $this->baseUrl;
    }

    /**
     * Get the bath of the site's configuration file.
     *
     * @return string Returns a path.
     */
    public function getConfigPath() {
        $host = parse_url($this->getBaseUrl(), PHP_URL_HOST);
        $path = parse_url($this->getBaseUrl(), PHP_URL_PATH);
        if ($path) {
            $path = '-'.ltrim(str_replace('/', '-', $path), '-');
        }

        return PATH_ROOT."/conf/{$host}{$path}.php";
    }
}<|MERGE_RESOLUTION|>--- conflicted
+++ resolved
@@ -248,11 +248,8 @@
             ->setShared(true)
 
             ->rule(Vanilla\Formatting\FormatService::class)
-<<<<<<< HEAD
+
             ->addCall('registerFormat', [Vanilla\Formatting\Formats::FORMAT_KEY, Vanilla\Formatting\Formats::class])
-=======
-            ->addCall('registerFormat', [Formats\RichFormat::FORMAT_KEY, Formats\RichFormat::class])
->>>>>>> 4a4f8c90
             ->setShared(true)
             ;
     }
