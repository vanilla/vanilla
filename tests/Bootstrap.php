<?php
/**
 * @author Todd Burry <todd@vanillaforums.com>
 * @copyright 2009-2018 Vanilla Forums Inc.
 * @license GPLv2
 */

namespace VanillaTests;

use Garden\Container\Container;
use Garden\Container\Reference;
use Garden\Web\RequestInterface;
use Gdn;
use Interop\Container\ContainerInterface;
use Psr\Log\LoggerAwareInterface;
use Psr\Log\LoggerInterface;
use Vanilla\Addon;
use Vanilla\AddonManager;
use Vanilla\Authenticator\PasswordAuthenticator;
use Vanilla\InjectableInterface;
use Vanilla\Models\AuthenticatorModel;
use Vanilla\Models\SSOModel;
use VanillaTests\Fixtures\Authenticator\MockAuthenticator;
use VanillaTests\Fixtures\Authenticator\MockSSOAuthenticator;
use VanillaTests\Fixtures\NullCache;

/**
 * Run bootstrap code for Vanilla tests.
 *
 * This class is meant to be re-used. Calling {@link Bootstrap::run()} on a polluted environment should reset it.
 */
class Bootstrap {
    private $baseUrl;

    /**
     * Bootstrap constructor.
     *
     * A different base URL affects
     *
     * @param string $baseUrl The base URL of the installation.
     */
    public function __construct($baseUrl) {
        $this->baseUrl = str_replace('\\', '/', $baseUrl);
    }


    /**
     * Run the bootstrap and set the global environment.
     *
     * @param Container $container The container to bootstrap.
     */
    public function run(Container $container, $addons = false) {
        $this->initialize($container);
        if ($addons) {
            $this->initializeAddons($container);
        }
        $this->setGlobals($container);
    }

    /**
     * Initialize the container with Vanilla's environment.
     *
     * @param Container $container The container to initialize.
     */
    public function initialize(Container $container) {
        // Set up the dependency injection container.
        Gdn::setContainer($container);

        $container
            ->setInstance('@baseUrl', $this->getBaseUrl())
            ->setInstance(Container::class, $container)

            ->rule(ContainerInterface::class)
            ->setAliasOf(Container::class)

            // Base classes that want to support DI without polluting their constructor implement this.
            ->rule(InjectableInterface::class)
            ->addCall('setDependencies')

            // Cache
            ->setInstance(NullCache::class, new NullCache())

            ->rule(\Gdn_Cache::class)
            ->setAliasOf(NullCache::class)
            ->addAlias('Cache')

            // Configuration
            ->rule(\Gdn_Configuration::class)
            ->setShared(true)
            ->addCall('defaultPath', [$this->getConfigPath()])
            ->addCall('autoSave', [false])
            ->addCall('load', [PATH_ROOT.'/conf/config-defaults.php'])
            ->addAlias('Config')

            // AddonManager
            ->rule(AddonManager::class)
            ->setShared(true)
            ->setConstructorArgs([
                [
                    Addon::TYPE_ADDON => ['/applications', '/plugins'],
                    Addon::TYPE_THEME => '/themes',
                    Addon::TYPE_LOCALE => '/locales'
                ],
                PATH_CACHE
            ])
            ->addAlias('AddonManager')
            ->addCall('registerAutoloader')

            // ApplicationManager
            ->rule(\Gdn_ApplicationManager::class)
            ->setShared(true)
            ->addAlias('ApplicationManager')

            // PluginManager
            ->rule(\Gdn_PluginManager::class)
            ->setShared(true)
            ->addAlias('PluginManager')

            // ThemeManager
            ->rule(\Gdn_ThemeManager::class)
            ->setShared(true)
            ->addAlias('ThemeManager')

            // Logger
            ->rule(\Vanilla\Logger::class)
            ->setShared(true)
            ->addAlias(LoggerInterface::class)

            ->rule(LoggerAwareInterface::class)
            ->addCall('setLogger')

            // EventManager
            ->rule(\Garden\EventManager::class)
            ->setShared(true)

            ->rule(InjectableInterface::class)
            ->addCall('setDependencies')

            ->rule(\Gdn_Request::class)
            ->setShared(true)
            ->addAlias('Request')
            ->addAlias(RequestInterface::class)

            // Database.
            ->rule('Gdn_Database')
            ->setShared(true)
            ->setConstructorArgs([new Reference([\Gdn_Configuration::class, 'Database'])])
            ->addAlias('Database')

            ->rule(\Gdn_DatabaseStructure::class)
            ->setClass(\Gdn_MySQLStructure::class)
            ->setShared(true)
            ->addAlias(Gdn::AliasDatabaseStructure)
            ->addAlias('MySQLStructure')

            ->rule(\Gdn_SQLDriver::class)
            ->setClass(\Gdn_MySQLDriver::class)
            ->setShared(true)
            ->addAlias('Gdn_MySQLDriver')
            ->addAlias('MySQLDriver')
            ->addAlias(Gdn::AliasSqlDriver)

            // Locale
            ->rule(\Gdn_Locale::class)
            ->setShared(true)
            ->setConstructorArgs([new Reference(['Gdn_Configuration', 'Garden.Locale'])])
            ->addAlias(Gdn::AliasLocale)

            ->rule('Identity')
            ->setClass('Gdn_CookieIdentity')
            ->setShared(true)

            ->rule(\Gdn_Session::class)
            ->setShared(true)
            ->addAlias('Session')

            ->rule(Gdn::AliasAuthenticator)
            ->setClass(\Gdn_Auth::class)
            ->setShared(true)

            ->rule(\Gdn_Router::class)
            ->addAlias(Gdn::AliasRouter)
            ->setShared(true)

            ->rule(\Gdn_Dispatcher::class)
            ->setShared(true)
            ->addAlias(Gdn::AliasDispatcher)

            ->rule(AuthenticatorModel::class)
            ->setShared(true)
            ->addCall('registerAuthenticatorClass', [PasswordAuthenticator::class])
            ->addCall('registerAuthenticatorClass', [MockAuthenticator::class])
            ->addCall('registerAuthenticatorClass', [MockSSOAuthenticator::class])

            ->rule(SearchModel::class)
            ->setShared(true)

            ->rule(SSOModel::class)
            ->setShared(true)

            ->rule(\Garden\Web\Dispatcher::class)
            ->setShared(true)
            ->addCall('addRoute', ['route' => new \Garden\Container\Reference('@api-v2-route'), 'api-v2'])

            ->rule('@api-v2-route')
            ->setClass(\Garden\Web\ResourceRoute::class)
            ->setConstructorArgs(['/api/v2/', '*\\%sApiController'])
            ->addCall('setConstraint', ['locale', ['position' => 0]])
            ->addCall('setMeta', ['CONTENT_TYPE', 'application/json; charset=utf-8'])

            ->rule('@view-application/json')
            ->setClass(\Vanilla\Web\JsonView::class)
            ->setShared(true)

            ->rule(\Garden\ClassLocator::class)
            ->setClass(\Vanilla\VanillaClassLocator::class)

            ->rule(\Gdn_Plugin::class)
            ->setShared(true)
            ->addCall('setAddonFromManager')

            ->rule(\Vanilla\FileUtils::class)
            ->setAliasOf(\VanillaTests\Fixtures\FileUtils::class)
            ->addAlias('FileUtils')

            ->rule('WebLinking')
            ->setClass(\Vanilla\Web\WebLinking::class)
            ->setShared(true)

            ->rule(\Vanilla\Embeds\EmbedManager::class)
            ->addCall('setDefaultEmbed', [new Reference(\Vanilla\Embeds\LinkEmbed::class)])
            ->addCall('addEmbed', [new Reference(\Vanilla\Embeds\TwitterEmbed::class)])
            ->addCall('addEmbed', [new Reference(\Vanilla\Embeds\YouTubeEmbed::class)])
            ->addCall('addEmbed', [new Reference(\Vanilla\Embeds\VimeoEmbed::class)])
            ->addCall('addEmbed', [new Reference(\Vanilla\Embeds\InstagramEmbed::class)])
            ->addCall('addEmbed', [new Reference(\Vanilla\Embeds\SoundCloudEmbed::class)])
            ->addCall('addEmbed', [new Reference(\Vanilla\Embeds\ImgurEmbed::class)])
<<<<<<< HEAD
            ->addCall('addEmbed', [new Reference(\Vanilla\Embeds\TwitchEmbed::class)])
=======
            ->addCall('addEmbed', [new Reference(\Vanilla\Embeds\GiphyEmbed::class)])
>>>>>>> d82c73f3
            ->addCall('addEmbed', [new Reference(\Vanilla\Embeds\ImageEmbed::class), \Vanilla\Embeds\EmbedManager::PRIORITY_LOW])
            ->addCall('setNetworkEnabled', [false])
            ->setShared(true)

            ->rule(\Vanilla\PageScraper::class)
            ->addCall('registerMetadataParser', [new Reference(\Vanilla\Metadata\Parser\OpenGraphParser::class)])
            ->addCall('registerMetadataParser', [new Reference(\Vanilla\Metadata\Parser\JsonLDParser::class)])
            ->setShared(true)

            ->rule(\Vanilla\Quill\Parser::class)
            ->setShared(true)

            ->rule(\Vanilla\Quill\Renderer::class)
            ->setConstructorArgs([new Reference(\Vanilla\Quill\Parser::class)])
            ->setShared(true)
        ;
    }

    private function initializeAddons(Container $dic) {
        // Run through the bootstrap with dependencies.
        $dic->call(function (
            Container $dic,
            \Gdn_Configuration $config,
            AddonManager $addonManager,
            \Garden\EventManager $eventManager
        ) {

            // Load installation-specific configuration so that we know what apps are enabled.
            $config->load($config->defaultPath(), 'Configuration', true);


            /**
             * Extension Managers
             *
             * Now load the Addon, Application, Theme and Plugin managers into the Factory, and
             * process the application-specific configuration defaults.
             */

            // Start the addons, plugins, and applications.
            $addonManager->startAddonsByKey($config->get('EnabledPlugins'), Addon::TYPE_ADDON);
            $addonManager->startAddonsByKey($config->get('EnabledApplications'), Addon::TYPE_ADDON);
            $addonManager->startAddonsByKey(array_keys($config->get('EnabledLocales', [])), Addon::TYPE_LOCALE);

//            $currentTheme = c('Garden.Theme', Gdn_ThemeManager::DEFAULT_DESKTOP_THEME);
//            if (isMobile()) {
//                $currentTheme = c('Garden.MobileTheme', Gdn_ThemeManager::DEFAULT_MOBILE_THEME);
//            }
//            $addonManager->startAddonsByKey([$currentTheme], Addon::TYPE_THEME);

            // Load the configurations for enabled addons.
            foreach ($addonManager->getEnabled() as $addon) {
                /* @var Addon $addon */
                if ($configPath = $addon->getSpecial('config')) {
                    $config->load($addon->path($configPath));
                }
            }

            // Re-apply loaded user settings.
            $config->overlayDynamic();

            /**
             * Extension Startup
             *
             * Allow installed addons to execute startup and bootstrap procedures that they may have, here.
             */

            // Bootstrapping.
            foreach ($addonManager->getEnabled() as $addon) {
                /* @var Addon $addon */
                if ($bootstrapPath = $addon->getSpecial('bootstrap')) {
                    $bootstrapPath = $addon->path($bootstrapPath);
                    include_once $bootstrapPath;
                }
            }

            // Plugins startup
            $addonManager->bindAllEvents($eventManager);

            if ($eventManager->hasHandler('gdn_pluginManager_afterStart')) {
                $eventManager->fire('gdn_pluginManager_afterStart', $dic->get(\Gdn_PluginManager::class));
            }

            // Now that all of the events have been bound, fire an event that allows plugins to modify the container.
            $eventManager->fire('container_init', $dic);

            // Start Authenticators
            $dic->get('Authenticator')->startAuthenticator();
        });
    }

    /**
     * Set the global variables that have dependencies.
     *
     * @param Container $container The container with dependencies.
     */
    public function setGlobals(Container $container) {
        // Set some server globals.
        $baseUrl = $this->getBaseUrl();
        $_SERVER['HTTP_HOST'] = parse_url($baseUrl, PHP_URL_HOST);
        $_SERVER['SERVER_PORT'] = parse_url($baseUrl, PHP_URL_PORT) ?: null;
        $_SERVER['SCRIPT_NAME'] = parse_url($baseUrl, PHP_URL_PATH);
        $_SERVER['PATH_INFO'] = '';
        $_SERVER['HTTPS'] = parse_url($baseUrl, PHP_URL_SCHEME) === 'https';


        $GLOBALS['dic'] = $container;
        Gdn::setContainer($container);
    }

    /**
     * Clean up a container and remove its global references.
     *
     * @param Container $container The container to clean up.
     *
     * @throws \Garden\Container\ContainerException
     * @throws \Garden\Container\NotFoundException
     */
    public static function cleanup(Container $container) {
        self::cleanUpContainer($container);
        self::cleanUpGlobals();
    }

    /**
     * Clean up container.
     *
     * @param \Garden\Container\Container $container
     *
     * @throws \Garden\Container\ContainerException
     * @throws \Garden\Container\NotFoundException
     */
    public static function cleanUpContainer(Container $container) {
       if ($container->hasInstance(AddonManager::class)) {
            /* @var AddonManager $addonManager */

            $addonManager = $container->get(AddonManager::class);
            $addonManager->unregisterAutoloader();
        }

        $container->clearInstances();
    }

    /**
     * Clean up global variables.
     */
    public static function cleanUpGlobals() {
        if (class_exists(\CategoryModel::class)) {
            \CategoryModel::$Categories = null;
        }

        unset($GLOBALS['dic']);
        Gdn::setContainer(new NullContainer());
    }

    /**
     * Get the baseUrl.
     *
     * @return mixed Returns the baseUrl.
     */
    public function getBaseUrl() {
        return $this->baseUrl;
    }

    /**
     * Get the bath of the site's configuration file.
     *
     * @return string Returns a path.
     */
    public function getConfigPath() {
        $host = parse_url($this->getBaseUrl(), PHP_URL_HOST);
        $path = parse_url($this->getBaseUrl(), PHP_URL_PATH);
        if ($path) {
            $path = '-'.ltrim(str_replace('/', '-', $path), '-');
        }

        return PATH_ROOT."/conf/{$host}{$path}.php";
    }
}<|MERGE_RESOLUTION|>--- conflicted
+++ resolved
@@ -235,11 +235,8 @@
             ->addCall('addEmbed', [new Reference(\Vanilla\Embeds\InstagramEmbed::class)])
             ->addCall('addEmbed', [new Reference(\Vanilla\Embeds\SoundCloudEmbed::class)])
             ->addCall('addEmbed', [new Reference(\Vanilla\Embeds\ImgurEmbed::class)])
-<<<<<<< HEAD
             ->addCall('addEmbed', [new Reference(\Vanilla\Embeds\TwitchEmbed::class)])
-=======
             ->addCall('addEmbed', [new Reference(\Vanilla\Embeds\GiphyEmbed::class)])
->>>>>>> d82c73f3
             ->addCall('addEmbed', [new Reference(\Vanilla\Embeds\ImageEmbed::class), \Vanilla\Embeds\EmbedManager::PRIORITY_LOW])
             ->addCall('setNetworkEnabled', [false])
             ->setShared(true)
