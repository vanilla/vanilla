--- conflicted
+++ resolved
@@ -7,12 +7,7 @@
 
 namespace VanillaTests\Library\Vanilla;
 
-<<<<<<< HEAD
 use PHPUnit\Framework\TestCase;
-=======
-use Garden\Container\Container;
-use VanillaTests\SharedBootstrapTestCase;
->>>>>>> 75d796b1
 use Vanilla\Authenticator\Authenticator;
 use Vanilla\Models\AuthenticatorModel;
 use VanillaTests\BootstrapTrait;
@@ -21,18 +16,8 @@
 /**
  * Class AuthenticatorCssColorValidation.
  */
-<<<<<<< HEAD
 class AuthenticatorCssColorValidation extends TestCase {
     use BootstrapTrait;
-=======
-class AuthenticatorCssColorValidation extends SharedBootstrapTestCase {
-
-    /** @var Bootstrap */
-    private static $bootstrap;
-
-    /** @var Container */
-    private static $container;
->>>>>>> 75d796b1
 
     /** @var AuthenticatorModel */
     private static $authenticatorModel;
@@ -66,15 +51,17 @@
     /**
      * Test valid/supported css colors.
      *
+     * @dataProvider validCssColorsProvider
+     *
      * @param $color
-     *
-     * @dataProvider validCssColorsProvider
      *
      * @throws \Garden\Container\ContainerException
      * @throws \Garden\Container\NotFoundException
      * @throws \Garden\Schema\ValidationException
+     * @throws \Garden\Web\Exception\ClientException
      * @throws \Garden\Web\Exception\NotFoundException
      * @throws \Garden\Web\Exception\ServerException
+     *
      */
     public function testValidColors($color = null) {
         CssColorAuthenticator::setCssColor($color);
@@ -89,15 +76,17 @@
     /**
      * Test invalid/unsupported css colors.
      *
-     * @param $color
-     *
      * @dataProvider invalidCssColorsProvider
      * @expectedException  \Garden\Schema\ValidationException
      *
+     * @param $color
+     *
      * @throws \Garden\Container\ContainerException
      * @throws \Garden\Container\NotFoundException
+     * @throws \Garden\Web\Exception\ClientException
      * @throws \Garden\Web\Exception\NotFoundException
      * @throws \Garden\Web\Exception\ServerException
+     *
      */
     public function testInvalidColors($color = null) {
         CssColorAuthenticator::setCssColor($color);
