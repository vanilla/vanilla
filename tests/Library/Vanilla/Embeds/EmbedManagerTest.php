--- conflicted
+++ resolved
@@ -8,11 +8,8 @@
 
 use Exception;
 use Garden\Http\HttpRequest;
-<<<<<<< HEAD
 use Vanilla\Embeds\GettyEmbed;
-=======
 use Vanilla\Embeds\GiphyEmbed;
->>>>>>> d82c73f3
 use Vanilla\Embeds\ImgurEmbed;
 use Vanilla\Embeds\SoundCloudEmbed;
 use VanillaTests\SharedBootstrapTestCase;
@@ -42,11 +39,8 @@
             ->addEmbed(new InstagramEmbed())
             ->addEmbed(new ImgurEmbed())
             ->addEmbed(new SoundCloudEmbed())
-<<<<<<< HEAD
             ->addEmbed(new GettyEmbed())
-=======
             ->addEmbed(new GiphyEmbed())
->>>>>>> d82c73f3
             ->addEmbed(new ImageEmbed(), EmbedManager::PRIORITY_LOW)
             ->setNetworkEnabled(false);
         return $embedManager;
