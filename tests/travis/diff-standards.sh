--- conflicted
+++ resolved
@@ -33,11 +33,7 @@
 if [ -z "$GIT_DIFF" ]; then
     echo "No PHP file changes detected."
 
-<<<<<<< HEAD
-    [ $TRAVIS ] &&  echo "travis_fold:end:coding_standards"
-=======
-    [ -n "$TRAVIS" ] && echo "travis_fold:end:coding_standards"
->>>>>>> 05b76325
+    [ $TRAVIS ] && echo "travis_fold:end:coding_standards"
     exit 0
 fi
 echo "Exporting branch diff of $DIFF_BRANCH to $GIT_DIFF_FILENAME..."
