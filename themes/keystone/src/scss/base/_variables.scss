/*!
 * @author Isis (igraziatto) Graziatto <isis.g@vanillaforums.com>
 * @copyright 2009-2018 Vanilla Forums Inc.
 * @license GPL-2.0-only
 */

/* -------------------------------------------------------------- *\
    Brand Colors
\* -------------------------------------------------------------- */

$global-color_vanillaBlue:              #0291DB;
$global-color_pink:                     #D0021B;
$global-color_grey:                     #555A62;
$global-color_whitesmoke:               #BCBEC1;

$global-color_black:                    #000;
$global-color_white:                    #fff;
$global-color_transparent:              transparent;

/* -------------------------------------------------------------- *\
    Utility Variables
\* -------------------------------------------------------------- */

$utility-baseUnit:                      6px;
$utility-baseUnitHalf:                  $utility-baseUnit / 2; // Derived
$utility-baseUnitDouble:                $utility-baseUnit * 2; // Derived
$utility-baseUnitTriple:                $utility-baseUnit * 3; // Derived
$utility-percentage_third:              (100% / 3);
$utility-percentage_nineSixteenths:     (9 / 16 * 100%);
$utility-SVGEncoding:                   "data:image/svg+xml,";

$utility-large_padding:                  18px !default;
$utility-xLarge_padding:                 $utility-large_padding * 2 !default;

/* -------------------------------------------------------------- *\
    Global Font
\* -------------------------------------------------------------- */

$global-normal_fontWeight:              400 !default;
$global-semibold_fontWeight:            600 !default;
$global-bold_fontWeight:                700 !default;

$global-heading_fontFamily:             "Open Sans", HelveticaNeue-Light, "Segoe UI", "Helvetica Neue", Helvetica, Raleway, Arial, sans-serif !default;
$global-heading_fontWeight:             $global-bold_fontWeight !default;

$global-body_fontFamily:                "Open Sans", "Segoe UI", "Helvetica Neue", Helvetica, Raleway, Arial, sans-serif !default;
$global-body_fontWeight:                $global-normal_fontWeight !default;

$global-large_fontSize:                 16px !default;
$global-medium_fontSize:                14px !default;
$global-small_fontSize:                 12px !default;

$global-title_fontSize:                 32px !default;
$global-smallTitle_fontSize:            20px !default;
$global-title_mobile_fontSize:          26px !default;
$global-subTitle_fontSize:              18px !default;

$global-base_lineHeight:                1.5 !default;
$global-condensed_lineHeight:           1.25 !default;

/* -------------------------------------------------------------- *\
    User Content
\* -------------------------------------------------------------- */

$userContent_fontSize:                  $global-medium_fontSize !default; // 14 for forums, but 16 for KB

$userContent-fontSizeH1:                2em !default;
$userContent-fontSizeH2:                1.5em !default;
$userContent-fontSizeH3:                1.25em !default;
$userContent-fontSizeH4:                1em !default;
$userContent-fontSizeH5:                .875em !default;
$userContent-fontSizeH6:                .85em !default;

/* -------------------------------------------------------------- *\
    Global Overwrites
\* -------------------------------------------------------------- */

$global-heading_topMargin:              1.5 * $global-medium_fontSize;
$global-block_margin:                   $userContent_fontSize !default;

$global-main_width:                     1224px !default;
$global_spacer:                         $userContent_fontSize * $global-base_lineHeight !default;
$global-default_timing:                 0.35s !default;

<<<<<<< HEAD
$global_borderRadius:                   6px !default;

=======
>>>>>>> 8a5be85e
$global-color_primary:                  $global-color_vanillaBlue !default;
$global-color_primaryAlt:               darken($global-color_primary, 8%) !default;
$global-color_secondary:                $global-color_pink !default;

$global-color_bg:                       $global-color_white !default;
$global-color_fg:                       $global-color_grey !default; // text color | should have high contrast between $global-color_bg

$global-border_color:                   mix($global-color_fg, $global-color_bg, 24%) !default; // Note it's off by default due to the border width
$global-border-width:                   1px;
$global-border-style:                   solid;
$global_borderRadius:                   6px !default;

$global-body_bg:                        $global-color_bg !default;

<<<<<<< HEAD
$icon-default_size:                     20px !default;
=======
$link-default_color:                    $global-color_fg !default;
$link-default-hover_color:              $global-color_primary !default;
>>>>>>> 8a5be85e


/* -------------------------------------------------------------- *\
    Theme Colors
\* -------------------------------------------------------------- */

$theme-border_color:                    mix($global-color_fg, $global-color_bg, 24%) !default;
$theme-hover_color:                     mix($global-color_fg, $global-color_bg, 6%) !default;

$theme-heading_color:                   $global-color_primary !default;
$theme-heading-hover_color:             $global-color_primary !default;

/* -------------------------------------------------------------- *\
    Icons
\* -------------------------------------------------------------- */

$icon-large_size:                        32px !default;
$icon-default_size:                      20px !default;
$icon-small_size:                        16px !default;

/* -------------------------------------------------------------- *\
    Theme User Photos
\* -------------------------------------------------------------- */

$theme-photo_size:                       42px !default;
$theme-photo-small_size:                 38px !default;
$theme-photo_round:                      true !default;
$theme-photo_borderRadius:               $global_borderRadius !default;

$theme_stickFooter:                      true !default;

/* -------------------------------------------------------------- *\
    Links
\* -------------------------------------------------------------- */

$link-body_fontFamily:                   $global-body_fontFamily !default;
$link-body_fontWeight:                   $global-normal_fontWeight !default;
$link-body_fontSize:                     $global-medium_fontSize !default;

$link-heading_fontFamily:                $global-body_fontFamily !default;
$link-heading_fontWeight:                $global-bold_fontWeight !default;
$link-heading_fontSize:                  $global-large_fontSize !default;

/* -------------------------------------------------------------- *\
    Layout
\* -------------------------------------------------------------- */

$global-gutter_size:                     $global_spacer;
$global-gutter_halfSize:                 $global-gutter_size / 2;
$global-gutter_quarterSize:              $global-gutter_size / 4;

/* -------------------------------------------------------------- *\
    Frame
\* -------------------------------------------------------------- */

$frame_backgroundColor:                  $global-body_bg !default;
$frame_backgroundImage:                  "" !default;
$frame_backgroundRepeat:                 no-repeat !default;
$frame_backgroundSize:                   cover !default;
$frame_backgroundPosition:               center center !default;
$frame_border:                           none !default;
$frame_padding:                          $utility-baseUnitDouble !default;
$frame_boxShadow:                        none !default;
$frame_borderRadius:                     0 !default;

/* -------------------------------------------------------------- *\
    Header
\* -------------------------------------------------------------- */

$header_minHeight:                       48px !default;
$header_bg:                              $global-color_primary !default;
$header_fg:                              $global-color_white !default;
$header-link_color:                      $global-color_white !default;
$header-link-hover_color:                $global-color_white !default;
$header_border:                          0 !default;
$header_boxShadow:                       none !default;

$headerButton_bg:                        transparent !default;
$headerButton_fg:                        $header-link_color !default;
$headerButton_borderColor:               $header-link_color !default;

$headerButton-hover_bg:                  mix($header-link_color, $header_bg, 12%) !default;
$headerButton-hover_fg:                  $header-link_color !default;
$headerButton-hover_borderColor:         $header-link_color !default;

$headerMebutton_bg:                      transparent !default;
$headerMebutton_fg:                      $header-link_color !default;
$headerMebutton-hover_fg:                $header-link_color !default;
$headerMebutton-hover_bg:                mix($global-color_fg, $header_bg, 26%) !default;
$headerMebutton-active_bg:               mix($headerMebutton_fg, $header_bg, 12%) !default;

$headerMeBoxAlert_bg:                    $global-color_secondary !default;

/* -------------------------------------------------------------- *\
    Mebox Count
\* -------------------------------------------------------------- */

$meboxCount_bg:                              $global-color_secondary !default;
$meboxCount_fg:                              $global-color_white !default;
$meboxCount_borderColor:                     $global-color_secondary !default;

/* -------------------------------------------------------------- *\
    Navigation
\* -------------------------------------------------------------- */

$navigation_bg:                           lighten($header_bg, 4%) !default;
$navigation_link_color:                   $header-link_color !default;
$navigation_link-hover_color:             $header-link_color !default;
$navigation_border:                       darken($navigation_bg, 8%)!default;
$navigation_fontSize:                     $global-medium_fontSize !default;
$navigation_paddingSide:                  $utility-baseUnitDouble !default;
$navigation_vertical_paddingSide:         0 !default;
$navigation-item_height:                  36px !default;
$navigation-item_fontWeight:              $global-normal_fontWeight !default;
$navigation-easing-transition:            cubic-bezier(0, 1, 0, 1) !default;

$navigationButton_bg:                    transparent !default;
$navigationButton_fg:                    $global-color_white !default;
$navigationButton_border:                $global-color_white !default;

$navigationButton-hover_bg:              $global-color_primaryAlt !default;
$navigationButton-hover_fg:              $global-color_white !default;
$navigationButton-hover_border:          $navigationButton-hover_bg !default;

$navigationMeBoxAlert_bg:                 $global-color_secondary !default;

$navigationMebutton_bg:                   transparent !default;
$navigationMebutton_fg:                   $navigation-link_color !default;
$navigationMebutton-hover_fg:             $navigation-link_color !default;
$navigationMebutton-hover_bg:             mix($global-color_fg, $navigation_bg, 26%) !default;
$navigationMebutton-active_bg:            mix($navigationMebutton_fg, $navigation_bg, 12%) !default;

/* -------------------------------------------------------------- *\
    Content
\* -------------------------------------------------------------- */

$content_bg:                             transparent !default;
$content_border:                         0 !default;
$content_padding:                        $utility-large_padding !default;
$content-mobile_padding:                 $utility-baseUnitDouble !default;
$content_borderRadius:                   0 !default;

/* -------------------------------------------------------------- *\
    Panel
\* -------------------------------------------------------------- */

$panel_toLeft:                           false !default;
$panel_width:                            220px !default;
$panel_gap:                              40px !default;
$panel_bg:                               transparent !default;
$panel_fg:                               $global-color_fg !default;
$panel_padding:                          0 !default;
$panel-border:                           $content_border !default;
$panel_borderRadius:                     $content_borderRadius !default;


$panel-item-showIcons:                   false !default;
$panel-item_spacing:                     12px !default;
$panel-item_borderRadius:                0 !default;
$panel-item_border:                      none !default;
$panel-item_padding:                     5px !default;

$panel-item_bg:                          transparent !default;
<<<<<<< HEAD
$panel-item_fg:                          $global-color_fg !default;
$panel-item_borderColor:                 transparent !default;
=======
$panel-item_fg:                          $link-default_color !default;
$panel-item_border:                      none !default;
>>>>>>> 8a5be85e

$panel-item-hover_bg:                    transparent !default;
$panel-item-hover_fg:                    $global-color_royalBlue !default;
$panel-item-hover_borderColor:           transparent !default;

/* -------------------------------------------------------------- *\
    Footer
\* -------------------------------------------------------------- */

$footer_bg:                              $theme-hover_color !default;
$footer_color:                           $global-color_fg !default;
$footer-link_color:                      $global-color_primary !default;
$footer-link-hover_color:                $global-color_primaryAlt !default;
$footer-base_fontSize:                   $global-medium_fontSize !default;
$footer-base_lineHeight:                 $global-base_lineHeight !default;

/* -------------------------------------------------------------- *\
    Components
\* -------------------------------------------------------------- */

$component-item_spacing:                 0 !default;
$component-base_padding:                 $global-medium_fontSize !default;
$component_bg:                           $global-color_bg !default;
$component_borderWidth:                  1px !default;
$component_lateralBorder:                false !default;
$component_borderColor:                  $theme-border_color !default;
$component_border:                       #{$theme-border_color} #{$component_borderWidth} solid !default;
$component_boxShadow:                    none !default;
$component_borderRadius:                 0 !default;

$component-header_bg:                    transparent !default;

$component-base_color:                   $global-color_fg !default;
$component-base_fontSize:                $global-medium_fontSize !default;
$component-base_fontWeight:              $global-normal_fontWeight !default;
$component-base_lineHeight:              $global-base_lineHeight !default;

$component-title_color:                  $global-color_fg !default;
$component-title-hover_color:            $global-color_primary !default;
$component-title_fontSize:               $global-large_fontSize !default;
$component-title_fontWeight:             $global-semibold_fontWeight !default;
$component-title_lineHeight:             $global-base_lineHeight !default;

<<<<<<< HEAD
$component-meta_color:                   mix($global-color_fg, $global-color_bg, 70%) !default;
=======
$component-meta_color:                   mix($global-color_bg, $global-color_fg, 12%) !default;
>>>>>>> 8a5be85e
$component-meta-link_color:              $component-meta_color !default;
$component-meta-link-hover_color:        $theme-heading-hover_color !default;
$component-meta_fontSize:                $global-small_fontSize !default;
$component-meta_fontWeight:              $global-normal_fontWeight !default;
$component-meta_lineHeight:              $global-base_lineHeight !default;

/* -------------------------------------------------------------- *\
    Form Elements
\* -------------------------------------------------------------- */

$formElement_height:                     $utility-baseUnit * 6;
$formElement_paddingVertical:            $utility-baseUnitHalf !default;
$formElement_paddingHorizontal:          $utility-baseUnitDouble !default;
$formElement_color:                      $global-color_black !default;
$formElement_borderColor:                lighten($global-color_black, 60%) !default;
$formElement_placeholderColor:           $formElement_borderColor !default;
$formElement_border:                     1px solid $formElement_borderColor !default;
$formElement_fontSize:                   $global-medium_fontSize !default;
$formElement_fontWeight:                 $global-medium_fontSize !default;
$formElement_borderRadius:               $global_borderRadius !default;

/* -------------------------------------------------------------- *\
    Buttons
\* -------------------------------------------------------------- */

$button-basic_fg:                        $global-color_grey !default;
$button-basic_bg:                        transparent !default;
$button-basic_border:                    $global-color_whitesmoke !default;

$button-basic-hover_fg:                  $global-color_primary !default;
$button-basic-hover_bg:                  transparent !default;
$button-basic-hover_border:              $global-color_primary !default;

$button-primary_fg:                      $global-color_white !default;
$button-primary_bg:                      $global-color_primary !default;
$button-primary_border:                  $global-color_primary !default;

$button-primary-hover_fg:                $global-color_white !default;
$button-primary-hover_bg:                $global-color_primaryAlt !default;
$button-primary-hover_border:            $global-color_primaryAlt !default;

/* -------------------------------------------------------------- *\
    Form Buttons
\* -------------------------------------------------------------- */

$formButton_bg:                          $button-primary_bg !default;
$formButton-hover_bg:                    $button-primary_hover_fg !default;
$formButton_color:                       $button-primary_fg !default;
$formButton_fontFamily:                  $global-body_fontFamily !default;
$formButton_fontWeight:                  $global-normal_fontWeight !default;
$formButton_fontSize:                    $global-medium_fontSize !default;
$formButton_maxWidth:                    360px !default;
$formButton_padding:                     $utility-baseUnitDouble !default;
$formButton_height:                      $formElement_height !default;
$formButton_borderRadius:                $formElement_borderRadius !default;
$formButton_border:                      1px solid !default;

/* -------------------------------------------------------------- *\
    Searchbox Featured
\* -------------------------------------------------------------- */

$SearchboxFeatured_size:                 48px !default;

/* -------------------------------------------------------------- *\
    Breakpoints
\* -------------------------------------------------------------- */

$theme-breakpoint_smallMobile:           350px !default;
$theme-breakpoint_mobile:                410px !default;
$theme-breakpoint_smallTable:            768px !default;
$theme-breakpoint_tablet:                992px !default;
$theme-breakpoint_desktop:               1224px !default;

$theme-breakpoint_base:                  $theme-breakpoint_smallTable !default;<|MERGE_RESOLUTION|>--- conflicted
+++ resolved
@@ -82,11 +82,6 @@
 $global_spacer:                         $userContent_fontSize * $global-base_lineHeight !default;
 $global-default_timing:                 0.35s !default;
 
-<<<<<<< HEAD
-$global_borderRadius:                   6px !default;
-
-=======
->>>>>>> 8a5be85e
 $global-color_primary:                  $global-color_vanillaBlue !default;
 $global-color_primaryAlt:               darken($global-color_primary, 8%) !default;
 $global-color_secondary:                $global-color_pink !default;
@@ -101,12 +96,9 @@
 
 $global-body_bg:                        $global-color_bg !default;
 
-<<<<<<< HEAD
-$icon-default_size:                     20px !default;
-=======
-$link-default_color:                    $global-color_fg !default;
+$link-default_color:                    $global-color_primary !default;
 $link-default-hover_color:              $global-color_primary !default;
->>>>>>> 8a5be85e
+$link-default_visited_color:            $global-color_primary !default;
 
 
 /* -------------------------------------------------------------- *\
@@ -115,6 +107,8 @@
 
 $theme-border_color:                    mix($global-color_fg, $global-color_bg, 24%) !default;
 $theme-hover_color:                     mix($global-color_fg, $global-color_bg, 6%) !default;
+
+$theme-link-hover_textDecoration:       none !default;
 
 $theme-heading_color:                   $global-color_primary !default;
 $theme-heading-hover_color:             $global-color_primary !default;
@@ -270,16 +264,11 @@
 $panel-item_padding:                     5px !default;
 
 $panel-item_bg:                          transparent !default;
-<<<<<<< HEAD
-$panel-item_fg:                          $global-color_fg !default;
-$panel-item_borderColor:                 transparent !default;
-=======
 $panel-item_fg:                          $link-default_color !default;
 $panel-item_border:                      none !default;
->>>>>>> 8a5be85e
 
 $panel-item-hover_bg:                    transparent !default;
-$panel-item-hover_fg:                    $global-color_royalBlue !default;
+$panel-item-hover_fg:                    $global-color_primary !default;
 $panel-item-hover_borderColor:           transparent !default;
 
 /* -------------------------------------------------------------- *\
@@ -320,11 +309,7 @@
 $component-title_fontWeight:             $global-semibold_fontWeight !default;
 $component-title_lineHeight:             $global-base_lineHeight !default;
 
-<<<<<<< HEAD
-$component-meta_color:                   mix($global-color_fg, $global-color_bg, 70%) !default;
-=======
 $component-meta_color:                   mix($global-color_bg, $global-color_fg, 12%) !default;
->>>>>>> 8a5be85e
 $component-meta-link_color:              $component-meta_color !default;
 $component-meta-link-hover_color:        $theme-heading-hover_color !default;
 $component-meta_fontSize:                $global-small_fontSize !default;
