--- conflicted
+++ resolved
@@ -403,15 +403,11 @@
 }
 .PageDescription {
    display: none;
-<<<<<<< HEAD
 }
 
 .CommentFormWrap .Author {
     display: none;
 }
-
 .CommentForm .FormWrapper {
     padding: 10px;
-=======
->>>>>>> 716d08d5
 }