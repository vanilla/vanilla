/*!
 * @author Isis (igraziatto) Graziatto <isis.g@vanillaforums.com>
 * @copyright 2009-2018 Vanilla Forums Inc.
 * @license GPL-2.0-only
 */

/* -------------------------------------------------------------- *\
    Styles
\* -------------------------------------------------------------- */

.DataList,
.MessageList {
    margin: 0 0 $global-block_margin;

    //.Item.Read,
    //.Item:not(.CategoryHeading),
    //.Item:not(.CategoryHeading){
    //    @include listItem;
    //}

    .Item {
        @include listItem;
    }

    @if $component-item_spacing == 0 AND $component_lateralBorder == true {
        .Item.CategoryHeading + .Item:not(.CategoryHeading) {
            border-top-left-radius: $component_borderRadius;
            border-top-right-radius: $component_borderRadius;
        }
    }

    .CategoryHeading {
        padding: 0 !important;
        margin-bottom: $component-base_padding;
        font-size: $global-title_fontSize;

        .Options {
            display: none;
        }

        @include maxWidth {
            font-size: $global-subTitle_fontSize;
        }
    }

    .Item ~ .CategoryHeading {
        margin-top: $component-base_padding;

        @if $component-item_spacing == 0 {

            &::before {
                content: "";
                height: $component_borderRadius;
                border-bottom: $component_border;

                @if $component_lateralBorder == true {
                    border-left: $component_border;
                    border-right: $component_border;
                    border-bottom-left-radius: $component_borderRadius;
                    border-bottom-right-radius: $component_borderRadius;
                }

                background: transparent;
                width: calc(100% - (#{$component_borderWidth} * 2));
                position: absolute;
                top: calc((#{$component-base_padding} + #{$component_borderRadius}) * -1);
            }
        }
    }

    .Item .Title,
    .Item.Read .Title,
    .Item h3 {
        font-size: $component-title_fontSize;
        font-weight: $component-title_fontWeight;
        line-height: #{$theme-photo_size / 2};
        color: $component-title_color;
        display: block;
        margin-bottom: $utility-baseUnit;

        &:focus,
        &:hover {
            color: $component-title-hover_color;
        }

        a {
            font-size: inherit;
            font-weight: inherit;
            display: inline;
            color: inherit;

            &:focus,
            &:hover {
                color: inherit;
            }
        }
    }

    .Excerpt,
    .CategoryDescription {
        display: block;
        width: 100%;
        font-size: $component-base_fontSize;
        font-weight: $component-base_fontWeight;
        line-height: $component-base_lineHeight;
        color: $component-base_color;
        margin: 0 0 $utility-baseUnit;
    }

    .Excerpt:empty,
    .CategoryDescription:empty {
        display: none;
    }

    .ItemContent.Discussion .Excerpt {
        margin-top: $utility-baseUnit;
    }

    .Options {
        display: flex;
    }

    .Bookmark::before,
    .OptionsMenu .Arrow::before {
        font-size: $icon-default_size;
        line-height: $icon-default_size;
    }

    .MostRecentBy,
    .LatestPostTitle {
        @include ellipsis;
        display: inline-block;
    }

    .Meta,
    .AuthorInfo {
        font-size: $component-meta_fontSize;
        font-weight: $component-meta_fontWeight;
        color: $component-meta_color;
    }

    .Meta,
    .AuthorWrap {
        margin-left: -$utility-baseUnit;
        margin-right: -$utility-baseUnit;
        //line-height: $component-meta_lineHeight;

        @include maxWidth {
            margin-top: $utility-baseUnitDouble;
            line-height: $component-meta_lineHeight;
        }
    }

    .Author .Username,
    .MItem,
    .MItem.Category {
        font-size: inherit;
        font-weight: inherit;
        color: inherit;
        margin: 0 $utility-baseUnit $utility-baseUnitHalf;
        display: inline-block;

        a {
            font-size: inherit;
            font-weight: inherit;
            line-height: inherit;
            color: $component-meta-link_color;

            &:focus,
            &:hover {
                text-decoration: $theme-link-hover_textDecoration;
                color: $component-meta-link-hover_color;
            }
        }
    }

    .Author .Username {
        margin-bottom: 0;
    }

    .Tag:not([class*="Status-Tag"]),
    .HasNew {
        margin-bottom: $utility-baseUnitHalf;
    }

    .MItem.DiscussionAuthor {
        display: none;
    }

    .MItem.Category {
        display: inline;

        a {
            @include ellipsis;
            display: inherit;
        }
    }

    .MostRecent,
    .MostRecentBy {

        > * {
            white-space: normal;
        }

        a {
            display: inline;
        }
    }

    .MostRecentBy {
        display: inherit;
    }

    .MItem.RSS,
    .MItem.LastCommentDate {
        display: none;
    }

    .ChildCategories {
        display: flex;
        flex-wrap: wrap;
        border-top: 0;
        margin-bottom: -$utility-baseUnitHalf;

        b {
            margin-right: $utility-baseUnitHalf;
            margin-bottom: $utility-baseUnitHalf;
        }

        a {
            color: $component-meta-link_color;
            font-weight: inherit;
            font-size: inherit;
            line-height: inherit;
            margin-bottom: $utility-baseUnitHalf;

            &:focus,
            &:hover,
            &:active {
                color: $component-meta-link-hover_color;
            }
        }

        .Comma {
            margin-right: $utility-baseUnitHalf;
        }
    }

    a.Delete {
        @include CloseButton;
    }

    .PhotoWrap {
        margin: 0 $utility-baseUnitDouble 0 0;
        @include photoWrap;
    }

    // overwrite indexphotos plugin styles
    .indexphoto .Discussion.ItemContent {
        padding-left: calc(#{$theme-photo_size} + #{$utility-baseUnitDouble}) !important;

        .PhotoWrap {
            display: inline-block;
        }
    }

    .IndexPhoto {
        margin-right: 0;
    }

    // overwrite ideation plugin styles
    .ItemIdea.ItemIdea.ItemIdea {
        .PhotoWrap.IndexPhoto,
        .idea-counter-module .idea-counter-box {
            margin: 0 $utility-baseUnitHalf 0 0;
            width: $theme-photo_size;
            height: $theme-photo_size;
        }
    }

    //Warnings and Notes
    .Item-Col .Options {
        visibility: visible;

        .OptionsLink {
            @include Button(
                    $button-basic_bg,
                    $button-basic_fg,
                    $button-basic_border,
                    $button-basic-hover_bg,
                    $button-basic-hover_fg,
                    $button-basic-hover_border
            );
            margin-left: $utility-baseUnitHalf;
        }

        .Bullet {
            display: none;
        }
    }

    .NoteType {
        @include font-heading;
    }

    .CategoryPhoto {
        height: inherit;
    }

    .MItem.MItem-Resolved {
        display: inline-block;
        width: 13px;
        height: 14px;
        padding: 0;
        margin-bottom: 0;
        line-height: inherit;
        font-size: inherit;
        vertical-align: middle;
    }

    .resolved2-unresolved,
    .resolved2-resolved {
        top: initial;
        display: block;
    }

    .Hero {
        padding: 0;
    }

    mark {
        background-color: rgba($global-color_warning, .5);
    }

    .Reactions {
        margin: 0 -#{$utility-baseUnitHalf};

        .Bullet {
            display: none;
        }

        .ToggleFlyout {
            display: inline-block;
        }

        .ReactButton {
            margin: $utility-baseUnitHalf $utility-baseUnitHalf 0;

            @include maxWidth {
                line-height: 2.5em;
            }
        }

        .ReactButton-Flag {
            margin-left: 0;
        }
    }
}

.DataList,
.PageTitle + .ItemDiscussion {

    @if $component_lateralBorder == false {
        border-top-width: 0;
    }

    @if $component-item_spacing == 0 {
        border-radius: $component_borderRadius;
        box-shadow: $component_boxShadow;
    }
}

.DataList.CategoryList {

    .CategoryHeading {
        border-top-width: 0;
    }

    .Item[class*="Depth"] {

        @if $component_lateralBorder == true {
            padding-left: $component-base_padding !important;
        } @else {
            padding-left: 0 !important;
        }
    }
}

.DataList.Discussions {

    .Item {

        .Title {
            display: block;
        }

        .Options .ToggleFlyout {
            order: 2;
        }
    }
}

.MessageList {

    .PageTitle,
    .ItemComment {

        .Options {

            .ToggleFlyout {
                order: 2;
            }
        }
    }

    .PageTitle {
        margin-bottom: $global-block_margin;

        h1{
            font-size: $global-title_fontSize;
            line-height: $global-condensed_lineHeight;

            @include maxWidth {
                font-size: $global-subTitle_fontSize;
            }
        }

        .Options .Bookmark {
            order: 2;
        }
    }

    .ItemComment.ItemComment,
    .ItemDiscussion.ItemDiscussion {
        padding: 0;
    }

    .ItemComment,
    .ItemDiscussion {
        position: relative;

        .Item-Header {
            background: $component-header_bg;
            margin: 0;
            width: 100%;
            min-height: $theme-photo_size + ($utility-baseUnitDouble * 2);
            padding-top: $utility-baseUnitDouble;
            padding-bottom: $utility-baseUnitDouble;

            @if $component-item_spacing != 0 {
                border-top-left-radius: $component_borderRadius;
                border-top-right-radius: $component_borderRadius;
            }

            @if $component_lateralBorder == true {
                padding-left: $utility-baseUnitDouble;
                padding-right: $utility-baseUnitDouble;
            }

            .PhotoWrap {
                margin: 0;
                position: absolute;
                top: $utility-baseUnitDouble;

                @if $component_lateralBorder == true {
                    left: $utility-baseUnitDouble;
                } @else {
                    left: 0;
                }

            }

            .MItem.RoleTracker {
                padding: 0 $utility-baseUnitHalf;

                a {
                    color: inherit;
                    margin: 0;

                    &:hover,
                    &:focus,
                    &:active {
                        text-decoration: none;
                    }
                }
            }

            .Meta,
            .AuthorWrap {
                font-size: $component-meta_fontSize;
                line-height: $component-meta_lineHeight;
                display: inline-block;
                padding-left: $theme-photo_size + $utility-baseUnitDouble;

                > * {
                    display: inline;
                    font-size: inherit;
                    line-height: inherit;
                }
            }

            .Meta {
                width: 100%;

                @include maxWidth {
                    margin-top: 0;
                }
            }

            .AuthorWrap {
                max-width: calc(100% - 45px);
            }

            .MItem.Category {
                display: none;
            }

            .MItem.RoleTitle,
            .MItem.Rank {
                @include Tag;
                color: inherit;
            }

            .Username {
<<<<<<< HEAD
                color: $component-title_color;
=======
                color: $component-meta-link_color;
                font-weight: $component-meta_fontWeight;
>>>>>>> 4392dca5

                &:hover,
                &:focus {
                    color: $component-meta-link-hover_color;
                }
            }
        }

        .flair {
            display: inline-flex;
            margin: 0 -#{$utility-baseUnitHalf};
            width: calc(100% + (#{$utility-baseUnitHalf} * 2));
        }

        .flair-item {
            display: inline-block;
            margin: 0 $utility-baseUnitHalf;

            img {
                margin: 0;
            }
        }

        .Item-BodyWrap {
            border-bottom-left-radius: $component_borderRadius;
            border-bottom-right-radius: $component_borderRadius;

            padding-top: $utility-baseUnitDouble;
            padding-bottom: $utility-baseUnitDouble;

            @if $component_lateralBorder == true {
                padding-left: $utility-baseUnitDouble;
                padding-right: $utility-baseUnitDouble;
            }
        }

        .Item-Body > * {
            margin: 0 0 $utility-baseUnitDouble;

            &:last-child {
                margin: 0;
            }
        }

        .RecordReactions {
            margin-left: -$utility-baseUnitHalf;
            margin-right: -$utility-baseUnitHalf;

            .PhotoWrap {
                position: relative;
                width: 24px;
                height: 24px;
            }

            .ReactSprite {
                color: $global-color_white;
                margin-right: 0;
            }

            .UserReactionWrap {
                width: 24px;
                margin: 0 $utility-baseUnitHalf $utility-baseUnitHalf;
            }
        }
    }
}

.Activities,
.Conversations,
.MessageList {
    clear: both;

    .Item.Activity {

        .Title {

            @include maxWidth {
                padding-right: $utility-baseUnitDouble;
            }
        }

        .Author {
            display: block;

            .PhotoWrap {

                @include maxWidth {
                    margin-right: 0;
                }
            }
        }

        .Delete {
            @include maxWidth {
                position: absolute;
            }
        }
    }

    .ItemComment .Options {
        margin-top: $component-base_padding;

        @if $component_lateralBorder == true {
            margin-right: $component-base_padding;
        }

        @include maxWidth {
            position: absolute;
            right: 0;
        }
    }
}

.DataList-Search {
    margin-top: $utility-large_padding;

    h3,
    .Item-Body {
        padding-left: calc(#{$theme-photo_size} + #{$component-base_padding});
    }

    .PhotoWrap {
        position: absolute;
        left: $component-base_padding;
        top: $component-base_padding;
    }
}

.DataList.Announcements {

    .ItemContent.Discussion {
        padding-left: 0;
    }

    .Options {
        position: absolute;
        right: $component-base_padding;
    }

    .Meta {

        @include maxWidth {
            margin-top: 0;
        }
    }
}

.ApplicantList .DataList {

    .PhotoWrap {
        margin-right: 0;
    }

    .ItemContent {
        padding-left: calc(#{$theme-photo_size} + #{$component-base_padding});
    }
}

.DataList-Notes  {

    .Item-Col {
        padding-left: 0;
    }

    .Meta {
        margin: 0 0 $utility-baseUnit;
    }

    .NoteType {
        font-size: $component-title_fontSize;
        font-weight: $component-title_fontWeight;
        line-height: #{$theme-photo_size / 2};
        color: $component-title_color;
        display: block;
        margin-bottom: $utility-baseUnit;
    }
}

// Mixed Layout
.CategoryBox + .CategoryBox {
    margin-top: $component-base_padding;
}

.CategoryBox {

    .H {
        font-family: $global-heading_fontFamily;
        font-weight: $global-heading_fontWeight;
        font-size: $global-title_fontSize;
        line-height: $global-base_lineHeight;
        margin-bottom: $component-base_padding;
        color: inherit;

        a {
            font-size: inherit;
            font-weight: inherit;
            color: inherit;

            &:focus,
            &:hover {
                color: inherit;
            }
        }

        @include maxWidth {
            font-size: $global-subTitle_fontSize;
        }
    }

    > .OptionsMenu {
        float: right;
        margin-right: $component-base_padding;
    }

    .Bookmark::before,
    .OptionsMenu .Arrow::before {
        font-size: $icon-default_size;
        line-height: $icon-default_size;
    }
}<|MERGE_RESOLUTION|>--- conflicted
+++ resolved
@@ -172,10 +172,6 @@
                 color: $component-meta-link-hover_color;
             }
         }
-    }
-
-    .Author .Username {
-        margin-bottom: 0;
     }
 
     .Tag:not([class*="Status-Tag"]),
@@ -470,8 +466,9 @@
                 }
 
             }
-
-            .MItem.RoleTracker {
+        }
+
+        .MItem.RoleTracker {
                 padding: 0 $utility-baseUnitHalf;
 
                 a {
@@ -508,6 +505,14 @@
                 }
             }
 
+        .MItem {
+            margin-bottom: 0;
+
+            @include maxWidth {
+                margin-bottom: $utility-baseUnitHalf;
+            }
+        }
+
             .AuthorWrap {
                 max-width: calc(100% - 45px);
             }
@@ -523,19 +528,14 @@
             }
 
             .Username {
-<<<<<<< HEAD
-                color: $component-title_color;
-=======
                 color: $component-meta-link_color;
                 font-weight: $component-meta_fontWeight;
->>>>>>> 4392dca5
 
                 &:hover,
                 &:focus {
                     color: $component-meta-link-hover_color;
                 }
             }
-        }
 
         .flair {
             display: inline-flex;
