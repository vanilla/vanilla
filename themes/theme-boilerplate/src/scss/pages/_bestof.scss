--- conflicted
+++ resolved
@@ -26,16 +26,11 @@
         display: flex;
         align-items: center;
         flex-wrap: wrap;
-<<<<<<< HEAD
-        margin: $component-item_spacing -#{$utility-baseUnitHalf} $component-item_spacing;
+        margin: $utility-baseUnitTriple -#{$utility-baseUnitHalf} $utility-baseUnitTriple;
         width: calc(100% + (#{$utility-baseUnitHalf} * 2));
-=======
-        margin: $utility-baseUnitTriple -#{$utility-xSmall_padding} $utility-baseUnitTriple;
-        width: calc(100% + (#{$utility-xSmall_padding} * 2));
->>>>>>> 4392dca5
 
         > li {
-            margin: 0 $utility-baseUnitHalf $utility-baseUnitHalf;
+            margin: 0 $utility-baseUnitHalf $utility-baseUnit;
         }
 
         a {
@@ -65,7 +60,7 @@
     }
 
     .Frame-details {
-        padding-bottom: $utility-baseUnitHalf;
+        padding-bottom: $utility-baseUnit;
     }
 
     .MainContent {
@@ -83,8 +78,8 @@
     .Tiles {
         @include clearfix;
         position: relative;
-        margin: 0 #{-$utility-baseUnitHalf};
-        width: calc(100% + #{$utility-baseUnitHalf * 2});
+        margin: 0 #{-$utility-baseUnit};
+        width: calc(100% + #{$utility-baseUnit});
 
         @include maxWidth {
             margin: 0;
@@ -99,25 +94,15 @@
     .Tile {
         position: relative;
         display: block;
-<<<<<<< HEAD
-        width: calc((100% / 3) - (#{$utility-baseUnitHalf} * 2));
-        margin: 0 $utility-baseUnitHalf $component-item_spacing;
-=======
         width: calc((100% / 3) - (#{$utility-baseUnit} * 2));
         margin: 0 $utility-baseUnit $utility-baseUnitDouble;
->>>>>>> 4392dca5
         background: $component_bg;
         padding: $component-base_padding;
 
-<<<<<<< HEAD
-        @include maxWidth($theme-breakpoint_tablet) {
-            width: calc((100% / 2) - (#{$utility-baseUnitHalf} * 2));
-=======
         @if ($component_borderRadius == 0) {
             border-radius: $global_borderRadius;
         } @else {
             border-radius: $component_borderRadius;
->>>>>>> 4392dca5
         }
 
         @include maxWidth($theme-breakpoint_tablet) {
@@ -178,9 +163,6 @@
             max-height: $line-height * $num-lines;
             overflow: hidden;
             position: relative;
-<<<<<<< HEAD
-            margin: $utility-baseUnitDouble 0;
-=======
             margin: 0 0 $utility-baseUnit;
         }
 
@@ -191,7 +173,6 @@
                 padding-left: 0;
                 margin-left: -$utility-baseUnit;
             }
->>>>>>> 4392dca5
         }
 
         .ReactSprite {
@@ -204,13 +185,6 @@
 
         .Item-Header,
         .Item-BodyWrap {
-<<<<<<< HEAD
-            margin-bottom: $utility-baseUnitDouble;
-        }
-
-        .PhotoWrap {
-            margin: 0 $utility-baseUnitDouble 0 0;
-=======
             margin-bottom: $utility-baseUnit;
         }
 
@@ -248,7 +222,6 @@
 
         .PhotoWrap {
             margin: 0;
->>>>>>> 4392dca5
         }
 
         .ProfilePhoto.ProfilePhoto {
@@ -257,12 +230,7 @@
         }
 
         .ReactButton {
-<<<<<<< HEAD
-            margin: 0 $utility-baseUnitHalf;
-            line-height: calc(#{$theme-photo_size} / 2);
-=======
             margin: 0 $utility-baseUnit;
->>>>>>> 4392dca5
 
             @include maxWidth {
                 min-height: 42px;
