{
    "compilerOptions": {
        "allowJs": true,
        "jsx": "react",
        "allowJs": true,
        "lib": [
            "es2017",
            "dom",
            "dom.iterable"
        ],
        "allowSyntheticDefaultImports": true,
        "moduleResolution": "node",
        "strictNullChecks": true,
        "target": "es2017",
        "module": "esnext",
        "baseUrl": ".",
        "paths": {
            "*": [
                "node_modules/*"
            ],
            "@core/*": ["./src/scripts/*"],
            "@vanilla/*": ["./applications/vanilla/src/scripts/*"],
            "@dashboard/*": ["./applications/dashboard/src/scripts/*"]
        },
        "skipLibCheck": true
    },
    "include": [
<<<<<<< HEAD
        "**/src/scripts/**/*.ts",
        "**/src/scripts/**/*.tsx",
        "global.ts"
    ],
    "exclude": [
        "**/node_modules"
=======
        "src/scripts/**/*",
        "plugins/rich-editor/src/scripts/**/*",
        "**/@types/**/*.ts",
        "global.ts"
>>>>>>> 41df424b
    ]
}<|MERGE_RESOLUTION|>--- conflicted
+++ resolved
@@ -2,7 +2,6 @@
     "compilerOptions": {
         "allowJs": true,
         "jsx": "react",
-        "allowJs": true,
         "lib": [
             "es2017",
             "dom",
@@ -25,18 +24,9 @@
         "skipLibCheck": true
     },
     "include": [
-<<<<<<< HEAD
-        "**/src/scripts/**/*.ts",
-        "**/src/scripts/**/*.tsx",
-        "global.ts"
-    ],
-    "exclude": [
-        "**/node_modules"
-=======
         "src/scripts/**/*",
         "plugins/rich-editor/src/scripts/**/*",
         "**/@types/**/*.ts",
         "global.ts"
->>>>>>> 41df424b
     ]
 }