--- conflicted
+++ resolved
@@ -91,13 +91,8 @@
          echo '<div class="Info2">', T("Most pockets shouldn't be displayed in the dashboard."), '</div>';
          echo $Form->CheckBox("ShowInDashboard", T("Display in dashboard. (not recommended)"));
 
-<<<<<<< HEAD
-         echo '<div class="Info2">', T("Users with the permission Garden.AdFree.Allow will not see this pocket."), '</div>';
-         echo $Form->CheckBox("Ad", T("This pocket is an Ad."));
-=======
          echo '<div class="Info2">', T("Users with the no ads permission will not see this pocket."), '</div>';
          echo $Form->CheckBox("Ad", T("This pocket is an ad."));
->>>>>>> 57daa7d8
       ?>
    </li>
    <li>
